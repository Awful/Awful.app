--- conflicted
+++ resolved
@@ -54,12 +54,6 @@
         AwfulForum *forum = [self getForumAtIndexPath:selected];
         AwfulThreadListController *list = (AwfulThreadListController *)segue.destinationViewController;
         list.forum = forum;
-<<<<<<< HEAD
-    } else if([[segue identifier] isEqualToString:@"AddFavorites"]) {
-        AwfulAddForumsViewController *addForums = (AwfulAddForumsViewController *)segue.destinationViewController;
-        addForums.delegate = self;
-=======
->>>>>>> efbbc013
     }
 }
 
@@ -133,52 +127,15 @@
         return 0;
     }
     
-<<<<<<< HEAD
-    if(self.displayingFullList) {
-        AwfulForumSection *root_section = [self getForumSectionAtSection:section];
-        if(root_section.expanded) {
-            NSMutableArray *descendants = [self getVisibleDescendantsListForForumSection:root_section];
-            return [descendants count];
-        }
-    } else {
-        return [self.favorites count];
-=======
     AwfulForumSection *rootSection = [self getForumSectionAtSection:section];
     if (rootSection.expanded) {
         NSMutableArray *descendants = [self getVisibleDescendantsListForForumSection:rootSection];
         return [descendants count];
->>>>>>> efbbc013
     }
     
     return 0;
 }
 
-<<<<<<< HEAD
-// Customize the appearance of table view cells.
-- (UITableViewCell *)tableView:(UITableView *)tableView cellForRowAtIndexPath:(NSIndexPath *)indexPath {
-    
-    if(self.displayingFullList || indexPath.row < [self.favorites count]) {
-        static NSString *CellIdentifier = @"ForumCell";
-        
-        UITableViewCell *cell = [tableView dequeueReusableCellWithIdentifier:CellIdentifier];
-        AwfulForumCell *forum_cell = (AwfulForumCell *)cell;
-        forum_cell.forumsList = self;
-        
-        if(self.displayingFullList) {
-            AwfulForumSection *section = [self getForumSectionAtIndexPath:indexPath];
-            if(section != nil) {
-                [forum_cell setSection:section];
-            }
-        } else {
-            AwfulForum *forum = [self.favorites objectAtIndex:indexPath.row];
-            AwfulForumSection *section = [AwfulForumSection sectionWithForum:forum];
-            if(section != nil && forum != nil) {
-                [forum_cell setSection:section];
-            }
-        }
-
-        return cell;
-=======
 - (UITableViewCell *)tableView:(UITableView *)tableView
          cellForRowAtIndexPath:(NSIndexPath *)indexPath
 {
@@ -188,7 +145,6 @@
     AwfulForumSection *section = [self getForumSectionAtIndexPath:indexPath];
     if (section) {
         cell.section = section;
->>>>>>> efbbc013
     }
     return cell;
 }
@@ -226,80 +182,9 @@
     return 50;
 }
 
-<<<<<<< HEAD
-// Override to support conditional editing of the table view.
-- (BOOL)tableView:(UITableView *)tableView canEditRowAtIndexPath:(NSIndexPath *)indexPath {
-    // Return NO if you do not want the specified item to be editable.
-    
-    if(self.displayingFullList) {
-        return YES;
-    } else {
-        return NO;
-    }
-    
-    return NO;
-}
-
-// Override to support editing the table view.
-- (void)tableView:(UITableView *)tableView commitEditingStyle:(UITableViewCellEditingStyle)editingStyle forRowAtIndexPath:(NSIndexPath *)indexPath {
-    
-    if (editingStyle == UITableViewCellEditingStyleDelete) {
-        // Delete the row from the data source
-        [self toggleFavoriteForForum:[self getForumAtIndexPath:indexPath]];
-    }   
-    else if (editingStyle == UITableViewCellEditingStyleInsert) {
-        // Create a new instance of the appropriate class, insert it into the array, and add a new row to the table view
-    }   
-}
-
-
-// Override to support rearranging the table view.
-- (void)tableView:(UITableView *)tableView moveRowAtIndexPath:(NSIndexPath *)fromIndexPath toIndexPath:(NSIndexPath *)toIndexPath {
-    
-    NSUInteger old_row = fromIndexPath.row;
-    NSUInteger to_row = toIndexPath.row;
-    
-    AwfulForum *fav = [self.favorites objectAtIndex:old_row];
-    [self.favorites removeObject:fav];
-    [self.favorites insertObject:fav atIndex:to_row];
-}
-
-/*
-// Override to support conditional rearranging of the table view.
-- (BOOL)tableView:(UITableView *)tableView canMoveRowAtIndexPath:(NSIndexPath *)indexPath {
-    // Return NO if you do not want the item to be re-orderable.
-    return YES;
-}
-*/
-
-
-#pragma mark -
-#pragma mark Table view delegate
-
-#pragma mark -
-#pragma mark Memory management
-
-- (void)didReceiveMemoryWarning {
-    // Releases the view if it doesn't have a superview.
-    [super didReceiveMemoryWarning];
-    
-    // Relinquish ownership any cached data, images, etc that aren't in use.
-}
-
-- (void)viewDidUnload {
-    // Relinquish ownership of anything that can be recreated in viewDidLoad or on demand.
-    // For example: self.myOutlet = nil;
-}
-
-#pragma mark -
-#pragma mark Forums
-
--(void)toggleExpandForForumSection : (AwfulForumSection *)section
-=======
 #pragma mark - Forums
 
 - (void)toggleExpandForForumSection:(AwfulForumSection *)section
->>>>>>> efbbc013
 {
     BOOL expanded = section.expanded;
     
@@ -489,25 +374,4 @@
     return [self getRootSectionForSection:[self getForumSectionFromID:section.forum.parentForum.forumID]];
 }
 
-<<<<<<< HEAD
--(IBAction)segmentedControlChanged:(id)sender
-{
-    self.displayingFullList = (self.segmentedControl.selectedSegmentIndex == 0);
-    [self.tableView reloadData];
-    if(self.displayingFullList) {
-        self.navigationItem.leftBarButtonItem = nil;
-        self.navigationItem.rightBarButtonItem = nil;
-    } else {
-        self.navigationItem.leftBarButtonItem = self.editButtonItem;
-        self.navigationItem.rightBarButtonItem = [[UIBarButtonItem alloc] initWithBarButtonSystemItem:UIBarButtonSystemItemAdd target:self action:@selector(hitAdd:)];
-    }
-}
-
--(IBAction)hitAdd : (id)sender
-{
-    [self performSegueWithIdentifier:@"AddFavorites" sender:self];
-}
-
-=======
->>>>>>> efbbc013
 @end
