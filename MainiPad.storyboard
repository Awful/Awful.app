<?xml version="1.0" encoding="UTF-8" standalone="no"?>
<document type="com.apple.InterfaceBuilder3.CocoaTouch.Storyboard.XIB" version="1.1" toolsVersion="2182" systemVersion="11E53" targetRuntime="iOS.CocoaTouch.iPad" propertyAccessControl="none" initialViewController="D7m-b9-f1Z">
    <dependencies>
        <deployment defaultVersion="1296" identifier="iOS"/>
        <development defaultVersion="4200" identifier="xcode"/>
        <plugIn identifier="com.apple.InterfaceBuilder.IBCocoaTouchPlugin" version="1181"/>
    </dependencies>
    <scenes>
        <!--Navigation Controller - Forums-->
        <scene sceneID="7Ed-Hc-PrQ">
            <objects>
                <placeholder placeholderIdentifier="IBFirstResponder" id="UJy-SE-XNe" userLabel="First Responder" sceneMemberID="firstResponder"/>
                <navigationController storyboardIdentifier="" id="ogw-4I-ZR3" sceneMemberID="viewController">
                    <tabBarItem key="tabBarItem" title="Forums" image="list_icon.png" id="ccA-Kf-XDD"/>
                    <simulatedNavigationBarMetrics key="simulatedTopBarMetrics" barStyle="blackOpaque" prompted="NO"/>
                    <navigationBar key="navigationBar" clipsSubviews="YES" multipleTouchEnabled="YES" contentMode="scaleToFill" barStyle="blackOpaque" id="x44-U7-K6K">
                        <rect key="frame" x="0.0" y="-44" width="0.0" height="44"/>
                        <autoresizingMask key="autoresizingMask"/>
                    </navigationBar>
                    <connections>
                        <segue destination="itn-NS-72L" kind="relationship" relationship="rootViewController" id="7Ep-TH-oyG"/>
                    </connections>
                </navigationController>
            </objects>
            <point key="canvasLocation" x="324" y="-2631"/>
        </scene>
        <!--Awful Split View Controller - Item-->
        <scene sceneID="h6S-1A-jhG">
            <objects>
                <placeholder placeholderIdentifier="IBFirstResponder" id="WPN-d9-09r" userLabel="First Responder" sceneMemberID="firstResponder"/>
                <splitViewController id="D7m-b9-f1Z" customClass="AwfulSplitViewController" sceneMemberID="viewController">
                    <tabBarItem key="tabBarItem" title="Item" id="bfo-a6-Z7S"/>
                    <toolbarItems/>
                    <simulatedOrientationMetrics key="simulatedOrientationMetrics" orientation="landscapeRight"/>
                    <connections>
                        <segue destination="6qG-xq-Bw4" kind="relationship" relationship="masterViewController" id="g6b-JR-NhK"/>
                        <segue destination="jeX-ok-kre" kind="relationship" relationship="detailViewController" id="vzh-w9-gyH"/>
                    </connections>
                </splitViewController>
            </objects>
            <point key="canvasLocation" x="-2687" y="-1455"/>
        </scene>
        <!--Awful Forums List Controller - Forums-->
        <scene sceneID="2zq-Y4-odR">
            <objects>
                <placeholder placeholderIdentifier="IBFirstResponder" id="iBx-lO-NDB" userLabel="First Responder" sceneMemberID="firstResponder"/>
                <tableViewController title="Forums" id="itn-NS-72L" customClass="AwfulForumsListController" sceneMemberID="viewController">
                    <tableView key="view" opaque="NO" clipsSubviews="YES" clearsContextBeforeDrawing="NO" contentMode="scaleToFill" alwaysBounceVertical="YES" dataMode="prototypes" style="plain" rowHeight="50" sectionHeaderHeight="22" sectionFooterHeight="22" id="kek-Ws-iPl">
                        <rect key="frame" x="0.0" y="64" width="320" height="655"/>
                        <autoresizingMask key="autoresizingMask" widthSizable="YES" heightSizable="YES"/>
                        <color key="backgroundColor" white="1" alpha="1" colorSpace="calibratedWhite"/>
                        <simulatedOrientationMetrics key="simulatedOrientationMetrics" orientation="landscapeRight"/>
                        <color key="separatorColor" red="0.74901960779999999" green="0.74901960779999999" blue="0.74901960779999999" alpha="1" colorSpace="calibratedRGB"/>
                        <prototypes>
                            <tableViewCell contentMode="scaleToFill" selectionStyle="blue" accessoryType="disclosureIndicator" hidesAccessoryWhenEditing="NO" indentationLevel="1" indentationWidth="0.0" reuseIdentifier="AwfulParentForumCell" textLabel="l5E-ms-1gy" detailTextLabel="kZ7-x7-zbs" imageView="JHJ-KA-QPB" style="IBUITableViewCellStyleSubtitle" id="dlx-9p-faM" customClass="AwfulParentForumCell">
                                <rect key="frame" x="0.0" y="22" width="320" height="50"/>
                                <autoresizingMask key="autoresizingMask"/>
                                <view key="contentView" opaque="NO" clipsSubviews="YES" multipleTouchEnabled="YES" contentMode="center">
                                    <rect key="frame" x="0.0" y="0.0" width="300" height="49"/>
                                    <autoresizingMask key="autoresizingMask"/>
                                    <subviews>
                                        <label opaque="NO" clipsSubviews="YES" multipleTouchEnabled="YES" contentMode="left" text="Title" lineBreakMode="tailTruncation" baselineAdjustment="alignBaselines" adjustsFontSizeToFit="NO" id="l5E-ms-1gy">
                                            <rect key="frame" x="42" y="5" width="38" height="22"/>
                                            <autoresizingMask key="autoresizingMask"/>
                                            <fontDescription key="fontDescription" type="boldSystem" pointSize="18"/>
                                            <color key="textColor" cocoaTouchSystemColor="darkTextColor"/>
                                            <color key="highlightedColor" red="1" green="1" blue="1" alpha="1" colorSpace="calibratedRGB"/>
                                        </label>
                                        <label opaque="NO" clipsSubviews="YES" multipleTouchEnabled="YES" contentMode="left" text="Subtitle" lineBreakMode="tailTruncation" baselineAdjustment="alignBaselines" adjustsFontSizeToFit="NO" id="kZ7-x7-zbs">
                                            <rect key="frame" x="42" y="27" width="47" height="18"/>
                                            <autoresizingMask key="autoresizingMask"/>
                                            <fontDescription key="fontDescription" type="system" pointSize="14"/>
                                            <color key="textColor" red="0.50196078431372548" green="0.50196078431372548" blue="0.50196078431372548" alpha="1" colorSpace="calibratedRGB"/>
                                            <color key="highlightedColor" red="1" green="1" blue="1" alpha="1" colorSpace="calibratedRGB"/>
                                        </label>
                                        <imageView opaque="NO" clipsSubviews="YES" multipleTouchEnabled="YES" contentMode="scaleToFill" image="forum-arrow-right.png" id="JHJ-KA-QPB">
                                            <rect key="frame" x="10" y="15" width="22" height="19"/>
                                            <autoresizingMask key="autoresizingMask"/>
                                        </imageView>
                                    </subviews>
                                    <color key="backgroundColor" white="0.0" alpha="0.0" colorSpace="calibratedWhite"/>
                                </view>
                                <color key="backgroundColor" white="1" alpha="1" colorSpace="calibratedWhite"/>
                                <connections>
                                    <segue destination="b0I-zs-CAw" kind="push" identifier="ThreadList" id="53q-WG-i0p"/>
                                </connections>
                            </tableViewCell>
                            <tableViewCell contentMode="scaleToFill" selectionStyle="blue" accessoryType="disclosureIndicator" hidesAccessoryWhenEditing="NO" indentationLevel="2" indentationWidth="0.0" shouldIndentWhileEditing="NO" reuseIdentifier="AwfulSubForumCell" textLabel="5gd-fq-AWI" detailTextLabel="6NN-4u-sIE" style="IBUITableViewCellStyleSubtitle" id="JhL-dk-mfN" customClass="AwfulSubForumCell">
                                <rect key="frame" x="0.0" y="72" width="320" height="50"/>
                                <autoresizingMask key="autoresizingMask"/>
                                <view key="contentView" opaque="NO" clipsSubviews="YES" multipleTouchEnabled="YES" contentMode="center">
                                    <rect key="frame" x="0.0" y="0.0" width="300" height="49"/>
                                    <autoresizingMask key="autoresizingMask"/>
                                    <subviews>
                                        <label opaque="NO" clipsSubviews="YES" multipleTouchEnabled="YES" contentMode="left" text="Title" lineBreakMode="tailTruncation" baselineAdjustment="alignBaselines" adjustsFontSizeToFit="NO" id="5gd-fq-AWI">
                                            <rect key="frame" x="10" y="5" width="38" height="22"/>
                                            <autoresizingMask key="autoresizingMask"/>
                                            <fontDescription key="fontDescription" type="boldSystem" pointSize="18"/>
                                            <color key="textColor" cocoaTouchSystemColor="darkTextColor"/>
                                            <color key="highlightedColor" red="1" green="1" blue="1" alpha="1" colorSpace="calibratedRGB"/>
                                        </label>
                                        <label opaque="NO" clipsSubviews="YES" multipleTouchEnabled="YES" contentMode="left" text="Subtitle" lineBreakMode="tailTruncation" baselineAdjustment="alignBaselines" adjustsFontSizeToFit="NO" id="6NN-4u-sIE">
                                            <rect key="frame" x="10" y="27" width="47" height="18"/>
                                            <autoresizingMask key="autoresizingMask"/>
                                            <fontDescription key="fontDescription" type="system" pointSize="14"/>
                                            <color key="textColor" red="0.50196078431372548" green="0.50196078431372548" blue="0.50196078431372548" alpha="1" colorSpace="calibratedRGB"/>
                                            <color key="highlightedColor" red="1" green="1" blue="1" alpha="1" colorSpace="calibratedRGB"/>
                                        </label>
                                    </subviews>
                                    <color key="backgroundColor" white="0.0" alpha="0.0" colorSpace="calibratedWhite"/>
                                </view>
                                <color key="backgroundColor" white="1" alpha="1" colorSpace="calibratedWhite"/>
                                <connections>
                                    <segue destination="b0I-zs-CAw" kind="push" identifier="AwfulThread" id="J8h-zi-qeo"/>
                                </connections>
                            </tableViewCell>
                        </prototypes>
                        <connections>
                            <outlet property="dataSource" destination="itn-NS-72L" id="0fr-6a-yFF"/>
                            <outlet property="delegate" destination="itn-NS-72L" id="5Lj-3N-8ZT"/>
                        </connections>
                    </tableView>
                    <navigationItem key="navigationItem" title="Forums" id="kkm-Nf-hjN"/>
                    <simulatedStatusBarMetrics key="simulatedStatusBarMetrics" statusBarStyle="blackTranslucent"/>
                </tableViewController>
            </objects>
            <point key="canvasLocation" x="783" y="-2631"/>
        </scene>
        <!--Awful Thread List Controller - Title-->
        <scene sceneID="Gla-T9-53W">
            <objects>
                <placeholder placeholderIdentifier="IBFirstResponder" id="e3Q-4i-yok" userLabel="First Responder" sceneMemberID="firstResponder"/>
                <tableViewController id="b0I-zs-CAw" customClass="AwfulThreadListController" sceneMemberID="viewController">
                    <tableView key="view" opaque="NO" clipsSubviews="YES" clearsContextBeforeDrawing="NO" contentMode="scaleToFill" alwaysBounceVertical="YES" dataMode="prototypes" style="plain" rowHeight="44" sectionHeaderHeight="22" sectionFooterHeight="22" id="0IP-LX-ayf">
                        <rect key="frame" x="0.0" y="64" width="320" height="704"/>
                        <autoresizingMask key="autoresizingMask" widthSizable="YES" heightSizable="YES"/>
                        <color key="backgroundColor" white="1" alpha="1" colorSpace="calibratedWhite"/>
                        <simulatedOrientationMetrics key="simulatedOrientationMetrics" orientation="landscapeRight"/>
                        <prototypes>
                            <tableViewCell contentMode="scaleToFill" selectionStyle="blue" indentationWidth="10" reuseIdentifier="ThreadCell" rowHeight="72" id="28S-OD-2Rg" userLabel="thread cell" customClass="AwfulThreadCell">
                                <rect key="frame" x="0.0" y="22" width="320" height="72"/>
                                <autoresizingMask key="autoresizingMask" widthSizable="YES" flexibleMaxX="YES" heightSizable="YES" flexibleMaxY="YES"/>
                                <view key="contentView" opaque="NO" clipsSubviews="YES" multipleTouchEnabled="YES" contentMode="center">
                                    <rect key="frame" x="0.0" y="0.0" width="320" height="71"/>
                                    <autoresizingMask key="autoresizingMask"/>
                                    <subviews>
                                        <label opaque="NO" clipsSubviews="YES" userInteractionEnabled="NO" contentMode="left" text="Thread Title Blah blah blah" lineBreakMode="tailTruncation" numberOfLines="3" minimumFontSize="10" id="uOi-hq-Ypy" userLabel="thread title">
                                            <rect key="frame" x="60" y="0.0" width="180" height="60"/>
                                            <autoresizingMask key="autoresizingMask" widthSizable="YES" flexibleMaxX="YES" flexibleMaxY="YES"/>
                                            <fontDescription key="fontDescription" name="Helvetica" family="Helvetica" pointSize="14"/>
                                            <color key="textColor" cocoaTouchSystemColor="darkTextColor"/>
                                            <nil key="highlightedColor"/>
                                        </label>
                                        <button opaque="NO" contentMode="scaleToFill" enabled="NO" contentHorizontalAlignment="center" contentVerticalAlignment="center" lineBreakMode="middleTruncation" id="cJ2-hY-Neq">
                                            <rect key="frame" x="267" y="25" width="32" height="20"/>
                                            <autoresizingMask key="autoresizingMask" flexibleMinX="YES" flexibleMaxX="YES" flexibleMaxY="YES"/>
                                            <fontDescription key="fontDescription" name="Helvetica-Bold" family="Helvetica" pointSize="17"/>
                                            <state key="normal" title="10" backgroundImage="number-background.png">
                                                <color key="titleColor" white="1" alpha="1" colorSpace="calibratedWhite"/>
                                                <color key="titleShadowColor" white="0.5" alpha="1" colorSpace="calibratedWhite"/>
                                            </state>
                                            <state key="highlighted">
                                                <color key="titleColor" white="1" alpha="1" colorSpace="calibratedWhite"/>
                                            </state>
                                        </button>
                                        <label opaque="NO" clipsSubviews="YES" userInteractionEnabled="NO" contentMode="left" text="Pages: 2" lineBreakMode="tailTruncation" minimumFontSize="10" id="dck-Gw-xuX">
                                            <rect key="frame" x="70" y="56" width="200" height="10"/>
                                            <autoresizingMask key="autoresizingMask" flexibleMaxX="YES" flexibleMinY="YES"/>
                                            <fontDescription key="fontDescription" name="Helvetica" family="Helvetica" pointSize="10"/>
                                            <color key="textColor" red="0.49803921569999998" green="0.49803921569999998" blue="0.49803921569999998" alpha="1" colorSpace="calibratedRGB"/>
                                            <nil key="highlightedColor"/>
                                        </label>
                                        <imageView userInteractionEnabled="NO" contentMode="scaleToFill" image="sticky.png" id="N3o-v1-c9o">
                                            <rect key="frame" x="62" y="6" width="12" height="12"/>
                                            <autoresizingMask key="autoresizingMask" flexibleMaxX="YES" flexibleMaxY="YES"/>
                                        </imageView>
                                        <view contentMode="scaleToFill" id="qko-Yd-iag">
                                            <rect key="frame" x="4" y="4" width="47" height="47"/>
                                            <autoresizingMask key="autoresizingMask" flexibleMaxX="YES" flexibleMaxY="YES"/>
                                            <subviews>
                                                <imageView userInteractionEnabled="NO" contentMode="scaleToFill" image="shsc-apple.png" id="dLf-bU-EKo">
                                                    <rect key="frame" x="1" y="1" width="45" height="45"/>
                                                    <autoresizingMask key="autoresizingMask" flexibleMaxX="YES" flexibleMaxY="YES"/>
                                                </imageView>
                                                <imageView userInteractionEnabled="NO" contentMode="scaleToFill" image="ama-secondary.png" id="Tor-t8-99t">
                                                    <rect key="frame" x="0.0" y="0.0" width="22" height="22"/>
                                                    <autoresizingMask key="autoresizingMask" flexibleMaxX="YES" flexibleMaxY="YES"/>
                                                </imageView>
                                            </subviews>
                                            <color key="backgroundColor" white="0.0" alpha="0.0" colorSpace="calibratedWhite"/>
                                        </view>
                                        <imageView userInteractionEnabled="NO" contentMode="scaleToFill" image="threadrating.png" id="0bb-Jb-Vxt">
                                            <rect key="frame" x="5" y="54" width="45" height="13"/>
                                            <autoresizingMask key="autoresizingMask" flexibleMaxX="YES" flexibleMaxY="YES"/>
                                        </imageView>
                                    </subviews>
                                    <color key="backgroundColor" white="0.0" alpha="0.0" colorSpace="calibratedWhite"/>
                                </view>
                                <color key="backgroundColor" red="1" green="1" blue="1" alpha="1" colorSpace="calibratedRGB"/>
                                <connections>
                                    <outlet property="pagesLabel" destination="dck-Gw-xuX" id="wkc-uW-63b"/>
                                    <outlet property="ratingImage" destination="0bb-Jb-Vxt" id="Y8w-tS-F5s"/>
                                    <outlet property="secondTagImage" destination="Tor-t8-99t" id="mwH-pc-Kag"/>
                                    <outlet property="sticky" destination="N3o-v1-c9o" id="22i-dz-RT9"/>
                                    <outlet property="tagContainerView" destination="qko-Yd-iag" id="ovd-C9-HQk"/>
                                    <outlet property="tagImage" destination="dLf-bU-EKo" id="wqX-0g-Gdq"/>
                                    <outlet property="threadTitleLabel" destination="uOi-hq-Ypy" id="N7b-q3-s2Q"/>
                                    <outlet property="unreadButton" destination="cJ2-hY-Neq" id="oEA-pg-759"/>
                                </connections>
                            </tableViewCell>
<<<<<<< HEAD
=======
                            <tableViewCell contentMode="scaleToFill" selectionStyle="blue" indentationWidth="10" reuseIdentifier="LoadMoreCell" rowHeight="72" id="tab-Ra-3gW" userLabel="thread cell" customClass="AwfulLoadingThreadCell">
                                <rect key="frame" x="0.0" y="94" width="320" height="72"/>
                                <autoresizingMask key="autoresizingMask" widthSizable="YES" flexibleMaxX="YES" heightSizable="YES" flexibleMaxY="YES"/>
                                <view key="contentView" opaque="NO" clipsSubviews="YES" multipleTouchEnabled="YES" contentMode="center">
                                    <rect key="frame" x="0.0" y="0.0" width="320" height="71"/>
                                    <autoresizingMask key="autoresizingMask"/>
                                    <subviews>
                                        <label opaque="NO" clipsSubviews="YES" userInteractionEnabled="NO" contentMode="left" text="Load More" textAlignment="center" lineBreakMode="tailTruncation" baselineAdjustment="alignBaselines" minimumFontSize="10" id="L6f-ZP-zLK">
                                            <rect key="frame" x="20" y="16" width="280" height="40"/>
                                            <autoresizingMask key="autoresizingMask" widthSizable="YES" flexibleMaxX="YES" heightSizable="YES" flexibleMaxY="YES"/>
                                            <fontDescription key="fontDescription" type="system" pointSize="17"/>
                                            <color key="textColor" cocoaTouchSystemColor="darkTextColor"/>
                                            <color key="highlightedColor" white="1" alpha="1" colorSpace="calibratedWhite"/>
                                        </label>
                                        <activityIndicatorView opaque="NO" contentMode="scaleToFill" style="gray" id="LA3-5U-qmu">
                                            <rect key="frame" x="17" y="26" width="20" height="20"/>
                                            <autoresizingMask key="autoresizingMask" flexibleMaxX="YES" flexibleMaxY="YES"/>
                                        </activityIndicatorView>
                                    </subviews>
                                    <color key="backgroundColor" white="0.0" alpha="0.0" colorSpace="calibratedWhite"/>
                                </view>
                                <color key="backgroundColor" red="1" green="1" blue="1" alpha="1" colorSpace="calibratedRGB"/>
                                <connections>
                                    <outlet property="activity" destination="LA3-5U-qmu" id="iDC-hu-TVs"/>
                                </connections>
                            </tableViewCell>
                            <tableViewCell contentMode="scaleToFill" selectionStyle="blue" indentationWidth="10" reuseIdentifier="YOSPOSThreadCell" rowHeight="72" id="jd0-uS-UUv" userLabel="thread cell" customClass="AwfulYOSPOSThreadCell">
                                <rect key="frame" x="0.0" y="166" width="320" height="72"/>
                                <autoresizingMask key="autoresizingMask" widthSizable="YES" flexibleMaxX="YES" heightSizable="YES" flexibleMaxY="YES"/>
                                <view key="contentView" opaque="NO" clipsSubviews="YES" multipleTouchEnabled="YES" contentMode="center">
                                    <rect key="frame" x="0.0" y="0.0" width="320" height="71"/>
                                    <autoresizingMask key="autoresizingMask"/>
                                    <subviews>
                                        <label opaque="NO" clipsSubviews="YES" userInteractionEnabled="NO" contentMode="left" text="Thread Title Blah blah blah" lineBreakMode="tailTruncation" numberOfLines="3" minimumFontSize="10" id="mPr-1B-bOm" userLabel="thread title">
                                            <rect key="frame" x="60" y="0.0" width="180" height="60"/>
                                            <autoresizingMask key="autoresizingMask" widthSizable="YES" flexibleMaxX="YES" flexibleMaxY="YES"/>
                                            <fontDescription key="fontDescription" name="Helvetica" family="Helvetica" pointSize="14"/>
                                            <color key="textColor" cocoaTouchSystemColor="darkTextColor"/>
                                            <nil key="highlightedColor"/>
                                        </label>
                                        <button opaque="NO" contentMode="scaleToFill" enabled="NO" contentHorizontalAlignment="center" contentVerticalAlignment="center" lineBreakMode="middleTruncation" id="PCp-l8-gVh">
                                            <rect key="frame" x="267" y="25" width="32" height="20"/>
                                            <autoresizingMask key="autoresizingMask" flexibleMinX="YES" flexibleMaxX="YES" flexibleMaxY="YES"/>
                                            <fontDescription key="fontDescription" name="Helvetica-Bold" family="Helvetica" pointSize="17"/>
                                            <state key="normal" title="10" backgroundImage="number-background.png">
                                                <color key="titleColor" white="1" alpha="1" colorSpace="calibratedWhite"/>
                                                <color key="titleShadowColor" white="0.5" alpha="1" colorSpace="calibratedWhite"/>
                                            </state>
                                            <state key="highlighted">
                                                <color key="titleColor" white="1" alpha="1" colorSpace="calibratedWhite"/>
                                            </state>
                                        </button>
                                        <label opaque="NO" clipsSubviews="YES" userInteractionEnabled="NO" contentMode="left" text="Pages: 2" lineBreakMode="tailTruncation" minimumFontSize="10" id="4QM-Le-jiY">
                                            <rect key="frame" x="70" y="56" width="200" height="10"/>
                                            <autoresizingMask key="autoresizingMask" flexibleMaxX="YES" flexibleMinY="YES"/>
                                            <fontDescription key="fontDescription" name="Helvetica" family="Helvetica" pointSize="10"/>
                                            <color key="textColor" red="0.49803921569999998" green="0.49803921569999998" blue="0.49803921569999998" alpha="1" colorSpace="calibratedRGB"/>
                                            <nil key="highlightedColor"/>
                                        </label>
                                        <imageView userInteractionEnabled="NO" contentMode="scaleToFill" image="sticky.png" id="e7p-kb-fg6">
                                            <rect key="frame" x="62" y="6" width="12" height="12"/>
                                            <autoresizingMask key="autoresizingMask" flexibleMaxX="YES" flexibleMaxY="YES"/>
                                        </imageView>
                                        <view contentMode="scaleToFill" id="ytH-ju-QFg">
                                            <rect key="frame" x="4" y="4" width="47" height="47"/>
                                            <autoresizingMask key="autoresizingMask" flexibleMaxX="YES" flexibleMaxY="YES"/>
                                            <subviews>
                                                <imageView userInteractionEnabled="NO" contentMode="scaleToFill" image="shsc-apple.png" id="ks5-ci-9Ox">
                                                    <rect key="frame" x="1" y="1" width="45" height="45"/>
                                                    <autoresizingMask key="autoresizingMask" flexibleMaxX="YES" flexibleMaxY="YES"/>
                                                </imageView>
                                                <imageView userInteractionEnabled="NO" contentMode="scaleToFill" image="ama-secondary.png" id="HY6-3L-0bM">
                                                    <rect key="frame" x="0.0" y="0.0" width="22" height="22"/>
                                                    <autoresizingMask key="autoresizingMask" flexibleMaxX="YES" flexibleMaxY="YES"/>
                                                </imageView>
                                            </subviews>
                                            <color key="backgroundColor" white="0.0" alpha="0.0" colorSpace="calibratedWhite"/>
                                        </view>
                                        <imageView userInteractionEnabled="NO" contentMode="scaleToFill" image="threadrating.png" id="3UQ-FH-BjY">
                                            <rect key="frame" x="5" y="54" width="45" height="13"/>
                                            <autoresizingMask key="autoresizingMask" flexibleMaxX="YES" flexibleMaxY="YES"/>
                                        </imageView>
                                    </subviews>
                                    <color key="backgroundColor" white="0.0" alpha="0.0" colorSpace="calibratedWhite"/>
                                </view>
                                <color key="backgroundColor" red="1" green="1" blue="1" alpha="1" colorSpace="calibratedRGB"/>
                                <connections>
                                    <outlet property="pagesLabel" destination="4QM-Le-jiY" id="73v-tN-MRZ"/>
                                    <outlet property="ratingImage" destination="3UQ-FH-BjY" id="G1X-7l-Fcn"/>
                                    <outlet property="secondTagImage" destination="HY6-3L-0bM" id="WMg-Gj-yaX"/>
                                    <outlet property="sticky" destination="e7p-kb-fg6" id="msS-8u-uNu"/>
                                    <outlet property="tagContainerView" destination="ytH-ju-QFg" id="zEA-Q8-DCO"/>
                                    <outlet property="tagImage" destination="ks5-ci-9Ox" id="z9j-wd-6mQ"/>
                                    <outlet property="threadTitleLabel" destination="mPr-1B-bOm" id="kFs-Iu-wxT"/>
                                    <outlet property="unreadButton" destination="PCp-l8-gVh" id="i4c-if-LPt"/>
                                </connections>
                            </tableViewCell>
                            <tableViewCell contentMode="scaleToFill" selectionStyle="blue" indentationWidth="10" reuseIdentifier="FYADThreadCell" rowHeight="72" id="muB-fq-uGK" userLabel="thread cell" customClass="AwfulFYADThreadCell">
                                <rect key="frame" x="0.0" y="238" width="320" height="72"/>
                                <autoresizingMask key="autoresizingMask" widthSizable="YES" flexibleMaxX="YES" heightSizable="YES" flexibleMaxY="YES"/>
                                <view key="contentView" opaque="NO" clipsSubviews="YES" multipleTouchEnabled="YES" contentMode="center">
                                    <rect key="frame" x="0.0" y="0.0" width="320" height="71"/>
                                    <autoresizingMask key="autoresizingMask"/>
                                    <subviews>
                                        <label opaque="NO" clipsSubviews="YES" userInteractionEnabled="NO" contentMode="left" text="Thread Title Blah blah blah" lineBreakMode="tailTruncation" numberOfLines="3" minimumFontSize="10" id="wbd-Pg-0NR" userLabel="thread title">
                                            <rect key="frame" x="60" y="0.0" width="180" height="60"/>
                                            <autoresizingMask key="autoresizingMask" widthSizable="YES" flexibleMaxX="YES" flexibleMaxY="YES"/>
                                            <fontDescription key="fontDescription" name="Helvetica" family="Helvetica" pointSize="14"/>
                                            <color key="textColor" cocoaTouchSystemColor="darkTextColor"/>
                                            <nil key="highlightedColor"/>
                                        </label>
                                        <button opaque="NO" contentMode="scaleToFill" enabled="NO" contentHorizontalAlignment="center" contentVerticalAlignment="center" lineBreakMode="middleTruncation" id="mb2-cX-KT0">
                                            <rect key="frame" x="267" y="25" width="32" height="20"/>
                                            <autoresizingMask key="autoresizingMask" flexibleMinX="YES" flexibleMaxX="YES" flexibleMaxY="YES"/>
                                            <fontDescription key="fontDescription" type="boldSystem" size="button"/>
                                            <state key="normal" title="10" backgroundImage="number-background.png">
                                                <color key="titleColor" red="0.19607843137254902" green="0.30980392156862746" blue="0.52156862745098043" alpha="1" colorSpace="calibratedRGB"/>
                                                <color key="titleShadowColor" white="0.5" alpha="1" colorSpace="calibratedWhite"/>
                                            </state>
                                            <state key="highlighted">
                                                <color key="titleColor" white="1" alpha="1" colorSpace="calibratedWhite"/>
                                            </state>
                                        </button>
                                        <label opaque="NO" clipsSubviews="YES" userInteractionEnabled="NO" contentMode="left" text="Pages: 2" lineBreakMode="tailTruncation" minimumFontSize="10" id="TiU-1f-dLe">
                                            <rect key="frame" x="70" y="56" width="200" height="10"/>
                                            <autoresizingMask key="autoresizingMask" flexibleMaxX="YES" flexibleMinY="YES"/>
                                            <fontDescription key="fontDescription" name="Helvetica" family="Helvetica" pointSize="10"/>
                                            <color key="textColor" red="0.49803921569999998" green="0.49803921569999998" blue="0.49803921569999998" alpha="1" colorSpace="calibratedRGB"/>
                                            <nil key="highlightedColor"/>
                                        </label>
                                        <imageView userInteractionEnabled="NO" contentMode="scaleToFill" image="sticky.png" id="KPH-y7-Kzd">
                                            <rect key="frame" x="62" y="6" width="12" height="12"/>
                                            <autoresizingMask key="autoresizingMask" flexibleMaxX="YES" flexibleMaxY="YES"/>
                                        </imageView>
                                        <view contentMode="scaleToFill" id="saS-NQ-9dE">
                                            <rect key="frame" x="4" y="4" width="47" height="47"/>
                                            <autoresizingMask key="autoresizingMask" flexibleMaxX="YES" flexibleMaxY="YES"/>
                                            <subviews>
                                                <imageView userInteractionEnabled="NO" contentMode="scaleToFill" image="shsc-apple.png" id="dda-yi-PSi">
                                                    <rect key="frame" x="1" y="1" width="45" height="45"/>
                                                    <autoresizingMask key="autoresizingMask" flexibleMaxX="YES" flexibleMaxY="YES"/>
                                                </imageView>
                                                <imageView userInteractionEnabled="NO" contentMode="scaleToFill" image="ama-secondary.png" id="IXo-Cs-ZxY">
                                                    <rect key="frame" x="0.0" y="0.0" width="22" height="22"/>
                                                    <autoresizingMask key="autoresizingMask" flexibleMaxX="YES" flexibleMaxY="YES"/>
                                                </imageView>
                                            </subviews>
                                            <color key="backgroundColor" white="0.0" alpha="0.0" colorSpace="calibratedWhite"/>
                                        </view>
                                        <imageView userInteractionEnabled="NO" contentMode="scaleToFill" image="threadrating.png" id="Cjc-88-oFh">
                                            <rect key="frame" x="5" y="54" width="45" height="13"/>
                                            <autoresizingMask key="autoresizingMask" flexibleMaxX="YES" flexibleMaxY="YES"/>
                                        </imageView>
                                    </subviews>
                                    <color key="backgroundColor" white="0.0" alpha="0.0" colorSpace="calibratedWhite"/>
                                </view>
                                <color key="backgroundColor" red="1" green="1" blue="1" alpha="1" colorSpace="calibratedRGB"/>
                                <connections>
                                    <outlet property="pagesLabel" destination="TiU-1f-dLe" id="mlB-2a-MLH"/>
                                    <outlet property="ratingImage" destination="Cjc-88-oFh" id="zH3-ie-Gb9"/>
                                    <outlet property="secondTagImage" destination="IXo-Cs-ZxY" id="T6H-wP-iar"/>
                                    <outlet property="sticky" destination="KPH-y7-Kzd" id="16F-Vv-PMC"/>
                                    <outlet property="tagContainerView" destination="saS-NQ-9dE" id="Scy-XB-7Hb"/>
                                    <outlet property="tagImage" destination="dda-yi-PSi" id="Ibp-sv-Ten"/>
                                    <outlet property="threadTitleLabel" destination="wbd-Pg-0NR" id="Hwb-BN-vLh"/>
                                    <outlet property="unreadButton" destination="mb2-cX-KT0" id="qNh-z7-WAC"/>
                                </connections>
                            </tableViewCell>
                            <tableViewCell contentMode="scaleToFill" selectionStyle="blue" indentationWidth="10" reuseIdentifier="AskTellThreadCell" rowHeight="72" id="GOS-Bf-KNU" userLabel="thread cell" customClass="AwfulAskTellThreadCell">
                                <rect key="frame" x="0.0" y="310" width="320" height="72"/>
                                <autoresizingMask key="autoresizingMask" widthSizable="YES" flexibleMaxX="YES" heightSizable="YES" flexibleMaxY="YES"/>
                                <view key="contentView" opaque="NO" clipsSubviews="YES" multipleTouchEnabled="YES" contentMode="center">
                                    <rect key="frame" x="0.0" y="0.0" width="320" height="71"/>
                                    <autoresizingMask key="autoresizingMask"/>
                                    <subviews>
                                        <label opaque="NO" clipsSubviews="YES" userInteractionEnabled="NO" contentMode="left" text="Thread Title Blah blah blah" lineBreakMode="tailTruncation" numberOfLines="3" minimumFontSize="10" id="QIr-7q-r5x" userLabel="thread title">
                                            <rect key="frame" x="60" y="0.0" width="180" height="60"/>
                                            <autoresizingMask key="autoresizingMask" widthSizable="YES" flexibleMaxX="YES" flexibleMaxY="YES"/>
                                            <fontDescription key="fontDescription" name="Helvetica" family="Helvetica" pointSize="14"/>
                                            <color key="textColor" cocoaTouchSystemColor="darkTextColor"/>
                                            <nil key="highlightedColor"/>
                                        </label>
                                        <button opaque="NO" contentMode="scaleToFill" enabled="NO" contentHorizontalAlignment="center" contentVerticalAlignment="center" lineBreakMode="middleTruncation" id="5U9-tC-DTr">
                                            <rect key="frame" x="267" y="25" width="32" height="20"/>
                                            <autoresizingMask key="autoresizingMask" flexibleMinX="YES" flexibleMaxX="YES" flexibleMaxY="YES"/>
                                            <fontDescription key="fontDescription" name="Helvetica-Bold" family="Helvetica" pointSize="17"/>
                                            <state key="normal" title="10" backgroundImage="number-background.png">
                                                <color key="titleColor" white="1" alpha="1" colorSpace="calibratedWhite"/>
                                                <color key="titleShadowColor" white="0.5" alpha="1" colorSpace="calibratedWhite"/>
                                            </state>
                                            <state key="highlighted">
                                                <color key="titleColor" white="1" alpha="1" colorSpace="calibratedWhite"/>
                                            </state>
                                        </button>
                                        <label opaque="NO" clipsSubviews="YES" userInteractionEnabled="NO" contentMode="left" text="Pages: 2" lineBreakMode="tailTruncation" minimumFontSize="10" id="c3N-bl-5ji">
                                            <rect key="frame" x="70" y="56" width="200" height="10"/>
                                            <autoresizingMask key="autoresizingMask" flexibleMaxX="YES" flexibleMinY="YES"/>
                                            <fontDescription key="fontDescription" name="Helvetica" family="Helvetica" pointSize="10"/>
                                            <color key="textColor" red="0.49803921569999998" green="0.49803921569999998" blue="0.49803921569999998" alpha="1" colorSpace="calibratedRGB"/>
                                            <nil key="highlightedColor"/>
                                        </label>
                                        <imageView userInteractionEnabled="NO" contentMode="scaleToFill" image="sticky.png" id="eQL-S8-JMu">
                                            <rect key="frame" x="62" y="6" width="12" height="12"/>
                                            <autoresizingMask key="autoresizingMask" flexibleMaxX="YES" flexibleMaxY="YES"/>
                                        </imageView>
                                        <view contentMode="scaleToFill" id="h7s-AM-SfK">
                                            <rect key="frame" x="4" y="4" width="47" height="47"/>
                                            <autoresizingMask key="autoresizingMask" flexibleMaxX="YES" flexibleMaxY="YES"/>
                                            <subviews>
                                                <imageView userInteractionEnabled="NO" contentMode="scaleToFill" image="shsc-apple.png" id="hgH-Uw-mKU">
                                                    <rect key="frame" x="1" y="1" width="45" height="45"/>
                                                    <autoresizingMask key="autoresizingMask" flexibleMaxX="YES" flexibleMaxY="YES"/>
                                                </imageView>
                                                <imageView userInteractionEnabled="NO" contentMode="scaleToFill" image="ama-secondary.png" id="KRi-8S-zoR">
                                                    <rect key="frame" x="0.0" y="0.0" width="22" height="22"/>
                                                    <autoresizingMask key="autoresizingMask" flexibleMaxX="YES" flexibleMaxY="YES"/>
                                                </imageView>
                                            </subviews>
                                            <color key="backgroundColor" white="0.0" alpha="0.0" colorSpace="calibratedWhite"/>
                                        </view>
                                        <imageView userInteractionEnabled="NO" contentMode="scaleToFill" image="threadrating.png" id="1GG-dD-bTs">
                                            <rect key="frame" x="5" y="54" width="45" height="13"/>
                                            <autoresizingMask key="autoresizingMask" flexibleMaxX="YES" flexibleMaxY="YES"/>
                                        </imageView>
                                    </subviews>
                                    <color key="backgroundColor" white="0.0" alpha="0.0" colorSpace="calibratedWhite"/>
                                </view>
                                <color key="backgroundColor" red="1" green="1" blue="1" alpha="1" colorSpace="calibratedRGB"/>
                                <connections>
                                    <outlet property="pagesLabel" destination="c3N-bl-5ji" id="nPb-Ee-uUY"/>
                                    <outlet property="ratingImage" destination="1GG-dD-bTs" id="T7O-hx-qoE"/>
                                    <outlet property="secondTagImage" destination="KRi-8S-zoR" id="6Cc-lr-qHd"/>
                                    <outlet property="sticky" destination="eQL-S8-JMu" id="WJg-rm-5I8"/>
                                    <outlet property="tagContainerView" destination="h7s-AM-SfK" id="8M4-Ht-dA1"/>
                                    <outlet property="tagImage" destination="hgH-Uw-mKU" id="H9D-1r-rxd"/>
                                    <outlet property="threadTitleLabel" destination="QIr-7q-r5x" id="HVT-ai-19w"/>
                                    <outlet property="unreadButton" destination="5U9-tC-DTr" id="8wf-qo-SqY"/>
                                </connections>
                            </tableViewCell>
                            <tableViewCell contentMode="scaleToFill" selectionStyle="blue" indentationWidth="10" reuseIdentifier="FilmDumpThreadCell" rowHeight="72" id="vfR-7G-bZO" userLabel="thread cell" customClass="AwfulFilmDumpThreadCell">
                                <rect key="frame" x="0.0" y="382" width="320" height="72"/>
                                <autoresizingMask key="autoresizingMask" widthSizable="YES" flexibleMaxX="YES" heightSizable="YES" flexibleMaxY="YES"/>
                                <view key="contentView" opaque="NO" clipsSubviews="YES" multipleTouchEnabled="YES" contentMode="center">
                                    <rect key="frame" x="0.0" y="0.0" width="320" height="71"/>
                                    <autoresizingMask key="autoresizingMask"/>
                                    <subviews>
                                        <label opaque="NO" clipsSubviews="YES" userInteractionEnabled="NO" contentMode="left" text="Thread Title Blah blah blah" lineBreakMode="tailTruncation" numberOfLines="3" minimumFontSize="10" id="5uT-pg-fnU" userLabel="thread title">
                                            <rect key="frame" x="60" y="0.0" width="180" height="60"/>
                                            <autoresizingMask key="autoresizingMask" widthSizable="YES" flexibleMaxX="YES" flexibleMaxY="YES"/>
                                            <fontDescription key="fontDescription" name="Helvetica" family="Helvetica" pointSize="14"/>
                                            <color key="textColor" cocoaTouchSystemColor="darkTextColor"/>
                                            <nil key="highlightedColor"/>
                                        </label>
                                        <button opaque="NO" contentMode="scaleToFill" enabled="NO" contentHorizontalAlignment="center" contentVerticalAlignment="center" lineBreakMode="middleTruncation" id="SLf-nO-67N">
                                            <rect key="frame" x="267" y="25" width="32" height="20"/>
                                            <autoresizingMask key="autoresizingMask" flexibleMinX="YES" flexibleMaxX="YES" flexibleMaxY="YES"/>
                                            <fontDescription key="fontDescription" name="Helvetica-Bold" family="Helvetica" pointSize="17"/>
                                            <state key="normal" title="10" backgroundImage="number-background.png">
                                                <color key="titleColor" white="1" alpha="1" colorSpace="calibratedWhite"/>
                                                <color key="titleShadowColor" white="0.5" alpha="1" colorSpace="calibratedWhite"/>
                                            </state>
                                            <state key="highlighted">
                                                <color key="titleColor" white="1" alpha="1" colorSpace="calibratedWhite"/>
                                            </state>
                                        </button>
                                        <label opaque="NO" clipsSubviews="YES" userInteractionEnabled="NO" contentMode="left" text="Pages: 2" lineBreakMode="tailTruncation" minimumFontSize="10" id="DVt-bQ-Woi">
                                            <rect key="frame" x="70" y="56" width="200" height="10"/>
                                            <autoresizingMask key="autoresizingMask" flexibleMaxX="YES" flexibleMinY="YES"/>
                                            <fontDescription key="fontDescription" name="Helvetica" family="Helvetica" pointSize="10"/>
                                            <color key="textColor" red="0.49803921569999998" green="0.49803921569999998" blue="0.49803921569999998" alpha="1" colorSpace="calibratedRGB"/>
                                            <nil key="highlightedColor"/>
                                        </label>
                                        <imageView userInteractionEnabled="NO" contentMode="scaleToFill" image="sticky.png" id="fBc-9l-CS5">
                                            <rect key="frame" x="62" y="6" width="12" height="12"/>
                                            <autoresizingMask key="autoresizingMask" flexibleMaxX="YES" flexibleMaxY="YES"/>
                                        </imageView>
                                        <view contentMode="scaleToFill" id="1v4-kE-Grb">
                                            <rect key="frame" x="4" y="4" width="47" height="47"/>
                                            <autoresizingMask key="autoresizingMask" flexibleMaxX="YES" flexibleMaxY="YES"/>
                                            <subviews>
                                                <imageView userInteractionEnabled="NO" contentMode="scaleToFill" image="shsc-apple.png" id="JSn-5g-Nu0">
                                                    <rect key="frame" x="1" y="1" width="45" height="45"/>
                                                    <autoresizingMask key="autoresizingMask" flexibleMaxX="YES" flexibleMaxY="YES"/>
                                                </imageView>
                                                <imageView userInteractionEnabled="NO" contentMode="scaleToFill" image="ama-secondary.png" id="ryY-K8-Bbb">
                                                    <rect key="frame" x="0.0" y="0.0" width="22" height="22"/>
                                                    <autoresizingMask key="autoresizingMask" flexibleMaxX="YES" flexibleMaxY="YES"/>
                                                </imageView>
                                            </subviews>
                                            <color key="backgroundColor" white="0.0" alpha="0.0" colorSpace="calibratedWhite"/>
                                        </view>
                                        <imageView userInteractionEnabled="NO" contentMode="scaleToFill" image="threadrating.png" id="BaS-wx-aee">
                                            <rect key="frame" x="5" y="54" width="45" height="13"/>
                                            <autoresizingMask key="autoresizingMask" flexibleMaxX="YES" flexibleMaxY="YES"/>
                                        </imageView>
                                    </subviews>
                                    <color key="backgroundColor" white="0.0" alpha="0.0" colorSpace="calibratedWhite"/>
                                </view>
                                <color key="backgroundColor" red="1" green="1" blue="1" alpha="1" colorSpace="calibratedRGB"/>
                                <connections>
                                    <outlet property="pagesLabel" destination="DVt-bQ-Woi" id="Psy-j4-azv"/>
                                    <outlet property="ratingImage" destination="BaS-wx-aee" id="jze-0B-E95"/>
                                    <outlet property="secondTagImage" destination="ryY-K8-Bbb" id="HUU-OB-sUp"/>
                                    <outlet property="sticky" destination="fBc-9l-CS5" id="uBG-5P-Tiu"/>
                                    <outlet property="tagContainerView" destination="1v4-kE-Grb" id="OeD-IL-cvo"/>
                                    <outlet property="tagImage" destination="JSn-5g-Nu0" id="8IX-xa-3K5"/>
                                    <outlet property="threadTitleLabel" destination="5uT-pg-fnU" id="VDf-if-7WK"/>
                                    <outlet property="unreadButton" destination="SLf-nO-67N" id="08z-WZ-KBm"/>
                                </connections>
                            </tableViewCell>
>>>>>>> d93b9f36
                        </prototypes>
                        <connections>
                            <outlet property="dataSource" destination="b0I-zs-CAw" id="RaC-fF-S7F"/>
                            <outlet property="delegate" destination="b0I-zs-CAw" id="oaK-ub-a3l"/>
                        </connections>
                    </tableView>
                    <toolbarItems/>
                    <navigationItem key="navigationItem" title="Title" id="chi-4k-Gyt">
                        <connections>
                            <outlet property="titleView" destination="G15-hw-wus" id="ZPm-ZM-jiL"/>
                        </connections>
                    </navigationItem>
                    <simulatedStatusBarMetrics key="simulatedStatusBarMetrics" statusBarStyle="blackTranslucent"/>
                    <nil key="simulatedBottomBarMetrics"/>
                    <connections>
                        <segue destination="oRp-8t-Jy6" kind="replace" identifier="AwfulPage" customClass="AwfulChooseThreadSegue" splitViewControllerTargetIndex="1" id="hhi-LS-YNv"/>
                    </connections>
                </tableViewController>
                <label opaque="NO" clipsSubviews="YES" userInteractionEnabled="NO" contentMode="left" text="Forums Label" textAlignment="center" lineBreakMode="tailTruncation" numberOfLines="2" minimumFontSize="10" id="G15-hw-wus">
                    <rect key="frame" x="0.0" y="0.0" width="150" height="44"/>
                    <autoresizingMask key="autoresizingMask" flexibleMinX="YES" widthSizable="YES" flexibleMaxX="YES" heightSizable="YES" flexibleMaxY="YES"/>
                    <color key="backgroundColor" white="0.0" alpha="0.0" colorSpace="calibratedWhite"/>
                    <fontDescription key="fontDescription" name="Helvetica-Bold" family="Helvetica" pointSize="16"/>
                    <color key="textColor" white="1" alpha="1" colorSpace="calibratedWhite"/>
                    <nil key="highlightedColor"/>
                </label>
            </objects>
            <point key="canvasLocation" x="1360" y="-2155"/>
        </scene>
        <!--Navigation Controller - Settings-->
        <scene sceneID="3En-8f-fIU">
            <objects>
                <placeholder placeholderIdentifier="IBFirstResponder" id="ygr-Ik-0FG" userLabel="First Responder" sceneMemberID="firstResponder"/>
                <navigationController definesPresentationContext="YES" id="eNs-ia-gzc" sceneMemberID="viewController">
                    <tabBarItem key="tabBarItem" title="Settings" image="cog.png" id="tH1-Xb-Nte"/>
                    <simulatedStatusBarMetrics key="simulatedStatusBarMetrics" statusBarStyle="blackTranslucent"/>
                    <simulatedNavigationBarMetrics key="simulatedTopBarMetrics" barStyle="blackOpaque" prompted="NO"/>
                    <navigationBar key="navigationBar" opaque="NO" clipsSubviews="YES" multipleTouchEnabled="YES" contentMode="scaleToFill" barStyle="blackOpaque" id="vUe-IY-tpX">
                        <rect key="frame" x="0.0" y="-44" width="0.0" height="44"/>
                        <autoresizingMask key="autoresizingMask"/>
                    </navigationBar>
                    <connections>
                        <segue destination="BZz-jf-x9i" kind="relationship" relationship="rootViewController" id="ylh-gU-crO"/>
                    </connections>
                </navigationController>
            </objects>
            <point key="canvasLocation" x="330" y="198"/>
        </scene>
        <!--Tab Bar Controller-->
        <scene sceneID="iBR-qX-RHb">
            <objects>
                <placeholder placeholderIdentifier="IBFirstResponder" id="Bar-Lf-3un" userLabel="First Responder" sceneMemberID="firstResponder"/>
                <tabBarController definesPresentationContext="YES" id="6qG-xq-Bw4" sceneMemberID="viewController">
                    <value key="contentSizeForViewInPopover" type="size" width="320" height="783"/>
                    <nil key="simulatedBottomBarMetrics"/>
                    <tabBar key="tabBar" contentMode="scaleToFill" id="VNm-Wz-fER">
                        <rect key="frame" x="129" y="330" width="163" height="49"/>
                        <autoresizingMask key="autoresizingMask" widthSizable="YES" flexibleMinY="YES"/>
                        <color key="backgroundColor" white="0.0" alpha="0.0" colorSpace="calibratedWhite"/>
                    </tabBar>
                    <connections>
                        <segue destination="ogw-4I-ZR3" kind="relationship" relationship="viewControllers" id="Wol-nr-JGZ"/>
                        <segue destination="wlS-xD-QGL" kind="relationship" relationship="viewControllers" id="OeB-pz-WfV"/>
                        <segue destination="yxf-ta-Zqb" kind="relationship" relationship="viewControllers" id="n5P-Yh-qxZ"/>
                        <segue destination="eNs-ia-gzc" kind="relationship" relationship="viewControllers" id="SmE-vb-9CD"/>
                    </connections>
                </tabBarController>
            </objects>
            <point key="canvasLocation" x="-297" y="-1455"/>
        </scene>
        <!--Awful Settings View Controller - Settings-->
        <scene sceneID="Ifr-Rg-ncU">
            <objects>
                <placeholder placeholderIdentifier="IBFirstResponder" id="2VA-w8-sO3" userLabel="First Responder" sceneMemberID="firstResponder"/>
                <tableViewController id="BZz-jf-x9i" customClass="AwfulSettingsViewController" sceneMemberID="viewController">
                    <tableView key="view" opaque="NO" clipsSubviews="YES" clearsContextBeforeDrawing="NO" contentMode="scaleToFill" alwaysBounceVertical="YES" dataMode="prototypes" style="grouped" separatorStyle="singleLineEtched" rowHeight="44" sectionHeaderHeight="10" sectionFooterHeight="10" id="8WJ-rJ-ayg">
                        <rect key="frame" x="0.0" y="64" width="320" height="655"/>
                        <autoresizingMask key="autoresizingMask" widthSizable="YES" heightSizable="YES"/>
                        <color key="backgroundColor" cocoaTouchSystemColor="groupTableViewBackgroundColor"/>
                        <simulatedOrientationMetrics key="simulatedOrientationMetrics" orientation="landscapeRight"/>
                        <sections/>
                        <connections>
                            <outlet property="dataSource" destination="BZz-jf-x9i" id="mEe-wz-fQb"/>
                            <outlet property="delegate" destination="BZz-jf-x9i" id="dFw-AW-Lz9"/>
                        </connections>
                    </tableView>
                    <navigationItem key="navigationItem" title="Settings" id="1YP-no-M20"/>
                    <simulatedStatusBarMetrics key="simulatedStatusBarMetrics" statusBarStyle="blackTranslucent"/>
                    <connections>
                        <segue destination="COB-dx-4ZV" kind="modal" identifier="Login" id="aZH-ZJ-dej"/>
                    </connections>
                </tableViewController>
            </objects>
            <point key="canvasLocation" x="783" y="198"/>
        </scene>
        <!--Navigation Controller-->
        <scene sceneID="sXW-vv-ldT">
            <objects>
                <placeholder placeholderIdentifier="IBFirstResponder" id="rdZ-rr-MUc" userLabel="First Responder" sceneMemberID="firstResponder"/>
                <navigationController definesPresentationContext="YES" id="COB-dx-4ZV" sceneMemberID="viewController">
                    <simulatedStatusBarMetrics key="simulatedStatusBarMetrics" statusBarStyle="blackTranslucent"/>
                    <simulatedNavigationBarMetrics key="simulatedTopBarMetrics" barStyle="blackOpaque" prompted="NO"/>
                    <navigationBar key="navigationBar" opaque="NO" clipsSubviews="YES" multipleTouchEnabled="YES" contentMode="scaleToFill" barStyle="blackOpaque" id="XYz-fa-Jvn">
                        <rect key="frame" x="0.0" y="-44" width="0.0" height="44"/>
                        <autoresizingMask key="autoresizingMask"/>
                    </navigationBar>
                    <connections>
                        <segue destination="1Fp-2s-3Kf" kind="relationship" relationship="rootViewController" id="4bh-0B-iEG"/>
                    </connections>
                </navigationController>
            </objects>
            <point key="canvasLocation" x="1323" y="90"/>
        </scene>
        <!--Awful Login Controller - Login-->
        <scene sceneID="EpQ-8e-rWI">
            <objects>
                <placeholder placeholderIdentifier="IBFirstResponder" id="9wO-v5-qhG" userLabel="First Responder" sceneMemberID="firstResponder"/>
                <viewController id="1Fp-2s-3Kf" customClass="AwfulLoginController" sceneMemberID="viewController">
                    <webView key="view" contentMode="scaleToFill" id="cQa-sD-PJG">
                        <rect key="frame" x="0.0" y="64" width="1024" height="704"/>
                        <autoresizingMask key="autoresizingMask" widthSizable="YES" heightSizable="YES"/>
                        <color key="backgroundColor" red="1" green="1" blue="1" alpha="1" colorSpace="calibratedRGB"/>
                        <simulatedOrientationMetrics key="simulatedOrientationMetrics" orientation="landscapeRight"/>
                    </webView>
                    <navigationItem key="navigationItem" title="Login" id="S7x-lb-fGl">
                        <barButtonItem key="leftBarButtonItem" style="done" systemItem="cancel" id="hpz-df-s61">
                            <connections>
                                <action selector="cancel" destination="1Fp-2s-3Kf" id="ejl-nP-yId"/>
                            </connections>
                        </barButtonItem>
                    </navigationItem>
                    <simulatedStatusBarMetrics key="simulatedStatusBarMetrics" statusBarStyle="blackTranslucent"/>
                    <connections>
                        <outlet property="act" destination="ew5-zZ-JJB" id="Gel-oG-Por"/>
                        <outlet property="view" destination="cQa-sD-PJG" id="1cI-4S-jon"/>
                        <outlet property="web" destination="cQa-sD-PJG" id="NBv-ZT-5cU"/>
                    </connections>
                </viewController>
                <activityIndicatorView opaque="NO" contentMode="scaleToFill" hidesWhenStopped="YES" animating="YES" style="gray" id="ew5-zZ-JJB">
                    <rect key="frame" x="0.0" y="0.0" width="20" height="20"/>
                    <autoresizingMask key="autoresizingMask" flexibleMaxX="YES" flexibleMaxY="YES"/>
                    <color key="color" cocoaTouchSystemColor="darkTextColor"/>
                </activityIndicatorView>
            </objects>
            <point key="canvasLocation" x="2466" y="84"/>
        </scene>
        <!--Navigation Controller-->
        <scene sceneID="Jfk-Do-hy8">
            <objects>
                <placeholder placeholderIdentifier="IBFirstResponder" id="zfi-Lc-OsW" userLabel="First Responder" sceneMemberID="firstResponder"/>
                <navigationController definesPresentationContext="YES" id="yxf-ta-Zqb" sceneMemberID="viewController">
                    <tabBarItem key="tabBarItem" systemItem="bookmarks" id="Vy9-60-zGk"/>
                    <simulatedStatusBarMetrics key="simulatedStatusBarMetrics" statusBarStyle="blackTranslucent"/>
                    <simulatedNavigationBarMetrics key="simulatedTopBarMetrics" barStyle="blackOpaque" prompted="NO"/>
                    <navigationBar key="navigationBar" opaque="NO" clipsSubviews="YES" multipleTouchEnabled="YES" contentMode="scaleToFill" barStyle="blackOpaque" id="oZr-GL-6kZ">
                        <rect key="frame" x="0.0" y="-44" width="0.0" height="44"/>
                        <autoresizingMask key="autoresizingMask"/>
                    </navigationBar>
                    <connections>
                        <segue destination="3lt-fd-sto" kind="relationship" relationship="rootViewController" id="5Dw-Bo-I59"/>
                    </connections>
                </navigationController>
            </objects>
            <point key="canvasLocation" x="286" y="-855"/>
        </scene>
        <!--Awful Bookmarks Controller - Bookmarks-->
        <scene sceneID="T2f-5v-cct">
            <objects>
                <placeholder placeholderIdentifier="IBFirstResponder" id="LPG-ll-xrC" userLabel="First Responder" sceneMemberID="firstResponder"/>
                <tableViewController title="Bookmarks" id="3lt-fd-sto" customClass="AwfulBookmarksController" sceneMemberID="viewController">
                    <tableView key="view" opaque="NO" clipsSubviews="YES" clearsContextBeforeDrawing="NO" contentMode="scaleToFill" alwaysBounceVertical="YES" dataMode="prototypes" style="plain" rowHeight="44" sectionHeaderHeight="22" sectionFooterHeight="22" id="23Q-Go-LtT">
                        <rect key="frame" x="0.0" y="64" width="320" height="655"/>
                        <autoresizingMask key="autoresizingMask" widthSizable="YES" heightSizable="YES"/>
                        <color key="backgroundColor" white="1" alpha="1" colorSpace="calibratedWhite"/>
                        <simulatedOrientationMetrics key="simulatedOrientationMetrics" orientation="landscapeRight"/>
                        <prototypes>
                            <tableViewCell contentMode="scaleToFill" selectionStyle="blue" indentationWidth="10" reuseIdentifier="ThreadCell" rowHeight="72" id="Ubd-DS-nal" userLabel="thread cell" customClass="AwfulThreadCell">
                                <rect key="frame" x="0.0" y="22" width="320" height="72"/>
                                <autoresizingMask key="autoresizingMask" widthSizable="YES" flexibleMaxX="YES" heightSizable="YES" flexibleMaxY="YES"/>
                                <view key="contentView" opaque="NO" clipsSubviews="YES" multipleTouchEnabled="YES" contentMode="center">
                                    <rect key="frame" x="0.0" y="0.0" width="320" height="71"/>
                                    <autoresizingMask key="autoresizingMask"/>
                                    <subviews>
                                        <label opaque="NO" clipsSubviews="YES" userInteractionEnabled="NO" contentMode="left" text="Thread Title Blah blah blah" lineBreakMode="tailTruncation" numberOfLines="3" minimumFontSize="10" id="ADR-To-RGk" userLabel="thread title">
                                            <rect key="frame" x="60" y="0.0" width="180" height="60"/>
                                            <autoresizingMask key="autoresizingMask" widthSizable="YES" flexibleMaxX="YES" flexibleMaxY="YES"/>
                                            <fontDescription key="fontDescription" name="Helvetica" family="Helvetica" pointSize="14"/>
                                            <color key="textColor" cocoaTouchSystemColor="darkTextColor"/>
                                            <nil key="highlightedColor"/>
                                        </label>
                                        <button opaque="NO" contentMode="scaleToFill" enabled="NO" contentHorizontalAlignment="center" contentVerticalAlignment="center" lineBreakMode="middleTruncation" id="D1Y-vW-RJv">
                                            <rect key="frame" x="267" y="25" width="32" height="20"/>
                                            <autoresizingMask key="autoresizingMask" flexibleMinX="YES" flexibleMaxX="YES" flexibleMaxY="YES"/>
                                            <fontDescription key="fontDescription" name="Helvetica-Bold" family="Helvetica" pointSize="17"/>
                                            <state key="normal" title="10" backgroundImage="number-background.png">
                                                <color key="titleColor" white="1" alpha="1" colorSpace="calibratedWhite"/>
                                                <color key="titleShadowColor" white="0.5" alpha="1" colorSpace="calibratedWhite"/>
                                            </state>
                                            <state key="highlighted">
                                                <color key="titleColor" white="1" alpha="1" colorSpace="calibratedWhite"/>
                                            </state>
                                        </button>
                                        <label opaque="NO" clipsSubviews="YES" userInteractionEnabled="NO" contentMode="left" text="Pages: 2" lineBreakMode="tailTruncation" minimumFontSize="10" id="x8T-Ng-VZs">
                                            <rect key="frame" x="70" y="56" width="200" height="10"/>
                                            <autoresizingMask key="autoresizingMask" flexibleMaxX="YES" flexibleMinY="YES"/>
                                            <fontDescription key="fontDescription" name="Helvetica" family="Helvetica" pointSize="10"/>
                                            <color key="textColor" red="0.49803921569999998" green="0.49803921569999998" blue="0.49803921569999998" alpha="1" colorSpace="calibratedRGB"/>
                                            <nil key="highlightedColor"/>
                                        </label>
                                        <imageView userInteractionEnabled="NO" contentMode="scaleToFill" image="sticky.png" id="eff-ae-wg9">
                                            <rect key="frame" x="62" y="6" width="12" height="12"/>
                                            <autoresizingMask key="autoresizingMask" flexibleMaxX="YES" flexibleMaxY="YES"/>
                                        </imageView>
                                        <view contentMode="scaleToFill" id="D9c-Gg-DuK">
                                            <rect key="frame" x="4" y="4" width="47" height="47"/>
                                            <autoresizingMask key="autoresizingMask" flexibleMaxX="YES" flexibleMaxY="YES"/>
                                            <subviews>
                                                <imageView userInteractionEnabled="NO" contentMode="scaleToFill" image="shsc-apple.png" id="yGO-Qd-Ez7">
                                                    <rect key="frame" x="1" y="1" width="45" height="45"/>
                                                    <autoresizingMask key="autoresizingMask" flexibleMaxX="YES" flexibleMaxY="YES"/>
                                                </imageView>
                                                <imageView userInteractionEnabled="NO" contentMode="scaleToFill" image="ama-secondary.png" id="4Tw-pC-LJK">
                                                    <rect key="frame" x="0.0" y="0.0" width="22" height="22"/>
                                                    <autoresizingMask key="autoresizingMask" flexibleMaxX="YES" flexibleMaxY="YES"/>
                                                </imageView>
                                            </subviews>
                                            <color key="backgroundColor" white="0.0" alpha="0.0" colorSpace="calibratedWhite"/>
                                        </view>
                                        <imageView userInteractionEnabled="NO" contentMode="scaleToFill" image="threadrating.png" id="ujq-dv-74X">
                                            <rect key="frame" x="5" y="54" width="45" height="13"/>
                                            <autoresizingMask key="autoresizingMask" flexibleMaxX="YES" flexibleMaxY="YES"/>
                                        </imageView>
                                    </subviews>
                                    <color key="backgroundColor" white="0.0" alpha="0.0" colorSpace="calibratedWhite"/>
                                </view>
                                <color key="backgroundColor" red="1" green="1" blue="1" alpha="1" colorSpace="calibratedRGB"/>
                                <connections>
                                    <outlet property="pagesLabel" destination="x8T-Ng-VZs" id="ub4-3L-pN9"/>
                                    <outlet property="ratingImage" destination="ujq-dv-74X" id="uAn-PH-nqj"/>
                                    <outlet property="secondTagImage" destination="4Tw-pC-LJK" id="3bg-ni-anC"/>
                                    <outlet property="sticky" destination="eff-ae-wg9" id="EO4-v3-y3W"/>
                                    <outlet property="tagContainerView" destination="D9c-Gg-DuK" id="pBl-rp-wKt"/>
                                    <outlet property="tagImage" destination="yGO-Qd-Ez7" id="lnG-M0-cuU"/>
                                    <outlet property="threadTitleLabel" destination="ADR-To-RGk" id="i6f-Ga-Nms"/>
                                    <outlet property="unreadButton" destination="D1Y-vW-RJv" id="bhf-bD-bKi"/>
                                </connections>
                            </tableViewCell>
                            <tableViewCell contentMode="scaleToFill" selectionStyle="blue" indentationWidth="10" reuseIdentifier="LoadMoreCell" rowHeight="72" id="vHa-lv-v0p" userLabel="thread cell" customClass="AwfulLoadingThreadCell">
                                <rect key="frame" x="0.0" y="94" width="320" height="72"/>
                                <autoresizingMask key="autoresizingMask" widthSizable="YES" flexibleMaxX="YES" heightSizable="YES" flexibleMaxY="YES"/>
                                <view key="contentView" opaque="NO" clipsSubviews="YES" multipleTouchEnabled="YES" contentMode="center">
                                    <rect key="frame" x="0.0" y="0.0" width="320" height="71"/>
                                    <autoresizingMask key="autoresizingMask"/>
                                    <subviews>
                                        <label opaque="NO" clipsSubviews="YES" userInteractionEnabled="NO" contentMode="left" text="Load More" textAlignment="center" lineBreakMode="tailTruncation" baselineAdjustment="alignBaselines" minimumFontSize="10" id="jCa-db-eX7">
                                            <rect key="frame" x="20" y="16" width="280" height="40"/>
                                            <autoresizingMask key="autoresizingMask" widthSizable="YES" flexibleMaxX="YES" heightSizable="YES" flexibleMaxY="YES"/>
                                            <fontDescription key="fontDescription" type="system" pointSize="17"/>
                                            <color key="textColor" cocoaTouchSystemColor="darkTextColor"/>
                                            <color key="highlightedColor" white="1" alpha="1" colorSpace="calibratedWhite"/>
                                        </label>
                                        <activityIndicatorView opaque="NO" contentMode="scaleToFill" style="gray" id="DSr-gK-Nbn">
                                            <rect key="frame" x="17" y="26" width="20" height="20"/>
                                            <autoresizingMask key="autoresizingMask" flexibleMaxX="YES" flexibleMaxY="YES"/>
                                        </activityIndicatorView>
                                    </subviews>
                                    <color key="backgroundColor" white="0.0" alpha="0.0" colorSpace="calibratedWhite"/>
                                </view>
                                <color key="backgroundColor" red="1" green="1" blue="1" alpha="1" colorSpace="calibratedRGB"/>
                                <connections>
                                    <outlet property="activity" destination="DSr-gK-Nbn" id="wRp-95-p7M"/>
                                </connections>
                            </tableViewCell>
                        </prototypes>
                        <connections>
                            <outlet property="dataSource" destination="3lt-fd-sto" id="kmp-h4-XmS"/>
                            <outlet property="delegate" destination="3lt-fd-sto" id="wvp-Y6-PAc"/>
                        </connections>
                    </tableView>
                    <tabBarItem key="tabBarItem" systemItem="bookmarks" id="m3U-3K-LD2"/>
                    <navigationItem key="navigationItem" title="Bookmarks" id="Cyt-hx-rzC"/>
                    <simulatedStatusBarMetrics key="simulatedStatusBarMetrics" statusBarStyle="blackTranslucent"/>
                    <simulatedNavigationBarMetrics key="simulatedTopBarMetrics" barStyle="blackOpaque" prompted="NO"/>
                    <connections>
                        <segue destination="oRp-8t-Jy6" kind="replace" identifier="AwfulPage" splitViewControllerTargetIndex="1" id="Oqh-Ug-Ror"/>
                    </connections>
                </tableViewController>
            </objects>
            <point key="canvasLocation" x="766" y="-861"/>
        </scene>
        <!--Navigation Controller-->
        <scene sceneID="I0M-Os-bjF">
            <objects>
                <placeholder placeholderIdentifier="IBFirstResponder" id="vIR-GK-69E" userLabel="First Responder" sceneMemberID="firstResponder"/>
                <navigationController definesPresentationContext="YES" providesPresentationContextTransitionStyle="YES" id="oRp-8t-Jy6" sceneMemberID="viewController">
                    <navigationItem key="navigationItem" id="ArT-BQ-4gm"/>
                    <navigationBar key="navigationBar" clipsSubviews="YES" multipleTouchEnabled="YES" contentMode="scaleToFill" id="sWc-eP-x6d">
                        <autoresizingMask key="autoresizingMask"/>
                    </navigationBar>
                    <connections>
                        <segue destination="5o1-8Y-fsn" kind="relationship" relationship="rootViewController" id="nmT-g1-b9A"/>
                    </connections>
                </navigationController>
            </objects>
            <point key="canvasLocation" x="-1515" y="726"/>
        </scene>
        <!--Awful Page Ipad-->
        <scene sceneID="I5P-Jg-hyP">
            <objects>
                <placeholder placeholderIdentifier="IBFirstResponder" id="dQa-7P-so9" userLabel="First Responder" sceneMemberID="firstResponder"/>
                <viewController storyboardIdentifier="AwfulPage" hidesBottomBarWhenPushed="YES" id="5o1-8Y-fsn" customClass="AwfulPageIpad" sceneMemberID="viewController">
                    <view key="view" contentMode="scaleToFill" id="Auw-iH-8xK">
                        <rect key="frame" x="0.0" y="64" width="703" height="660"/>
                        <autoresizingMask key="autoresizingMask" flexibleMaxX="YES" flexibleMaxY="YES"/>
                        <subviews>
                            <webView contentMode="scaleToFill" id="uom-YB-cRl">
                                <rect key="frame" x="0.0" y="0.0" width="703" height="660"/>
                                <autoresizingMask key="autoresizingMask" widthSizable="YES" heightSizable="YES"/>
                                <color key="backgroundColor" red="1" green="1" blue="1" alpha="1" colorSpace="calibratedRGB"/>
                            </webView>
                        </subviews>
                        <simulatedOrientationMetrics key="simulatedOrientationMetrics" orientation="landscapeRight"/>
                    </view>
                    <toolbarItems>
                        <barButtonItem style="plain" id="lFl-9U-jES">
                            <segmentedControl key="customView" opaque="NO" contentMode="scaleToFill" contentHorizontalAlignment="left" contentVerticalAlignment="top" segmentControlStyle="bar" id="bJd-qz-tCR" customClass="ButtonSegmentedControl">
                                <rect key="frame" x="7" y="8" width="85" height="30"/>
                                <autoresizingMask key="autoresizingMask" flexibleMaxX="YES" flexibleMaxY="YES"/>
                                <segments>
                                    <segment title="" image="arrowleft.png"/>
                                    <segment title="" image="arrowright.png"/>
                                </segments>
                                <color key="tintColor" white="0.33333333333333331" alpha="1" colorSpace="calibratedWhite"/>
                                <connections>
                                    <outlet property="target" destination="5o1-8Y-fsn" id="Ktl-av-qL6"/>
                                </connections>
                            </segmentedControl>
                        </barButtonItem>
                        <barButtonItem style="plain" systemItem="flexibleSpace" id="b3P-3z-AdL"/>
                        <barButtonItem title="Page 0 of 0" id="zRI-WD-s5u">
                            <color key="tintColor" white="0.33333333333333331" alpha="1" colorSpace="calibratedWhite"/>
                            <connections>
                                <action selector="tappedPageNav:" destination="5o1-8Y-fsn" id="Qbg-13-AUe"/>
                            </connections>
                        </barButtonItem>
                        <barButtonItem style="plain" systemItem="flexibleSpace" id="JH9-rJ-Pf2"/>
                        <barButtonItem style="plain" id="Ovc-Zi-2lK">
                            <segmentedControl key="customView" opaque="NO" contentMode="scaleToFill" contentHorizontalAlignment="left" contentVerticalAlignment="top" segmentControlStyle="bar" id="8iC-oY-std" customClass="ButtonSegmentedControl">
                                <rect key="frame" x="611" y="8" width="85" height="30"/>
                                <autoresizingMask key="autoresizingMask" flexibleMaxX="YES" flexibleMaxY="YES"/>
                                <segments>
                                    <segment title="" image="action.png"/>
                                    <segment title="" image="compose.png"/>
                                </segments>
                                <color key="tintColor" white="0.33333333333333331" alpha="1" colorSpace="calibratedWhite"/>
                                <connections>
                                    <outlet property="target" destination="5o1-8Y-fsn" id="B08-JN-9KI"/>
                                </connections>
                            </segmentedControl>
                        </barButtonItem>
                    </toolbarItems>
                    <navigationItem key="navigationItem" id="qo2-8W-zzZ">
                        <connections>
                            <outlet property="titleView" destination="UQv-an-WKH" id="RGg-ro-d9p"/>
                        </connections>
                    </navigationItem>
                    <simulatedStatusBarMetrics key="simulatedStatusBarMetrics" statusBarStyle="blackTranslucent"/>
                    <simulatedToolbarMetrics key="simulatedBottomBarMetrics" barStyle="blackOpaque"/>
                    <connections>
                        <outlet property="actionsSegmentedControl" destination="8iC-oY-std" id="cIZ-i5-OZs"/>
                        <outlet property="pagesBarButtonItem" destination="zRI-WD-s5u" id="ptW-Cg-QAt"/>
                        <outlet property="pagesSegmentedControl" destination="bJd-qz-tCR" id="7jR-DF-prj"/>
                        <outlet property="webView" destination="uom-YB-cRl" id="XgE-cF-mrW"/>
                        <segue destination="yxI-Ea-lFb" kind="modal" identifier="ReplyBox" modalPresentationStyle="formSheet" id="Kgw-hp-QCk"/>
                        <segue destination="yxI-Ea-lFb" kind="modal" identifier="EditPost" modalPresentationStyle="formSheet" id="eTP-h5-cDY"/>
                        <segue destination="yxI-Ea-lFb" kind="modal" identifier="QuoteBox" modalPresentationStyle="formSheet" id="iHc-lm-dh8"/>
                    </connections>
                </viewController>
                <label opaque="NO" clipsSubviews="YES" userInteractionEnabled="NO" contentMode="left" text="thread title label" textAlignment="center" lineBreakMode="tailTruncation" numberOfLines="3" minimumFontSize="10" id="UQv-an-WKH">
                    <rect key="frame" x="0.0" y="0.0" width="768" height="44"/>
                    <autoresizingMask key="autoresizingMask" flexibleMinX="YES" widthSizable="YES" flexibleMaxX="YES" heightSizable="YES" flexibleMaxY="YES"/>
                    <color key="backgroundColor" white="0.0" alpha="0.0" colorSpace="calibratedWhite"/>
                    <fontDescription key="fontDescription" name="Helvetica-Bold" family="Helvetica" pointSize="18"/>
                    <color key="textColor" white="1" alpha="1" colorSpace="calibratedWhite"/>
                    <nil key="highlightedColor"/>
                </label>
            </objects>
            <point key="canvasLocation" x="-568" y="748"/>
        </scene>
        <!--Awful Add Favorite View Controller - Add Favorites-->
        <scene sceneID="3wc-G6-sgU">
            <objects>
                <placeholder placeholderIdentifier="IBFirstResponder" id="jWI-GD-sU9" userLabel="First Responder" sceneMemberID="firstResponder"/>
                <tableViewController id="ffn-sD-mkh" customClass="AwfulAddFavoriteViewController" sceneMemberID="viewController">
                    <tableView key="view" opaque="NO" clipsSubviews="YES" clearsContextBeforeDrawing="NO" contentMode="scaleToFill" alwaysBounceVertical="YES" dataMode="prototypes" style="plain" allowsSelectionDuringEditing="YES" rowHeight="44" sectionHeaderHeight="22" sectionFooterHeight="22" id="6tM-SB-ev1">
                        <rect key="frame" x="0.0" y="64" width="320" height="655"/>
                        <autoresizingMask key="autoresizingMask" widthSizable="YES" heightSizable="YES"/>
                        <color key="backgroundColor" white="1" alpha="1" colorSpace="calibratedWhite"/>
                        <simulatedOrientationMetrics key="simulatedOrientationMetrics" orientation="landscapeRight"/>
                        <prototypes>
                            <tableViewCell contentMode="scaleToFill" selectionStyle="blue" accessoryType="checkmark" hidesAccessoryWhenEditing="NO" indentationLevel="1" indentationWidth="0.0" reuseIdentifier="ForumCell" rowHeight="50" id="YoL-kc-ybd" customClass="AwfulForumCell">
                                <rect key="frame" x="0.0" y="22" width="320" height="50"/>
                                <autoresizingMask key="autoresizingMask"/>
                                <view key="contentView" opaque="NO" clipsSubviews="YES" multipleTouchEnabled="YES" contentMode="center">
                                    <rect key="frame" x="0.0" y="0.0" width="300" height="49"/>
                                    <autoresizingMask key="autoresizingMask"/>
                                    <subviews>
                                        <label opaque="NO" clipsSubviews="YES" userInteractionEnabled="NO" contentMode="left" text="Questions? Comments? Suggestions? This is" lineBreakMode="tailTruncation" numberOfLines="2" baselineAdjustment="alignBaselines" minimumFontSize="10" id="ioP-EE-GFU">
                                            <rect key="frame" x="44" y="3" width="225" height="44"/>
                                            <autoresizingMask key="autoresizingMask" flexibleMaxX="YES" flexibleMaxY="YES"/>
                                            <color key="backgroundColor" white="1" alpha="1" colorSpace="calibratedWhite"/>
                                            <fontDescription key="fontDescription" type="boldSystem" pointSize="15"/>
                                            <color key="textColor" cocoaTouchSystemColor="darkTextColor"/>
                                            <color key="highlightedColor" white="1" alpha="1" colorSpace="calibratedWhite"/>
                                        </label>
                                        <button opaque="NO" contentMode="scaleToFill" contentHorizontalAlignment="center" contentVerticalAlignment="center" lineBreakMode="middleTruncation" id="9fD-wv-DrI" userLabel="arrow button">
                                            <rect key="frame" x="11" y="16" width="22" height="18"/>
                                            <autoresizingMask key="autoresizingMask" flexibleMaxX="YES" flexibleMaxY="YES"/>
                                            <fontDescription key="fontDescription" type="boldSystem" pointSize="15"/>
                                            <state key="normal" image="forum-arrow-right.png">
                                                <color key="titleColor" red="0.19607843459999999" green="0.30980393290000002" blue="0.52156865600000002" alpha="1" colorSpace="calibratedRGB"/>
                                                <color key="titleShadowColor" white="0.5" alpha="1" colorSpace="calibratedWhite"/>
                                            </state>
                                            <state key="highlighted">
                                                <color key="titleColor" white="1" alpha="1" colorSpace="calibratedWhite"/>
                                            </state>
                                            <connections>
                                                <action selector="tappedArrow:" destination="YoL-kc-ybd" eventType="touchDown" id="FQS-zU-Wgu"/>
                                            </connections>
                                        </button>
                                    </subviews>
                                    <color key="backgroundColor" white="0.0" alpha="0.0" colorSpace="calibratedWhite"/>
                                </view>
                                <color key="backgroundColor" white="1" alpha="1" colorSpace="calibratedWhite"/>
                                <connections>
                                    <outlet property="arrow" destination="9fD-wv-DrI" id="SaE-Tc-IqN"/>
                                    <outlet property="titleLabel" destination="ioP-EE-GFU" id="dzD-z0-qsq"/>
                                </connections>
                            </tableViewCell>
                        </prototypes>
                        <connections>
                            <outlet property="dataSource" destination="ffn-sD-mkh" id="cWc-br-xfC"/>
                            <outlet property="delegate" destination="ffn-sD-mkh" id="biG-z2-JX2"/>
                        </connections>
                    </tableView>
                    <navigationItem key="navigationItem" title="Add Favorites" id="8f6-GZ-DVo">
                        <barButtonItem key="rightBarButtonItem" title="Done" style="done" id="B4W-jX-3WQ">
                            <connections>
                                <action selector="done" destination="ffn-sD-mkh" id="x6C-Ts-Qjs"/>
                            </connections>
                        </barButtonItem>
                    </navigationItem>
                    <simulatedStatusBarMetrics key="simulatedStatusBarMetrics" statusBarStyle="blackTranslucent"/>
                </tableViewController>
            </objects>
            <point key="canvasLocation" x="1183" y="-3516"/>
        </scene>
        <!--Awful Post Box Controller-->
        <scene sceneID="mna-8K-D6o">
            <objects>
                <placeholder placeholderIdentifier="IBFirstResponder" id="i4w-1f-nvd" userLabel="First Responder" sceneMemberID="firstResponder"/>
                <viewController id="yxI-Ea-lFb" customClass="AwfulPostBoxController" sceneMemberID="viewController">
                    <view key="view" contentMode="scaleToFill" id="aWF-R1-wvz">
                        <rect key="frame" x="0.0" y="20" width="540" height="600"/>
                        <autoresizingMask key="autoresizingMask" widthSizable="YES" flexibleMaxX="YES" heightSizable="YES" flexibleMaxY="YES"/>
                        <subviews>
                            <textView clipsSubviews="YES" multipleTouchEnabled="YES" contentMode="scaleToFill" id="XxK-kk-S5y">
                                <rect key="frame" x="5" y="44" width="530" height="551"/>
                                <autoresizingMask key="autoresizingMask" widthSizable="YES" heightSizable="YES"/>
                                <color key="backgroundColor" red="1" green="1" blue="1" alpha="1" colorSpace="calibratedRGB"/>
                                <fontDescription key="fontDescription" type="system" pointSize="17"/>
                                <textInputTraits key="textInputTraits" autocapitalizationType="sentences"/>
                            </textView>
                            <toolbar opaque="NO" clearsContextBeforeDrawing="NO" contentMode="scaleToFill" barStyle="blackOpaque" id="21X-FL-ZAr">
                                <rect key="frame" x="0.0" y="0.0" width="540" height="44"/>
                                <autoresizingMask key="autoresizingMask" widthSizable="YES" flexibleMaxY="YES"/>
                                <items>
                                    <barButtonItem title="Cancel" id="GqR-8g-acy">
                                        <connections>
                                            <action selector="hideReply" destination="yxI-Ea-lFb" id="dJW-yK-KoX"/>
                                        </connections>
                                    </barButtonItem>
                                    <barButtonItem style="plain" systemItem="flexibleSpace" id="qPH-2x-43p"/>
                                    <barButtonItem width="260" style="plain" id="CHg-r7-eUr">
                                        <segmentedControl key="customView" opaque="NO" contentMode="scaleToFill" contentHorizontalAlignment="left" contentVerticalAlignment="top" segmentControlStyle="bar" id="oRj-In-H1X" customClass="ButtonSegmentedControl">
                                            <rect key="frame" x="140" y="7" width="260" height="30"/>
                                            <autoresizingMask key="autoresizingMask" flexibleMaxX="YES" flexibleMaxY="YES"/>
                                            <segments>
                                                <segment title="["/>
                                                <segment title="]"/>
                                                <segment title="/"/>
                                                <segment title="="/>
                                                <segment title=":"/>
                                            </segments>
                                            <color key="tintColor" white="0.33333333333333331" alpha="1" colorSpace="calibratedWhite"/>
                                            <connections>
                                                <outlet property="target" destination="yxI-Ea-lFb" id="SQg-Q0-Kur"/>
                                            </connections>
                                        </segmentedControl>
                                    </barButtonItem>
                                    <barButtonItem style="plain" systemItem="flexibleSpace" id="WaU-ri-SXP"/>
                                    <barButtonItem title="Send" style="done" id="fuv-Av-aEq">
                                        <connections>
                                            <action selector="hitSend" destination="yxI-Ea-lFb" id="502-EF-Zrv"/>
                                        </connections>
                                    </barButtonItem>
                                </items>
                            </toolbar>
                        </subviews>
                        <color key="backgroundColor" red="0.0" green="0.40000003579999999" blue="0.60000002379999995" alpha="1" colorSpace="deviceRGB"/>
                        <simulatedStatusBarMetrics key="simulatedStatusBarMetrics"/>
                    </view>
                    <simulatedStatusBarMetrics key="simulatedStatusBarMetrics" statusBarStyle="blackTranslucent"/>
                    <simulatedOrientationMetrics key="simulatedOrientationMetrics"/>
                    <connections>
                        <outlet property="replyTextView" destination="XxK-kk-S5y" id="6HL-Uj-H9Y"/>
                        <outlet property="segmentedControl" destination="oRj-In-H1X" id="836-tM-l16"/>
                        <outlet property="sendButton" destination="fuv-Av-aEq" id="GMG-JD-VJ8"/>
                    </connections>
                </viewController>
            </objects>
            <point key="canvasLocation" x="-562" y="1933"/>
        </scene>
        <!--Navigation Controller-->
        <scene sceneID="vEl-Ha-B4p">
            <objects>
                <placeholder placeholderIdentifier="IBFirstResponder" id="lfN-6F-z3E" userLabel="First Responder" sceneMemberID="firstResponder"/>
                <navigationController definesPresentationContext="YES" providesPresentationContextTransitionStyle="YES" id="jeX-ok-kre" sceneMemberID="viewController">
                    <navigationItem key="navigationItem" id="7jS-vX-h8O"/>
                    <navigationBar key="navigationBar" clipsSubviews="YES" multipleTouchEnabled="YES" contentMode="scaleToFill" id="sHB-Vg-NLV">
                        <autoresizingMask key="autoresizingMask"/>
                    </navigationBar>
                    <connections>
                        <segue destination="bie-UO-tTR" kind="relationship" relationship="rootViewController" id="Cl7-Lp-HMY"/>
                    </connections>
                </navigationController>
            </objects>
            <point key="canvasLocation" x="-2459" y="1894"/>
        </scene>
        <!--Awful Page Ipad-->
        <scene sceneID="eeH-El-Rh0">
            <objects>
                <placeholder placeholderIdentifier="IBFirstResponder" id="C99-UB-8TE" userLabel="First Responder" sceneMemberID="firstResponder"/>
                <viewController storyboardIdentifier="" hidesBottomBarWhenPushed="YES" id="bie-UO-tTR" customClass="AwfulPageIpad" sceneMemberID="viewController">
                    <view key="view" contentMode="scaleToFill" id="7LG-0k-3Ej">
                        <rect key="frame" x="0.0" y="64" width="768" height="916"/>
                        <autoresizingMask key="autoresizingMask" flexibleMaxX="YES" flexibleMaxY="YES"/>
                        <subviews>
                            <imageView opaque="NO" userInteractionEnabled="NO" contentMode="scaleAspectFit" image="MasterViewButton.png" id="cp1-S1-7eq">
                                <rect key="frame" x="20" y="-98" width="288" height="381"/>
                                <autoresizingMask key="autoresizingMask" flexibleMaxX="YES" flexibleMinY="YES"/>
                            </imageView>
                            <imageView userInteractionEnabled="NO" contentMode="scaleAspectFit" image="singlePageMovement.png" id="q8c-S4-NsX">
                                <rect key="frame" x="43" y="665" width="240" height="251"/>
                                <autoresizingMask key="autoresizingMask" flexibleMaxX="YES" flexibleMinY="YES"/>
                            </imageView>
                            <imageView userInteractionEnabled="NO" contentMode="scaleAspectFit" image="multiPageMovement.png" id="53N-NK-ouE">
                                <rect key="frame" x="106" y="762" width="251" height="175"/>
                                <autoresizingMask key="autoresizingMask" flexibleMinX="YES" flexibleMaxX="YES" flexibleMinY="YES"/>
                            </imageView>
                            <imageView userInteractionEnabled="NO" contentMode="scaleAspectFit" image="ReplyButton.png" id="yWI-U5-wIu">
                                <rect key="frame" x="444" y="577" width="376" height="339"/>
                                <autoresizingMask key="autoresizingMask" flexibleMinX="YES" flexibleMinY="YES"/>
                            </imageView>
                            <imageView userInteractionEnabled="NO" contentMode="scaleAspectFit" image="ThreadActions.png" id="YlL-YF-Z2O">
                                <rect key="frame" x="410" y="707" width="288" height="242"/>
                                <autoresizingMask key="autoresizingMask" flexibleMinX="YES" flexibleMinY="YES"/>
                            </imageView>
                        </subviews>
                        <color key="backgroundColor" white="1" alpha="1" colorSpace="calibratedWhite"/>
                    </view>
                    <toolbarItems>
                        <barButtonItem style="plain" id="oBT-5V-hiq">
                            <segmentedControl key="customView" opaque="NO" contentMode="scaleToFill" enabled="NO" contentHorizontalAlignment="left" contentVerticalAlignment="top" segmentControlStyle="bar" id="g6s-V8-8i1" customClass="ButtonSegmentedControl">
                                <rect key="frame" x="7" y="8" width="85" height="30"/>
                                <autoresizingMask key="autoresizingMask" flexibleMaxX="YES" flexibleMaxY="YES"/>
                                <segments>
                                    <segment title="" image="arrowleft.png"/>
                                    <segment title="" image="arrowright.png"/>
                                </segments>
                                <color key="tintColor" white="0.33333333333333331" alpha="1" colorSpace="calibratedWhite"/>
                            </segmentedControl>
                        </barButtonItem>
                        <barButtonItem style="plain" systemItem="flexibleSpace" id="1KX-6u-uQV"/>
                        <barButtonItem enabled="NO" title="Page 0 of 0" id="8l0-ib-JyV">
                            <color key="tintColor" white="0.33333333333333331" alpha="1" colorSpace="calibratedWhite"/>
                        </barButtonItem>
                        <barButtonItem style="plain" systemItem="flexibleSpace" id="zJV-cM-fOs"/>
                        <barButtonItem style="plain" id="Vol-Ps-7R8">
                            <segmentedControl key="customView" opaque="NO" contentMode="scaleToFill" enabled="NO" contentHorizontalAlignment="left" contentVerticalAlignment="top" segmentControlStyle="bar" id="456-tE-J9r" customClass="ButtonSegmentedControl">
                                <rect key="frame" x="676" y="8" width="85" height="30"/>
                                <autoresizingMask key="autoresizingMask" flexibleMaxX="YES" flexibleMaxY="YES"/>
                                <segments>
                                    <segment title="" image="action.png"/>
                                    <segment title="" image="compose.png"/>
                                </segments>
                                <color key="tintColor" white="0.33333333333333331" alpha="1" colorSpace="calibratedWhite"/>
                            </segmentedControl>
                        </barButtonItem>
                    </toolbarItems>
                    <navigationItem key="navigationItem" id="0A7-ZN-x05">
                        <connections>
                            <outlet property="titleView" destination="UQv-an-WKH" id="OxC-4g-690"/>
                        </connections>
                    </navigationItem>
                    <simulatedStatusBarMetrics key="simulatedStatusBarMetrics" statusBarStyle="blackTranslucent"/>
                    <simulatedToolbarMetrics key="simulatedBottomBarMetrics" barStyle="blackOpaque"/>
                    <simulatedOrientationMetrics key="simulatedOrientationMetrics"/>
                    <connections>
                        <outlet property="actionsSegmentedControl" destination="456-tE-J9r" id="omr-Ug-1mO"/>
                        <outlet property="pagesBarButtonItem" destination="8l0-ib-JyV" id="VEb-8T-OC1"/>
                        <outlet property="pagesSegmentedControl" destination="g6s-V8-8i1" id="BJl-0N-DVk"/>
                    </connections>
                </viewController>
                <label opaque="NO" clipsSubviews="YES" userInteractionEnabled="NO" contentMode="left" text="thread title label" textAlignment="center" lineBreakMode="tailTruncation" numberOfLines="3" minimumFontSize="10" id="gls-9u-bpW">
                    <rect key="frame" x="0.0" y="0.0" width="250" height="44"/>
                    <autoresizingMask key="autoresizingMask" flexibleMinX="YES" widthSizable="YES" flexibleMaxX="YES" heightSizable="YES" flexibleMaxY="YES"/>
                    <color key="backgroundColor" white="0.0" alpha="0.0" colorSpace="calibratedWhite"/>
                    <fontDescription key="fontDescription" name="Helvetica-Bold" family="Helvetica" pointSize="11"/>
                    <color key="textColor" white="1" alpha="1" colorSpace="calibratedWhite"/>
                    <nil key="highlightedColor"/>
                </label>
            </objects>
            <point key="canvasLocation" x="-1598" y="1840"/>
        </scene>
        <!--Navigation Controller-->
        <scene sceneID="RpD-5M-nCo">
            <objects>
                <placeholder placeholderIdentifier="IBFirstResponder" id="83A-Kz-j4h" userLabel="First Responder" sceneMemberID="firstResponder"/>
                <navigationController storyboardIdentifier="RootNavigationController" id="wlS-xD-QGL" sceneMemberID="viewController">
                    <tabBarItem key="tabBarItem" systemItem="favorites" id="DkE-Q2-kgS"/>
                    <simulatedNavigationBarMetrics key="simulatedTopBarMetrics" barStyle="blackOpaque" prompted="NO"/>
                    <navigationBar key="navigationBar" clipsSubviews="YES" multipleTouchEnabled="YES" contentMode="scaleToFill" barStyle="blackOpaque" id="JNm-bn-HI6">
                        <rect key="frame" x="0.0" y="-44" width="0.0" height="44"/>
                        <autoresizingMask key="autoresizingMask"/>
                    </navigationBar>
                    <connections>
                        <segue destination="uad-aZ-DOT" kind="relationship" relationship="rootViewController" id="YPY-qU-rw7"/>
                    </connections>
                </navigationController>
            </objects>
            <point key="canvasLocation" x="324" y="-1751"/>
        </scene>
        <!--Awful Favorites View Controller - Forums-->
        <scene sceneID="5vY-92-oTk">
            <objects>
                <placeholder placeholderIdentifier="IBFirstResponder" id="zFw-Vv-g7v" userLabel="First Responder" sceneMemberID="firstResponder"/>
                <tableViewController title="Forums" id="uad-aZ-DOT" customClass="AwfulFavoritesViewController" sceneMemberID="viewController">
                    <tableView key="view" opaque="NO" clipsSubviews="YES" clearsContextBeforeDrawing="NO" contentMode="scaleToFill" alwaysBounceVertical="YES" dataMode="prototypes" style="plain" rowHeight="50" sectionHeaderHeight="22" sectionFooterHeight="22" id="lD2-0F-D2L">
                        <rect key="frame" x="0.0" y="64" width="320" height="655"/>
                        <autoresizingMask key="autoresizingMask" widthSizable="YES" heightSizable="YES"/>
                        <color key="backgroundColor" white="1" alpha="1" colorSpace="calibratedWhite"/>
                        <simulatedOrientationMetrics key="simulatedOrientationMetrics" orientation="landscapeRight"/>
                        <color key="separatorColor" red="0.74901960779999999" green="0.74901960779999999" blue="0.74901960779999999" alpha="1" colorSpace="calibratedRGB"/>
                        <prototypes>
                            <tableViewCell contentMode="scaleToFill" selectionStyle="blue" accessoryType="disclosureIndicator" hidesAccessoryWhenEditing="NO" indentationLevel="1" indentationWidth="0.0" reuseIdentifier="AwfulForumCell" textLabel="Gcp-h2-Mlx" detailTextLabel="nY1-DL-xyL" style="IBUITableViewCellStyleSubtitle" id="96p-sh-3Qq" customClass="AwfulForumCell">
                                <rect key="frame" x="0.0" y="22" width="320" height="50"/>
                                <autoresizingMask key="autoresizingMask"/>
                                <view key="contentView" opaque="NO" clipsSubviews="YES" multipleTouchEnabled="YES" contentMode="center">
                                    <rect key="frame" x="0.0" y="0.0" width="300" height="49"/>
                                    <autoresizingMask key="autoresizingMask"/>
                                    <subviews>
                                        <label opaque="NO" clipsSubviews="YES" multipleTouchEnabled="YES" contentMode="left" text="Title" lineBreakMode="tailTruncation" baselineAdjustment="alignBaselines" adjustsFontSizeToFit="NO" id="Gcp-h2-Mlx">
                                            <rect key="frame" x="10" y="5" width="38" height="22"/>
                                            <autoresizingMask key="autoresizingMask"/>
                                            <fontDescription key="fontDescription" type="boldSystem" pointSize="18"/>
                                            <color key="textColor" cocoaTouchSystemColor="darkTextColor"/>
                                            <color key="highlightedColor" red="1" green="1" blue="1" alpha="1" colorSpace="calibratedRGB"/>
                                        </label>
                                        <label opaque="NO" clipsSubviews="YES" multipleTouchEnabled="YES" contentMode="left" text="Subtitle" lineBreakMode="tailTruncation" baselineAdjustment="alignBaselines" adjustsFontSizeToFit="NO" id="nY1-DL-xyL">
                                            <rect key="frame" x="10" y="27" width="47" height="18"/>
                                            <autoresizingMask key="autoresizingMask"/>
                                            <fontDescription key="fontDescription" type="system" pointSize="14"/>
                                            <color key="textColor" red="0.50196078431372548" green="0.50196078431372548" blue="0.50196078431372548" alpha="1" colorSpace="calibratedRGB"/>
                                            <color key="highlightedColor" red="1" green="1" blue="1" alpha="1" colorSpace="calibratedRGB"/>
                                        </label>
                                    </subviews>
                                    <color key="backgroundColor" white="0.0" alpha="0.0" colorSpace="calibratedWhite"/>
                                </view>
                                <color key="backgroundColor" white="1" alpha="1" colorSpace="calibratedWhite"/>
                                <connections>
                                    <segue destination="b0I-zs-CAw" kind="push" identifier="ThreadList" id="gCu-q9-SZ9"/>
                                </connections>
                            </tableViewCell>
                        </prototypes>
                        <connections>
                            <outlet property="dataSource" destination="uad-aZ-DOT" id="ekN-1Y-4Th"/>
                            <outlet property="delegate" destination="uad-aZ-DOT" id="Izs-bf-aBA"/>
                        </connections>
                    </tableView>
                    <navigationItem key="navigationItem" title="Favorites" id="0VN-AR-3dG"/>
                    <simulatedStatusBarMetrics key="simulatedStatusBarMetrics" statusBarStyle="blackTranslucent"/>
                    <connections>
                        <segue destination="ffn-sD-mkh" kind="push" identifier="AddFavorite" id="Dvn-yd-Dni"/>
                    </connections>
                </tableViewController>
            </objects>
            <point key="canvasLocation" x="783" y="-1751"/>
        </scene>
    </scenes>
    <resources>
        <image name="MasterViewButton.png" width="583" height="370"/>
        <image name="ReplyButton.png" width="395" height="599"/>
        <image name="ThreadActions.png" width="519" height="311"/>
        <image name="action.png" width="23" height="18"/>
        <image name="ama-secondary.png" width="45" height="45"/>
        <image name="arrowleft.png" width="23" height="18"/>
        <image name="arrowright.png" width="23" height="18"/>
        <image name="cog.png" width="19" height="20"/>
        <image name="compose.png" width="22" height="18"/>
        <image name="forum-arrow-right.png" width="22" height="19"/>
        <image name="list_icon.png" width="20" height="18"/>
        <image name="multiPageMovement.png" width="487" height="266"/>
        <image name="number-background.png" width="32" height="20"/>
        <image name="shsc-apple.png" width="90" height="90"/>
        <image name="singlePageMovement.png" width="419" height="429"/>
        <image name="sticky.png" width="12" height="12"/>
        <image name="threadrating.png" width="45" height="13"/>
    </resources>
<<<<<<< HEAD
    <classes>
        <class className="AwfulAddFavoriteViewController" superclassName="AwfulForumsListController">
            <source key="sourceIdentifier" type="project" relativePath="./Classes/AwfulAddFavoriteViewController.h"/>
        </class>
        <class className="AwfulBookmarksController" superclassName="AwfulThreadListController">
            <source key="sourceIdentifier" type="project" relativePath="./Classes/AwfulBookmarksController.h"/>
        </class>
        <class className="AwfulFavoritesViewController" superclassName="AwfulFetchedTableViewController">
            <source key="sourceIdentifier" type="project" relativePath="./Classes/AwfulFavoritesViewController.h"/>
        </class>
        <class className="AwfulFetchedTableViewController" superclassName="AwfulTableViewController">
            <source key="sourceIdentifier" type="project" relativePath="./Classes/AwfulFetchedTableViewController.h"/>
        </class>
        <class className="AwfulForumCell" superclassName="UITableViewCell">
            <source key="sourceIdentifier" type="project" relativePath="./Classes/AwfulForumCell.h"/>
        </class>
        <class className="AwfulForumHeader" superclassName="UIView">
            <source key="sourceIdentifier" type="project" relativePath="./Classes/AwfulForumHeader.h"/>
            <relationships>
                <relationship kind="outlet" name="titleLabel" candidateClass="UILabel"/>
            </relationships>
        </class>
        <class className="AwfulForumsListController" superclassName="AwfulFetchedTableViewController">
            <source key="sourceIdentifier" type="project" relativePath="./Classes/AwfulForumsListController.h"/>
            <relationships>
                <relationship kind="outlet" name="headerView" candidateClass="AwfulForumHeader"/>
            </relationships>
        </class>
        <class className="AwfulLoadingThreadCell" superclassName="UITableViewCell">
            <source key="sourceIdentifier" type="project" relativePath="./Classes/AwfulLoadingThreadCell.h"/>
            <relationships>
                <relationship kind="outlet" name="activity" candidateClass="UIActivityIndicatorView"/>
            </relationships>
        </class>
        <class className="AwfulLoginController" superclassName="UIViewController">
            <source key="sourceIdentifier" type="project" relativePath="./Classes/AwfulLoginController.h"/>
            <relationships>
                <relationship kind="outlet" name="act" candidateClass="UIActivityIndicatorView"/>
                <relationship kind="outlet" name="web" candidateClass="UIWebView"/>
            </relationships>
        </class>
        <class className="AwfulPage" superclassName="UIViewController">
            <source key="sourceIdentifier" type="project" relativePath="./Classes/AwfulPage.h"/>
            <relationships>
                <relationship kind="action" name="hardRefresh"/>
                <relationship kind="action" name="segmentedGotTapped:"/>
                <relationship kind="action" name="tappedActions:"/>
                <relationship kind="action" name="tappedActionsSegment:"/>
                <relationship kind="action" name="tappedNextPage:"/>
                <relationship kind="action" name="tappedPageNav:"/>
                <relationship kind="action" name="tappedPagesSegment:"/>
                <relationship kind="outlet" name="actionsSegmentedControl" candidateClass="ButtonSegmentedControl"/>
                <relationship kind="outlet" name="nextPageBarButtonItem" candidateClass="UIBarButtonItem"/>
                <relationship kind="outlet" name="pagesBarButtonItem" candidateClass="UIBarButtonItem"/>
                <relationship kind="outlet" name="pagesSegmentedControl" candidateClass="ButtonSegmentedControl"/>
                <relationship kind="outlet" name="toolbar" candidateClass="UIToolbar"/>
                <relationship kind="outlet" name="webView" candidateClass="UIWebView"/>
            </relationships>
        </class>
        <class className="AwfulPageIpad" superclassName="AwfulPage">
            <source key="sourceIdentifier" type="project" relativePath="./Classes/AwfulPageIpad.h"/>
        </class>
        <class className="AwfulParentForumCell" superclassName="AwfulForumCell">
            <source key="sourceIdentifier" type="project" relativePath="./Classes/AwfulParentForumCell.h"/>
        </class>
        <class className="AwfulPostBoxController" superclassName="UIViewController">
            <source key="sourceIdentifier" type="project" relativePath="./Classes/AwfulPostBoxController.h"/>
            <relationships>
                <relationship kind="action" name="hideReply"/>
                <relationship kind="action" name="hitSend"/>
                <relationship kind="action" name="hitTextBarButtonItem:" candidateClass="NSString"/>
                <relationship kind="outlet" name="replyTextView" candidateClass="UITextView"/>
                <relationship kind="outlet" name="segmentedControl" candidateClass="ButtonSegmentedControl"/>
                <relationship kind="outlet" name="sendButton" candidateClass="UIBarButtonItem"/>
            </relationships>
        </class>
        <class className="AwfulSettingsViewController" superclassName="AwfulTableViewController">
            <source key="sourceIdentifier" type="project" relativePath="./Classes/AwfulSettingsViewController.h"/>
        </class>
        <class className="AwfulSplitViewController" superclassName="UISplitViewController">
            <source key="sourceIdentifier" type="project" relativePath="./Classes/AwfulSplitViewController.h"/>
        </class>
        <class className="AwfulSubForumCell" superclassName="AwfulForumCell">
            <source key="sourceIdentifier" type="project" relativePath="./Classes/AwfulSubForumCell.h"/>
        </class>
        <class className="AwfulTableViewController" superclassName="UITableViewController">
            <source key="sourceIdentifier" type="project" relativePath="./Classes/AwfulTableViewController.h"/>
            <relationships>
                <relationship kind="action" name="refresh"/>
            </relationships>
        </class>
        <class className="AwfulThreadCell" superclassName="UITableViewCell">
            <source key="sourceIdentifier" type="project" relativePath="./Classes/AwfulThreadCell.h"/>
            <relationships>
                <relationship kind="outlet" name="pagesLabel" candidateClass="UILabel"/>
                <relationship kind="outlet" name="ratingImage" candidateClass="UIImageView"/>
                <relationship kind="outlet" name="secondTagImage" candidateClass="UIImageView"/>
                <relationship kind="outlet" name="sticky" candidateClass="UIImageView"/>
                <relationship kind="outlet" name="tagContainerView" candidateClass="UIView"/>
                <relationship kind="outlet" name="tagImage" candidateClass="UIImageView"/>
                <relationship kind="outlet" name="tagLabel" candidateClass="UILabel"/>
                <relationship kind="outlet" name="threadTitleLabel" candidateClass="UILabel"/>
                <relationship kind="outlet" name="unreadButton" candidateClass="UIButton"/>
            </relationships>
        </class>
        <class className="AwfulThreadListController" superclassName="AwfulFetchedTableViewController">
            <source key="sourceIdentifier" type="project" relativePath="./Classes/AwfulThreadListController.h"/>
            <relationships>
                <relationship kind="outlet" name="nextPageBarButtonItem" candidateClass="UIBarButtonItem"/>
                <relationship kind="outlet" name="pageLabelBarButtonItem" candidateClass="UIBarButtonItem"/>
                <relationship kind="outlet" name="prevPageBarButtonItem" candidateClass="UIBarButtonItem"/>
            </relationships>
        </class>
        <class className="ButtonSegmentedControl" superclassName="UISegmentedControl">
            <source key="sourceIdentifier" type="project" relativePath="./Classes/ButtonSegmentedControl.h"/>
            <relationships>
                <relationship kind="outlet" name="target"/>
            </relationships>
        </class>
    </classes>
=======
>>>>>>> d93b9f36
    <simulatedMetricsContainer key="defaultSimulatedMetrics">
        <simulatedStatusBarMetrics key="statusBar" statusBarStyle="blackTranslucent"/>
        <simulatedOrientationMetrics key="orientation"/>
        <simulatedScreenMetrics key="destination"/>
    </simulatedMetricsContainer>
    <inferredMetricsTieBreakers>
        <segue reference="RTg-xg-9wG"/>
        <segue reference="hhi-LS-YNv"/>
        <segue reference="Kgw-hp-QCk"/>
    </inferredMetricsTieBreakers>
</document><|MERGE_RESOLUTION|>--- conflicted
+++ resolved
@@ -82,7 +82,7 @@
                                 </view>
                                 <color key="backgroundColor" white="1" alpha="1" colorSpace="calibratedWhite"/>
                                 <connections>
-                                    <segue destination="b0I-zs-CAw" kind="push" identifier="ThreadList" id="53q-WG-i0p"/>
+                                    <segue destination="b0I-zs-CAw" kind="push" identifier="ThreadList" id="Lgq-yz-2I5"/>
                                 </connections>
                             </tableViewCell>
                             <tableViewCell contentMode="scaleToFill" selectionStyle="blue" accessoryType="disclosureIndicator" hidesAccessoryWhenEditing="NO" indentationLevel="2" indentationWidth="0.0" shouldIndentWhileEditing="NO" reuseIdentifier="AwfulSubForumCell" textLabel="5gd-fq-AWI" detailTextLabel="6NN-4u-sIE" style="IBUITableViewCellStyleSubtitle" id="JhL-dk-mfN" customClass="AwfulSubForumCell">
@@ -111,7 +111,7 @@
                                 </view>
                                 <color key="backgroundColor" white="1" alpha="1" colorSpace="calibratedWhite"/>
                                 <connections>
-                                    <segue destination="b0I-zs-CAw" kind="push" identifier="AwfulThread" id="J8h-zi-qeo"/>
+                                    <segue destination="b0I-zs-CAw" kind="push" id="jma-nB-Wd3"/>
                                 </connections>
                             </tableViewCell>
                         </prototypes>
@@ -208,8 +208,6 @@
                                     <outlet property="unreadButton" destination="cJ2-hY-Neq" id="oEA-pg-759"/>
                                 </connections>
                             </tableViewCell>
-<<<<<<< HEAD
-=======
                             <tableViewCell contentMode="scaleToFill" selectionStyle="blue" indentationWidth="10" reuseIdentifier="LoadMoreCell" rowHeight="72" id="tab-Ra-3gW" userLabel="thread cell" customClass="AwfulLoadingThreadCell">
                                 <rect key="frame" x="0.0" y="94" width="320" height="72"/>
                                 <autoresizingMask key="autoresizingMask" widthSizable="YES" flexibleMaxX="YES" heightSizable="YES" flexibleMaxY="YES"/>
@@ -520,7 +518,6 @@
                                     <outlet property="unreadButton" destination="SLf-nO-67N" id="08z-WZ-KBm"/>
                                 </connections>
                             </tableViewCell>
->>>>>>> d93b9f36
                         </prototypes>
                         <connections>
                             <outlet property="dataSource" destination="b0I-zs-CAw" id="RaC-fF-S7F"/>
@@ -1240,19 +1237,27 @@
         <image name="sticky.png" width="12" height="12"/>
         <image name="threadrating.png" width="45" height="13"/>
     </resources>
-<<<<<<< HEAD
     <classes>
         <class className="AwfulAddFavoriteViewController" superclassName="AwfulForumsListController">
             <source key="sourceIdentifier" type="project" relativePath="./Classes/AwfulAddFavoriteViewController.h"/>
         </class>
+        <class className="AwfulAskTellThreadCell" superclassName="AwfulThreadCell">
+            <source key="sourceIdentifier" type="project" relativePath="./Classes/AwfulAskTellThreadCell.h"/>
+        </class>
         <class className="AwfulBookmarksController" superclassName="AwfulThreadListController">
             <source key="sourceIdentifier" type="project" relativePath="./Classes/AwfulBookmarksController.h"/>
         </class>
+        <class className="AwfulFYADThreadCell" superclassName="AwfulThreadCell">
+            <source key="sourceIdentifier" type="project" relativePath="./Classes/AwfulFYADThreadCell.h"/>
+        </class>
         <class className="AwfulFavoritesViewController" superclassName="AwfulFetchedTableViewController">
             <source key="sourceIdentifier" type="project" relativePath="./Classes/AwfulFavoritesViewController.h"/>
         </class>
         <class className="AwfulFetchedTableViewController" superclassName="AwfulTableViewController">
             <source key="sourceIdentifier" type="project" relativePath="./Classes/AwfulFetchedTableViewController.h"/>
+        </class>
+        <class className="AwfulFilmDumpThreadCell" superclassName="AwfulThreadCell">
+            <source key="sourceIdentifier" type="project" relativePath="./Classes/AwfulFilmDumpThreadCell.h"/>
         </class>
         <class className="AwfulForumCell" superclassName="UITableViewCell">
             <source key="sourceIdentifier" type="project" relativePath="./Classes/AwfulForumCell.h"/>
@@ -1332,7 +1337,7 @@
                 <relationship kind="action" name="refresh"/>
             </relationships>
         </class>
-        <class className="AwfulThreadCell" superclassName="UITableViewCell">
+        <class className="AwfulThreadCell" superclassName="TDBadgedCell">
             <source key="sourceIdentifier" type="project" relativePath="./Classes/AwfulThreadCell.h"/>
             <relationships>
                 <relationship kind="outlet" name="pagesLabel" candidateClass="UILabel"/>
@@ -1354,22 +1359,26 @@
                 <relationship kind="outlet" name="prevPageBarButtonItem" candidateClass="UIBarButtonItem"/>
             </relationships>
         </class>
+        <class className="AwfulYOSPOSThreadCell" superclassName="AwfulThreadCell">
+            <source key="sourceIdentifier" type="project" relativePath="./Classes/AwfulYOSPOSThreadCell.h"/>
+        </class>
         <class className="ButtonSegmentedControl" superclassName="UISegmentedControl">
             <source key="sourceIdentifier" type="project" relativePath="./Classes/ButtonSegmentedControl.h"/>
             <relationships>
                 <relationship kind="outlet" name="target"/>
             </relationships>
         </class>
+        <class className="TDBadgedCell" superclassName="UITableViewCell">
+            <source key="sourceIdentifier" type="project" relativePath="./Classes/TDBadgedCell.h"/>
+        </class>
     </classes>
-=======
->>>>>>> d93b9f36
     <simulatedMetricsContainer key="defaultSimulatedMetrics">
         <simulatedStatusBarMetrics key="statusBar" statusBarStyle="blackTranslucent"/>
         <simulatedOrientationMetrics key="orientation"/>
         <simulatedScreenMetrics key="destination"/>
     </simulatedMetricsContainer>
     <inferredMetricsTieBreakers>
-        <segue reference="RTg-xg-9wG"/>
+        <segue reference="Lgq-yz-2I5"/>
         <segue reference="hhi-LS-YNv"/>
         <segue reference="Kgw-hp-QCk"/>
     </inferredMetricsTieBreakers>
