<!doctype html>
<meta charset=utf-8>
<style>
body { background-color: transparent; }
* { font-family: Helvetica, sans-serif; }
a { text-decoration: none; }
ul { margin: 0; padding: 0; }
ul > li {
  line-height: 1.5em;
  display: inline;
}
pre { white-space: pre-wrap; }
</style>

<ul>
  <li> <a href="#AFNetworking">AFNetworking</a>
  <li> <a href="#AnimatedGif">AnimatedGif</a>
<<<<<<< HEAD
  <li> <a href="#BBEncoder">BBEncoder</a>
=======
  <li> <a href="#GTMNSString+HTML">GTMNSString+HTML</a>
>>>>>>> 0998a9ff
  <li> <a href="#hpple">hpple</a>
  <li> <a href="#mustache.js">mustache.js</a>
  <li> <a href="#PSMenuItem">PSMenuItem</a>
  <li> <a href="#spin.js">spin.js</a>
  <li> <a href="#SVProgressHUD">SVProgressHUD</a>
  <li> <a href="#SVPullToRefresh">SVPullToRefresh</a>
  <li> <a href="#UIImage+Resize">UIImage+Resize</a>
  <li> <a href="#zepto">zepto</a>
</ul>

<section id="AFNetworking">
  <h1>AFNetworking</h1>
  <pre>AFNetworking
Copyright (c) 2011 Gowalla (http://gowalla.com/)

Permission is hereby granted, free of charge, to any person obtaining a copy
of this software and associated documentation files (the "Software"), to deal
in the Software without restriction, including without limitation the rights
to use, copy, modify, merge, publish, distribute, sublicense, and/or sell
copies of the Software, and to permit persons to whom the Software is
furnished to do so, subject to the following conditions:

The above copyright notice and this permission notice shall be included in
all copies or substantial portions of the Software.

THE SOFTWARE IS PROVIDED "AS IS", WITHOUT WARRANTY OF ANY KIND, EXPRESS OR
IMPLIED, INCLUDING BUT NOT LIMITED TO THE WARRANTIES OF MERCHANTABILITY,
FITNESS FOR A PARTICULAR PURPOSE AND NONINFRINGEMENT. IN NO EVENT SHALL THE
AUTHORS OR COPYRIGHT HOLDERS BE LIABLE FOR ANY CLAIM, DAMAGES OR OTHER
LIABILITY, WHETHER IN AN ACTION OF CONTRACT, TORT OR OTHERWISE, ARISING FROM,
OUT OF OR IN CONNECTION WITH THE SOFTWARE OR THE USE OR OTHER DEALINGS IN
THE SOFTWARE.
</pre>
</section>
<section id="AnimatedGif">
  <h1>AnimatedGif</h1>
  <pre>AnimatedGif
Copyright (c) 2012 Shumpei Akai

Permission is hereby granted, free of charge, to any person obtaining
a copy of this software and associated documentation files (the
"Software"), to deal in the Software without restriction, including
without limitation the rights to use, copy, modify, merge, publish,
distribute, sublicense, and/or sell copies of the Software, and to
permit persons to whom the Software is furnished to do so, subject to
the following conditions:

The above copyright notice and this permission notice shall be
included in all copies or substantial portions of the Software.

THE SOFTWARE IS PROVIDED "AS IS", WITHOUT WARRANTY OF ANY KIND,
EXPRESS OR IMPLIED, INCLUDING BUT NOT LIMITED TO THE WARRANTIES OF
MERCHANTABILITY, FITNESS FOR A PARTICULAR PURPOSE AND
NONINFRINGEMENT. IN NO EVENT SHALL THE AUTHORS OR COPYRIGHT HOLDERS BE
LIABLE FOR ANY CLAIM, DAMAGES OR OTHER LIABILITY, WHETHER IN AN ACTION
OF CONTRACT, TORT OR OTHERWISE, ARISING FROM, OUT OF OR IN CONNECTION
WITH THE SOFTWARE OR THE USE OR OTHER DEALINGS IN THE SOFTWARE.
</pre>
</section>
<<<<<<< HEAD
<section id="BBEncoder">
  <h1>BBEncoder</h1>
  <pre>BBEncoder
Copyright (c) 2011 Kevin Wojniak

Permission is hereby granted, free of charge, to any person obtaining a copy of this software and associated documentation files (the "Software"), to deal in the Software without restriction, including without limitation the rights to use, copy, modify, merge, publish, distribute, sublicense, and/or sell copies of the Software, and to permit persons to whom the Software is furnished to do so, subject to the following conditions:

The above copyright notice and this permission notice shall be included in all copies or substantial portions of the Software.

THE SOFTWARE IS PROVIDED "AS IS", WITHOUT WARRANTY OF ANY KIND, EXPRESS OR IMPLIED, INCLUDING BUT NOT LIMITED TO THE WARRANTIES OF MERCHANTABILITY, FITNESS FOR A PARTICULAR PURPOSE AND NONINFRINGEMENT. IN NO EVENT SHALL THE AUTHORS OR COPYRIGHT HOLDERS BE LIABLE FOR ANY CLAIM, DAMAGES OR OTHER LIABILITY, WHETHER IN AN ACTION OF CONTRACT, TORT OR OTHERWISE, ARISING FROM, OUT OF OR IN CONNECTION WITH THE SOFTWARE OR THE USE OR OTHER DEALINGS IN THE SOFTWARE.</pre>
=======
<section id="GTMNSString+HTML">
  <h1>GTMNSString+HTML</h1>
  <pre>GTMNSString+HTML
Copyright 2006-2008 Google Inc.

Licensed under the Apache License, Version 2.0 (the "License"); you may not
use this file except in compliance with the License.  You may obtain a copy
of the License at

http://www.apache.org/licenses/LICENSE-2.0

Unless required by applicable law or agreed to in writing, software
distributed under the License is distributed on an "AS IS" BASIS, WITHOUT
WARRANTIES OR CONDITIONS OF ANY KIND, either express or implied.  See the
License for the specific language governing permissions and limitations under
the License.</pre>
>>>>>>> 0998a9ff
</section>
<section id="hpple">
  <h1>hpple</h1>
  <pre>hpple
Copyright (c) 2009 Topfunky Corporation, http://topfunky.com

MIT LICENSE

Permission is hereby granted, free of charge, to any person obtaining
a copy of this software and associated documentation files (the
"Software"), to deal in the Software without restriction, including
without limitation the rights to use, copy, modify, merge, publish,
distribute, sublicense, and/or sell copies of the Software, and to
permit persons to whom the Software is furnished to do so, subject to
the following conditions:

The above copyright notice and this permission notice shall be
included in all copies or substantial portions of the Software.

THE SOFTWARE IS PROVIDED "AS IS", WITHOUT WARRANTY OF ANY KIND,
EXPRESS OR IMPLIED, INCLUDING BUT NOT LIMITED TO THE WARRANTIES OF
MERCHANTABILITY, FITNESS FOR A PARTICULAR PURPOSE AND
NONINFRINGEMENT. IN NO EVENT SHALL THE AUTHORS OR COPYRIGHT HOLDERS BE
LIABLE FOR ANY CLAIM, DAMAGES OR OTHER LIABILITY, WHETHER IN AN ACTION
OF CONTRACT, TORT OR OTHERWISE, ARISING FROM, OUT OF OR IN CONNECTION
WITH THE SOFTWARE OR THE USE OR OTHER DEALINGS IN THE SOFTWARE.
</pre>
</section>
<section id="mustache.js">
  <h1>mustache.js</h1>
  <pre>mustache.js
The MIT License

Copyright (c) 2009 Chris Wanstrath (Ruby)
Copyright (c) 2010 Jan Lehnardt (JavaScript)

Permission is hereby granted, free of charge, to any person obtaining a copy of this software and associated documentation files (the "Software"), to deal in the Software without restriction, including without limitation the rights to use, copy, modify, merge, publish, distribute, sublicense, and/or sell copies of the Software, and to permit persons to whom the Software is furnished to do so, subject to the following conditions:

The above copyright notice and this permission notice shall be included in all copies or substantial portions of the Software.

THE SOFTWARE IS PROVIDED "AS IS", WITHOUT WARRANTY OF ANY KIND, EXPRESS OR IMPLIED, INCLUDING BUT NOT LIMITED TO THE WARRANTIES OF MERCHANTABILITY, FITNESS FOR A PARTICULAR PURPOSE AND NONINFRINGEMENT. IN NO EVENT SHALL THE AUTHORS OR COPYRIGHT HOLDERS BE LIABLE FOR ANY CLAIM, DAMAGES OR OTHER LIABILITY, WHETHER IN AN ACTION OF CONTRACT, TORT OR OTHERWISE, ARISING FROM, OUT OF OR IN CONNECTION WITH THE SOFTWARE OR THE USE OR OTHER DEALINGS IN THE SOFTWARE.
</pre>
</section>
<section id="PSMenuItem">
  <h1>PSMenuItem</h1>
  <pre>PSMenuItem
Copyright (c) 2012 Peter Steinberger <steipete@gmail.com>
This code is a part of http://pspdfkit.com and has been put under MIT license.

Permission is hereby granted, free of charge, to any person obtaining a copy
of this software and associated documentation files (the "Software"), to deal
in the Software without restriction, including without limitation the rights
to use, copy, modify, merge, publish, distribute, sublicense, and/or sell
copies of the Software, and to permit persons to whom the Software is furnished
to do so, subject to the following conditions:

The above copyright notice and this permission notice shall be included in all
copies or substantial portions of the Software.

THE SOFTWARE IS PROVIDED "AS IS", WITHOUT WARRANTY OF ANY KIND, EXPRESS OR
IMPLIED, INCLUDING BUT NOT LIMITED TO THE WARRANTIES OF MERCHANTABILITY,
FITNESS FOR A PARTICULAR PURPOSE AND NONINFRINGEMENT. IN NO EVENT SHALL THE
AUTHORS OR COPYRIGHT HOLDERS BE LIABLE FOR ANY CLAIM, DAMAGES OR OTHER
LIABILITY, WHETHER IN AN ACTION OF CONTRACT, TORT OR OTHERWISE, ARISING FROM,
OUT OF OR IN CONNECTION WITH THE SOFTWARE OR THE USE OR OTHER DEALINGS IN
THE SOFTWARE.
</pre>
</section>
<section id="spin.js">
  <h1>spin.js</h1>
  <pre>spin.js
The MIT License

Copyright (c) 2011 Felix Gnass [fgnass at neteye dot de]

Permission is hereby granted, free of charge, to any person obtaining a copy
of this software and associated documentation files (the "Software"), to deal
in the Software without restriction, including without limitation the rights
to use, copy, modify, merge, publish, distribute, sublicense, and/or sell
copies of the Software, and to permit persons to whom the Software is
furnished to do so, subject to the following conditions:

The above copyright notice and this permission notice shall be included in
all copies or substantial portions of the Software.

THE SOFTWARE IS PROVIDED "AS IS", WITHOUT WARRANTY OF ANY KIND, EXPRESS OR
IMPLIED, INCLUDING BUT NOT LIMITED TO THE WARRANTIES OF MERCHANTABILITY,
FITNESS FOR A PARTICULAR PURPOSE AND NONINFRINGEMENT. IN NO EVENT SHALL THE
AUTHORS OR COPYRIGHT HOLDERS BE LIABLE FOR ANY CLAIM, DAMAGES OR OTHER
LIABILITY, WHETHER IN AN ACTION OF CONTRACT, TORT OR OTHERWISE, ARISING FROM,
OUT OF OR IN CONNECTION WITH THE SOFTWARE OR THE USE OR OTHER DEALINGS IN
THE SOFTWARE.</pre>
</section>
<section id="SVProgressHUD">
  <h1>SVProgressHUD</h1>
  <pre>SVProgressHUD
Copyright (c) 2011 Sam Vermette

Permission is hereby granted, free of charge, to any person
obtaining a copy of this software and associated documentation
files (the "Software"), to deal in the Software without
restriction, including without limitation the rights to use,
copy, modify, merge, publish, distribute, sublicense, and/or sell
copies of the Software, and to permit persons to whom the
Software is furnished to do so, subject to the following
conditions:

The above copyright notice and this permission notice shall be
included in all copies or substantial portions of the Software.

THE SOFTWARE IS PROVIDED "AS IS", WITHOUT WARRANTY OF ANY KIND,
EXPRESS OR IMPLIED, INCLUDING BUT NOT LIMITED TO THE WARRANTIES
OF MERCHANTABILITY, FITNESS FOR A PARTICULAR PURPOSE AND
NONINFRINGEMENT. IN NO EVENT SHALL THE AUTHORS OR COPYRIGHT
HOLDERS BE LIABLE FOR ANY CLAIM, DAMAGES OR OTHER LIABILITY,
WHETHER IN AN ACTION OF CONTRACT, TORT OR OTHERWISE, ARISING
FROM, OUT OF OR IN CONNECTION WITH THE SOFTWARE OR THE USE OR
OTHER DEALINGS IN THE SOFTWARE.

A different license may apply to other ressources included in this package, 
including Joseph Wain's Glyphish Icons. Please consult their 
respective headers for the terms of their individual licenses.</pre>
</section>
<section id="SVPullToRefresh">
  <h1>SVPullToRefresh</h1>
  <pre>SVPullToRefresh
Copyright (C) 2012 Sam Vermette

Permission is hereby granted, free of charge, to any person obtaining a copy of this software and associated documentation files (the "Software"), to deal in the Software without restriction, including without limitation the rights to use, copy, modify, merge, publish, distribute, sublicense, and/or sell copies of the Software, and to permit persons to whom the Software is furnished to do so, subject to the following conditions:

The above copyright notice and this permission notice shall be included in all copies or substantial portions of the Software.

THE SOFTWARE IS PROVIDED "AS IS", WITHOUT WARRANTY OF ANY KIND, EXPRESS OR IMPLIED, INCLUDING BUT NOT LIMITED TO THE WARRANTIES OF MERCHANTABILITY, FITNESS FOR A PARTICULAR PURPOSE AND NONINFRINGEMENT. IN NO EVENT SHALL THE AUTHORS OR COPYRIGHT HOLDERS BE LIABLE FOR ANY CLAIM, DAMAGES OR OTHER LIABILITY, WHETHER IN AN ACTION OF CONTRACT, TORT OR OTHERWISE, ARISING FROM, OUT OF OR IN CONNECTION WITH THE SOFTWARE OR THE USE OR OTHER DEALINGS IN THE SOFTWARE.</pre>
</section>
<section id="UIImage+Resize">
  <h1>UIImage+Resize</h1>
  <pre>UIImage+Resize
Created by Trevor Harmon on 8/5/09.
Free for personal or commercial use, with or without modification.
No warranty is expressed or implied.</pre>
</section>
<section id="zepto">
  <h1>zepto</h1>
  <pre>zepto
Copyright (c) 2010-2012 Thomas Fuchs
http://zeptojs.com/

Permission is hereby granted, free of charge, to any person obtaining
a copy of this software and associated documentation files (the
"Software"), to deal in the Software without restriction, including
without limitation the rights to use, copy, modify, merge, publish,
distribute, sublicense, and/or sell copies of the Software, and to
permit persons to whom the Software is furnished to do so, subject to
the following conditions:

The above copyright notice and this permission notice shall be
included in all copies or substantial portions of the Software.

THE SOFTWARE IS PROVIDED "AS IS", WITHOUT WARRANTY OF ANY KIND,
EXPRESS OR IMPLIED, INCLUDING BUT NOT LIMITED TO THE WARRANTIES OF
MERCHANTABILITY, FITNESS FOR A PARTICULAR PURPOSE AND
NONINFRINGEMENT. IN NO EVENT SHALL THE AUTHORS OR COPYRIGHT HOLDERS BE
LIABLE FOR ANY CLAIM, DAMAGES OR OTHER LIABILITY, WHETHER IN AN ACTION
OF CONTRACT, TORT OR OTHERWISE, ARISING FROM, OUT OF OR IN CONNECTION
WITH THE SOFTWARE OR THE USE OR OTHER DEALINGS IN THE SOFTWARE.
</pre>
</section><|MERGE_RESOLUTION|>--- conflicted
+++ resolved
@@ -15,11 +15,8 @@
 <ul>
   <li> <a href="#AFNetworking">AFNetworking</a>
   <li> <a href="#AnimatedGif">AnimatedGif</a>
-<<<<<<< HEAD
   <li> <a href="#BBEncoder">BBEncoder</a>
-=======
   <li> <a href="#GTMNSString+HTML">GTMNSString+HTML</a>
->>>>>>> 0998a9ff
   <li> <a href="#hpple">hpple</a>
   <li> <a href="#mustache.js">mustache.js</a>
   <li> <a href="#PSMenuItem">PSMenuItem</a>
@@ -79,7 +76,6 @@
 WITH THE SOFTWARE OR THE USE OR OTHER DEALINGS IN THE SOFTWARE.
 </pre>
 </section>
-<<<<<<< HEAD
 <section id="BBEncoder">
   <h1>BBEncoder</h1>
   <pre>BBEncoder
@@ -90,7 +86,7 @@
 The above copyright notice and this permission notice shall be included in all copies or substantial portions of the Software.
 
 THE SOFTWARE IS PROVIDED "AS IS", WITHOUT WARRANTY OF ANY KIND, EXPRESS OR IMPLIED, INCLUDING BUT NOT LIMITED TO THE WARRANTIES OF MERCHANTABILITY, FITNESS FOR A PARTICULAR PURPOSE AND NONINFRINGEMENT. IN NO EVENT SHALL THE AUTHORS OR COPYRIGHT HOLDERS BE LIABLE FOR ANY CLAIM, DAMAGES OR OTHER LIABILITY, WHETHER IN AN ACTION OF CONTRACT, TORT OR OTHERWISE, ARISING FROM, OUT OF OR IN CONNECTION WITH THE SOFTWARE OR THE USE OR OTHER DEALINGS IN THE SOFTWARE.</pre>
-=======
+</section>
 <section id="GTMNSString+HTML">
   <h1>GTMNSString+HTML</h1>
   <pre>GTMNSString+HTML
@@ -107,7 +103,6 @@
 WARRANTIES OR CONDITIONS OF ANY KIND, either express or implied.  See the
 License for the specific language governing permissions and limitations under
 the License.</pre>
->>>>>>> 0998a9ff
 </section>
 <section id="hpple">
   <h1>hpple</h1>
