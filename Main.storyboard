--- conflicted
+++ resolved
@@ -1164,8 +1164,7 @@
         <image name="sticky.png" width="12" height="12"/>
         <image name="threadrating.png" width="45" height="13"/>
     </resources>
-<<<<<<< HEAD
-=======
+
     <classes>
         <class className="AwfulAddFavoriteViewController" superclassName="AwfulForumsListController">
             <source key="sourceIdentifier" type="project" relativePath="./Classes/AwfulAddFavoriteViewController.h"/>
@@ -1303,20 +1302,16 @@
             <source key="sourceIdentifier" type="project" relativePath="./Classes/TDBadgedCell.h"/>
         </class>
     </classes>
->>>>>>> d93b9f36
     <simulatedMetricsContainer key="defaultSimulatedMetrics">
         <simulatedStatusBarMetrics key="statusBar" statusBarStyle="blackTranslucent"/>
         <simulatedOrientationMetrics key="orientation"/>
         <simulatedScreenMetrics key="destination"/>
     </simulatedMetricsContainer>
     <inferredMetricsTieBreakers>
-<<<<<<< HEAD
         <segue reference="sg8-uA-AaF"/>
         <segue reference="kfD-K3-mBe"/>
-=======
         <segue reference="MjC-LO-k8J"/>
         <segue reference="JzC-6r-kye"/>
->>>>>>> d93b9f36
         <segue reference="FMo-n3-M4q"/>
     </inferredMetricsTieBreakers>
 </document>