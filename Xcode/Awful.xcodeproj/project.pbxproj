// !$*UTF8*$!
{
	archiveVersion = 1;
	classes = {
	};
	objectVersion = 46;
	objects = {

/* Begin PBXAggregateTarget section */
		1C0B86111B1801FB0088BE53 /* GenerateEntitlements */ = {
			isa = PBXAggregateTarget;
			buildConfigurationList = 1C0B861B1B1801FB0088BE53 /* Build configuration list for PBXAggregateTarget "GenerateEntitlements" */;
			buildPhases = (
				1C0B861C1B1802130088BE53 /* Generate .entitlements files */,
			);
			dependencies = (
			);
			name = GenerateEntitlements;
			productName = GenerateEntitlements;
		};
/* End PBXAggregateTarget section */

/* Begin PBXBuildFile section */
		1190F75E13BE4EA900B9D271 /* AwfulAppDelegate.m in Sources */ = {isa = PBXBuildFile; fileRef = 1190F71E13BE4EA900B9D271 /* AwfulAppDelegate.m */; };
		1190F7F313BE4EDA00B9D271 /* main.m in Sources */ = {isa = PBXBuildFile; fileRef = 1190F7F213BE4EDA00B9D271 /* main.m */; };
		11FDA296151018600014FDCD /* SettingsViewController.m in Sources */ = {isa = PBXBuildFile; fileRef = 11FDA295151018600014FDCD /* SettingsViewController.m */; };
		1C01B447197DA7120075AF5B /* AwfulSettingsUbiquitousThemesController.m in Sources */ = {isa = PBXBuildFile; fileRef = 1C01B446197DA7120075AF5B /* AwfulSettingsUbiquitousThemesController.m */; };
		1C03B52019C28A100045609C /* UIViewController+AwfulAnnoyingSwift.m in Sources */ = {isa = PBXBuildFile; fileRef = 1C03B51F19C28A100045609C /* UIViewController+AwfulAnnoyingSwift.m */; };
		1C097A8D1A97AF0600425EEF /* AwfulForumsClient.m in Sources */ = {isa = PBXBuildFile; fileRef = 1CC780211612D989002AF958 /* AwfulForumsClient.m */; };
		1C097A8E1A97AF0600425EEF /* AwfulHTMLRequestSerializer.m in Sources */ = {isa = PBXBuildFile; fileRef = 1C6D2E9E182D24DE00785766 /* AwfulHTMLRequestSerializer.m */; };
		1C097A8F1A97AF0600425EEF /* AwfulHTMLResponseSerializer.m in Sources */ = {isa = PBXBuildFile; fileRef = 1CFE98401827EDF7003DBBC2 /* AwfulHTMLResponseSerializer.m */; };
		1C097A901A97AF0600425EEF /* AwfulHTTPRequestOperationManager.m in Sources */ = {isa = PBXBuildFile; fileRef = 1C9804E318D332A5006CCC78 /* AwfulHTTPRequestOperationManager.m */; };
		1C097A911A97AF0C00425EEF /* AwfulForumsClient.h in Headers */ = {isa = PBXBuildFile; fileRef = 1CC780201612D989002AF958 /* AwfulForumsClient.h */; settings = {ATTRIBUTES = (Public, ); }; };
		1C097A921A97AF0C00425EEF /* AwfulHTMLRequestSerializer.h in Headers */ = {isa = PBXBuildFile; fileRef = 1C6D2E9D182D24DE00785766 /* AwfulHTMLRequestSerializer.h */; };
		1C097A931A97AF0C00425EEF /* AwfulHTMLResponseSerializer.h in Headers */ = {isa = PBXBuildFile; fileRef = 1CFE983F1827EDF7003DBBC2 /* AwfulHTMLResponseSerializer.h */; };
		1C097A941A97AF0C00425EEF /* AwfulHTTPRequestOperationManager.h in Headers */ = {isa = PBXBuildFile; fileRef = 1C9804E218D332A5006CCC78 /* AwfulHTTPRequestOperationManager.h */; };
		1C098AE719C6B3D10031C12A /* DynamicTypeTableViewCell.swift in Sources */ = {isa = PBXBuildFile; fileRef = 1C098AE619C6B3D10031C12A /* DynamicTypeTableViewCell.swift */; };
		1C098AE919C77B430031C12A /* MessageCell.xib in Resources */ = {isa = PBXBuildFile; fileRef = 1C098AE819C77B430031C12A /* MessageCell.xib */; };
		1C09963C16C0AECA00A62D5E /* AwfulPunishmentCell.m in Sources */ = {isa = PBXBuildFile; fileRef = 1C09963B16C0AECA00A62D5E /* AwfulPunishmentCell.m */; };
		1C09BFEA1A09B9C2007C11F5 /* 1Password.xcassets in Resources */ = {isa = PBXBuildFile; fileRef = 1C09BFE61A09B9C2007C11F5 /* 1Password.xcassets */; };
		1C09BFEC1A09B9C2007C11F5 /* OnePasswordExtension.m in Sources */ = {isa = PBXBuildFile; fileRef = 1C09BFE91A09B9C2007C11F5 /* OnePasswordExtension.m */; };
		1C09BFF01A09D485007C11F5 /* InAppActionCollectionViewLayout.swift in Sources */ = {isa = PBXBuildFile; fileRef = 1C09BFEF1A09D485007C11F5 /* InAppActionCollectionViewLayout.swift */; };
		1C09BFF21A09F86A007C11F5 /* InAppActionCollectionView.swift in Sources */ = {isa = PBXBuildFile; fileRef = 1C09BFF11A09F86A007C11F5 /* InAppActionCollectionView.swift */; };
		1C14A4AD1A94C0880045DDF7 /* Awful.xcdatamodeld in Sources */ = {isa = PBXBuildFile; fileRef = 1C442FC41A0DE8C0001BD898 /* Awful.xcdatamodeld */; };
		1C14A4AE1A94C0A70045DDF7 /* AwfulManagedObject.swift in Sources */ = {isa = PBXBuildFile; fileRef = 1CF6BFE81A1FB21D006AE9FE /* AwfulManagedObject.swift */; };
		1C14A4B01A94C0AF0045DDF7 /* AwfulThreadPage.h in Headers */ = {isa = PBXBuildFile; fileRef = 1C5BA3E416CA445600375A72 /* AwfulThreadPage.h */; settings = {ATTRIBUTES = (Public, ); }; };
		1C14A4B21A94C0B50045DDF7 /* CachePruner.swift in Sources */ = {isa = PBXBuildFile; fileRef = 1C051C9D1A16EDCF00F81EA2 /* CachePruner.swift */; };
		1C14A4B31A94C0B50045DDF7 /* DataStore.swift in Sources */ = {isa = PBXBuildFile; fileRef = 1C051C9B1A15EB7200F81EA2 /* DataStore.swift */; };
		1C14A4B41A94C0B50045DDF7 /* Forum.swift in Sources */ = {isa = PBXBuildFile; fileRef = 1CE55A6D1A0F77B800E474A6 /* Forum.swift */; };
		1C14A4B51A94C0BA0045DDF7 /* Post.swift in Sources */ = {isa = PBXBuildFile; fileRef = 1C442FC21A0D80A1001BD898 /* Post.swift */; };
		1C14A4B61A94C0BA0045DDF7 /* PrivateMessage.swift in Sources */ = {isa = PBXBuildFile; fileRef = 1C442FC81A0E0CB1001BD898 /* PrivateMessage.swift */; };
		1C14A4B71A94C0BA0045DDF7 /* Profile.swift in Sources */ = {isa = PBXBuildFile; fileRef = 1C051C9F1A16F8D700F81EA2 /* Profile.swift */; };
		1C14A4B81A94C0BA0045DDF7 /* Punishment.swift in Sources */ = {isa = PBXBuildFile; fileRef = 1CF6BFE41A1E3B0D006AE9FE /* Punishment.swift */; };
		1C14A4B91A94C19E0045DDF7 /* User.swift in Sources */ = {isa = PBXBuildFile; fileRef = 1CA1E5161A0F53130076F0B5 /* User.swift */; };
		1C14A4BA1A94C1A20045DDF7 /* Thread.swift in Sources */ = {isa = PBXBuildFile; fileRef = 1C442FCE1A0E27E2001BD898 /* Thread.swift */; };
		1C14A4BB1A94C1A20045DDF7 /* ThreadTag.swift in Sources */ = {isa = PBXBuildFile; fileRef = 1C442FCC1A0E1C77001BD898 /* ThreadTag.swift */; };
		1C14A4BC1A94C2460045DDF7 /* AwfulForm.m in Sources */ = {isa = PBXBuildFile; fileRef = 1C35FB7B1832A5A900B52724 /* AwfulForm.m */; };
		1C14A4BD1A94C24A0045DDF7 /* AwfulForm.h in Headers */ = {isa = PBXBuildFile; fileRef = 1C35FB7A1832A5A900B52724 /* AwfulForm.h */; settings = {ATTRIBUTES = (Public, ); }; };
		1C14A4C01A94C4A60045DDF7 /* AuthorScraper.h in Headers */ = {isa = PBXBuildFile; fileRef = 1C6D2EAC182EB37A00785766 /* AuthorScraper.h */; };
		1C14A4C11A94C4A60045DDF7 /* AwfulCompoundDateParser.h in Headers */ = {isa = PBXBuildFile; fileRef = 1C6FFED5182A67210014311C /* AwfulCompoundDateParser.h */; };
		1C14A4C21A94C4A60045DDF7 /* AwfulForumHierarchyScraper.h in Headers */ = {isa = PBXBuildFile; fileRef = 1C6D2EA0182D5DFB00785766 /* AwfulForumHierarchyScraper.h */; };
		1C14A4C31A94C4A60045DDF7 /* LepersColonyPageScraper.h in Headers */ = {isa = PBXBuildFile; fileRef = 1CE694A9182FF0E500B24928 /* LepersColonyPageScraper.h */; };
		1C14A4C41A94C4A60045DDF7 /* AwfulPostScraper.h in Headers */ = {isa = PBXBuildFile; fileRef = 1CA1EFFA1910424D00E85DB2 /* AwfulPostScraper.h */; };
		1C14A4C51A94C4A60045DDF7 /* AwfulPostsPageScraper.h in Headers */ = {isa = PBXBuildFile; fileRef = 1CFE985718296CD7003DBBC2 /* AwfulPostsPageScraper.h */; };
		1C14A4C61A94C4A60045DDF7 /* AwfulScanner.h in Headers */ = {isa = PBXBuildFile; fileRef = 1CFE985B18297255003DBBC2 /* AwfulScanner.h */; };
		1C14A4C71A94C4A60045DDF7 /* AwfulScraper.h in Headers */ = {isa = PBXBuildFile; fileRef = 1C1ADC3318E625BF00E865BF /* AwfulScraper.h */; };
		1C14A4C81A94C4A60045DDF7 /* AwfulThreadListScraper.h in Headers */ = {isa = PBXBuildFile; fileRef = 1CFE98421827F082003DBBC2 /* AwfulThreadListScraper.h */; };
		1C14A4C91A94C4A60045DDF7 /* AwfulUnreadPrivateMessageCountScraper.h in Headers */ = {isa = PBXBuildFile; fileRef = 1C9A745F18EA62F900093E33 /* AwfulUnreadPrivateMessageCountScraper.h */; };
		1C14A4CA1A94C4A60045DDF7 /* PrivateMessageFolderScraper.h in Headers */ = {isa = PBXBuildFile; fileRef = 1C6D2EB0182FDCBC00785766 /* PrivateMessageFolderScraper.h */; };
		1C14A4CB1A94C4A60045DDF7 /* PrivateMessageScraper.h in Headers */ = {isa = PBXBuildFile; fileRef = 1C6D2EA6182E81B000785766 /* PrivateMessageScraper.h */; };
		1C14A4CC1A94C4A60045DDF7 /* ProfileScraper.h in Headers */ = {isa = PBXBuildFile; fileRef = 1C6D2E97182C5F6900785766 /* ProfileScraper.h */; };
		1C14A4CE1A94C4BF0045DDF7 /* AuthorScraper.m in Sources */ = {isa = PBXBuildFile; fileRef = 1C6D2EAD182EB37A00785766 /* AuthorScraper.m */; };
		1C14A4CF1A94C4BF0045DDF7 /* AwfulCompoundDateParser.m in Sources */ = {isa = PBXBuildFile; fileRef = 1C6FFED6182A67210014311C /* AwfulCompoundDateParser.m */; };
		1C14A4D01A94C4BF0045DDF7 /* AwfulForumHierarchyScraper.m in Sources */ = {isa = PBXBuildFile; fileRef = 1C6D2EA1182D5DFB00785766 /* AwfulForumHierarchyScraper.m */; };
		1C14A4D11A94C4BF0045DDF7 /* LepersColonyPageScraper.m in Sources */ = {isa = PBXBuildFile; fileRef = 1CE694AA182FF0E500B24928 /* LepersColonyPageScraper.m */; };
		1C14A4D21A94C4BF0045DDF7 /* AwfulPostScraper.m in Sources */ = {isa = PBXBuildFile; fileRef = 1CA1EFFB1910424D00E85DB2 /* AwfulPostScraper.m */; };
		1C14A4D31A94C4BF0045DDF7 /* AwfulPostsPageScraper.m in Sources */ = {isa = PBXBuildFile; fileRef = 1CFE985818296CD7003DBBC2 /* AwfulPostsPageScraper.m */; };
		1C14A4D41A94C4BF0045DDF7 /* AwfulScanner.m in Sources */ = {isa = PBXBuildFile; fileRef = 1CFE985C18297255003DBBC2 /* AwfulScanner.m */; };
		1C14A4D51A94C4BF0045DDF7 /* AwfulScraper.m in Sources */ = {isa = PBXBuildFile; fileRef = 1C1ADC3418E625BF00E865BF /* AwfulScraper.m */; };
		1C14A4D61A94C4BF0045DDF7 /* AwfulThreadListScraper.m in Sources */ = {isa = PBXBuildFile; fileRef = 1CFE98431827F082003DBBC2 /* AwfulThreadListScraper.m */; };
		1C14A4D71A94C4BF0045DDF7 /* AwfulUnreadPrivateMessageCountScraper.m in Sources */ = {isa = PBXBuildFile; fileRef = 1C9A746018EA62F900093E33 /* AwfulUnreadPrivateMessageCountScraper.m */; };
		1C14A4D81A94C4BF0045DDF7 /* PrivateMessageFolderScraper.m in Sources */ = {isa = PBXBuildFile; fileRef = 1C6D2EB1182FDCBC00785766 /* PrivateMessageFolderScraper.m */; };
		1C14A4D91A94C4BF0045DDF7 /* PrivateMessageScraper.m in Sources */ = {isa = PBXBuildFile; fileRef = 1C6D2EA7182E81B000785766 /* PrivateMessageScraper.m */; };
		1C14A4DA1A94C4BF0045DDF7 /* ProfileScraper.m in Sources */ = {isa = PBXBuildFile; fileRef = 1C6D2E98182C5F6900785766 /* ProfileScraper.m */; };
		1C14A4DC1A94C7260045DDF7 /* Errors.swift in Sources */ = {isa = PBXBuildFile; fileRef = 1C14A4DB1A94C7260045DDF7 /* Errors.swift */; };
		1C14A4E91A94CCEA0045DDF7 /* NSURLQueryDictionary.h in Headers */ = {isa = PBXBuildFile; fileRef = 1C14A4E71A94CCEA0045DDF7 /* NSURLQueryDictionary.h */; settings = {ATTRIBUTES = (Public, ); }; };
		1C14A4EA1A94CCEA0045DDF7 /* NSURLQueryDictionary.m in Sources */ = {isa = PBXBuildFile; fileRef = 1C14A4E81A94CCEA0045DDF7 /* NSURLQueryDictionary.m */; };
		1C1ADC3218E36F3C00E865BF /* AwfulAvatarLoader.m in Sources */ = {isa = PBXBuildFile; fileRef = 1C1ADC3118E36F3C00E865BF /* AwfulAvatarLoader.m */; };
		1C1BF9C219AB9E6200E8FBBC /* InAppActionSheet.xib in Resources */ = {isa = PBXBuildFile; fileRef = 1C1BF9C119AB9E6200E8FBBC /* InAppActionSheet.xib */; };
		1C23A0A5163E6E1D006C7F39 /* PostsView.mustache in Resources */ = {isa = PBXBuildFile; fileRef = 1C23A0A4163E6E1D006C7F39 /* PostsView.mustache */; };
		1C23C7051A7AB8940089BD5C /* SlopButton.swift in Sources */ = {isa = PBXBuildFile; fileRef = 1C23C7041A7AB8940089BD5C /* SlopButton.swift */; };
		1C2434D91A4190F300DC8EA4 /* DraftStore.swift in Sources */ = {isa = PBXBuildFile; fileRef = 1C2434D81A4190F300DC8EA4 /* DraftStore.swift */; };
		1C26BFE01818E56F00E55887 /* ComposeTextViewController.m in Sources */ = {isa = PBXBuildFile; fileRef = 1C26BFDF1818E56F00E55887 /* ComposeTextViewController.m */; };
		1C270ABE16E0773300883DAA /* AwfulComposeField.m in Sources */ = {isa = PBXBuildFile; fileRef = 1C270ABD16E0773300883DAA /* AwfulComposeField.m */; };
		1C28B3501729DDDA00254EE7 /* AwfulIconActionItem.m in Sources */ = {isa = PBXBuildFile; fileRef = 1C28B34F1729DDDA00254EE7 /* AwfulIconActionItem.m */; };
		1C28B3591729F38400254EE7 /* AwfulIconActionCell.m in Sources */ = {isa = PBXBuildFile; fileRef = 1C28B3581729F38400254EE7 /* AwfulIconActionCell.m */; };
		1C3447C9174D728B007377C5 /* AwfulThreadTagView.m in Sources */ = {isa = PBXBuildFile; fileRef = 1C3447C7174D7284007377C5 /* AwfulThreadTagView.m */; };
		1C3447D2174D9B01007377C5 /* AwfulThreadTagButton.m in Sources */ = {isa = PBXBuildFile; fileRef = 1C3447D1174D9B01007377C5 /* AwfulThreadTagButton.m */; };
		1C3447E1175D9991007377C5 /* PostViewModel.m in Sources */ = {isa = PBXBuildFile; fileRef = 1C3447E0175D9991007377C5 /* PostViewModel.m */; };
		1C3447E4175D9CCE007377C5 /* Post.mustache in Resources */ = {isa = PBXBuildFile; fileRef = 1C3447E3175D9CCE007377C5 /* Post.mustache */; };
		1C3447E7175DAAAD007377C5 /* ProfileViewModel.m in Sources */ = {isa = PBXBuildFile; fileRef = 1C3447E6175DAAAD007377C5 /* ProfileViewModel.m */; };
		1C3447E9175DAED4007377C5 /* Profile.mustache in Resources */ = {isa = PBXBuildFile; fileRef = 1C3447E8175DAED4007377C5 /* Profile.mustache */; };
		1C3447EC175E5D78007377C5 /* AwfulLoadingView.m in Sources */ = {isa = PBXBuildFile; fileRef = 1C3447EB175E5D78007377C5 /* AwfulLoadingView.m */; };
		1C397C8E1BC9B12F00CA7FD5 /* ThreadPeekPopController.swift in Sources */ = {isa = PBXBuildFile; fileRef = 1C397C8D1BC9B12F00CA7FD5 /* ThreadPeekPopController.swift */; };
		1C397C901BCAEAC300CA7FD5 /* Foundation.swift in Sources */ = {isa = PBXBuildFile; fileRef = 1C397C8F1BCAEAC300CA7FD5 /* Foundation.swift */; };
		1C397C9B1BCC333D00CA7FD5 /* ResourceURLProtocol.swift in Sources */ = {isa = PBXBuildFile; fileRef = 1C397C9A1BCC333D00CA7FD5 /* ResourceURLProtocol.swift */; };
		1C397CA91BCC473A00CA7FD5 /* post-dots.png in Resources */ = {isa = PBXBuildFile; fileRef = 1C397CA81BCC473A00CA7FD5 /* post-dots.png */; };
		1C397CAC1BCC474C00CA7FD5 /* post-dots@2x.png in Resources */ = {isa = PBXBuildFile; fileRef = 1C397CAA1BCC474C00CA7FD5 /* post-dots@2x.png */; };
		1C397CAD1BCC474C00CA7FD5 /* post-dots@3x.png in Resources */ = {isa = PBXBuildFile; fileRef = 1C397CAB1BCC474C00CA7FD5 /* post-dots@3x.png */; };
		1C3A13F919DF76400022C44C /* Smilies.xcdatamodeld in Sources */ = {isa = PBXBuildFile; fileRef = 1C3A13F719DF76400022C44C /* Smilies.xcdatamodeld */; };
		1C3A13FC19DF78610022C44C /* SmilieMetadata.h in Headers */ = {isa = PBXBuildFile; fileRef = 1C3A13FA19DF78610022C44C /* SmilieMetadata.h */; settings = {ATTRIBUTES = (Public, ); }; };
		1C3A13FD19DF78610022C44C /* SmilieMetadata.m in Sources */ = {isa = PBXBuildFile; fileRef = 1C3A13FB19DF78610022C44C /* SmilieMetadata.m */; };
		1C3A140219DFC1FC0022C44C /* SmilieManagedObject.h in Headers */ = {isa = PBXBuildFile; fileRef = 1C3A140019DFC1FC0022C44C /* SmilieManagedObject.h */; settings = {ATTRIBUTES = (Public, ); }; };
		1C3A140319DFC1FC0022C44C /* SmilieManagedObject.m in Sources */ = {isa = PBXBuildFile; fileRef = 1C3A140119DFC1FC0022C44C /* SmilieManagedObject.m */; };
		1C3A143819DFC5D10022C44C /* main.m in Sources */ = {isa = PBXBuildFile; fileRef = 1C3A143719DFC5D10022C44C /* main.m */; };
		1C3A143B19DFC5D10022C44C /* AppDelegate.m in Sources */ = {isa = PBXBuildFile; fileRef = 1C3A143A19DFC5D10022C44C /* AppDelegate.m */; };
		1C3A143E19DFC5D10022C44C /* ViewController.m in Sources */ = {isa = PBXBuildFile; fileRef = 1C3A143D19DFC5D10022C44C /* ViewController.m */; };
		1C3A144119DFC5D10022C44C /* Main.storyboard in Resources */ = {isa = PBXBuildFile; fileRef = 1C3A143F19DFC5D10022C44C /* Main.storyboard */; };
		1C3A144619DFC5D10022C44C /* LaunchScreen.xib in Resources */ = {isa = PBXBuildFile; fileRef = 1C3A144419DFC5D10022C44C /* LaunchScreen.xib */; };
		1C3A145D19DFC6790022C44C /* Smilies.framework in Frameworks */ = {isa = PBXBuildFile; fileRef = 1C66A9C019DD304D001B9A41 /* Smilies.framework */; };
		1C3A145F19DFC6970022C44C /* Smilies.framework in Embed Frameworks */ = {isa = PBXBuildFile; fileRef = 1C66A9C019DD304D001B9A41 /* Smilies.framework */; settings = {ATTRIBUTES = (CodeSignOnCopy, RemoveHeadersOnCopy, ); }; };
		1C3A146819DFC7130022C44C /* SmilieDataStore.h in Headers */ = {isa = PBXBuildFile; fileRef = 1C3A146619DFC7130022C44C /* SmilieDataStore.h */; settings = {ATTRIBUTES = (Public, ); }; };
		1C3A146919DFC7130022C44C /* SmilieDataStore.m in Sources */ = {isa = PBXBuildFile; fileRef = 1C3A146719DFC7130022C44C /* SmilieDataStore.m */; };
		1C3A146D19DFCD9A0022C44C /* SmilieWebArchive.m in Sources */ = {isa = PBXBuildFile; fileRef = 1C3A146C19DFCD9A0022C44C /* SmilieWebArchive.m */; };
		1C3A146E19DFCD9A0022C44C /* SmilieWebArchive.m in Sources */ = {isa = PBXBuildFile; fileRef = 1C3A146C19DFCD9A0022C44C /* SmilieWebArchive.m */; };
		1C3A147019DFD04C0022C44C /* WebArchiveTests.m in Sources */ = {isa = PBXBuildFile; fileRef = 1C3A146F19DFD04C0022C44C /* WebArchiveTests.m */; };
		1C3A147219DFD0D00022C44C /* showsmilies.webarchive in Resources */ = {isa = PBXBuildFile; fileRef = 1C3A147119DFD0D00022C44C /* showsmilies.webarchive */; };
		1C3A147319DFD0D00022C44C /* showsmilies.webarchive in Resources */ = {isa = PBXBuildFile; fileRef = 1C3A147119DFD0D00022C44C /* showsmilies.webarchive */; };
		1C3A147519DFDE380022C44C /* Smilies.sqlite in Resources */ = {isa = PBXBuildFile; fileRef = 1C3A147419DFDE380022C44C /* Smilies.sqlite */; };
		1C3A147719DFDEC30022C44C /* BundledSmiliesTests.m in Sources */ = {isa = PBXBuildFile; fileRef = 1C3A147619DFDEC30022C44C /* BundledSmiliesTests.m */; };
		1C3CF96B1A94B9B40065C964 /* AwfulCore.h in Headers */ = {isa = PBXBuildFile; fileRef = 1C3CF96A1A94B9B40065C964 /* AwfulCore.h */; settings = {ATTRIBUTES = (Public, ); }; };
		1C3CF9711A94B9B50065C964 /* AwfulCore.framework in Frameworks */ = {isa = PBXBuildFile; fileRef = 1C3CF9661A94B9B40065C964 /* AwfulCore.framework */; };
		1C3CF97D1A94B9B50065C964 /* AwfulCore.framework in Frameworks */ = {isa = PBXBuildFile; fileRef = 1C3CF9661A94B9B40065C964 /* AwfulCore.framework */; };
		1C3CF97E1A94B9B50065C964 /* AwfulCore.framework in Embed Frameworks */ = {isa = PBXBuildFile; fileRef = 1C3CF9661A94B9B40065C964 /* AwfulCore.framework */; settings = {ATTRIBUTES = (CodeSignOnCopy, RemoveHeadersOnCopy, ); }; };
		1C3CF99A1A94BE140065C964 /* DatabaseUnavailableTests.swift in Sources */ = {isa = PBXBuildFile; fileRef = 1CF0E9C81A191A950067511E /* DatabaseUnavailableTests.swift */; };
		1C3CF99B1A94BE190065C964 /* FormScrapingTests.swift in Sources */ = {isa = PBXBuildFile; fileRef = 1C35FB7718329D3400B52724 /* FormScrapingTests.swift */; };
		1C3CF99C1A94BE190065C964 /* ForumHierarchyScrapingTests.swift in Sources */ = {isa = PBXBuildFile; fileRef = 1C6D2EA4182D622D00785766 /* ForumHierarchyScrapingTests.swift */; };
		1C3CF99D1A94BE190065C964 /* Helpers.swift in Sources */ = {isa = PBXBuildFile; fileRef = 1CF0E9CF1A191EF10067511E /* Helpers.swift */; };
		1C3CF99E1A94BE190065C964 /* LepersColonyPageScrapingTests.swift in Sources */ = {isa = PBXBuildFile; fileRef = 1CE694AC182FF6B600B24928 /* LepersColonyPageScrapingTests.swift */; };
		1C3CF99F1A94BE190065C964 /* MessageFolderScrapingTests.swift in Sources */ = {isa = PBXBuildFile; fileRef = 1C6D2EB3182FE1E400785766 /* MessageFolderScrapingTests.swift */; };
		1C3CF9A01A94BE190065C964 /* PostScrapingTests.swift in Sources */ = {isa = PBXBuildFile; fileRef = 1CA1EFFD1910468100E85DB2 /* PostScrapingTests.swift */; };
		1C3CF9A11A94BE190065C964 /* PostsPageScrapingTests.swift in Sources */ = {isa = PBXBuildFile; fileRef = 1C6FFEDC182AA57C0014311C /* PostsPageScrapingTests.swift */; };
		1C3CF9A21A94BE190065C964 /* PrivateMessageScrapingTests.swift in Sources */ = {isa = PBXBuildFile; fileRef = 1C6D2EA9182E890D00785766 /* PrivateMessageScrapingTests.swift */; };
		1C3CF9A31A94BE190065C964 /* ProfileScrapingTests.swift in Sources */ = {isa = PBXBuildFile; fileRef = 1C6D2E9A182C6F8C00785766 /* ProfileScrapingTests.swift */; };
		1C3CF9A41A94BE190065C964 /* ScrapingTestCase.swift in Sources */ = {isa = PBXBuildFile; fileRef = 1C6FFEDF182AA5AA0014311C /* ScrapingTestCase.swift */; };
		1C3CF9A51A94BE190065C964 /* ThreadListScrapingTests.swift in Sources */ = {isa = PBXBuildFile; fileRef = 1CFE984518292DE6003DBBC2 /* ThreadListScrapingTests.swift */; };
		1C3CF9A61A94BE1E0065C964 /* Fixtures in Resources */ = {isa = PBXBuildFile; fileRef = 1C6FFED9182A74A00014311C /* Fixtures */; };
		1C40796A1A228DA6004A082F /* CopyURLActivity.swift in Sources */ = {isa = PBXBuildFile; fileRef = 1C4079691A228DA6004A082F /* CopyURLActivity.swift */; };
		1C40D4AA1A85F57400D9F793 /* Acknowledgements.mustache in Resources */ = {isa = PBXBuildFile; fileRef = 1C40D4A81A85F57400D9F793 /* Acknowledgements.mustache */; };
		1C40D4AB1A85F57400D9F793 /* Acknowledgements.swift in Sources */ = {isa = PBXBuildFile; fileRef = 1C40D4A91A85F57400D9F793 /* Acknowledgements.swift */; };
		1C40E5B21640FC2D004AAFA6 /* posts-view.css in Resources */ = {isa = PBXBuildFile; fileRef = 1C40E5B11640FC2C004AAFA6 /* posts-view.css */; };
		1C414F33181F79F400813EE2 /* MessageComposeViewController.m in Sources */ = {isa = PBXBuildFile; fileRef = 1C414F32181F79F400813EE2 /* MessageComposeViewController.m */; };
		1C41B8A716CD573D00718F79 /* title-banned.gif in Resources */ = {isa = PBXBuildFile; fileRef = 1C41B8A416CD573D00718F79 /* title-banned.gif */; };
		1C41B8A816CD573D00718F79 /* title-permabanned.gif in Resources */ = {isa = PBXBuildFile; fileRef = 1C41B8A516CD573D00718F79 /* title-permabanned.gif */; };
		1C4506C41A2BAB3800767306 /* Handoff.swift in Sources */ = {isa = PBXBuildFile; fileRef = 1C4506C31A2BAB3800767306 /* Handoff.swift */; };
		1C479ECF1A615CF5000C01F7 /* InfiniteTableController.swift in Sources */ = {isa = PBXBuildFile; fileRef = 1C479ECE1A615CF5000C01F7 /* InfiniteTableController.swift */; };
		1C47AF4A19A7905F0098B828 /* PostsPageSettingsViewController.swift in Sources */ = {isa = PBXBuildFile; fileRef = 1C47AF4919A7905F0098B828 /* PostsPageSettingsViewController.swift */; };
		1C47AF4C19A790910098B828 /* PostsPageSettings.xib in Resources */ = {isa = PBXBuildFile; fileRef = 1C47AF4B19A790910098B828 /* PostsPageSettings.xib */; };
		1C4B6DC31BBF3D44005BFF08 /* ThreadDataManagerTableViewAdapter.swift in Sources */ = {isa = PBXBuildFile; fileRef = 1C4B6DC21BBF3D44005BFF08 /* ThreadDataManagerTableViewAdapter.swift */; };
		1C4E68311B32558A00FC2A02 /* ForumListSectionHeader.swift in Sources */ = {isa = PBXBuildFile; fileRef = 1C4E68301B32558A00FC2A02 /* ForumListSectionHeader.swift */; };
		1C4EAD5C1BC052BE0008BE54 /* CollectionTypeDelta.swift in Sources */ = {isa = PBXBuildFile; fileRef = 1C4EAD5B1BC052BE0008BE54 /* CollectionTypeDelta.swift */; };
		1C4EAD5E1BC0622D0008BE54 /* AwfulCore.swift in Sources */ = {isa = PBXBuildFile; fileRef = 1C4EAD5D1BC0622D0008BE54 /* AwfulCore.swift */; };
		1C4EFEA719ED2D4600CD423E /* ImageDownloadTests.m in Sources */ = {isa = PBXBuildFile; fileRef = 1C4EFEA619ED2D4600CD423E /* ImageDownloadTests.m */; };
		1C4EFEAA19ED59E900CD423E /* SmilieKeyboard.h in Headers */ = {isa = PBXBuildFile; fileRef = 1C4EFEA819ED59E900CD423E /* SmilieKeyboard.h */; settings = {ATTRIBUTES = (Public, ); }; };
		1C4EFEAB19ED59E900CD423E /* SmilieKeyboard.m in Sources */ = {isa = PBXBuildFile; fileRef = 1C4EFEA919ED59E900CD423E /* SmilieKeyboard.m */; };
		1C4F8ED319E8FBED002201E3 /* SmilieCollectionViewFlowLayout.h in Headers */ = {isa = PBXBuildFile; fileRef = 1C4F8ED119E8FBED002201E3 /* SmilieCollectionViewFlowLayout.h */; settings = {ATTRIBUTES = (Private, ); }; };
		1C4F8ED419E8FBED002201E3 /* SmilieCollectionViewFlowLayout.m in Sources */ = {isa = PBXBuildFile; fileRef = 1C4F8ED219E8FBED002201E3 /* SmilieCollectionViewFlowLayout.m */; };
		1C54B4B919E12E850004DD57 /* SmilieAppContainer.h in Headers */ = {isa = PBXBuildFile; fileRef = 1C54B4B719E12E850004DD57 /* SmilieAppContainer.h */; settings = {ATTRIBUTES = (Public, ); }; };
		1C54B4BA19E12E850004DD57 /* SmilieAppContainer.m in Sources */ = {isa = PBXBuildFile; fileRef = 1C54B4B819E12E850004DD57 /* SmilieAppContainer.m */; };
		1C54D30B19BBC717002AC6B9 /* SettingsBinding.m in Sources */ = {isa = PBXBuildFile; fileRef = 1C54D30A19BBC717002AC6B9 /* SettingsBinding.m */; };
		1C54D31119BE1441002AC6B9 /* SettingsAvatarHeader.swift in Sources */ = {isa = PBXBuildFile; fileRef = 1C54D31019BE1441002AC6B9 /* SettingsAvatarHeader.swift */; };
		1C54D31319BE1708002AC6B9 /* SettingsAvatarHeader.xib in Resources */ = {isa = PBXBuildFile; fileRef = 1C54D31219BE1708002AC6B9 /* SettingsAvatarHeader.xib */; };
		1C588D3F19EA7FDD004C7809 /* SmilieOperation.h in Headers */ = {isa = PBXBuildFile; fileRef = 1C588D3D19EA7FDD004C7809 /* SmilieOperation.h */; settings = {ATTRIBUTES = (Private, ); }; };
		1C588D4019EA7FDD004C7809 /* SmilieOperation.m in Sources */ = {isa = PBXBuildFile; fileRef = 1C588D3E19EA7FDD004C7809 /* SmilieOperation.m */; };
		1C588D4319EA9785004C7809 /* CleanupTests.m in Sources */ = {isa = PBXBuildFile; fileRef = 1C588D4119EA974C004C7809 /* CleanupTests.m */; };
		1C588D4619EA9909004C7809 /* Helpers.m in Sources */ = {isa = PBXBuildFile; fileRef = 1C588D4519EA9909004C7809 /* Helpers.m */; };
		1C588D4819EAB0B6004C7809 /* ScrapingTests.m in Sources */ = {isa = PBXBuildFile; fileRef = 1C588D4719EAB0B6004C7809 /* ScrapingTests.m */; };
		1C5B8BF318591C7600FDBCCE /* AwfulTextAttachment.m in Sources */ = {isa = PBXBuildFile; fileRef = 1C5B8BF218591C7600FDBCCE /* AwfulTextAttachment.m */; };
		1C5B9C3817F20BB800D4981D /* posts-view-amberpos.css in Resources */ = {isa = PBXBuildFile; fileRef = 1C5B9C3217F20BB800D4981D /* posts-view-amberpos.css */; };
		1C5B9C3917F20BB800D4981D /* posts-view-fyad.css in Resources */ = {isa = PBXBuildFile; fileRef = 1C5B9C3317F20BB800D4981D /* posts-view-fyad.css */; };
		1C5B9C3A17F20BB800D4981D /* posts-view-gas-chamber.css in Resources */ = {isa = PBXBuildFile; fileRef = 1C5B9C3417F20BB800D4981D /* posts-view-gas-chamber.css */; };
		1C5B9C3B17F20BB800D4981D /* posts-view-macinyos.css in Resources */ = {isa = PBXBuildFile; fileRef = 1C5B9C3517F20BB800D4981D /* posts-view-macinyos.css */; };
		1C5B9C3C17F20BB800D4981D /* posts-view-winpos95.css in Resources */ = {isa = PBXBuildFile; fileRef = 1C5B9C3617F20BB800D4981D /* posts-view-winpos95.css */; };
		1C5B9C3D17F20BB800D4981D /* posts-view-yospos.css in Resources */ = {isa = PBXBuildFile; fileRef = 1C5B9C3717F20BB800D4981D /* posts-view-yospos.css */; };
		1C5B9C3F17F21BFC00D4981D /* posts-view-dark.css in Resources */ = {isa = PBXBuildFile; fileRef = 1C5B9C3E17F21BFC00D4981D /* posts-view-dark.css */; };
		1C5B9C4217F22F8800D4981D /* AwfulNavigationController.m in Sources */ = {isa = PBXBuildFile; fileRef = 1C5B9C4117F22F8800D4981D /* AwfulNavigationController.m */; };
		1C5BA3E716CA4D9400375A72 /* AwfulPostsViewTopBar.m in Sources */ = {isa = PBXBuildFile; fileRef = 1C5BA3E616CA4D9400375A72 /* AwfulPostsViewTopBar.m */; };
		1C5F700617D86E0F005ABD6F /* Images.xcassets in Resources */ = {isa = PBXBuildFile; fileRef = 1C5F700517D86E0F005ABD6F /* Images.xcassets */; };
		1C66A9C519DD304E001B9A41 /* Smilies.h in Headers */ = {isa = PBXBuildFile; fileRef = 1C66A9C419DD304E001B9A41 /* Smilies.h */; settings = {ATTRIBUTES = (Public, ); }; };
		1C66A9D119DD304F001B9A41 /* SmiliesTests.m in Sources */ = {isa = PBXBuildFile; fileRef = 1C66A9D019DD304F001B9A41 /* SmiliesTests.m */; };
		1C66A9D419DD304F001B9A41 /* Smilies.framework in Frameworks */ = {isa = PBXBuildFile; fileRef = 1C66A9C019DD304D001B9A41 /* Smilies.framework */; };
		1C66A9D519DD304F001B9A41 /* Smilies.framework in Embed Frameworks */ = {isa = PBXBuildFile; fileRef = 1C66A9C019DD304D001B9A41 /* Smilies.framework */; settings = {ATTRIBUTES = (CodeSignOnCopy, RemoveHeadersOnCopy, ); }; };
		1C66A9E819DD345D001B9A41 /* Smilie.h in Headers */ = {isa = PBXBuildFile; fileRef = 1C66A9E619DD345D001B9A41 /* Smilie.h */; settings = {ATTRIBUTES = (Public, ); }; };
		1C66A9E919DD345D001B9A41 /* Smilie.m in Sources */ = {isa = PBXBuildFile; fileRef = 1C66A9E719DD345D001B9A41 /* Smilie.m */; };
		1C66A9EA19DD372B001B9A41 /* Smilies.framework in Frameworks */ = {isa = PBXBuildFile; fileRef = 1C66A9C019DD304D001B9A41 /* Smilies.framework */; };
		1C66A9F519DD393A001B9A41 /* KeyboardViewController.m in Sources */ = {isa = PBXBuildFile; fileRef = 1C66A9F419DD393A001B9A41 /* KeyboardViewController.m */; };
		1C66A9F919DD393A001B9A41 /* Smilie Keyboard.appex in Embed App Extensions */ = {isa = PBXBuildFile; fileRef = 1C66A9EF19DD3939001B9A41 /* Smilie Keyboard.appex */; settings = {ATTRIBUTES = (RemoveHeadersOnCopy, ); }; };
		1C66AA0419DD39AF001B9A41 /* Smilies.framework in Frameworks */ = {isa = PBXBuildFile; fileRef = 1C66A9C019DD304D001B9A41 /* Smilies.framework */; };
		1C66AA0F19DD4577001B9A41 /* NeedsFullAccessView.xib in Resources */ = {isa = PBXBuildFile; fileRef = 1C66AA0D19DD3E91001B9A41 /* NeedsFullAccessView.xib */; };
		1C66AA1219DDF54A001B9A41 /* SmilieButton.h in Headers */ = {isa = PBXBuildFile; fileRef = 1C66AA1019DDF54A001B9A41 /* SmilieButton.h */; settings = {ATTRIBUTES = (Public, ); }; };
		1C66AA1319DDF54A001B9A41 /* SmilieButton.m in Sources */ = {isa = PBXBuildFile; fileRef = 1C66AA1119DDF54A001B9A41 /* SmilieButton.m */; };
		1C66AA1519DDF6E6001B9A41 /* Images.xcassets in Resources */ = {isa = PBXBuildFile; fileRef = 1C66AA1419DDF6E6001B9A41 /* Images.xcassets */; };
		1C66AA1819DDF8DD001B9A41 /* NeedsFullAccessView.m in Sources */ = {isa = PBXBuildFile; fileRef = 1C66AA1719DDF8DD001B9A41 /* NeedsFullAccessView.m */; };
		1C66E34819E78B84007FC27C /* SmilieListType.h in Headers */ = {isa = PBXBuildFile; fileRef = 1C66E34719E78B83007FC27C /* SmilieListType.h */; settings = {ATTRIBUTES = (Public, ); }; };
		1C73922317DFC3DA00089248 /* AwfulThreadTagAndRatingView.m in Sources */ = {isa = PBXBuildFile; fileRef = 1C73922217DFC3DA00089248 /* AwfulThreadTagAndRatingView.m */; };
		1C7487F116A88BAD0068B8A3 /* CompositionInputAccessoryView.m in Sources */ = {isa = PBXBuildFile; fileRef = 1C7487F016A88BAD0068B8A3 /* CompositionInputAccessoryView.m */; };
		1C76C66C1A49E87F00E81286 /* UploadImageAttachments.m in Sources */ = {isa = PBXBuildFile; fileRef = 1C76C66B1A49E87F00E81286 /* UploadImageAttachments.m */; };
		1C797D65199B679A00468056 /* UIViewController+HierarchySearch.m in Sources */ = {isa = PBXBuildFile; fileRef = 1C797D64199B679A00468056 /* UIViewController+HierarchySearch.m */; };
		1C797D68199DC7B000468056 /* UISplitViewController+AwfulConvenient.m in Sources */ = {isa = PBXBuildFile; fileRef = 1C797D67199DC7B000468056 /* UISplitViewController+AwfulConvenient.m */; };
		1C7B010419DE7B0100542293 /* SmilieKeyboardView.h in Headers */ = {isa = PBXBuildFile; fileRef = 1C7B010219DE7B0100542293 /* SmilieKeyboardView.h */; settings = {ATTRIBUTES = (Public, ); }; };
		1C7B010519DE7B0100542293 /* SmilieKeyboardView.m in Sources */ = {isa = PBXBuildFile; fileRef = 1C7B010319DE7B0100542293 /* SmilieKeyboardView.m */; };
		1C7B010719DE7B1100542293 /* SmilieKeyboardView.xib in Resources */ = {isa = PBXBuildFile; fileRef = 1C7B010619DE7B1100542293 /* SmilieKeyboardView.xib */; };
		1C7B010A19DE89B000542293 /* SmilieCell.h in Headers */ = {isa = PBXBuildFile; fileRef = 1C7B010819DE89B000542293 /* SmilieCell.h */; settings = {ATTRIBUTES = (Private, ); }; };
		1C7B010B19DE89B000542293 /* SmilieCell.m in Sources */ = {isa = PBXBuildFile; fileRef = 1C7B010919DE89B000542293 /* SmilieCell.m */; };
		1C7C60BC18FC9EF5009BF4BB /* PrivateMessage.mustache in Resources */ = {isa = PBXBuildFile; fileRef = 1C7C60BB18FC9EF5009BF4BB /* PrivateMessage.mustache */; };
		1C7C60BF18FCA01E009BF4BB /* PrivateMessageViewModel.m in Sources */ = {isa = PBXBuildFile; fileRef = 1C7C60BE18FCA01E009BF4BB /* PrivateMessageViewModel.m */; };
		1C7C60C318FCA506009BF4BB /* AwfulHTMLRendering.m in Sources */ = {isa = PBXBuildFile; fileRef = 1C7C60C218FCA506009BF4BB /* AwfulHTMLRendering.m */; };
		1C7D8958192E954B00003576 /* AwfulPostsView.m in Sources */ = {isa = PBXBuildFile; fileRef = 1C7D8957192E954B00003576 /* AwfulPostsView.m */; };
		1C82AC4B199F585000CB15FE /* Selectotron.swift in Sources */ = {isa = PBXBuildFile; fileRef = 1C82AC4A199F585000CB15FE /* Selectotron.swift */; };
		1C82AC4D199F5C1500CB15FE /* Selectotron.xib in Resources */ = {isa = PBXBuildFile; fileRef = 1C82AC4C199F5C1500CB15FE /* Selectotron.xib */; };
		1C89A79418AF4DA500D75854 /* EmptyViewController.m in Sources */ = {isa = PBXBuildFile; fileRef = 1C89A79318AF4DA500D75854 /* EmptyViewController.m */; };
		1C89A79E18B8C73D00D75854 /* UIGestureRecognizer+AwfulConvenience.m in Sources */ = {isa = PBXBuildFile; fileRef = 1C89A79D18B8C73D00D75854 /* UIGestureRecognizer+AwfulConvenience.m */; };
		1C8A8CFA1A3C14DF00E4F6A4 /* ReplyWorkspace.swift in Sources */ = {isa = PBXBuildFile; fileRef = 1C8A8CF91A3C14DF00E4F6A4 /* ReplyWorkspace.swift */; };
		1C8D114719ACDAD9005D46CB /* RootViewControllerStack.swift in Sources */ = {isa = PBXBuildFile; fileRef = 1C8D114619ACDAD9005D46CB /* RootViewControllerStack.swift */; };
		1C8D114919AF7241005D46CB /* UIAlertController+AwfulConvenient.swift in Sources */ = {isa = PBXBuildFile; fileRef = 1C8D114819AF7241005D46CB /* UIAlertController+AwfulConvenient.swift */; };
		1C8D116119B3F686005D46CB /* ThreadCell.xib in Resources */ = {isa = PBXBuildFile; fileRef = 1C8D116019B3F686005D46CB /* ThreadCell.xib */; };
		1C8D116319B3F69D005D46CB /* ThreadCell.swift in Sources */ = {isa = PBXBuildFile; fileRef = 1C8D116219B3F69D005D46CB /* ThreadCell.swift */; };
		1C8D116719B4EEC6005D46CB /* MessageCell.swift in Sources */ = {isa = PBXBuildFile; fileRef = 1C8D116619B4EEC6005D46CB /* MessageCell.swift */; };
		1C8E10441914AA730010007B /* profile.css in Resources */ = {isa = PBXBuildFile; fileRef = 1C8E10431914AA730010007B /* profile.css */; };
		1C8E10481914D1180010007B /* private-message.js in Resources */ = {isa = PBXBuildFile; fileRef = 1C8E10471914D1010010007B /* private-message.js */; };
		1C8E104A1916F7970010007B /* common.js in Resources */ = {isa = PBXBuildFile; fileRef = 1C8E10491916F78B0010007B /* common.js */; };
		1C8E104C1916F92F0010007B /* profile.js in Resources */ = {isa = PBXBuildFile; fileRef = 1C8E104B1916F85F0010007B /* profile.js */; };
		1C8E10521918DA230010007B /* AwfulWebViewNetworkActivityIndicatorManager.m in Sources */ = {isa = PBXBuildFile; fileRef = 1C8E10511918DA230010007B /* AwfulWebViewNetworkActivityIndicatorManager.m */; };
		1C8F0DE5191CF89D00CE8DEE /* AwfulJavaScript.m in Sources */ = {isa = PBXBuildFile; fileRef = 1C8F0DE4191CF89D00CE8DEE /* AwfulJavaScript.m */; };
		1C8F0DE7191CFBE300CE8DEE /* posts-view.js in Resources */ = {isa = PBXBuildFile; fileRef = 1C4191901763C8BD00EADE07 /* posts-view.js */; };
		1C8F0DEE191E311B00CE8DEE /* FontScale.mustache in Resources */ = {isa = PBXBuildFile; fileRef = 1C8F0DED191E311B00CE8DEE /* FontScale.mustache */; };
		1C917CF81C4F21B800BBF672 /* HairlineView.swift in Sources */ = {isa = PBXBuildFile; fileRef = 1CC22AB419F972C200D5BABD /* HairlineView.swift */; };
		1C9381C6181A95EC00258191 /* ThreadComposeViewController.m in Sources */ = {isa = PBXBuildFile; fileRef = 1C9381C5181A95EC00258191 /* ThreadComposeViewController.m */; };
		1C9381C9181A97BF00258191 /* AwfulNewThreadFieldView.m in Sources */ = {isa = PBXBuildFile; fileRef = 1C9381C8181A97BF00258191 /* AwfulNewThreadFieldView.m */; };
		1C9438671C25F3B50029DFB1 /* ForumTableViewDataSource.swift in Sources */ = {isa = PBXBuildFile; fileRef = 1C9438661C25F3B50029DFB1 /* ForumTableViewDataSource.swift */; };
		1C9438691C2875610029DFB1 /* ForumTableViewCell.swift in Sources */ = {isa = PBXBuildFile; fileRef = 1C9438681C2875610029DFB1 /* ForumTableViewCell.swift */; };
		1C94386B1C2875810029DFB1 /* ForumTableViewCell.xib in Resources */ = {isa = PBXBuildFile; fileRef = 1C94386A1C2875810029DFB1 /* ForumTableViewCell.xib */; };
		1C96D0AC1682B1140043B194 /* NSURL+Awful.m in Sources */ = {isa = PBXBuildFile; fileRef = 1C96D0AB1682B1140043B194 /* NSURL+Awful.m */; };
		1C96D0AF1682B25A0043B194 /* NSURL+OpensInBrowser.m in Sources */ = {isa = PBXBuildFile; fileRef = 1C96D0AE1682B25A0043B194 /* NSURL+OpensInBrowser.m */; };
		1C972CB819E0FBA300769A6E /* SmilieFetchedDataSource.h in Headers */ = {isa = PBXBuildFile; fileRef = 1C972CB619E0FBA300769A6E /* SmilieFetchedDataSource.h */; settings = {ATTRIBUTES = (Public, ); }; };
		1C972CB919E0FBA300769A6E /* SmilieFetchedDataSource.m in Sources */ = {isa = PBXBuildFile; fileRef = 1C972CB719E0FBA300769A6E /* SmilieFetchedDataSource.m */; };
		1C977C2919CD286200DD6459 /* CacheHeaderCalculations.m in Sources */ = {isa = PBXBuildFile; fileRef = 1C977C2819CD286200DD6459 /* CacheHeaderCalculations.m */; };
		1C9F3AAF180CAB2D00B3BCBA /* UIBarButtonItem+AwfulConvenience.m in Sources */ = {isa = PBXBuildFile; fileRef = 1C9F3AAE180CAB2D00B3BCBA /* UIBarButtonItem+AwfulConvenience.m */; };
		1C9FDAFF16E486A600C665B5 /* AwfulThreadTagPickerCell.m in Sources */ = {isa = PBXBuildFile; fileRef = 1C9FDAFE16E486A600C665B5 /* AwfulThreadTagPickerCell.m */; };
		1C9FDE5B16E9CF5B00C665B5 /* AwfulErrorDomain.m in Sources */ = {isa = PBXBuildFile; fileRef = 1C9FDE5A16E9CF5A00C665B5 /* AwfulErrorDomain.m */; };
		1C9FDE6216EA030800C665B5 /* newpm.gif in Resources */ = {isa = PBXBuildFile; fileRef = 1C9FDE5F16EA030700C665B5 /* newpm.gif */; };
		1C9FDE6316EA030800C665B5 /* pmforwarded.gif in Resources */ = {isa = PBXBuildFile; fileRef = 1C9FDE6016EA030700C665B5 /* pmforwarded.gif */; };
		1C9FDE6416EA030800C665B5 /* pmreplied.gif in Resources */ = {isa = PBXBuildFile; fileRef = 1C9FDE6116EA030700C665B5 /* pmreplied.gif */; };
		1CA04BE9195DD24B001BC2B7 /* AwfulThreadTagPickerLayout.m in Sources */ = {isa = PBXBuildFile; fileRef = 1CA04BE8195DD24B001BC2B7 /* AwfulThreadTagPickerLayout.m */; };
		1CA04BEC195DDDAC001BC2B7 /* AwfulPostsViewExternalStylesheetLoader.m in Sources */ = {isa = PBXBuildFile; fileRef = 1CA04BEB195DDDAC001BC2B7 /* AwfulPostsViewExternalStylesheetLoader.m */; };
		1CA1858017E3472300462F20 /* AwfulToolbar.m in Sources */ = {isa = PBXBuildFile; fileRef = 1CA1857F17E3472300462F20 /* AwfulToolbar.m */; };
		1CA1F04519109C0100E85DB2 /* UIWebView+AwfulConvenience.m in Sources */ = {isa = PBXBuildFile; fileRef = 1CA1F04419109C0100E85DB2 /* UIWebView+AwfulConvenience.m */; };
		1CA1F0481910AEF400E85DB2 /* zepto.min.js in Resources */ = {isa = PBXBuildFile; fileRef = 1CA1F0461910AEBA00E85DB2 /* zepto.min.js */; };
		1CA56FEB1A009BDF009A91AE /* PotentiallyObjectionableTexts.plist in Resources */ = {isa = PBXBuildFile; fileRef = 1CA56FEA1A009BDF009A91AE /* PotentiallyObjectionableTexts.plist */; };
		1CB060791936C7B4005263EA /* PostPreviewViewController.m in Sources */ = {isa = PBXBuildFile; fileRef = 1CB060781936C7B4005263EA /* PostPreviewViewController.m */; };
		1CB0607B1936CADC005263EA /* PostPreview.mustache in Resources */ = {isa = PBXBuildFile; fileRef = 1CB0607A1936CADC005263EA /* PostPreview.mustache */; };
		1CB15BCF1A9CEB8800176E73 /* Themes.swift in Sources */ = {isa = PBXBuildFile; fileRef = 1CB15BCE1A9CEB8800176E73 /* Themes.swift */; };
		1CB15BEE1A9D33F600176E73 /* URLMenuPresenter.swift in Sources */ = {isa = PBXBuildFile; fileRef = 1CB15BED1A9D33F600176E73 /* URLMenuPresenter.swift */; };
		1CB15BF71A9D5D9C00176E73 /* URLMenuPresenter+WebViewJunk.swift in Sources */ = {isa = PBXBuildFile; fileRef = 1CB15BF61A9D5D9C00176E73 /* URLMenuPresenter+WebViewJunk.swift */; };
		1CB15BFB1A9EC9C800176E73 /* ReportPostViewController.swift in Sources */ = {isa = PBXBuildFile; fileRef = 1CB15BFA1A9EC9C800176E73 /* ReportPostViewController.swift */; };
		1CB3CEBB19098C8400C27942 /* AwfulWaffleimagesURLProtocol.m in Sources */ = {isa = PBXBuildFile; fileRef = 1CB3CEBA19098C8400C27942 /* AwfulWaffleimagesURLProtocol.m */; };
		1CB52A6E1637B21700032AD3 /* AwfulThreadTagLoader.m in Sources */ = {isa = PBXBuildFile; fileRef = 1CAED9DA16373F91001F5F04 /* AwfulThreadTagLoader.m */; };
		1CB5DB5218F1E27F008FBFA5 /* AwfulRefreshMinder.m in Sources */ = {isa = PBXBuildFile; fileRef = 1CB5DB5118F1E27F008FBFA5 /* AwfulRefreshMinder.m */; };
		1CB6010C16D826F000CBEE22 /* MessageViewController.m in Sources */ = {isa = PBXBuildFile; fileRef = 1CB6010A16D826F000CBEE22 /* MessageViewController.m */; };
		1CB6011516D8376A00CBEE22 /* NewMessageChecker.m in Sources */ = {isa = PBXBuildFile; fileRef = 1CB6011416D8376A00CBEE22 /* NewMessageChecker.m */; };
		1CB7C254181F7E7100CF2B76 /* AwfulNewPrivateMessageFieldView.m in Sources */ = {isa = PBXBuildFile; fileRef = 1CB7C253181F7E7100CF2B76 /* AwfulNewPrivateMessageFieldView.m */; };
		1CBC74AE181A16040076234E /* PostComposeViewController.m in Sources */ = {isa = PBXBuildFile; fileRef = 1CBC74AD181A16040076234E /* PostComposeViewController.m */; };
		1CBC74B1181A4DC30076234E /* ComposeTextView.m in Sources */ = {isa = PBXBuildFile; fileRef = 1CBC74B0181A4DC30076234E /* ComposeTextView.m */; };
		1CBC74B4181A57E00076234E /* UIPasteboard+AwfulStringyURLs.m in Sources */ = {isa = PBXBuildFile; fileRef = 1CBC74B3181A57E00076234E /* UIPasteboard+AwfulStringyURLs.m */; };
		1CBCDFDD17F3E794007B07D3 /* AwfulMinusFixURLProtocol.m in Sources */ = {isa = PBXBuildFile; fileRef = 1CBCDFDC17F3E794007B07D3 /* AwfulMinusFixURLProtocol.m */; };
		1CBE1B0A19CA050300510187 /* ImageViewController.swift in Sources */ = {isa = PBXBuildFile; fileRef = 1CBE1B0819CA050300510187 /* ImageViewController.swift */; };
		1CBE1B1219CAAFA200510187 /* AwfulSplitViewController.swift in Sources */ = {isa = PBXBuildFile; fileRef = 1CBE1B1119CAAFA200510187 /* AwfulSplitViewController.swift */; };
		1CC256B11A38526B003FA7A8 /* MessageListViewController.swift in Sources */ = {isa = PBXBuildFile; fileRef = 1CC256B01A38526B003FA7A8 /* MessageListViewController.swift */; };
		1CC256B31A3876F7003FA7A8 /* CompositionViewController.swift in Sources */ = {isa = PBXBuildFile; fileRef = 1CC256B21A3876F7003FA7A8 /* CompositionViewController.swift */; };
		1CC256B51A398084003FA7A8 /* ScrollViewKeyboardAvoider.swift in Sources */ = {isa = PBXBuildFile; fileRef = 1CC256B41A398084003FA7A8 /* ScrollViewKeyboardAvoider.swift */; };
		1CC256B71A39A6BE003FA7A8 /* AwfulBrowser.swift in Sources */ = {isa = PBXBuildFile; fileRef = 1CC256B61A39A6BE003FA7A8 /* AwfulBrowser.swift */; };
		1CC256BA1A3AA206003FA7A8 /* CloseBBcodeTagCommand.m in Sources */ = {isa = PBXBuildFile; fileRef = 1CC256B91A3AA206003FA7A8 /* CloseBBcodeTagCommand.m */; };
		1CC256BC1A3AA82F003FA7A8 /* ShowSmilieKeyboardCommand.swift in Sources */ = {isa = PBXBuildFile; fileRef = 1CC256BB1A3AA82F003FA7A8 /* ShowSmilieKeyboardCommand.swift */; };
		1CC256BF1A3AC9C0003FA7A8 /* CompositionMenuTree.swift in Sources */ = {isa = PBXBuildFile; fileRef = 1CC256BD1A3AB08D003FA7A8 /* CompositionMenuTree.swift */; };
		1CC256C11A3B154A003FA7A8 /* Swift.swift in Sources */ = {isa = PBXBuildFile; fileRef = 1CC256C01A3B154A003FA7A8 /* Swift.swift */; };
		1CC45261180B3D3A00F5F043 /* UITableView+HideStuff.m in Sources */ = {isa = PBXBuildFile; fileRef = 1CC45260180B3D3A00F5F043 /* UITableView+HideStuff.m */; };
		1CC58F5D1B5AC4330016EE83 /* UIKit.swift in Sources */ = {isa = PBXBuildFile; fileRef = 1CC58F5C1B5AC4330016EE83 /* UIKit.swift */; };
		1CC780321612D9DE002AF958 /* PostsPageViewController.m in Sources */ = {isa = PBXBuildFile; fileRef = 1CC780281612D9DE002AF958 /* PostsPageViewController.m */; };
		1CCE01E91CAA0EEF004B59C5 /* widgets.js in Resources */ = {isa = PBXBuildFile; fileRef = 1CCE01E81CAA0EEF004B59C5 /* widgets.js */; };
		1CD005CF1BB734E900232FFD /* BookmarksTableViewController.swift in Sources */ = {isa = PBXBuildFile; fileRef = 1CD005CE1BB734E900232FFD /* BookmarksTableViewController.swift */; };
		1CD005D11BB8800800232FFD /* ThreadsTableViewController.swift in Sources */ = {isa = PBXBuildFile; fileRef = 1CD005D01BB8800800232FFD /* ThreadsTableViewController.swift */; };
		1CD005D31BB8D84900232FFD /* InAppActionViewController+ThreadActions.swift in Sources */ = {isa = PBXBuildFile; fileRef = 1CD005D21BB8D84900232FFD /* InAppActionViewController+ThreadActions.swift */; };
		1CD005D61BB8DA6400232FFD /* FetchedDataManager.swift in Sources */ = {isa = PBXBuildFile; fileRef = 1CD005D51BB8DA6400232FFD /* FetchedDataManager.swift */; };
		1CD0C54F1BE674D700C3AC80 /* PostsPageRefreshSpinnerView.swift in Sources */ = {isa = PBXBuildFile; fileRef = 1CD0C54E1BE674D700C3AC80 /* PostsPageRefreshSpinnerView.swift */; };
		1CD82F2D19428D0900B0C5BD /* AwfulImageURLProtocol.m in Sources */ = {isa = PBXBuildFile; fileRef = 1CD82F2C19428D0900B0C5BD /* AwfulImageURLProtocol.m */; };
		1CD82F451948230B00B0C5BD /* AwfulSelfHostingAttachmentInterpolator.m in Sources */ = {isa = PBXBuildFile; fileRef = 1CD82F441948230B00B0C5BD /* AwfulSelfHostingAttachmentInterpolator.m */; };
		1CD82F4B194834D000B0C5BD /* AwfulThreadPreviewViewController.m in Sources */ = {isa = PBXBuildFile; fileRef = 1CD82F4A194834D000B0C5BD /* AwfulThreadPreviewViewController.m */; };
		1CD82F4E194C19EE00B0C5BD /* AwfulNewThreadTagObserver.m in Sources */ = {isa = PBXBuildFile; fileRef = 1CD82F4D194C19EE00B0C5BD /* AwfulNewThreadTagObserver.m */; };
		1CD82F51194D92FE00B0C5BD /* AwfulThreadTagPickerController.m in Sources */ = {isa = PBXBuildFile; fileRef = 1CD82F50194D92FE00B0C5BD /* AwfulThreadTagPickerController.m */; };
		1CD82F54194D976D00B0C5BD /* UIView+AwfulConvenient.m in Sources */ = {isa = PBXBuildFile; fileRef = 1CD82F53194D976D00B0C5BD /* UIView+AwfulConvenient.m */; };
		1CDBF2351BD2BC3800ADC7DA /* PostsPageRefreshControl.swift in Sources */ = {isa = PBXBuildFile; fileRef = 1CDBF2341BD2BC3800ADC7DA /* PostsPageRefreshControl.swift */; };
		1CDBF2371BD2C13400ADC7DA /* KVOController.swift in Sources */ = {isa = PBXBuildFile; fileRef = 1CDBF2361BD2C13400ADC7DA /* KVOController.swift */; };
		1CDD0A4719B7D89B009811C4 /* LaunchScreen.storyboard in Resources */ = {isa = PBXBuildFile; fileRef = 1CDD0A4619B7D89B009811C4 /* LaunchScreen.storyboard */; };
		1CDD0A4919B7EB3F009811C4 /* ProfileViewController.swift in Sources */ = {isa = PBXBuildFile; fileRef = 1CDD0A4819B7EB3E009811C4 /* ProfileViewController.swift */; };
		1CDD48BC17EE288A00E4DAE3 /* Themes.plist in Resources */ = {isa = PBXBuildFile; fileRef = 1CDD48BB17EE288A00E4DAE3 /* Themes.plist */; };
		1CDD48CB17EE8FB400E4DAE3 /* AwfulViewController.m in Sources */ = {isa = PBXBuildFile; fileRef = 1CDD48CA17EE8FB400E4DAE3 /* AwfulViewController.m */; };
		1CDD5199154294D400326C7B /* AwfulSettings.m in Sources */ = {isa = PBXBuildFile; fileRef = 1CDD5198154294D400326C7B /* AwfulSettings.m */; };
		1CE0357D1AA2371F007F5277 /* SettingsDefaultBrowserController.swift in Sources */ = {isa = PBXBuildFile; fileRef = 1CE0357C1AA2371F007F5277 /* SettingsDefaultBrowserController.swift */; };
		1CE2B76819C2372200FDC33E /* LoginViewController.swift in Sources */ = {isa = PBXBuildFile; fileRef = 1CE2B76619C2372200FDC33E /* LoginViewController.swift */; };
		1CE2B76B19C2374C00FDC33E /* Login.storyboard in Resources */ = {isa = PBXBuildFile; fileRef = 1CE2B76A19C2374C00FDC33E /* Login.storyboard */; };
		1CE2D9D9166ABD0D0024AC1C /* AwfulNavigationBar.m in Sources */ = {isa = PBXBuildFile; fileRef = 1CE2D9C7166ABD0D0024AC1C /* AwfulNavigationBar.m */; };
		1CE2D9DC166ABD0D0024AC1C /* NSFileManager+UserDirectories.m in Sources */ = {isa = PBXBuildFile; fileRef = 1CE2D9CD166ABD0D0024AC1C /* NSFileManager+UserDirectories.m */; };
		1CE2D9DD166ABD0D0024AC1C /* NSString+CollapseWhitespace.m in Sources */ = {isa = PBXBuildFile; fileRef = 1CE2D9CF166ABD0D0024AC1C /* NSString+CollapseWhitespace.m */; };
		1CE2D9DE166ABD0D0024AC1C /* NSURL+QueryDictionary.m in Sources */ = {isa = PBXBuildFile; fileRef = 1CE2D9D1166ABD0D0024AC1C /* NSURL+QueryDictionary.m */; };
		1CE2D9DF166ABD0D0024AC1C /* UINavigationItem+TwoLineTitle.m in Sources */ = {isa = PBXBuildFile; fileRef = 1CE2D9D3166ABD0D0024AC1C /* UINavigationItem+TwoLineTitle.m */; };
		1CE2D9E0166ABD0D0024AC1C /* UIViewController+NavigationEnclosure.m in Sources */ = {isa = PBXBuildFile; fileRef = 1CE2D9D5166ABD0D0024AC1C /* UIViewController+NavigationEnclosure.m */; };
		1CE55A701A10552600E474A6 /* DataSource.swift in Sources */ = {isa = PBXBuildFile; fileRef = 1CE55A6F1A10552600E474A6 /* DataSource.swift */; };
		1CE55A761A10674B00E474A6 /* CompoundDataSource.swift in Sources */ = {isa = PBXBuildFile; fileRef = 1CE55A751A10674B00E474A6 /* CompoundDataSource.swift */; };
		1CE55A781A10675700E474A6 /* FetchedDataSource.swift in Sources */ = {isa = PBXBuildFile; fileRef = 1CE55A771A10675700E474A6 /* FetchedDataSource.swift */; };
		1CE55A7A1A1072D900E474A6 /* ForumsTableViewController.swift in Sources */ = {isa = PBXBuildFile; fileRef = 1CE55A791A1072D900E474A6 /* ForumsTableViewController.swift */; };
		1CE68BD916F7C18E003D56C9 /* NSURL+Punycode.m in Sources */ = {isa = PBXBuildFile; fileRef = 1CE68BD816F7C18E003D56C9 /* NSURL+Punycode.m */; };
		1CE68BDC16F7C62B003D56C9 /* ONHost.m in Sources */ = {isa = PBXBuildFile; fileRef = 1CE68BDB16F7C62B003D56C9 /* ONHost.m */; settings = {COMPILER_FLAGS = "-fno-objc-arc"; }; };
		1CE8FDFE1709E535006A3B84 /* AwfulCustomBaseURLTransformer.m in Sources */ = {isa = PBXBuildFile; fileRef = 1CE8FDFD1709E535006A3B84 /* AwfulCustomBaseURLTransformer.m */; };
		1CE8FE471717B981006A3B84 /* AwfulThemePicker.m in Sources */ = {isa = PBXBuildFile; fileRef = 1CE8FE461717B97F006A3B84 /* AwfulThemePicker.m */; };
		1CE8FE4A1717C372006A3B84 /* AwfulThemeButton.m in Sources */ = {isa = PBXBuildFile; fileRef = 1CE8FE491717C372006A3B84 /* AwfulThemeButton.m */; };
		1CEB5BFF19AB9C1700C82C30 /* InAppActionViewController.swift in Sources */ = {isa = PBXBuildFile; fileRef = 1CEB5BFE19AB9C1700C82C30 /* InAppActionViewController.swift */; };
		1CF186A617D48E5700B26717 /* Thread Tags in Resources */ = {isa = PBXBuildFile; fileRef = 1CF186A517D48E5700B26717 /* Thread Tags */; };
		1CF3A467180C768100EC2450 /* AwfulURLRouter.m in Sources */ = {isa = PBXBuildFile; fileRef = 1CF3A466180C768100EC2450 /* AwfulURLRouter.m */; };
		1CF7FACD1BB60C3000A077F2 /* ThreadTableViewCell.swift in Sources */ = {isa = PBXBuildFile; fileRef = 1CF7FACC1BB60C3000A077F2 /* ThreadTableViewCell.swift */; };
		1CF7FACF1BB60F0F00A077F2 /* ThreadTableViewCell.xib in Resources */ = {isa = PBXBuildFile; fileRef = 1CF7FACE1BB60F0F00A077F2 /* ThreadTableViewCell.xib */; };
		1CFC996A1BD3F402001180A7 /* PostsPageRefreshArrowView.swift in Sources */ = {isa = PBXBuildFile; fileRef = 1CFC99691BD3F402001180A7 /* PostsPageRefreshArrowView.swift */; };
		83410EF219A582B8002CD019 /* DateFormatters.swift in Sources */ = {isa = PBXBuildFile; fileRef = 83410EF119A582B8002CD019 /* DateFormatters.swift */; };
		837D67EE1861C25000464055 /* ForumTweaks.plist in Resources */ = {isa = PBXBuildFile; fileRef = 837D67ED1861C25000464055 /* ForumTweaks.plist */; };
		837D67F11861C3D700464055 /* AwfulForumTweaks.m in Sources */ = {isa = PBXBuildFile; fileRef = 837D67F01861C3D700464055 /* AwfulForumTweaks.m */; };
		8C0F4F561682CCFA00E25D7E /* macinyos-heading-center.png in Resources */ = {isa = PBXBuildFile; fileRef = 8C0F4F541682CCFA00E25D7E /* macinyos-heading-center.png */; };
		8C0F4F571682CCFA00E25D7E /* macinyos-heading-right.png in Resources */ = {isa = PBXBuildFile; fileRef = 8C0F4F551682CCFA00E25D7E /* macinyos-heading-right.png */; };
		8C235D7419CBC73A00E2697F /* platinum-member-white.png in Resources */ = {isa = PBXBuildFile; fileRef = 8C235D7319CBC73A00E2697F /* platinum-member-white.png */; };
		8C299D7216877AE9001B9D96 /* winpos95-heading-left.png in Resources */ = {isa = PBXBuildFile; fileRef = 8C299D6F16877AE9001B9D96 /* winpos95-heading-left.png */; };
		8C299D7316877AE9001B9D96 /* winpos95-heading-right.png in Resources */ = {isa = PBXBuildFile; fileRef = 8C299D7016877AE9001B9D96 /* winpos95-heading-right.png */; };
		8C299D7416877AE9001B9D96 /* winpos95-heading.png in Resources */ = {isa = PBXBuildFile; fileRef = 8C299D7116877AE9001B9D96 /* winpos95-heading.png */; };
		8C483FC216852E5D00D02482 /* macinyos-loading@2x.png in Resources */ = {isa = PBXBuildFile; fileRef = 8C483FC116852E5D00D02482 /* macinyos-loading@2x.png */; };
		8C4F06B51686C1CB003CE53C /* macinyos-heading-left.png in Resources */ = {isa = PBXBuildFile; fileRef = 8C4F06B41686C1CB003CE53C /* macinyos-heading-left.png */; };
		8C8813A218492AC80058009E /* mac-watch.png in Resources */ = {isa = PBXBuildFile; fileRef = 8C8813A118492AC70058009E /* mac-watch.png */; };
		8C89FAF41CAA0F4200640F3D /* widgets.js in Resources */ = {isa = PBXBuildFile; fileRef = 8C89FAF31CAA0F4200640F3D /* widgets.js */; };
		8C8FA47E19AD7CA300B67AAA /* award.png in Resources */ = {isa = PBXBuildFile; fileRef = 8C8FA47719AD7CA300B67AAA /* award.png */; };
		8C8FA47F19AD7CA300B67AAA /* diamond-icon.png in Resources */ = {isa = PBXBuildFile; fileRef = 8C8FA47819AD7CA300B67AAA /* diamond-icon.png */; };
		8C8FA48019AD7CA300B67AAA /* ik.png in Resources */ = {isa = PBXBuildFile; fileRef = 8C8FA47919AD7CA300B67AAA /* ik.png */; };
		8C8FA48119AD7CA300B67AAA /* image-coder.png in Resources */ = {isa = PBXBuildFile; fileRef = 8C8FA47A19AD7CA300B67AAA /* image-coder.png */; };
		8C8FA48219AD7CA300B67AAA /* platinum-member.png in Resources */ = {isa = PBXBuildFile; fileRef = 8C8FA47B19AD7CA300B67AAA /* platinum-member.png */; };
		8C8FA48319AD7CA300B67AAA /* redpill.png in Resources */ = {isa = PBXBuildFile; fileRef = 8C8FA47C19AD7CA300B67AAA /* redpill.png */; };
		8C9834E2169091CE009F0CD6 /* fyad-bubble.png in Resources */ = {isa = PBXBuildFile; fileRef = 8C9834E1169091CE009F0CD6 /* fyad-bubble.png */; };
		8CCA272D16B8C1EF00A4952A /* RapSheetViewController.m in Sources */ = {isa = PBXBuildFile; fileRef = 8CCA272C16B8C1EF00A4952A /* RapSheetViewController.m */; };
		8CCD500615B497A900E5893B /* Settings.plist in Resources */ = {isa = PBXBuildFile; fileRef = 8CCD4CC315B497A800E5893B /* Settings.plist */; };
		8CE6100618CAACF9002E92DA /* posts-view-byob.css in Resources */ = {isa = PBXBuildFile; fileRef = 8CE6100518CAACF9002E92DA /* posts-view-byob.css */; };
		8CE6100818CAAF74002E92DA /* cat.gif in Resources */ = {isa = PBXBuildFile; fileRef = 8CE6100718CAAF74002E92DA /* cat.gif */; };
		8CE8F2E11BBB754C00E81544 /* spinner-button.png in Resources */ = {isa = PBXBuildFile; fileRef = 8CE8F2DE1BBB754C00E81544 /* spinner-button.png */; };
		8CE8F2E21BBB754C00E81544 /* play-button.png in Resources */ = {isa = PBXBuildFile; fileRef = 8CE8F2DF1BBB754C00E81544 /* play-button.png */; };
		8CE8F2E31BBB754C00E81544 /* stop-button.png in Resources */ = {isa = PBXBuildFile; fileRef = 8CE8F2E01BBB754C00E81544 /* stop-button.png */; };
		8CEB405916877D2A00BFA9A8 /* winpos95-heading-seen.png in Resources */ = {isa = PBXBuildFile; fileRef = 8CEB405816877D2A00BFA9A8 /* winpos95-heading-seen.png */; };
		8CEB405C16877E1600BFA9A8 /* winpos95-heading-left-seen.png in Resources */ = {isa = PBXBuildFile; fileRef = 8CEB405B16877E1600BFA9A8 /* winpos95-heading-left-seen.png */; };
		8CEB405E1687865300BFA9A8 /* hourglass.gif in Resources */ = {isa = PBXBuildFile; fileRef = 8CEB405D1687865300BFA9A8 /* hourglass.gif */; };
		8CEBABEB168000B800680935 /* macinyos-wallpaper@2x.png in Resources */ = {isa = PBXBuildFile; fileRef = 8CEBABEA168000B800680935 /* macinyos-wallpaper@2x.png */; };
		8CEBABED16800A9300680935 /* macinyos-postactions-bg.png in Resources */ = {isa = PBXBuildFile; fileRef = 8CEBABEC16800A9300680935 /* macinyos-postactions-bg.png */; };
		8CF740EF1681376600C219E4 /* macinyos-heading.png in Resources */ = {isa = PBXBuildFile; fileRef = 8CF740EE1681376600C219E4 /* macinyos-heading.png */; };
		BA6F56396124CA653CA313D2 /* Pods_Smilies.framework in Frameworks */ = {isa = PBXBuildFile; fileRef = BE1882BFA77863DED1F23FB9 /* Pods_Smilies.framework */; };
		BC9ECF5C508981ACAF1DC54D /* Pods_Core.framework in Frameworks */ = {isa = PBXBuildFile; fileRef = CCA065CF2C50CD212D10284E /* Pods_Core.framework */; };
		D5035BC16B0E9C1817003AF2 /* Pods_Awful.framework in Frameworks */ = {isa = PBXBuildFile; fileRef = 68A40BB24850D9A942D1E270 /* Pods_Awful.framework */; };
		F4233C551917BD1900482BD0 /* UIColor+AwfulConvenience.m in Sources */ = {isa = PBXBuildFile; fileRef = F4233C541917BD1900482BD0 /* UIColor+AwfulConvenience.m */; };
		F4233C591917C77900482BD0 /* bg_menu.jpg in Resources */ = {isa = PBXBuildFile; fileRef = F4233C581917C77900482BD0 /* bg_menu.jpg */; };
		F44773E4197E931D00A28CC9 /* AwfulUnpoppingViewHandler.m in Sources */ = {isa = PBXBuildFile; fileRef = F44773E3197E931D00A28CC9 /* AwfulUnpoppingViewHandler.m */; };
		F4B3645819165D5100CCE1EF /* SecondaryTags.plist in Resources */ = {isa = PBXBuildFile; fileRef = F4B3645719165D5100CCE1EF /* SecondaryTags.plist */; };
/* End PBXBuildFile section */

/* Begin PBXContainerItemProxy section */
		1C097AA21A97C48600425EEF /* PBXContainerItemProxy */ = {
			isa = PBXContainerItemProxy;
			containerPortal = 29B97313FDCFA39411CA2CEA /* Project object */;
			proxyType = 1;
			remoteGlobalIDString = 1C66A9BF19DD304D001B9A41;
			remoteInfo = Smilies;
		};
		1C0B861D1B1809350088BE53 /* PBXContainerItemProxy */ = {
			isa = PBXContainerItemProxy;
			containerPortal = 29B97313FDCFA39411CA2CEA /* Project object */;
			proxyType = 1;
			remoteGlobalIDString = 1C0B86111B1801FB0088BE53;
			remoteInfo = GenerateEntitlements;
		};
		1C0B861F1B18093D0088BE53 /* PBXContainerItemProxy */ = {
			isa = PBXContainerItemProxy;
			containerPortal = 29B97313FDCFA39411CA2CEA /* Project object */;
			proxyType = 1;
			remoteGlobalIDString = 1C0B86111B1801FB0088BE53;
			remoteInfo = GenerateEntitlements;
		};
		1C3A146019DFC6AA0022C44C /* PBXContainerItemProxy */ = {
			isa = PBXContainerItemProxy;
			containerPortal = 29B97313FDCFA39411CA2CEA /* Project object */;
			proxyType = 1;
			remoteGlobalIDString = 1C66A9BF19DD304D001B9A41;
			remoteInfo = Smilies;
		};
		1C3CF9721A94B9B50065C964 /* PBXContainerItemProxy */ = {
			isa = PBXContainerItemProxy;
			containerPortal = 29B97313FDCFA39411CA2CEA /* Project object */;
			proxyType = 1;
			remoteGlobalIDString = 1C3CF9651A94B9B40065C964;
			remoteInfo = AwfulCore;
		};
		1C3CF97B1A94B9B50065C964 /* PBXContainerItemProxy */ = {
			isa = PBXContainerItemProxy;
			containerPortal = 29B97313FDCFA39411CA2CEA /* Project object */;
			proxyType = 1;
			remoteGlobalIDString = 1C3CF9651A94B9B40065C964;
			remoteInfo = AwfulCore;
		};
		1C66A9D219DD304F001B9A41 /* PBXContainerItemProxy */ = {
			isa = PBXContainerItemProxy;
			containerPortal = 29B97313FDCFA39411CA2CEA /* Project object */;
			proxyType = 1;
			remoteGlobalIDString = 1C66A9BF19DD304D001B9A41;
			remoteInfo = Smilies;
		};
		1C66A9D619DD304F001B9A41 /* PBXContainerItemProxy */ = {
			isa = PBXContainerItemProxy;
			containerPortal = 29B97313FDCFA39411CA2CEA /* Project object */;
			proxyType = 1;
			remoteGlobalIDString = 1C66A9BF19DD304D001B9A41;
			remoteInfo = Smilies;
		};
		1C66A9F619DD393A001B9A41 /* PBXContainerItemProxy */ = {
			isa = PBXContainerItemProxy;
			containerPortal = 29B97313FDCFA39411CA2CEA /* Project object */;
			proxyType = 1;
			remoteGlobalIDString = 1C66A9EE19DD3939001B9A41;
			remoteInfo = "Smilie Keyboard";
		};
		1C66A9FA19DD393A001B9A41 /* PBXContainerItemProxy */ = {
			isa = PBXContainerItemProxy;
			containerPortal = 29B97313FDCFA39411CA2CEA /* Project object */;
			proxyType = 1;
			remoteGlobalIDString = 1C66A9EE19DD3939001B9A41;
			remoteInfo = "Smilie Keyboard";
		};
		1C66AA0219DD39A9001B9A41 /* PBXContainerItemProxy */ = {
			isa = PBXContainerItemProxy;
			containerPortal = 29B97313FDCFA39411CA2CEA /* Project object */;
			proxyType = 1;
			remoteGlobalIDString = 1C66A9BF19DD304D001B9A41;
			remoteInfo = Smilies;
		};
/* End PBXContainerItemProxy section */

/* Begin PBXCopyFilesBuildPhase section */
		1C3A145E19DFC67F0022C44C /* Embed Frameworks */ = {
			isa = PBXCopyFilesBuildPhase;
			buildActionMask = 2147483647;
			dstPath = "";
			dstSubfolderSpec = 10;
			files = (
				1C3A145F19DFC6970022C44C /* Smilies.framework in Embed Frameworks */,
			);
			name = "Embed Frameworks";
			runOnlyForDeploymentPostprocessing = 0;
		};
		1C66A9DD19DD304F001B9A41 /* Embed Frameworks */ = {
			isa = PBXCopyFilesBuildPhase;
			buildActionMask = 2147483647;
			dstPath = "";
			dstSubfolderSpec = 10;
			files = (
				1C66A9D519DD304F001B9A41 /* Smilies.framework in Embed Frameworks */,
				1C3CF97E1A94B9B50065C964 /* AwfulCore.framework in Embed Frameworks */,
			);
			name = "Embed Frameworks";
			runOnlyForDeploymentPostprocessing = 0;
		};
		1C66A9F819DD393A001B9A41 /* Embed App Extensions */ = {
			isa = PBXCopyFilesBuildPhase;
			buildActionMask = 2147483647;
			dstPath = "";
			dstSubfolderSpec = 13;
			files = (
				1C66A9F919DD393A001B9A41 /* Smilie Keyboard.appex in Embed App Extensions */,
			);
			name = "Embed App Extensions";
			runOnlyForDeploymentPostprocessing = 0;
		};
/* End PBXCopyFilesBuildPhase section */

/* Begin PBXFileReference section */
		1190F71D13BE4EA900B9D271 /* AwfulAppDelegate.h */ = {isa = PBXFileReference; fileEncoding = 4; lastKnownFileType = sourcecode.c.h; path = AwfulAppDelegate.h; sourceTree = "<group>"; };
		1190F71E13BE4EA900B9D271 /* AwfulAppDelegate.m */ = {isa = PBXFileReference; fileEncoding = 4; lastKnownFileType = sourcecode.c.objc; path = AwfulAppDelegate.m; sourceTree = "<group>"; };
		1190F7F213BE4EDA00B9D271 /* main.m */ = {isa = PBXFileReference; fileEncoding = 4; lastKnownFileType = sourcecode.c.objc; path = main.m; sourceTree = "<group>"; };
		11FDA294151018600014FDCD /* SettingsViewController.h */ = {isa = PBXFileReference; fileEncoding = 4; lastKnownFileType = sourcecode.c.h; path = SettingsViewController.h; sourceTree = "<group>"; };
		11FDA295151018600014FDCD /* SettingsViewController.m */ = {isa = PBXFileReference; fileEncoding = 4; lastKnownFileType = sourcecode.c.objc; lineEnding = 0; path = SettingsViewController.m; sourceTree = "<group>"; xcLanguageSpecificationIdentifier = xcode.lang.objc; };
		17772A1C53EBF44D059D4CD0 /* Pods-Awful.release.xcconfig */ = {isa = PBXFileReference; includeInIndex = 1; lastKnownFileType = text.xcconfig; name = "Pods-Awful.release.xcconfig"; path = "../Pods/Target Support Files/Pods-Awful/Pods-Awful.release.xcconfig"; sourceTree = "<group>"; };
		1C01B445197DA7120075AF5B /* AwfulSettingsUbiquitousThemesController.h */ = {isa = PBXFileReference; fileEncoding = 4; lastKnownFileType = sourcecode.c.h; path = AwfulSettingsUbiquitousThemesController.h; sourceTree = "<group>"; };
		1C01B446197DA7120075AF5B /* AwfulSettingsUbiquitousThemesController.m */ = {isa = PBXFileReference; fileEncoding = 4; lastKnownFileType = sourcecode.c.objc; path = AwfulSettingsUbiquitousThemesController.m; sourceTree = "<group>"; };
		1C03B51E19C28A100045609C /* UIViewController+AwfulAnnoyingSwift.h */ = {isa = PBXFileReference; fileEncoding = 4; lastKnownFileType = sourcecode.c.h; path = "UIViewController+AwfulAnnoyingSwift.h"; sourceTree = "<group>"; };
		1C03B51F19C28A100045609C /* UIViewController+AwfulAnnoyingSwift.m */ = {isa = PBXFileReference; fileEncoding = 4; lastKnownFileType = sourcecode.c.objc; path = "UIViewController+AwfulAnnoyingSwift.m"; sourceTree = "<group>"; };
		1C051C9B1A15EB7200F81EA2 /* DataStore.swift */ = {isa = PBXFileReference; fileEncoding = 4; lastKnownFileType = sourcecode.swift; path = DataStore.swift; sourceTree = "<group>"; };
		1C051C9D1A16EDCF00F81EA2 /* CachePruner.swift */ = {isa = PBXFileReference; fileEncoding = 4; lastKnownFileType = sourcecode.swift; path = CachePruner.swift; sourceTree = "<group>"; };
		1C051C9F1A16F8D700F81EA2 /* Profile.swift */ = {isa = PBXFileReference; fileEncoding = 4; lastKnownFileType = sourcecode.swift; path = Profile.swift; sourceTree = "<group>"; };
		1C09419F19F07D8D0098393F /* Smilies.xcdatamodel */ = {isa = PBXFileReference; lastKnownFileType = wrapper.xcdatamodel; path = Smilies.xcdatamodel; sourceTree = "<group>"; };
		1C097A971A97B5DD00425EEF /* Bridging-Header.h */ = {isa = PBXFileReference; lastKnownFileType = sourcecode.c.h; path = "Bridging-Header.h"; sourceTree = "<group>"; };
		1C098AE619C6B3D10031C12A /* DynamicTypeTableViewCell.swift */ = {isa = PBXFileReference; fileEncoding = 4; lastKnownFileType = sourcecode.swift; path = DynamicTypeTableViewCell.swift; sourceTree = "<group>"; };
		1C098AE819C77B430031C12A /* MessageCell.xib */ = {isa = PBXFileReference; fileEncoding = 4; lastKnownFileType = file.xib; path = MessageCell.xib; sourceTree = "<group>"; };
		1C09963A16C0AECA00A62D5E /* AwfulPunishmentCell.h */ = {isa = PBXFileReference; fileEncoding = 4; lastKnownFileType = sourcecode.c.h; path = AwfulPunishmentCell.h; sourceTree = "<group>"; };
		1C09963B16C0AECA00A62D5E /* AwfulPunishmentCell.m */ = {isa = PBXFileReference; fileEncoding = 4; lastKnownFileType = sourcecode.c.objc; path = AwfulPunishmentCell.m; sourceTree = "<group>"; };
		1C09BFE61A09B9C2007C11F5 /* 1Password.xcassets */ = {isa = PBXFileReference; lastKnownFileType = folder.assetcatalog; path = 1Password.xcassets; sourceTree = "<group>"; };
		1C09BFE81A09B9C2007C11F5 /* OnePasswordExtension.h */ = {isa = PBXFileReference; fileEncoding = 4; lastKnownFileType = sourcecode.c.h; path = OnePasswordExtension.h; sourceTree = "<group>"; };
		1C09BFE91A09B9C2007C11F5 /* OnePasswordExtension.m */ = {isa = PBXFileReference; fileEncoding = 4; lastKnownFileType = sourcecode.c.objc; path = OnePasswordExtension.m; sourceTree = "<group>"; };
		1C09BFEF1A09D485007C11F5 /* InAppActionCollectionViewLayout.swift */ = {isa = PBXFileReference; fileEncoding = 4; lastKnownFileType = sourcecode.swift; path = InAppActionCollectionViewLayout.swift; sourceTree = "<group>"; };
		1C09BFF11A09F86A007C11F5 /* InAppActionCollectionView.swift */ = {isa = PBXFileReference; fileEncoding = 4; lastKnownFileType = sourcecode.swift; path = InAppActionCollectionView.swift; sourceTree = "<group>"; };
		1C14A4DB1A94C7260045DDF7 /* Errors.swift */ = {isa = PBXFileReference; fileEncoding = 4; lastKnownFileType = sourcecode.swift; path = Errors.swift; sourceTree = "<group>"; };
		1C14A4E71A94CCEA0045DDF7 /* NSURLQueryDictionary.h */ = {isa = PBXFileReference; fileEncoding = 4; lastKnownFileType = sourcecode.c.h; path = NSURLQueryDictionary.h; sourceTree = "<group>"; };
		1C14A4E81A94CCEA0045DDF7 /* NSURLQueryDictionary.m */ = {isa = PBXFileReference; fileEncoding = 4; lastKnownFileType = sourcecode.c.objc; path = NSURLQueryDictionary.m; sourceTree = "<group>"; };
		1C1ADC3018E36F3C00E865BF /* AwfulAvatarLoader.h */ = {isa = PBXFileReference; fileEncoding = 4; lastKnownFileType = sourcecode.c.h; path = AwfulAvatarLoader.h; sourceTree = "<group>"; };
		1C1ADC3118E36F3C00E865BF /* AwfulAvatarLoader.m */ = {isa = PBXFileReference; fileEncoding = 4; lastKnownFileType = sourcecode.c.objc; path = AwfulAvatarLoader.m; sourceTree = "<group>"; };
		1C1ADC3318E625BF00E865BF /* AwfulScraper.h */ = {isa = PBXFileReference; fileEncoding = 4; lastKnownFileType = sourcecode.c.h; path = AwfulScraper.h; sourceTree = "<group>"; };
		1C1ADC3418E625BF00E865BF /* AwfulScraper.m */ = {isa = PBXFileReference; fileEncoding = 4; lastKnownFileType = sourcecode.c.objc; path = AwfulScraper.m; sourceTree = "<group>"; };
		1C1BF9C119AB9E6200E8FBBC /* InAppActionSheet.xib */ = {isa = PBXFileReference; fileEncoding = 4; lastKnownFileType = file.xib; path = InAppActionSheet.xib; sourceTree = "<group>"; };
		1C23A0A4163E6E1D006C7F39 /* PostsView.mustache */ = {isa = PBXFileReference; fileEncoding = 4; lastKnownFileType = text; path = PostsView.mustache; sourceTree = "<group>"; };
		1C23C7041A7AB8940089BD5C /* SlopButton.swift */ = {isa = PBXFileReference; fileEncoding = 4; lastKnownFileType = sourcecode.swift; path = SlopButton.swift; sourceTree = "<group>"; };
		1C2434D81A4190F300DC8EA4 /* DraftStore.swift */ = {isa = PBXFileReference; fileEncoding = 4; lastKnownFileType = sourcecode.swift; path = DraftStore.swift; sourceTree = "<group>"; };
		1C26BFDE1818E56F00E55887 /* ComposeTextViewController.h */ = {isa = PBXFileReference; fileEncoding = 4; lastKnownFileType = sourcecode.c.h; path = ComposeTextViewController.h; sourceTree = "<group>"; };
		1C26BFDF1818E56F00E55887 /* ComposeTextViewController.m */ = {isa = PBXFileReference; fileEncoding = 4; lastKnownFileType = sourcecode.c.objc; path = ComposeTextViewController.m; sourceTree = "<group>"; };
		1C270ABC16E0773300883DAA /* AwfulComposeField.h */ = {isa = PBXFileReference; fileEncoding = 4; lastKnownFileType = sourcecode.c.h; path = AwfulComposeField.h; sourceTree = "<group>"; };
		1C270ABD16E0773300883DAA /* AwfulComposeField.m */ = {isa = PBXFileReference; fileEncoding = 4; lastKnownFileType = sourcecode.c.objc; path = AwfulComposeField.m; sourceTree = "<group>"; };
		1C28B34E1729DDDA00254EE7 /* AwfulIconActionItem.h */ = {isa = PBXFileReference; fileEncoding = 4; lastKnownFileType = sourcecode.c.h; path = AwfulIconActionItem.h; sourceTree = "<group>"; };
		1C28B34F1729DDDA00254EE7 /* AwfulIconActionItem.m */ = {isa = PBXFileReference; fileEncoding = 4; lastKnownFileType = sourcecode.c.objc; lineEnding = 0; path = AwfulIconActionItem.m; sourceTree = "<group>"; xcLanguageSpecificationIdentifier = xcode.lang.objc; };
		1C28B3571729F38400254EE7 /* AwfulIconActionCell.h */ = {isa = PBXFileReference; fileEncoding = 4; lastKnownFileType = sourcecode.c.h; path = AwfulIconActionCell.h; sourceTree = "<group>"; };
		1C28B3581729F38400254EE7 /* AwfulIconActionCell.m */ = {isa = PBXFileReference; fileEncoding = 4; lastKnownFileType = sourcecode.c.objc; path = AwfulIconActionCell.m; sourceTree = "<group>"; };
		1C3447C6174D7284007377C5 /* AwfulThreadTagView.h */ = {isa = PBXFileReference; fileEncoding = 4; lastKnownFileType = sourcecode.c.h; path = AwfulThreadTagView.h; sourceTree = "<group>"; };
		1C3447C7174D7284007377C5 /* AwfulThreadTagView.m */ = {isa = PBXFileReference; fileEncoding = 4; lastKnownFileType = sourcecode.c.objc; path = AwfulThreadTagView.m; sourceTree = "<group>"; };
		1C3447D0174D9B01007377C5 /* AwfulThreadTagButton.h */ = {isa = PBXFileReference; fileEncoding = 4; lastKnownFileType = sourcecode.c.h; path = AwfulThreadTagButton.h; sourceTree = "<group>"; };
		1C3447D1174D9B01007377C5 /* AwfulThreadTagButton.m */ = {isa = PBXFileReference; fileEncoding = 4; lastKnownFileType = sourcecode.c.objc; path = AwfulThreadTagButton.m; sourceTree = "<group>"; };
		1C3447DF175D9991007377C5 /* PostViewModel.h */ = {isa = PBXFileReference; fileEncoding = 4; lastKnownFileType = sourcecode.c.h; path = PostViewModel.h; sourceTree = "<group>"; };
		1C3447E0175D9991007377C5 /* PostViewModel.m */ = {isa = PBXFileReference; fileEncoding = 4; lastKnownFileType = sourcecode.c.objc; path = PostViewModel.m; sourceTree = "<group>"; };
		1C3447E3175D9CCE007377C5 /* Post.mustache */ = {isa = PBXFileReference; fileEncoding = 4; lastKnownFileType = text; path = Post.mustache; sourceTree = "<group>"; };
		1C3447E5175DAAAD007377C5 /* ProfileViewModel.h */ = {isa = PBXFileReference; fileEncoding = 4; lastKnownFileType = sourcecode.c.h; path = ProfileViewModel.h; sourceTree = "<group>"; };
		1C3447E6175DAAAD007377C5 /* ProfileViewModel.m */ = {isa = PBXFileReference; fileEncoding = 4; lastKnownFileType = sourcecode.c.objc; path = ProfileViewModel.m; sourceTree = "<group>"; };
		1C3447E8175DAED4007377C5 /* Profile.mustache */ = {isa = PBXFileReference; fileEncoding = 4; lastKnownFileType = text; path = Profile.mustache; sourceTree = "<group>"; };
		1C3447EA175E5D78007377C5 /* AwfulLoadingView.h */ = {isa = PBXFileReference; fileEncoding = 4; lastKnownFileType = sourcecode.c.h; path = AwfulLoadingView.h; sourceTree = "<group>"; };
		1C3447EB175E5D78007377C5 /* AwfulLoadingView.m */ = {isa = PBXFileReference; fileEncoding = 4; lastKnownFileType = sourcecode.c.objc; path = AwfulLoadingView.m; sourceTree = "<group>"; };
		1C35FB7718329D3400B52724 /* FormScrapingTests.swift */ = {isa = PBXFileReference; fileEncoding = 4; lastKnownFileType = sourcecode.swift; path = FormScrapingTests.swift; sourceTree = "<group>"; };
		1C35FB7A1832A5A900B52724 /* AwfulForm.h */ = {isa = PBXFileReference; fileEncoding = 4; lastKnownFileType = sourcecode.c.h; path = AwfulForm.h; sourceTree = "<group>"; };
		1C35FB7B1832A5A900B52724 /* AwfulForm.m */ = {isa = PBXFileReference; fileEncoding = 4; lastKnownFileType = sourcecode.c.objc; path = AwfulForm.m; sourceTree = "<group>"; };
		1C397C8D1BC9B12F00CA7FD5 /* ThreadPeekPopController.swift */ = {isa = PBXFileReference; fileEncoding = 4; lastKnownFileType = sourcecode.swift; path = ThreadPeekPopController.swift; sourceTree = "<group>"; };
		1C397C8F1BCAEAC300CA7FD5 /* Foundation.swift */ = {isa = PBXFileReference; fileEncoding = 4; lastKnownFileType = sourcecode.swift; path = Foundation.swift; sourceTree = "<group>"; };
		1C397C9A1BCC333D00CA7FD5 /* ResourceURLProtocol.swift */ = {isa = PBXFileReference; fileEncoding = 4; lastKnownFileType = sourcecode.swift; path = ResourceURLProtocol.swift; sourceTree = "<group>"; };
		1C397CA81BCC473A00CA7FD5 /* post-dots.png */ = {isa = PBXFileReference; lastKnownFileType = image.png; path = "post-dots.png"; sourceTree = "<group>"; };
		1C397CAA1BCC474C00CA7FD5 /* post-dots@2x.png */ = {isa = PBXFileReference; lastKnownFileType = image.png; path = "post-dots@2x.png"; sourceTree = "<group>"; };
		1C397CAB1BCC474C00CA7FD5 /* post-dots@3x.png */ = {isa = PBXFileReference; lastKnownFileType = image.png; path = "post-dots@3x.png"; sourceTree = "<group>"; };
		1C3A13FA19DF78610022C44C /* SmilieMetadata.h */ = {isa = PBXFileReference; fileEncoding = 4; lastKnownFileType = sourcecode.c.h; path = SmilieMetadata.h; sourceTree = "<group>"; };
		1C3A13FB19DF78610022C44C /* SmilieMetadata.m */ = {isa = PBXFileReference; fileEncoding = 4; lastKnownFileType = sourcecode.c.objc; path = SmilieMetadata.m; sourceTree = "<group>"; };
		1C3A140019DFC1FC0022C44C /* SmilieManagedObject.h */ = {isa = PBXFileReference; fileEncoding = 4; lastKnownFileType = sourcecode.c.h; path = SmilieManagedObject.h; sourceTree = "<group>"; };
		1C3A140119DFC1FC0022C44C /* SmilieManagedObject.m */ = {isa = PBXFileReference; fileEncoding = 4; lastKnownFileType = sourcecode.c.objc; path = SmilieManagedObject.m; sourceTree = "<group>"; };
		1C3A143319DFC5D10022C44C /* SmilieExtractor.app */ = {isa = PBXFileReference; explicitFileType = wrapper.application; includeInIndex = 0; path = SmilieExtractor.app; sourceTree = BUILT_PRODUCTS_DIR; };
		1C3A143619DFC5D10022C44C /* Info.plist */ = {isa = PBXFileReference; lastKnownFileType = text.plist.xml; path = Info.plist; sourceTree = "<group>"; };
		1C3A143719DFC5D10022C44C /* main.m */ = {isa = PBXFileReference; lastKnownFileType = sourcecode.c.objc; path = main.m; sourceTree = "<group>"; };
		1C3A143919DFC5D10022C44C /* AppDelegate.h */ = {isa = PBXFileReference; lastKnownFileType = sourcecode.c.h; path = AppDelegate.h; sourceTree = "<group>"; };
		1C3A143A19DFC5D10022C44C /* AppDelegate.m */ = {isa = PBXFileReference; lastKnownFileType = sourcecode.c.objc; path = AppDelegate.m; sourceTree = "<group>"; };
		1C3A143C19DFC5D10022C44C /* ViewController.h */ = {isa = PBXFileReference; lastKnownFileType = sourcecode.c.h; path = ViewController.h; sourceTree = "<group>"; };
		1C3A143D19DFC5D10022C44C /* ViewController.m */ = {isa = PBXFileReference; lastKnownFileType = sourcecode.c.objc; path = ViewController.m; sourceTree = "<group>"; };
		1C3A144019DFC5D10022C44C /* Base */ = {isa = PBXFileReference; lastKnownFileType = file.storyboard; name = Base; path = Base.lproj/Main.storyboard; sourceTree = "<group>"; };
		1C3A144519DFC5D10022C44C /* Base */ = {isa = PBXFileReference; lastKnownFileType = file.xib; name = Base; path = Base.lproj/LaunchScreen.xib; sourceTree = "<group>"; };
		1C3A146619DFC7130022C44C /* SmilieDataStore.h */ = {isa = PBXFileReference; fileEncoding = 4; lastKnownFileType = sourcecode.c.h; path = SmilieDataStore.h; sourceTree = "<group>"; };
		1C3A146719DFC7130022C44C /* SmilieDataStore.m */ = {isa = PBXFileReference; fileEncoding = 4; lastKnownFileType = sourcecode.c.objc; path = SmilieDataStore.m; sourceTree = "<group>"; };
		1C3A146B19DFCD9A0022C44C /* SmilieWebArchive.h */ = {isa = PBXFileReference; fileEncoding = 4; lastKnownFileType = sourcecode.c.h; path = SmilieWebArchive.h; sourceTree = "<group>"; };
		1C3A146C19DFCD9A0022C44C /* SmilieWebArchive.m */ = {isa = PBXFileReference; fileEncoding = 4; lastKnownFileType = sourcecode.c.objc; path = SmilieWebArchive.m; sourceTree = "<group>"; };
		1C3A146F19DFD04C0022C44C /* WebArchiveTests.m */ = {isa = PBXFileReference; fileEncoding = 4; lastKnownFileType = sourcecode.c.objc; path = WebArchiveTests.m; sourceTree = "<group>"; };
		1C3A147119DFD0D00022C44C /* showsmilies.webarchive */ = {isa = PBXFileReference; lastKnownFileType = file.bplist; path = showsmilies.webarchive; sourceTree = "<group>"; };
		1C3A147419DFDE380022C44C /* Smilies.sqlite */ = {isa = PBXFileReference; lastKnownFileType = file; path = Smilies.sqlite; sourceTree = "<group>"; };
		1C3A147619DFDEC30022C44C /* BundledSmiliesTests.m */ = {isa = PBXFileReference; fileEncoding = 4; lastKnownFileType = sourcecode.c.objc; path = BundledSmiliesTests.m; sourceTree = "<group>"; };
		1C3CF9661A94B9B40065C964 /* AwfulCore.framework */ = {isa = PBXFileReference; explicitFileType = wrapper.framework; includeInIndex = 0; path = AwfulCore.framework; sourceTree = BUILT_PRODUCTS_DIR; };
		1C3CF9691A94B9B40065C964 /* Info.plist */ = {isa = PBXFileReference; lastKnownFileType = text.plist.xml; path = Info.plist; sourceTree = "<group>"; };
		1C3CF96A1A94B9B40065C964 /* AwfulCore.h */ = {isa = PBXFileReference; lastKnownFileType = sourcecode.c.h; path = AwfulCore.h; sourceTree = "<group>"; };
		1C3CF9701A94B9B40065C964 /* AwfulCoreTests.xctest */ = {isa = PBXFileReference; explicitFileType = wrapper.cfbundle; includeInIndex = 0; path = AwfulCoreTests.xctest; sourceTree = BUILT_PRODUCTS_DIR; };
		1C3CF9781A94B9B50065C964 /* Info.plist */ = {isa = PBXFileReference; lastKnownFileType = text.plist.xml; path = Info.plist; sourceTree = "<group>"; };
		1C3DED751B6FD0AB00954CFC /* ARChromeActivity.png */ = {isa = PBXFileReference; lastKnownFileType = image.png; name = ARChromeActivity.png; path = ../../Pods/ARChromeActivity/ARChromeActivity/ARChromeActivity.png; sourceTree = "<group>"; };
		1C3DED761B6FD0AB00954CFC /* ARChromeActivity@2x.png */ = {isa = PBXFileReference; lastKnownFileType = image.png; name = "ARChromeActivity@2x.png"; path = "../../Pods/ARChromeActivity/ARChromeActivity/ARChromeActivity@2x.png"; sourceTree = "<group>"; };
		1C3DED771B6FD0AB00954CFC /* ARChromeActivity@2x~ipad.png */ = {isa = PBXFileReference; lastKnownFileType = image.png; name = "ARChromeActivity@2x~ipad.png"; path = "../../Pods/ARChromeActivity/ARChromeActivity/ARChromeActivity@2x~ipad.png"; sourceTree = "<group>"; };
		1C3DED781B6FD0AB00954CFC /* ARChromeActivity@3x.png */ = {isa = PBXFileReference; lastKnownFileType = image.png; name = "ARChromeActivity@3x.png"; path = "../../Pods/ARChromeActivity/ARChromeActivity/ARChromeActivity@3x.png"; sourceTree = "<group>"; };
		1C3DED791B6FD0AB00954CFC /* ARChromeActivity@3x~ipad.png */ = {isa = PBXFileReference; lastKnownFileType = image.png; name = "ARChromeActivity@3x~ipad.png"; path = "../../Pods/ARChromeActivity/ARChromeActivity/ARChromeActivity@3x~ipad.png"; sourceTree = "<group>"; };
		1C3DED7A1B6FD0AB00954CFC /* ARChromeActivity~ipad.png */ = {isa = PBXFileReference; lastKnownFileType = image.png; name = "ARChromeActivity~ipad.png"; path = "../../Pods/ARChromeActivity/ARChromeActivity/ARChromeActivity~ipad.png"; sourceTree = "<group>"; };
		1C4079691A228DA6004A082F /* CopyURLActivity.swift */ = {isa = PBXFileReference; fileEncoding = 4; lastKnownFileType = sourcecode.swift; path = CopyURLActivity.swift; sourceTree = "<group>"; };
		1C40D4A81A85F57400D9F793 /* Acknowledgements.mustache */ = {isa = PBXFileReference; fileEncoding = 4; lastKnownFileType = text; path = Acknowledgements.mustache; sourceTree = "<group>"; };
		1C40D4A91A85F57400D9F793 /* Acknowledgements.swift */ = {isa = PBXFileReference; fileEncoding = 4; lastKnownFileType = sourcecode.swift; path = Acknowledgements.swift; sourceTree = "<group>"; };
		1C40E5B11640FC2C004AAFA6 /* posts-view.css */ = {isa = PBXFileReference; fileEncoding = 4; lastKnownFileType = text.css; path = "posts-view.css"; sourceTree = "<group>"; };
		1C414F31181F79F400813EE2 /* MessageComposeViewController.h */ = {isa = PBXFileReference; fileEncoding = 4; lastKnownFileType = sourcecode.c.h; path = MessageComposeViewController.h; sourceTree = "<group>"; };
		1C414F32181F79F400813EE2 /* MessageComposeViewController.m */ = {isa = PBXFileReference; fileEncoding = 4; lastKnownFileType = sourcecode.c.objc; path = MessageComposeViewController.m; sourceTree = "<group>"; };
		1C4191901763C8BD00EADE07 /* posts-view.js */ = {isa = PBXFileReference; fileEncoding = 4; lastKnownFileType = sourcecode.javascript; path = "posts-view.js"; sourceTree = "<group>"; };
		1C41B8A416CD573D00718F79 /* title-banned.gif */ = {isa = PBXFileReference; lastKnownFileType = image.gif; path = "title-banned.gif"; sourceTree = "<group>"; };
		1C41B8A516CD573D00718F79 /* title-permabanned.gif */ = {isa = PBXFileReference; lastKnownFileType = image.gif; path = "title-permabanned.gif"; sourceTree = "<group>"; };
		1C442FC21A0D80A1001BD898 /* Post.swift */ = {isa = PBXFileReference; fileEncoding = 4; lastKnownFileType = sourcecode.swift; path = Post.swift; sourceTree = "<group>"; };
		1C442FC51A0DE8C0001BD898 /* Awful.xcdatamodel */ = {isa = PBXFileReference; lastKnownFileType = wrapper.xcdatamodel; path = Awful.xcdatamodel; sourceTree = "<group>"; };
		1C442FC81A0E0CB1001BD898 /* PrivateMessage.swift */ = {isa = PBXFileReference; fileEncoding = 4; lastKnownFileType = sourcecode.swift; path = PrivateMessage.swift; sourceTree = "<group>"; };
		1C442FCC1A0E1C77001BD898 /* ThreadTag.swift */ = {isa = PBXFileReference; fileEncoding = 4; lastKnownFileType = sourcecode.swift; path = ThreadTag.swift; sourceTree = "<group>"; };
		1C442FCE1A0E27E2001BD898 /* Thread.swift */ = {isa = PBXFileReference; fileEncoding = 4; lastKnownFileType = sourcecode.swift; path = Thread.swift; sourceTree = "<group>"; };
		1C4506C31A2BAB3800767306 /* Handoff.swift */ = {isa = PBXFileReference; fileEncoding = 4; lastKnownFileType = sourcecode.swift; path = Handoff.swift; sourceTree = "<group>"; };
		1C479ECE1A615CF5000C01F7 /* InfiniteTableController.swift */ = {isa = PBXFileReference; fileEncoding = 4; lastKnownFileType = sourcecode.swift; path = InfiniteTableController.swift; sourceTree = "<group>"; };
		1C47AF4919A7905F0098B828 /* PostsPageSettingsViewController.swift */ = {isa = PBXFileReference; fileEncoding = 4; lastKnownFileType = sourcecode.swift; path = PostsPageSettingsViewController.swift; sourceTree = "<group>"; };
		1C47AF4B19A790910098B828 /* PostsPageSettings.xib */ = {isa = PBXFileReference; fileEncoding = 4; lastKnownFileType = file.xib; path = PostsPageSettings.xib; sourceTree = "<group>"; };
		1C4B6DC21BBF3D44005BFF08 /* ThreadDataManagerTableViewAdapter.swift */ = {isa = PBXFileReference; fileEncoding = 4; lastKnownFileType = sourcecode.swift; path = ThreadDataManagerTableViewAdapter.swift; sourceTree = "<group>"; };
		1C4E68301B32558A00FC2A02 /* ForumListSectionHeader.swift */ = {isa = PBXFileReference; fileEncoding = 4; lastKnownFileType = sourcecode.swift; path = ForumListSectionHeader.swift; sourceTree = "<group>"; };
		1C4EAD5B1BC052BE0008BE54 /* CollectionTypeDelta.swift */ = {isa = PBXFileReference; fileEncoding = 4; lastKnownFileType = sourcecode.swift; path = CollectionTypeDelta.swift; sourceTree = "<group>"; };
		1C4EAD5D1BC0622D0008BE54 /* AwfulCore.swift */ = {isa = PBXFileReference; fileEncoding = 4; lastKnownFileType = sourcecode.swift; path = AwfulCore.swift; sourceTree = "<group>"; };
		1C4EFEA619ED2D4600CD423E /* ImageDownloadTests.m */ = {isa = PBXFileReference; fileEncoding = 4; lastKnownFileType = sourcecode.c.objc; path = ImageDownloadTests.m; sourceTree = "<group>"; };
		1C4EFEA819ED59E900CD423E /* SmilieKeyboard.h */ = {isa = PBXFileReference; fileEncoding = 4; lastKnownFileType = sourcecode.c.h; path = SmilieKeyboard.h; sourceTree = "<group>"; };
		1C4EFEA919ED59E900CD423E /* SmilieKeyboard.m */ = {isa = PBXFileReference; fileEncoding = 4; lastKnownFileType = sourcecode.c.objc; path = SmilieKeyboard.m; sourceTree = "<group>"; };
		1C4F8ED119E8FBED002201E3 /* SmilieCollectionViewFlowLayout.h */ = {isa = PBXFileReference; fileEncoding = 4; lastKnownFileType = sourcecode.c.h; path = SmilieCollectionViewFlowLayout.h; sourceTree = "<group>"; };
		1C4F8ED219E8FBED002201E3 /* SmilieCollectionViewFlowLayout.m */ = {isa = PBXFileReference; fileEncoding = 4; lastKnownFileType = sourcecode.c.objc; path = SmilieCollectionViewFlowLayout.m; sourceTree = "<group>"; };
		1C54B4B719E12E850004DD57 /* SmilieAppContainer.h */ = {isa = PBXFileReference; fileEncoding = 4; lastKnownFileType = sourcecode.c.h; path = SmilieAppContainer.h; sourceTree = "<group>"; };
		1C54B4B819E12E850004DD57 /* SmilieAppContainer.m */ = {isa = PBXFileReference; fileEncoding = 4; lastKnownFileType = sourcecode.c.objc; path = SmilieAppContainer.m; sourceTree = "<group>"; };
		1C54D30919BBC717002AC6B9 /* SettingsBinding.h */ = {isa = PBXFileReference; fileEncoding = 4; lastKnownFileType = sourcecode.c.h; path = SettingsBinding.h; sourceTree = "<group>"; };
		1C54D30A19BBC717002AC6B9 /* SettingsBinding.m */ = {isa = PBXFileReference; fileEncoding = 4; lastKnownFileType = sourcecode.c.objc; path = SettingsBinding.m; sourceTree = "<group>"; };
		1C54D31019BE1441002AC6B9 /* SettingsAvatarHeader.swift */ = {isa = PBXFileReference; fileEncoding = 4; lastKnownFileType = sourcecode.swift; path = SettingsAvatarHeader.swift; sourceTree = "<group>"; };
		1C54D31219BE1708002AC6B9 /* SettingsAvatarHeader.xib */ = {isa = PBXFileReference; fileEncoding = 4; lastKnownFileType = file.xib; path = SettingsAvatarHeader.xib; sourceTree = "<group>"; };
		1C588D3D19EA7FDD004C7809 /* SmilieOperation.h */ = {isa = PBXFileReference; fileEncoding = 4; lastKnownFileType = sourcecode.c.h; path = SmilieOperation.h; sourceTree = "<group>"; };
		1C588D3E19EA7FDD004C7809 /* SmilieOperation.m */ = {isa = PBXFileReference; fileEncoding = 4; lastKnownFileType = sourcecode.c.objc; path = SmilieOperation.m; sourceTree = "<group>"; };
		1C588D4119EA974C004C7809 /* CleanupTests.m */ = {isa = PBXFileReference; fileEncoding = 4; lastKnownFileType = sourcecode.c.objc; path = CleanupTests.m; sourceTree = "<group>"; };
		1C588D4419EA9909004C7809 /* Helpers.h */ = {isa = PBXFileReference; fileEncoding = 4; lastKnownFileType = sourcecode.c.h; path = Helpers.h; sourceTree = "<group>"; };
		1C588D4519EA9909004C7809 /* Helpers.m */ = {isa = PBXFileReference; fileEncoding = 4; lastKnownFileType = sourcecode.c.objc; path = Helpers.m; sourceTree = "<group>"; };
		1C588D4719EAB0B6004C7809 /* ScrapingTests.m */ = {isa = PBXFileReference; fileEncoding = 4; lastKnownFileType = sourcecode.c.objc; path = ScrapingTests.m; sourceTree = "<group>"; };
		1C5B8BF118591C7600FDBCCE /* AwfulTextAttachment.h */ = {isa = PBXFileReference; fileEncoding = 4; lastKnownFileType = sourcecode.c.h; path = AwfulTextAttachment.h; sourceTree = "<group>"; };
		1C5B8BF218591C7600FDBCCE /* AwfulTextAttachment.m */ = {isa = PBXFileReference; fileEncoding = 4; lastKnownFileType = sourcecode.c.objc; path = AwfulTextAttachment.m; sourceTree = "<group>"; };
		1C5B9C3217F20BB800D4981D /* posts-view-amberpos.css */ = {isa = PBXFileReference; fileEncoding = 4; lastKnownFileType = text.css; path = "posts-view-amberpos.css"; sourceTree = "<group>"; };
		1C5B9C3317F20BB800D4981D /* posts-view-fyad.css */ = {isa = PBXFileReference; fileEncoding = 4; lastKnownFileType = text.css; path = "posts-view-fyad.css"; sourceTree = "<group>"; };
		1C5B9C3417F20BB800D4981D /* posts-view-gas-chamber.css */ = {isa = PBXFileReference; fileEncoding = 4; lastKnownFileType = text.css; path = "posts-view-gas-chamber.css"; sourceTree = "<group>"; };
		1C5B9C3517F20BB800D4981D /* posts-view-macinyos.css */ = {isa = PBXFileReference; fileEncoding = 4; lastKnownFileType = text.css; path = "posts-view-macinyos.css"; sourceTree = "<group>"; };
		1C5B9C3617F20BB800D4981D /* posts-view-winpos95.css */ = {isa = PBXFileReference; fileEncoding = 4; lastKnownFileType = text.css; path = "posts-view-winpos95.css"; sourceTree = "<group>"; };
		1C5B9C3717F20BB800D4981D /* posts-view-yospos.css */ = {isa = PBXFileReference; fileEncoding = 4; lastKnownFileType = text.css; path = "posts-view-yospos.css"; sourceTree = "<group>"; };
		1C5B9C3E17F21BFC00D4981D /* posts-view-dark.css */ = {isa = PBXFileReference; fileEncoding = 4; lastKnownFileType = text.css; path = "posts-view-dark.css"; sourceTree = "<group>"; };
		1C5B9C4017F22F8800D4981D /* AwfulNavigationController.h */ = {isa = PBXFileReference; fileEncoding = 4; lastKnownFileType = sourcecode.c.h; path = AwfulNavigationController.h; sourceTree = "<group>"; };
		1C5B9C4117F22F8800D4981D /* AwfulNavigationController.m */ = {isa = PBXFileReference; fileEncoding = 4; lastKnownFileType = sourcecode.c.objc; path = AwfulNavigationController.m; sourceTree = "<group>"; };
		1C5BA3E416CA445600375A72 /* AwfulThreadPage.h */ = {isa = PBXFileReference; lastKnownFileType = sourcecode.c.h; path = AwfulThreadPage.h; sourceTree = "<group>"; };
		1C5BA3E516CA4D9400375A72 /* AwfulPostsViewTopBar.h */ = {isa = PBXFileReference; fileEncoding = 4; lastKnownFileType = sourcecode.c.h; path = AwfulPostsViewTopBar.h; sourceTree = "<group>"; };
		1C5BA3E616CA4D9400375A72 /* AwfulPostsViewTopBar.m */ = {isa = PBXFileReference; fileEncoding = 4; lastKnownFileType = sourcecode.c.objc; path = AwfulPostsViewTopBar.m; sourceTree = "<group>"; };
		1C5F700517D86E0F005ABD6F /* Images.xcassets */ = {isa = PBXFileReference; lastKnownFileType = folder.assetcatalog; name = Images.xcassets; path = ../Resources/Images.xcassets; sourceTree = SOURCE_ROOT; };
		1C6460D11A3F1037002F5CEE /* Awful 3.2-beta6.xcdatamodel */ = {isa = PBXFileReference; lastKnownFileType = wrapper.xcdatamodel; path = "Awful 3.2-beta6.xcdatamodel"; sourceTree = "<group>"; };
		1C66A9C019DD304D001B9A41 /* Smilies.framework */ = {isa = PBXFileReference; explicitFileType = wrapper.framework; includeInIndex = 0; path = Smilies.framework; sourceTree = BUILT_PRODUCTS_DIR; };
		1C66A9C319DD304E001B9A41 /* Info.plist */ = {isa = PBXFileReference; lastKnownFileType = text.plist.xml; path = Info.plist; sourceTree = "<group>"; };
		1C66A9C419DD304E001B9A41 /* Smilies.h */ = {isa = PBXFileReference; lastKnownFileType = sourcecode.c.h; path = Smilies.h; sourceTree = "<group>"; };
		1C66A9CA19DD304E001B9A41 /* SmiliesTests.xctest */ = {isa = PBXFileReference; explicitFileType = wrapper.cfbundle; includeInIndex = 0; path = SmiliesTests.xctest; sourceTree = BUILT_PRODUCTS_DIR; };
		1C66A9CF19DD304F001B9A41 /* Info.plist */ = {isa = PBXFileReference; lastKnownFileType = text.plist.xml; path = Info.plist; sourceTree = "<group>"; };
		1C66A9D019DD304F001B9A41 /* SmiliesTests.m */ = {isa = PBXFileReference; lastKnownFileType = sourcecode.c.objc; path = SmiliesTests.m; sourceTree = "<group>"; };
		1C66A9E619DD345D001B9A41 /* Smilie.h */ = {isa = PBXFileReference; fileEncoding = 4; lastKnownFileType = sourcecode.c.h; path = Smilie.h; sourceTree = "<group>"; };
		1C66A9E719DD345D001B9A41 /* Smilie.m */ = {isa = PBXFileReference; fileEncoding = 4; lastKnownFileType = sourcecode.c.objc; path = Smilie.m; sourceTree = "<group>"; };
		1C66A9EF19DD3939001B9A41 /* Smilie Keyboard.appex */ = {isa = PBXFileReference; explicitFileType = "wrapper.app-extension"; includeInIndex = 0; path = "Smilie Keyboard.appex"; sourceTree = BUILT_PRODUCTS_DIR; };
		1C66A9F219DD393A001B9A41 /* Info.plist */ = {isa = PBXFileReference; lastKnownFileType = text.plist.xml; path = Info.plist; sourceTree = "<group>"; };
		1C66A9F319DD393A001B9A41 /* KeyboardViewController.h */ = {isa = PBXFileReference; lastKnownFileType = sourcecode.c.h; path = KeyboardViewController.h; sourceTree = "<group>"; };
		1C66A9F419DD393A001B9A41 /* KeyboardViewController.m */ = {isa = PBXFileReference; lastKnownFileType = sourcecode.c.objc; path = KeyboardViewController.m; sourceTree = "<group>"; };
		1C66AA0719DD3CCD001B9A41 /* Keyboard.entitlements */ = {isa = PBXFileReference; lastKnownFileType = text.xml; path = Keyboard.entitlements; sourceTree = "<group>"; };
		1C66AA0819DD3D14001B9A41 /* Awful.entitlements */ = {isa = PBXFileReference; lastKnownFileType = text.xml; path = Awful.entitlements; sourceTree = "<group>"; };
		1C66AA0D19DD3E91001B9A41 /* NeedsFullAccessView.xib */ = {isa = PBXFileReference; fileEncoding = 4; lastKnownFileType = file.xib; path = NeedsFullAccessView.xib; sourceTree = "<group>"; };
		1C66AA1019DDF54A001B9A41 /* SmilieButton.h */ = {isa = PBXFileReference; fileEncoding = 4; lastKnownFileType = sourcecode.c.h; path = SmilieButton.h; sourceTree = "<group>"; };
		1C66AA1119DDF54A001B9A41 /* SmilieButton.m */ = {isa = PBXFileReference; fileEncoding = 4; lastKnownFileType = sourcecode.c.objc; path = SmilieButton.m; sourceTree = "<group>"; };
		1C66AA1419DDF6E6001B9A41 /* Images.xcassets */ = {isa = PBXFileReference; lastKnownFileType = folder.assetcatalog; path = Images.xcassets; sourceTree = "<group>"; };
		1C66AA1619DDF8DD001B9A41 /* NeedsFullAccessView.h */ = {isa = PBXFileReference; fileEncoding = 4; lastKnownFileType = sourcecode.c.h; path = NeedsFullAccessView.h; sourceTree = "<group>"; };
		1C66AA1719DDF8DD001B9A41 /* NeedsFullAccessView.m */ = {isa = PBXFileReference; fileEncoding = 4; lastKnownFileType = sourcecode.c.objc; path = NeedsFullAccessView.m; sourceTree = "<group>"; };
		1C66E34719E78B83007FC27C /* SmilieListType.h */ = {isa = PBXFileReference; fileEncoding = 4; lastKnownFileType = sourcecode.c.h; path = SmilieListType.h; sourceTree = "<group>"; };
		1C6D2E97182C5F6900785766 /* ProfileScraper.h */ = {isa = PBXFileReference; fileEncoding = 4; lastKnownFileType = sourcecode.c.h; path = ProfileScraper.h; sourceTree = "<group>"; };
		1C6D2E98182C5F6900785766 /* ProfileScraper.m */ = {isa = PBXFileReference; fileEncoding = 4; lastKnownFileType = sourcecode.c.objc; path = ProfileScraper.m; sourceTree = "<group>"; };
		1C6D2E9A182C6F8C00785766 /* ProfileScrapingTests.swift */ = {isa = PBXFileReference; fileEncoding = 4; lastKnownFileType = sourcecode.swift; path = ProfileScrapingTests.swift; sourceTree = "<group>"; };
		1C6D2E9D182D24DE00785766 /* AwfulHTMLRequestSerializer.h */ = {isa = PBXFileReference; fileEncoding = 4; lastKnownFileType = sourcecode.c.h; path = AwfulHTMLRequestSerializer.h; sourceTree = "<group>"; };
		1C6D2E9E182D24DE00785766 /* AwfulHTMLRequestSerializer.m */ = {isa = PBXFileReference; fileEncoding = 4; lastKnownFileType = sourcecode.c.objc; path = AwfulHTMLRequestSerializer.m; sourceTree = "<group>"; };
		1C6D2EA0182D5DFB00785766 /* AwfulForumHierarchyScraper.h */ = {isa = PBXFileReference; fileEncoding = 4; lastKnownFileType = sourcecode.c.h; path = AwfulForumHierarchyScraper.h; sourceTree = "<group>"; };
		1C6D2EA1182D5DFB00785766 /* AwfulForumHierarchyScraper.m */ = {isa = PBXFileReference; fileEncoding = 4; lastKnownFileType = sourcecode.c.objc; path = AwfulForumHierarchyScraper.m; sourceTree = "<group>"; };
		1C6D2EA4182D622D00785766 /* ForumHierarchyScrapingTests.swift */ = {isa = PBXFileReference; fileEncoding = 4; lastKnownFileType = sourcecode.swift; path = ForumHierarchyScrapingTests.swift; sourceTree = "<group>"; };
		1C6D2EA6182E81B000785766 /* PrivateMessageScraper.h */ = {isa = PBXFileReference; fileEncoding = 4; lastKnownFileType = sourcecode.c.h; path = PrivateMessageScraper.h; sourceTree = "<group>"; };
		1C6D2EA7182E81B000785766 /* PrivateMessageScraper.m */ = {isa = PBXFileReference; fileEncoding = 4; lastKnownFileType = sourcecode.c.objc; path = PrivateMessageScraper.m; sourceTree = "<group>"; };
		1C6D2EA9182E890D00785766 /* PrivateMessageScrapingTests.swift */ = {isa = PBXFileReference; fileEncoding = 4; lastKnownFileType = sourcecode.swift; path = PrivateMessageScrapingTests.swift; sourceTree = "<group>"; };
		1C6D2EAC182EB37A00785766 /* AuthorScraper.h */ = {isa = PBXFileReference; fileEncoding = 4; lastKnownFileType = sourcecode.c.h; path = AuthorScraper.h; sourceTree = "<group>"; };
		1C6D2EAD182EB37A00785766 /* AuthorScraper.m */ = {isa = PBXFileReference; fileEncoding = 4; lastKnownFileType = sourcecode.c.objc; path = AuthorScraper.m; sourceTree = "<group>"; };
		1C6D2EB0182FDCBC00785766 /* PrivateMessageFolderScraper.h */ = {isa = PBXFileReference; fileEncoding = 4; lastKnownFileType = sourcecode.c.h; path = PrivateMessageFolderScraper.h; sourceTree = "<group>"; };
		1C6D2EB1182FDCBC00785766 /* PrivateMessageFolderScraper.m */ = {isa = PBXFileReference; fileEncoding = 4; lastKnownFileType = sourcecode.c.objc; path = PrivateMessageFolderScraper.m; sourceTree = "<group>"; };
		1C6D2EB3182FE1E400785766 /* MessageFolderScrapingTests.swift */ = {isa = PBXFileReference; fileEncoding = 4; lastKnownFileType = sourcecode.swift; path = MessageFolderScrapingTests.swift; sourceTree = "<group>"; };
		1C6FFED5182A67210014311C /* AwfulCompoundDateParser.h */ = {isa = PBXFileReference; fileEncoding = 4; lastKnownFileType = sourcecode.c.h; path = AwfulCompoundDateParser.h; sourceTree = "<group>"; };
		1C6FFED6182A67210014311C /* AwfulCompoundDateParser.m */ = {isa = PBXFileReference; fileEncoding = 4; lastKnownFileType = sourcecode.c.objc; path = AwfulCompoundDateParser.m; sourceTree = "<group>"; };
		1C6FFED9182A74A00014311C /* Fixtures */ = {isa = PBXFileReference; lastKnownFileType = folder; path = Fixtures; sourceTree = "<group>"; };
		1C6FFEDC182AA57C0014311C /* PostsPageScrapingTests.swift */ = {isa = PBXFileReference; fileEncoding = 4; lastKnownFileType = sourcecode.swift; path = PostsPageScrapingTests.swift; sourceTree = "<group>"; };
		1C6FFEDF182AA5AA0014311C /* ScrapingTestCase.swift */ = {isa = PBXFileReference; fileEncoding = 4; lastKnownFileType = sourcecode.swift; path = ScrapingTestCase.swift; sourceTree = "<group>"; };
		1C73922117DFC3DA00089248 /* AwfulThreadTagAndRatingView.h */ = {isa = PBXFileReference; fileEncoding = 4; lastKnownFileType = sourcecode.c.h; path = AwfulThreadTagAndRatingView.h; sourceTree = "<group>"; };
		1C73922217DFC3DA00089248 /* AwfulThreadTagAndRatingView.m */ = {isa = PBXFileReference; fileEncoding = 4; lastKnownFileType = sourcecode.c.objc; path = AwfulThreadTagAndRatingView.m; sourceTree = "<group>"; };
		1C7487EF16A88BAD0068B8A3 /* CompositionInputAccessoryView.h */ = {isa = PBXFileReference; fileEncoding = 4; lastKnownFileType = sourcecode.c.h; path = CompositionInputAccessoryView.h; sourceTree = "<group>"; };
		1C7487F016A88BAD0068B8A3 /* CompositionInputAccessoryView.m */ = {isa = PBXFileReference; fileEncoding = 4; lastKnownFileType = sourcecode.c.objc; path = CompositionInputAccessoryView.m; sourceTree = "<group>"; };
		1C76C66A1A49E87F00E81286 /* UploadImageAttachments.h */ = {isa = PBXFileReference; fileEncoding = 4; lastKnownFileType = sourcecode.c.h; path = UploadImageAttachments.h; sourceTree = "<group>"; };
		1C76C66B1A49E87F00E81286 /* UploadImageAttachments.m */ = {isa = PBXFileReference; fileEncoding = 4; lastKnownFileType = sourcecode.c.objc; path = UploadImageAttachments.m; sourceTree = "<group>"; };
		1C797D63199B679A00468056 /* UIViewController+HierarchySearch.h */ = {isa = PBXFileReference; fileEncoding = 4; lastKnownFileType = sourcecode.c.h; path = "UIViewController+HierarchySearch.h"; sourceTree = "<group>"; };
		1C797D64199B679A00468056 /* UIViewController+HierarchySearch.m */ = {isa = PBXFileReference; fileEncoding = 4; lastKnownFileType = sourcecode.c.objc; path = "UIViewController+HierarchySearch.m"; sourceTree = "<group>"; };
		1C797D66199DC7B000468056 /* UISplitViewController+AwfulConvenient.h */ = {isa = PBXFileReference; fileEncoding = 4; lastKnownFileType = sourcecode.c.h; path = "UISplitViewController+AwfulConvenient.h"; sourceTree = "<group>"; };
		1C797D67199DC7B000468056 /* UISplitViewController+AwfulConvenient.m */ = {isa = PBXFileReference; fileEncoding = 4; lastKnownFileType = sourcecode.c.objc; path = "UISplitViewController+AwfulConvenient.m"; sourceTree = "<group>"; };
		1C7B010219DE7B0100542293 /* SmilieKeyboardView.h */ = {isa = PBXFileReference; fileEncoding = 4; lastKnownFileType = sourcecode.c.h; path = SmilieKeyboardView.h; sourceTree = "<group>"; };
		1C7B010319DE7B0100542293 /* SmilieKeyboardView.m */ = {isa = PBXFileReference; fileEncoding = 4; lastKnownFileType = sourcecode.c.objc; path = SmilieKeyboardView.m; sourceTree = "<group>"; };
		1C7B010619DE7B1100542293 /* SmilieKeyboardView.xib */ = {isa = PBXFileReference; fileEncoding = 4; lastKnownFileType = file.xib; path = SmilieKeyboardView.xib; sourceTree = "<group>"; };
		1C7B010819DE89B000542293 /* SmilieCell.h */ = {isa = PBXFileReference; fileEncoding = 4; lastKnownFileType = sourcecode.c.h; path = SmilieCell.h; sourceTree = "<group>"; };
		1C7B010919DE89B000542293 /* SmilieCell.m */ = {isa = PBXFileReference; fileEncoding = 4; lastKnownFileType = sourcecode.c.objc; path = SmilieCell.m; sourceTree = "<group>"; };
		1C7C60BB18FC9EF5009BF4BB /* PrivateMessage.mustache */ = {isa = PBXFileReference; fileEncoding = 4; lastKnownFileType = text; path = PrivateMessage.mustache; sourceTree = "<group>"; };
		1C7C60BD18FCA01E009BF4BB /* PrivateMessageViewModel.h */ = {isa = PBXFileReference; fileEncoding = 4; lastKnownFileType = sourcecode.c.h; path = PrivateMessageViewModel.h; sourceTree = "<group>"; };
		1C7C60BE18FCA01E009BF4BB /* PrivateMessageViewModel.m */ = {isa = PBXFileReference; fileEncoding = 4; lastKnownFileType = sourcecode.c.objc; path = PrivateMessageViewModel.m; sourceTree = "<group>"; };
		1C7C60C118FCA506009BF4BB /* AwfulHTMLRendering.h */ = {isa = PBXFileReference; fileEncoding = 4; lastKnownFileType = sourcecode.c.h; path = AwfulHTMLRendering.h; sourceTree = "<group>"; };
		1C7C60C218FCA506009BF4BB /* AwfulHTMLRendering.m */ = {isa = PBXFileReference; fileEncoding = 4; lastKnownFileType = sourcecode.c.objc; path = AwfulHTMLRendering.m; sourceTree = "<group>"; };
		1C7D8956192E954B00003576 /* AwfulPostsView.h */ = {isa = PBXFileReference; fileEncoding = 4; lastKnownFileType = sourcecode.c.h; path = AwfulPostsView.h; sourceTree = "<group>"; };
		1C7D8957192E954B00003576 /* AwfulPostsView.m */ = {isa = PBXFileReference; fileEncoding = 4; lastKnownFileType = sourcecode.c.objc; path = AwfulPostsView.m; sourceTree = "<group>"; };
		1C82AC49199F584F00CB15FE /* Awful-Bridging-Header.h */ = {isa = PBXFileReference; lastKnownFileType = sourcecode.c.h; path = "Awful-Bridging-Header.h"; sourceTree = "<group>"; };
		1C82AC4A199F585000CB15FE /* Selectotron.swift */ = {isa = PBXFileReference; fileEncoding = 4; lastKnownFileType = sourcecode.swift; path = Selectotron.swift; sourceTree = "<group>"; };
		1C82AC4C199F5C1500CB15FE /* Selectotron.xib */ = {isa = PBXFileReference; fileEncoding = 4; lastKnownFileType = file.xib; path = Selectotron.xib; sourceTree = "<group>"; };
		1C89A79218AF4DA500D75854 /* EmptyViewController.h */ = {isa = PBXFileReference; fileEncoding = 4; lastKnownFileType = sourcecode.c.h; path = EmptyViewController.h; sourceTree = "<group>"; };
		1C89A79318AF4DA500D75854 /* EmptyViewController.m */ = {isa = PBXFileReference; fileEncoding = 4; lastKnownFileType = sourcecode.c.objc; path = EmptyViewController.m; sourceTree = "<group>"; };
		1C89A79C18B8C73D00D75854 /* UIGestureRecognizer+AwfulConvenience.h */ = {isa = PBXFileReference; fileEncoding = 4; lastKnownFileType = sourcecode.c.h; path = "UIGestureRecognizer+AwfulConvenience.h"; sourceTree = "<group>"; };
		1C89A79D18B8C73D00D75854 /* UIGestureRecognizer+AwfulConvenience.m */ = {isa = PBXFileReference; fileEncoding = 4; lastKnownFileType = sourcecode.c.objc; path = "UIGestureRecognizer+AwfulConvenience.m"; sourceTree = "<group>"; };
		1C8A8CF91A3C14DF00E4F6A4 /* ReplyWorkspace.swift */ = {isa = PBXFileReference; fileEncoding = 4; lastKnownFileType = sourcecode.swift; path = ReplyWorkspace.swift; sourceTree = "<group>"; };
		1C8D114619ACDAD9005D46CB /* RootViewControllerStack.swift */ = {isa = PBXFileReference; fileEncoding = 4; lastKnownFileType = sourcecode.swift; path = RootViewControllerStack.swift; sourceTree = "<group>"; };
		1C8D114819AF7241005D46CB /* UIAlertController+AwfulConvenient.swift */ = {isa = PBXFileReference; fileEncoding = 4; lastKnownFileType = sourcecode.swift; path = "UIAlertController+AwfulConvenient.swift"; sourceTree = "<group>"; };
		1C8D116019B3F686005D46CB /* ThreadCell.xib */ = {isa = PBXFileReference; fileEncoding = 4; lastKnownFileType = file.xib; path = ThreadCell.xib; sourceTree = "<group>"; };
		1C8D116219B3F69D005D46CB /* ThreadCell.swift */ = {isa = PBXFileReference; fileEncoding = 4; lastKnownFileType = sourcecode.swift; path = ThreadCell.swift; sourceTree = "<group>"; };
		1C8D116619B4EEC6005D46CB /* MessageCell.swift */ = {isa = PBXFileReference; fileEncoding = 4; lastKnownFileType = sourcecode.swift; path = MessageCell.swift; sourceTree = "<group>"; };
		1C8E10431914AA730010007B /* profile.css */ = {isa = PBXFileReference; fileEncoding = 4; lastKnownFileType = text.css; path = profile.css; sourceTree = "<group>"; };
		1C8E10471914D1010010007B /* private-message.js */ = {isa = PBXFileReference; lastKnownFileType = sourcecode.javascript; path = "private-message.js"; sourceTree = "<group>"; };
		1C8E10491916F78B0010007B /* common.js */ = {isa = PBXFileReference; lastKnownFileType = sourcecode.javascript; path = common.js; sourceTree = "<group>"; };
		1C8E104B1916F85F0010007B /* profile.js */ = {isa = PBXFileReference; lastKnownFileType = sourcecode.javascript; path = profile.js; sourceTree = "<group>"; };
		1C8E10501918DA230010007B /* AwfulWebViewNetworkActivityIndicatorManager.h */ = {isa = PBXFileReference; fileEncoding = 4; lastKnownFileType = sourcecode.c.h; path = AwfulWebViewNetworkActivityIndicatorManager.h; sourceTree = "<group>"; };
		1C8E10511918DA230010007B /* AwfulWebViewNetworkActivityIndicatorManager.m */ = {isa = PBXFileReference; fileEncoding = 4; lastKnownFileType = sourcecode.c.objc; path = AwfulWebViewNetworkActivityIndicatorManager.m; sourceTree = "<group>"; };
		1C8F0DE3191CF89D00CE8DEE /* AwfulJavaScript.h */ = {isa = PBXFileReference; fileEncoding = 4; lastKnownFileType = sourcecode.c.h; path = AwfulJavaScript.h; sourceTree = "<group>"; };
		1C8F0DE4191CF89D00CE8DEE /* AwfulJavaScript.m */ = {isa = PBXFileReference; fileEncoding = 4; lastKnownFileType = sourcecode.c.objc; path = AwfulJavaScript.m; sourceTree = "<group>"; };
		1C8F0DED191E311B00CE8DEE /* FontScale.mustache */ = {isa = PBXFileReference; fileEncoding = 4; lastKnownFileType = text; path = FontScale.mustache; sourceTree = "<group>"; };
		1C9381C4181A95EC00258191 /* ThreadComposeViewController.h */ = {isa = PBXFileReference; fileEncoding = 4; lastKnownFileType = sourcecode.c.h; path = ThreadComposeViewController.h; sourceTree = "<group>"; };
		1C9381C5181A95EC00258191 /* ThreadComposeViewController.m */ = {isa = PBXFileReference; fileEncoding = 4; lastKnownFileType = sourcecode.c.objc; path = ThreadComposeViewController.m; sourceTree = "<group>"; };
		1C9381C7181A97BF00258191 /* AwfulNewThreadFieldView.h */ = {isa = PBXFileReference; fileEncoding = 4; lastKnownFileType = sourcecode.c.h; path = AwfulNewThreadFieldView.h; sourceTree = "<group>"; };
		1C9381C8181A97BF00258191 /* AwfulNewThreadFieldView.m */ = {isa = PBXFileReference; fileEncoding = 4; lastKnownFileType = sourcecode.c.objc; path = AwfulNewThreadFieldView.m; sourceTree = "<group>"; };
		1C9438661C25F3B50029DFB1 /* ForumTableViewDataSource.swift */ = {isa = PBXFileReference; fileEncoding = 4; lastKnownFileType = sourcecode.swift; path = ForumTableViewDataSource.swift; sourceTree = "<group>"; };
		1C9438681C2875610029DFB1 /* ForumTableViewCell.swift */ = {isa = PBXFileReference; fileEncoding = 4; lastKnownFileType = sourcecode.swift; path = ForumTableViewCell.swift; sourceTree = "<group>"; };
		1C94386A1C2875810029DFB1 /* ForumTableViewCell.xib */ = {isa = PBXFileReference; fileEncoding = 4; lastKnownFileType = file.xib; path = ForumTableViewCell.xib; sourceTree = "<group>"; };
		1C96D0AA1682B1140043B194 /* NSURL+Awful.h */ = {isa = PBXFileReference; fileEncoding = 4; lastKnownFileType = sourcecode.c.h; path = "NSURL+Awful.h"; sourceTree = "<group>"; };
		1C96D0AB1682B1140043B194 /* NSURL+Awful.m */ = {isa = PBXFileReference; fileEncoding = 4; lastKnownFileType = sourcecode.c.objc; path = "NSURL+Awful.m"; sourceTree = "<group>"; };
		1C96D0AD1682B25A0043B194 /* NSURL+OpensInBrowser.h */ = {isa = PBXFileReference; fileEncoding = 4; lastKnownFileType = sourcecode.c.h; path = "NSURL+OpensInBrowser.h"; sourceTree = "<group>"; };
		1C96D0AE1682B25A0043B194 /* NSURL+OpensInBrowser.m */ = {isa = PBXFileReference; fileEncoding = 4; lastKnownFileType = sourcecode.c.objc; path = "NSURL+OpensInBrowser.m"; sourceTree = "<group>"; };
		1C972CB619E0FBA300769A6E /* SmilieFetchedDataSource.h */ = {isa = PBXFileReference; fileEncoding = 4; lastKnownFileType = sourcecode.c.h; path = SmilieFetchedDataSource.h; sourceTree = "<group>"; };
		1C972CB719E0FBA300769A6E /* SmilieFetchedDataSource.m */ = {isa = PBXFileReference; fileEncoding = 4; lastKnownFileType = sourcecode.c.objc; path = SmilieFetchedDataSource.m; sourceTree = "<group>"; };
		1C977C2719CD286200DD6459 /* CacheHeaderCalculations.h */ = {isa = PBXFileReference; fileEncoding = 4; lastKnownFileType = sourcecode.c.h; path = CacheHeaderCalculations.h; sourceTree = "<group>"; };
		1C977C2819CD286200DD6459 /* CacheHeaderCalculations.m */ = {isa = PBXFileReference; fileEncoding = 4; lastKnownFileType = sourcecode.c.objc; path = CacheHeaderCalculations.m; sourceTree = "<group>"; };
		1C9804E218D332A5006CCC78 /* AwfulHTTPRequestOperationManager.h */ = {isa = PBXFileReference; fileEncoding = 4; lastKnownFileType = sourcecode.c.h; path = AwfulHTTPRequestOperationManager.h; sourceTree = "<group>"; };
		1C9804E318D332A5006CCC78 /* AwfulHTTPRequestOperationManager.m */ = {isa = PBXFileReference; fileEncoding = 4; lastKnownFileType = sourcecode.c.objc; path = AwfulHTTPRequestOperationManager.m; sourceTree = "<group>"; };
		1C9A745F18EA62F900093E33 /* AwfulUnreadPrivateMessageCountScraper.h */ = {isa = PBXFileReference; fileEncoding = 4; lastKnownFileType = sourcecode.c.h; path = AwfulUnreadPrivateMessageCountScraper.h; sourceTree = "<group>"; };
		1C9A746018EA62F900093E33 /* AwfulUnreadPrivateMessageCountScraper.m */ = {isa = PBXFileReference; fileEncoding = 4; lastKnownFileType = sourcecode.c.objc; path = AwfulUnreadPrivateMessageCountScraper.m; sourceTree = "<group>"; };
		1C9F3AAD180CAB2D00B3BCBA /* UIBarButtonItem+AwfulConvenience.h */ = {isa = PBXFileReference; fileEncoding = 4; lastKnownFileType = sourcecode.c.h; path = "UIBarButtonItem+AwfulConvenience.h"; sourceTree = "<group>"; };
		1C9F3AAE180CAB2D00B3BCBA /* UIBarButtonItem+AwfulConvenience.m */ = {isa = PBXFileReference; fileEncoding = 4; lastKnownFileType = sourcecode.c.objc; path = "UIBarButtonItem+AwfulConvenience.m"; sourceTree = "<group>"; };
		1C9FDAFD16E486A600C665B5 /* AwfulThreadTagPickerCell.h */ = {isa = PBXFileReference; fileEncoding = 4; lastKnownFileType = sourcecode.c.h; path = AwfulThreadTagPickerCell.h; sourceTree = "<group>"; };
		1C9FDAFE16E486A600C665B5 /* AwfulThreadTagPickerCell.m */ = {isa = PBXFileReference; fileEncoding = 4; lastKnownFileType = sourcecode.c.objc; path = AwfulThreadTagPickerCell.m; sourceTree = "<group>"; };
		1C9FDE5916E9CF5A00C665B5 /* AwfulErrorDomain.h */ = {isa = PBXFileReference; fileEncoding = 4; lastKnownFileType = sourcecode.c.h; path = AwfulErrorDomain.h; sourceTree = "<group>"; };
		1C9FDE5A16E9CF5A00C665B5 /* AwfulErrorDomain.m */ = {isa = PBXFileReference; fileEncoding = 4; lastKnownFileType = sourcecode.c.objc; path = AwfulErrorDomain.m; sourceTree = "<group>"; };
		1C9FDE5F16EA030700C665B5 /* newpm.gif */ = {isa = PBXFileReference; lastKnownFileType = image.gif; path = newpm.gif; sourceTree = "<group>"; };
		1C9FDE6016EA030700C665B5 /* pmforwarded.gif */ = {isa = PBXFileReference; lastKnownFileType = image.gif; path = pmforwarded.gif; sourceTree = "<group>"; };
		1C9FDE6116EA030700C665B5 /* pmreplied.gif */ = {isa = PBXFileReference; lastKnownFileType = image.gif; path = pmreplied.gif; sourceTree = "<group>"; };
		1CA04BE7195DD24B001BC2B7 /* AwfulThreadTagPickerLayout.h */ = {isa = PBXFileReference; fileEncoding = 4; lastKnownFileType = sourcecode.c.h; path = AwfulThreadTagPickerLayout.h; sourceTree = "<group>"; };
		1CA04BE8195DD24B001BC2B7 /* AwfulThreadTagPickerLayout.m */ = {isa = PBXFileReference; fileEncoding = 4; lastKnownFileType = sourcecode.c.objc; path = AwfulThreadTagPickerLayout.m; sourceTree = "<group>"; };
		1CA04BEA195DDDAC001BC2B7 /* AwfulPostsViewExternalStylesheetLoader.h */ = {isa = PBXFileReference; fileEncoding = 4; lastKnownFileType = sourcecode.c.h; path = AwfulPostsViewExternalStylesheetLoader.h; sourceTree = "<group>"; };
		1CA04BEB195DDDAC001BC2B7 /* AwfulPostsViewExternalStylesheetLoader.m */ = {isa = PBXFileReference; fileEncoding = 4; lastKnownFileType = sourcecode.c.objc; path = AwfulPostsViewExternalStylesheetLoader.m; sourceTree = "<group>"; };
		1CA1857E17E3472300462F20 /* AwfulToolbar.h */ = {isa = PBXFileReference; fileEncoding = 4; lastKnownFileType = sourcecode.c.h; path = AwfulToolbar.h; sourceTree = "<group>"; };
		1CA1857F17E3472300462F20 /* AwfulToolbar.m */ = {isa = PBXFileReference; fileEncoding = 4; lastKnownFileType = sourcecode.c.objc; path = AwfulToolbar.m; sourceTree = "<group>"; };
		1CA1E5161A0F53130076F0B5 /* User.swift */ = {isa = PBXFileReference; fileEncoding = 4; lastKnownFileType = sourcecode.swift; path = User.swift; sourceTree = "<group>"; };
		1CA1EFFA1910424D00E85DB2 /* AwfulPostScraper.h */ = {isa = PBXFileReference; fileEncoding = 4; lastKnownFileType = sourcecode.c.h; path = AwfulPostScraper.h; sourceTree = "<group>"; };
		1CA1EFFB1910424D00E85DB2 /* AwfulPostScraper.m */ = {isa = PBXFileReference; fileEncoding = 4; lastKnownFileType = sourcecode.c.objc; path = AwfulPostScraper.m; sourceTree = "<group>"; };
		1CA1EFFD1910468100E85DB2 /* PostScrapingTests.swift */ = {isa = PBXFileReference; fileEncoding = 4; lastKnownFileType = sourcecode.swift; path = PostScrapingTests.swift; sourceTree = "<group>"; };
		1CA1F04319109C0100E85DB2 /* UIWebView+AwfulConvenience.h */ = {isa = PBXFileReference; fileEncoding = 4; lastKnownFileType = sourcecode.c.h; path = "UIWebView+AwfulConvenience.h"; sourceTree = "<group>"; };
		1CA1F04419109C0100E85DB2 /* UIWebView+AwfulConvenience.m */ = {isa = PBXFileReference; fileEncoding = 4; lastKnownFileType = sourcecode.c.objc; path = "UIWebView+AwfulConvenience.m"; sourceTree = "<group>"; };
		1CA1F0461910AEBA00E85DB2 /* zepto.min.js */ = {isa = PBXFileReference; fileEncoding = 4; lastKnownFileType = sourcecode.javascript; name = zepto.min.js; path = zepto/zepto.min.js; sourceTree = "<group>"; };
		1CA56FE91A00353F009A91AE /* Potentially-Objectionable.xcdatamodel */ = {isa = PBXFileReference; lastKnownFileType = wrapper.xcdatamodel; path = "Potentially-Objectionable.xcdatamodel"; sourceTree = "<group>"; };
		1CA56FEA1A009BDF009A91AE /* PotentiallyObjectionableTexts.plist */ = {isa = PBXFileReference; fileEncoding = 4; lastKnownFileType = text.plist.xml; path = PotentiallyObjectionableTexts.plist; sourceTree = "<group>"; };
		1CAED9D916373F91001F5F04 /* AwfulThreadTagLoader.h */ = {isa = PBXFileReference; fileEncoding = 4; lastKnownFileType = sourcecode.c.h; path = AwfulThreadTagLoader.h; sourceTree = "<group>"; };
		1CAED9DA16373F91001F5F04 /* AwfulThreadTagLoader.m */ = {isa = PBXFileReference; fileEncoding = 4; lastKnownFileType = sourcecode.c.objc; path = AwfulThreadTagLoader.m; sourceTree = "<group>"; };
		1CB060771936C7B4005263EA /* PostPreviewViewController.h */ = {isa = PBXFileReference; fileEncoding = 4; lastKnownFileType = sourcecode.c.h; path = PostPreviewViewController.h; sourceTree = "<group>"; };
		1CB060781936C7B4005263EA /* PostPreviewViewController.m */ = {isa = PBXFileReference; fileEncoding = 4; lastKnownFileType = sourcecode.c.objc; path = PostPreviewViewController.m; sourceTree = "<group>"; };
		1CB0607A1936CADC005263EA /* PostPreview.mustache */ = {isa = PBXFileReference; fileEncoding = 4; lastKnownFileType = text; path = PostPreview.mustache; sourceTree = "<group>"; };
		1CB15BCE1A9CEB8800176E73 /* Themes.swift */ = {isa = PBXFileReference; fileEncoding = 4; lastKnownFileType = sourcecode.swift; path = Themes.swift; sourceTree = "<group>"; };
		1CB15BED1A9D33F600176E73 /* URLMenuPresenter.swift */ = {isa = PBXFileReference; fileEncoding = 4; lastKnownFileType = sourcecode.swift; path = URLMenuPresenter.swift; sourceTree = "<group>"; };
		1CB15BF61A9D5D9C00176E73 /* URLMenuPresenter+WebViewJunk.swift */ = {isa = PBXFileReference; fileEncoding = 4; lastKnownFileType = sourcecode.swift; path = "URLMenuPresenter+WebViewJunk.swift"; sourceTree = "<group>"; };
		1CB15BFA1A9EC9C800176E73 /* ReportPostViewController.swift */ = {isa = PBXFileReference; fileEncoding = 4; lastKnownFileType = sourcecode.swift; path = ReportPostViewController.swift; sourceTree = "<group>"; };
		1CB3CEB919098C8400C27942 /* AwfulWaffleimagesURLProtocol.h */ = {isa = PBXFileReference; fileEncoding = 4; lastKnownFileType = sourcecode.c.h; path = AwfulWaffleimagesURLProtocol.h; sourceTree = "<group>"; };
		1CB3CEBA19098C8400C27942 /* AwfulWaffleimagesURLProtocol.m */ = {isa = PBXFileReference; fileEncoding = 4; lastKnownFileType = sourcecode.c.objc; path = AwfulWaffleimagesURLProtocol.m; sourceTree = "<group>"; };
		1CB5DB5018F1E27F008FBFA5 /* AwfulRefreshMinder.h */ = {isa = PBXFileReference; fileEncoding = 4; lastKnownFileType = sourcecode.c.h; path = AwfulRefreshMinder.h; sourceTree = "<group>"; };
		1CB5DB5118F1E27F008FBFA5 /* AwfulRefreshMinder.m */ = {isa = PBXFileReference; fileEncoding = 4; lastKnownFileType = sourcecode.c.objc; path = AwfulRefreshMinder.m; sourceTree = "<group>"; };
		1CB6010916D826F000CBEE22 /* MessageViewController.h */ = {isa = PBXFileReference; fileEncoding = 4; lastKnownFileType = sourcecode.c.h; path = MessageViewController.h; sourceTree = "<group>"; };
		1CB6010A16D826F000CBEE22 /* MessageViewController.m */ = {isa = PBXFileReference; fileEncoding = 4; lastKnownFileType = sourcecode.c.objc; path = MessageViewController.m; sourceTree = "<group>"; };
		1CB6011316D8376A00CBEE22 /* NewMessageChecker.h */ = {isa = PBXFileReference; fileEncoding = 4; lastKnownFileType = sourcecode.c.h; path = NewMessageChecker.h; sourceTree = "<group>"; };
		1CB6011416D8376A00CBEE22 /* NewMessageChecker.m */ = {isa = PBXFileReference; fileEncoding = 4; lastKnownFileType = sourcecode.c.objc; path = NewMessageChecker.m; sourceTree = "<group>"; };
		1CB7C252181F7E7100CF2B76 /* AwfulNewPrivateMessageFieldView.h */ = {isa = PBXFileReference; fileEncoding = 4; lastKnownFileType = sourcecode.c.h; path = AwfulNewPrivateMessageFieldView.h; sourceTree = "<group>"; };
		1CB7C253181F7E7100CF2B76 /* AwfulNewPrivateMessageFieldView.m */ = {isa = PBXFileReference; fileEncoding = 4; lastKnownFileType = sourcecode.c.objc; path = AwfulNewPrivateMessageFieldView.m; sourceTree = "<group>"; };
		1CBC74AC181A16040076234E /* PostComposeViewController.h */ = {isa = PBXFileReference; fileEncoding = 4; lastKnownFileType = sourcecode.c.h; path = PostComposeViewController.h; sourceTree = "<group>"; };
		1CBC74AD181A16040076234E /* PostComposeViewController.m */ = {isa = PBXFileReference; fileEncoding = 4; lastKnownFileType = sourcecode.c.objc; path = PostComposeViewController.m; sourceTree = "<group>"; };
		1CBC74AF181A4DC30076234E /* ComposeTextView.h */ = {isa = PBXFileReference; fileEncoding = 4; lastKnownFileType = sourcecode.c.h; path = ComposeTextView.h; sourceTree = "<group>"; };
		1CBC74B0181A4DC30076234E /* ComposeTextView.m */ = {isa = PBXFileReference; fileEncoding = 4; lastKnownFileType = sourcecode.c.objc; path = ComposeTextView.m; sourceTree = "<group>"; };
		1CBC74B2181A57E00076234E /* UIPasteboard+AwfulStringyURLs.h */ = {isa = PBXFileReference; fileEncoding = 4; lastKnownFileType = sourcecode.c.h; path = "UIPasteboard+AwfulStringyURLs.h"; sourceTree = "<group>"; };
		1CBC74B3181A57E00076234E /* UIPasteboard+AwfulStringyURLs.m */ = {isa = PBXFileReference; fileEncoding = 4; lastKnownFileType = sourcecode.c.objc; path = "UIPasteboard+AwfulStringyURLs.m"; sourceTree = "<group>"; };
		1CBCDFDB17F3E794007B07D3 /* AwfulMinusFixURLProtocol.h */ = {isa = PBXFileReference; fileEncoding = 4; lastKnownFileType = sourcecode.c.h; path = AwfulMinusFixURLProtocol.h; sourceTree = "<group>"; };
		1CBCDFDC17F3E794007B07D3 /* AwfulMinusFixURLProtocol.m */ = {isa = PBXFileReference; fileEncoding = 4; lastKnownFileType = sourcecode.c.objc; path = AwfulMinusFixURLProtocol.m; sourceTree = "<group>"; };
		1CBE1B0819CA050300510187 /* ImageViewController.swift */ = {isa = PBXFileReference; fileEncoding = 4; lastKnownFileType = sourcecode.swift; path = ImageViewController.swift; sourceTree = "<group>"; };
		1CBE1B1119CAAFA200510187 /* AwfulSplitViewController.swift */ = {isa = PBXFileReference; fileEncoding = 4; lastKnownFileType = sourcecode.swift; path = AwfulSplitViewController.swift; sourceTree = "<group>"; };
		1CC22AB419F972C200D5BABD /* HairlineView.swift */ = {isa = PBXFileReference; fileEncoding = 4; lastKnownFileType = sourcecode.swift; path = HairlineView.swift; sourceTree = "<group>"; };
		1CC256B01A38526B003FA7A8 /* MessageListViewController.swift */ = {isa = PBXFileReference; fileEncoding = 4; lastKnownFileType = sourcecode.swift; path = MessageListViewController.swift; sourceTree = "<group>"; };
		1CC256B21A3876F7003FA7A8 /* CompositionViewController.swift */ = {isa = PBXFileReference; fileEncoding = 4; lastKnownFileType = sourcecode.swift; path = CompositionViewController.swift; sourceTree = "<group>"; };
		1CC256B41A398084003FA7A8 /* ScrollViewKeyboardAvoider.swift */ = {isa = PBXFileReference; fileEncoding = 4; lastKnownFileType = sourcecode.swift; path = ScrollViewKeyboardAvoider.swift; sourceTree = "<group>"; };
		1CC256B61A39A6BE003FA7A8 /* AwfulBrowser.swift */ = {isa = PBXFileReference; fileEncoding = 4; lastKnownFileType = sourcecode.swift; path = AwfulBrowser.swift; sourceTree = "<group>"; };
		1CC256B81A3AA206003FA7A8 /* CloseBBcodeTagCommand.h */ = {isa = PBXFileReference; fileEncoding = 4; lastKnownFileType = sourcecode.c.h; path = CloseBBcodeTagCommand.h; sourceTree = "<group>"; };
		1CC256B91A3AA206003FA7A8 /* CloseBBcodeTagCommand.m */ = {isa = PBXFileReference; fileEncoding = 4; lastKnownFileType = sourcecode.c.objc; path = CloseBBcodeTagCommand.m; sourceTree = "<group>"; };
		1CC256BB1A3AA82F003FA7A8 /* ShowSmilieKeyboardCommand.swift */ = {isa = PBXFileReference; fileEncoding = 4; lastKnownFileType = sourcecode.swift; path = ShowSmilieKeyboardCommand.swift; sourceTree = "<group>"; };
		1CC256BD1A3AB08D003FA7A8 /* CompositionMenuTree.swift */ = {isa = PBXFileReference; fileEncoding = 4; lastKnownFileType = sourcecode.swift; path = CompositionMenuTree.swift; sourceTree = "<group>"; };
		1CC256C01A3B154A003FA7A8 /* Swift.swift */ = {isa = PBXFileReference; fileEncoding = 4; lastKnownFileType = sourcecode.swift; path = Swift.swift; sourceTree = "<group>"; };
		1CC4525F180B3D3A00F5F043 /* UITableView+HideStuff.h */ = {isa = PBXFileReference; fileEncoding = 4; lastKnownFileType = sourcecode.c.h; path = "UITableView+HideStuff.h"; sourceTree = "<group>"; };
		1CC45260180B3D3A00F5F043 /* UITableView+HideStuff.m */ = {isa = PBXFileReference; fileEncoding = 4; lastKnownFileType = sourcecode.c.objc; path = "UITableView+HideStuff.m"; sourceTree = "<group>"; };
		1CC45262180B54B600F5F043 /* AwfulFrameworkCategories.h */ = {isa = PBXFileReference; fileEncoding = 4; lastKnownFileType = sourcecode.c.h; path = AwfulFrameworkCategories.h; sourceTree = "<group>"; };
		1CC58F5C1B5AC4330016EE83 /* UIKit.swift */ = {isa = PBXFileReference; fileEncoding = 4; lastKnownFileType = sourcecode.swift; path = UIKit.swift; sourceTree = "<group>"; };
		1CC780201612D989002AF958 /* AwfulForumsClient.h */ = {isa = PBXFileReference; fileEncoding = 4; lastKnownFileType = sourcecode.c.h; path = AwfulForumsClient.h; sourceTree = "<group>"; };
		1CC780211612D989002AF958 /* AwfulForumsClient.m */ = {isa = PBXFileReference; fileEncoding = 4; lastKnownFileType = sourcecode.c.objc; path = AwfulForumsClient.m; sourceTree = "<group>"; };
		1CC780271612D9DE002AF958 /* PostsPageViewController.h */ = {isa = PBXFileReference; fileEncoding = 4; lastKnownFileType = sourcecode.c.h; path = PostsPageViewController.h; sourceTree = "<group>"; };
		1CC780281612D9DE002AF958 /* PostsPageViewController.m */ = {isa = PBXFileReference; fileEncoding = 4; lastKnownFileType = sourcecode.c.objc; path = PostsPageViewController.m; sourceTree = "<group>"; };
		1CCE01E81CAA0EEF004B59C5 /* widgets.js */ = {isa = PBXFileReference; fileEncoding = 4; lastKnownFileType = sourcecode.javascript; name = widgets.js; path = ../../Vendor/widgets.js; sourceTree = "<group>"; };
		1CD005CE1BB734E900232FFD /* BookmarksTableViewController.swift */ = {isa = PBXFileReference; fileEncoding = 4; lastKnownFileType = sourcecode.swift; path = BookmarksTableViewController.swift; sourceTree = "<group>"; };
		1CD005D01BB8800800232FFD /* ThreadsTableViewController.swift */ = {isa = PBXFileReference; fileEncoding = 4; lastKnownFileType = sourcecode.swift; path = ThreadsTableViewController.swift; sourceTree = "<group>"; };
		1CD005D21BB8D84900232FFD /* InAppActionViewController+ThreadActions.swift */ = {isa = PBXFileReference; fileEncoding = 4; lastKnownFileType = sourcecode.swift; path = "InAppActionViewController+ThreadActions.swift"; sourceTree = "<group>"; };
		1CD005D51BB8DA6400232FFD /* FetchedDataManager.swift */ = {isa = PBXFileReference; fileEncoding = 4; lastKnownFileType = sourcecode.swift; path = FetchedDataManager.swift; sourceTree = "<group>"; };
		1CD0C54E1BE674D700C3AC80 /* PostsPageRefreshSpinnerView.swift */ = {isa = PBXFileReference; fileEncoding = 4; lastKnownFileType = sourcecode.swift; path = PostsPageRefreshSpinnerView.swift; sourceTree = "<group>"; };
		1CD82F2B19428D0900B0C5BD /* AwfulImageURLProtocol.h */ = {isa = PBXFileReference; fileEncoding = 4; lastKnownFileType = sourcecode.c.h; path = AwfulImageURLProtocol.h; sourceTree = "<group>"; };
		1CD82F2C19428D0900B0C5BD /* AwfulImageURLProtocol.m */ = {isa = PBXFileReference; fileEncoding = 4; lastKnownFileType = sourcecode.c.objc; path = AwfulImageURLProtocol.m; sourceTree = "<group>"; };
		1CD82F3B19479A1500B0C5BD /* NSURLQueryDictionaryTests.m */ = {isa = PBXFileReference; fileEncoding = 4; lastKnownFileType = sourcecode.c.objc; path = NSURLQueryDictionaryTests.m; sourceTree = "<group>"; };
		1CD82F431948230B00B0C5BD /* AwfulSelfHostingAttachmentInterpolator.h */ = {isa = PBXFileReference; fileEncoding = 4; lastKnownFileType = sourcecode.c.h; path = AwfulSelfHostingAttachmentInterpolator.h; sourceTree = "<group>"; };
		1CD82F441948230B00B0C5BD /* AwfulSelfHostingAttachmentInterpolator.m */ = {isa = PBXFileReference; fileEncoding = 4; lastKnownFileType = sourcecode.c.objc; path = AwfulSelfHostingAttachmentInterpolator.m; sourceTree = "<group>"; };
		1CD82F49194834D000B0C5BD /* AwfulThreadPreviewViewController.h */ = {isa = PBXFileReference; fileEncoding = 4; lastKnownFileType = sourcecode.c.h; path = AwfulThreadPreviewViewController.h; sourceTree = "<group>"; };
		1CD82F4A194834D000B0C5BD /* AwfulThreadPreviewViewController.m */ = {isa = PBXFileReference; fileEncoding = 4; lastKnownFileType = sourcecode.c.objc; path = AwfulThreadPreviewViewController.m; sourceTree = "<group>"; };
		1CD82F4C194C19EE00B0C5BD /* AwfulNewThreadTagObserver.h */ = {isa = PBXFileReference; fileEncoding = 4; lastKnownFileType = sourcecode.c.h; path = AwfulNewThreadTagObserver.h; sourceTree = "<group>"; };
		1CD82F4D194C19EE00B0C5BD /* AwfulNewThreadTagObserver.m */ = {isa = PBXFileReference; fileEncoding = 4; lastKnownFileType = sourcecode.c.objc; path = AwfulNewThreadTagObserver.m; sourceTree = "<group>"; };
		1CD82F4F194D92FE00B0C5BD /* AwfulThreadTagPickerController.h */ = {isa = PBXFileReference; fileEncoding = 4; lastKnownFileType = sourcecode.c.h; path = AwfulThreadTagPickerController.h; sourceTree = "<group>"; };
		1CD82F50194D92FE00B0C5BD /* AwfulThreadTagPickerController.m */ = {isa = PBXFileReference; fileEncoding = 4; lastKnownFileType = sourcecode.c.objc; path = AwfulThreadTagPickerController.m; sourceTree = "<group>"; };
		1CD82F52194D976D00B0C5BD /* UIView+AwfulConvenient.h */ = {isa = PBXFileReference; fileEncoding = 4; lastKnownFileType = sourcecode.c.h; path = "UIView+AwfulConvenient.h"; sourceTree = "<group>"; };
		1CD82F53194D976D00B0C5BD /* UIView+AwfulConvenient.m */ = {isa = PBXFileReference; fileEncoding = 4; lastKnownFileType = sourcecode.c.objc; path = "UIView+AwfulConvenient.m"; sourceTree = "<group>"; };
		1CDBF2341BD2BC3800ADC7DA /* PostsPageRefreshControl.swift */ = {isa = PBXFileReference; fileEncoding = 4; lastKnownFileType = sourcecode.swift; path = PostsPageRefreshControl.swift; sourceTree = "<group>"; };
		1CDBF2361BD2C13400ADC7DA /* KVOController.swift */ = {isa = PBXFileReference; fileEncoding = 4; lastKnownFileType = sourcecode.swift; path = KVOController.swift; sourceTree = "<group>"; };
		1CDD0A4619B7D89B009811C4 /* LaunchScreen.storyboard */ = {isa = PBXFileReference; fileEncoding = 4; lastKnownFileType = file.storyboard; path = LaunchScreen.storyboard; sourceTree = "<group>"; };
		1CDD0A4819B7EB3E009811C4 /* ProfileViewController.swift */ = {isa = PBXFileReference; fileEncoding = 4; lastKnownFileType = sourcecode.swift; path = ProfileViewController.swift; sourceTree = "<group>"; };
		1CDD48BB17EE288A00E4DAE3 /* Themes.plist */ = {isa = PBXFileReference; fileEncoding = 4; lastKnownFileType = text.plist.xml; path = Themes.plist; sourceTree = "<group>"; };
		1CDD48C917EE8FB400E4DAE3 /* AwfulViewController.h */ = {isa = PBXFileReference; fileEncoding = 4; lastKnownFileType = sourcecode.c.h; path = AwfulViewController.h; sourceTree = "<group>"; };
		1CDD48CA17EE8FB400E4DAE3 /* AwfulViewController.m */ = {isa = PBXFileReference; fileEncoding = 4; lastKnownFileType = sourcecode.c.objc; path = AwfulViewController.m; sourceTree = "<group>"; };
		1CDD5197154294D400326C7B /* AwfulSettings.h */ = {isa = PBXFileReference; fileEncoding = 4; lastKnownFileType = sourcecode.c.h; path = AwfulSettings.h; sourceTree = "<group>"; };
		1CDD5198154294D400326C7B /* AwfulSettings.m */ = {isa = PBXFileReference; fileEncoding = 4; lastKnownFileType = sourcecode.c.objc; path = AwfulSettings.m; sourceTree = "<group>"; };
		1CE0357C1AA2371F007F5277 /* SettingsDefaultBrowserController.swift */ = {isa = PBXFileReference; fileEncoding = 4; lastKnownFileType = sourcecode.swift; path = SettingsDefaultBrowserController.swift; sourceTree = "<group>"; };
		1CE2B76619C2372200FDC33E /* LoginViewController.swift */ = {isa = PBXFileReference; fileEncoding = 4; lastKnownFileType = sourcecode.swift; path = LoginViewController.swift; sourceTree = "<group>"; };
		1CE2B76A19C2374C00FDC33E /* Login.storyboard */ = {isa = PBXFileReference; fileEncoding = 4; lastKnownFileType = file.storyboard; path = Login.storyboard; sourceTree = "<group>"; };
		1CE2D9C6166ABD0D0024AC1C /* AwfulNavigationBar.h */ = {isa = PBXFileReference; fileEncoding = 4; lastKnownFileType = sourcecode.c.h; path = AwfulNavigationBar.h; sourceTree = "<group>"; };
		1CE2D9C7166ABD0D0024AC1C /* AwfulNavigationBar.m */ = {isa = PBXFileReference; fileEncoding = 4; lastKnownFileType = sourcecode.c.objc; path = AwfulNavigationBar.m; sourceTree = "<group>"; };
		1CE2D9CC166ABD0D0024AC1C /* NSFileManager+UserDirectories.h */ = {isa = PBXFileReference; fileEncoding = 4; lastKnownFileType = sourcecode.c.h; path = "NSFileManager+UserDirectories.h"; sourceTree = "<group>"; };
		1CE2D9CD166ABD0D0024AC1C /* NSFileManager+UserDirectories.m */ = {isa = PBXFileReference; fileEncoding = 4; lastKnownFileType = sourcecode.c.objc; path = "NSFileManager+UserDirectories.m"; sourceTree = "<group>"; };
		1CE2D9CE166ABD0D0024AC1C /* NSString+CollapseWhitespace.h */ = {isa = PBXFileReference; fileEncoding = 4; lastKnownFileType = sourcecode.c.h; path = "NSString+CollapseWhitespace.h"; sourceTree = "<group>"; };
		1CE2D9CF166ABD0D0024AC1C /* NSString+CollapseWhitespace.m */ = {isa = PBXFileReference; fileEncoding = 4; lastKnownFileType = sourcecode.c.objc; path = "NSString+CollapseWhitespace.m"; sourceTree = "<group>"; };
		1CE2D9D0166ABD0D0024AC1C /* NSURL+QueryDictionary.h */ = {isa = PBXFileReference; fileEncoding = 4; lastKnownFileType = sourcecode.c.h; path = "NSURL+QueryDictionary.h"; sourceTree = "<group>"; };
		1CE2D9D1166ABD0D0024AC1C /* NSURL+QueryDictionary.m */ = {isa = PBXFileReference; fileEncoding = 4; lastKnownFileType = sourcecode.c.objc; path = "NSURL+QueryDictionary.m"; sourceTree = "<group>"; };
		1CE2D9D2166ABD0D0024AC1C /* UINavigationItem+TwoLineTitle.h */ = {isa = PBXFileReference; fileEncoding = 4; lastKnownFileType = sourcecode.c.h; path = "UINavigationItem+TwoLineTitle.h"; sourceTree = "<group>"; };
		1CE2D9D3166ABD0D0024AC1C /* UINavigationItem+TwoLineTitle.m */ = {isa = PBXFileReference; fileEncoding = 4; lastKnownFileType = sourcecode.c.objc; path = "UINavigationItem+TwoLineTitle.m"; sourceTree = "<group>"; };
		1CE2D9D4166ABD0D0024AC1C /* UIViewController+NavigationEnclosure.h */ = {isa = PBXFileReference; fileEncoding = 4; lastKnownFileType = sourcecode.c.h; path = "UIViewController+NavigationEnclosure.h"; sourceTree = "<group>"; };
		1CE2D9D5166ABD0D0024AC1C /* UIViewController+NavigationEnclosure.m */ = {isa = PBXFileReference; fileEncoding = 4; lastKnownFileType = sourcecode.c.objc; path = "UIViewController+NavigationEnclosure.m"; sourceTree = "<group>"; };
		1CE55A6D1A0F77B800E474A6 /* Forum.swift */ = {isa = PBXFileReference; fileEncoding = 4; lastKnownFileType = sourcecode.swift; path = Forum.swift; sourceTree = "<group>"; };
		1CE55A6F1A10552600E474A6 /* DataSource.swift */ = {isa = PBXFileReference; fileEncoding = 4; lastKnownFileType = sourcecode.swift; path = DataSource.swift; sourceTree = "<group>"; };
		1CE55A751A10674B00E474A6 /* CompoundDataSource.swift */ = {isa = PBXFileReference; fileEncoding = 4; lastKnownFileType = sourcecode.swift; path = CompoundDataSource.swift; sourceTree = "<group>"; };
		1CE55A771A10675700E474A6 /* FetchedDataSource.swift */ = {isa = PBXFileReference; fileEncoding = 4; lastKnownFileType = sourcecode.swift; path = FetchedDataSource.swift; sourceTree = "<group>"; };
		1CE55A791A1072D900E474A6 /* ForumsTableViewController.swift */ = {isa = PBXFileReference; fileEncoding = 4; lastKnownFileType = sourcecode.swift; path = ForumsTableViewController.swift; sourceTree = "<group>"; };
		1CE68BD716F7C18E003D56C9 /* NSURL+Punycode.h */ = {isa = PBXFileReference; fileEncoding = 4; lastKnownFileType = sourcecode.c.h; path = "NSURL+Punycode.h"; sourceTree = "<group>"; };
		1CE68BD816F7C18E003D56C9 /* NSURL+Punycode.m */ = {isa = PBXFileReference; fileEncoding = 4; lastKnownFileType = sourcecode.c.objc; path = "NSURL+Punycode.m"; sourceTree = "<group>"; };
		1CE68BDA16F7C62B003D56C9 /* ONHost.h */ = {isa = PBXFileReference; fileEncoding = 4; lastKnownFileType = sourcecode.c.h; path = ONHost.h; sourceTree = "<group>"; };
		1CE68BDB16F7C62B003D56C9 /* ONHost.m */ = {isa = PBXFileReference; fileEncoding = 4; lastKnownFileType = sourcecode.c.objc; path = ONHost.m; sourceTree = "<group>"; };
		1CE694A9182FF0E500B24928 /* LepersColonyPageScraper.h */ = {isa = PBXFileReference; fileEncoding = 4; lastKnownFileType = sourcecode.c.h; path = LepersColonyPageScraper.h; sourceTree = "<group>"; };
		1CE694AA182FF0E500B24928 /* LepersColonyPageScraper.m */ = {isa = PBXFileReference; fileEncoding = 4; lastKnownFileType = sourcecode.c.objc; path = LepersColonyPageScraper.m; sourceTree = "<group>"; };
		1CE694AC182FF6B600B24928 /* LepersColonyPageScrapingTests.swift */ = {isa = PBXFileReference; fileEncoding = 4; lastKnownFileType = sourcecode.swift; path = LepersColonyPageScrapingTests.swift; sourceTree = "<group>"; };
		1CE8FDFC1709E534006A3B84 /* AwfulCustomBaseURLTransformer.h */ = {isa = PBXFileReference; fileEncoding = 4; lastKnownFileType = sourcecode.c.h; path = AwfulCustomBaseURLTransformer.h; sourceTree = "<group>"; };
		1CE8FDFD1709E535006A3B84 /* AwfulCustomBaseURLTransformer.m */ = {isa = PBXFileReference; fileEncoding = 4; lastKnownFileType = sourcecode.c.objc; path = AwfulCustomBaseURLTransformer.m; sourceTree = "<group>"; };
		1CE8FE451717B97F006A3B84 /* AwfulThemePicker.h */ = {isa = PBXFileReference; fileEncoding = 4; lastKnownFileType = sourcecode.c.h; path = AwfulThemePicker.h; sourceTree = "<group>"; };
		1CE8FE461717B97F006A3B84 /* AwfulThemePicker.m */ = {isa = PBXFileReference; fileEncoding = 4; lastKnownFileType = sourcecode.c.objc; path = AwfulThemePicker.m; sourceTree = "<group>"; };
		1CE8FE481717C371006A3B84 /* AwfulThemeButton.h */ = {isa = PBXFileReference; fileEncoding = 4; lastKnownFileType = sourcecode.c.h; path = AwfulThemeButton.h; sourceTree = "<group>"; };
		1CE8FE491717C372006A3B84 /* AwfulThemeButton.m */ = {isa = PBXFileReference; fileEncoding = 4; lastKnownFileType = sourcecode.c.objc; path = AwfulThemeButton.m; sourceTree = "<group>"; };
		1CEB5BFE19AB9C1700C82C30 /* InAppActionViewController.swift */ = {isa = PBXFileReference; fileEncoding = 4; lastKnownFileType = sourcecode.swift; path = InAppActionViewController.swift; sourceTree = "<group>"; };
		1CF0E9C81A191A950067511E /* DatabaseUnavailableTests.swift */ = {isa = PBXFileReference; fileEncoding = 4; lastKnownFileType = sourcecode.swift; path = DatabaseUnavailableTests.swift; sourceTree = "<group>"; };
		1CF0E9CF1A191EF10067511E /* Helpers.swift */ = {isa = PBXFileReference; fileEncoding = 4; lastKnownFileType = sourcecode.swift; path = Helpers.swift; sourceTree = "<group>"; };
		1CF186A517D48E5700B26717 /* Thread Tags */ = {isa = PBXFileReference; lastKnownFileType = folder; path = "Thread Tags"; sourceTree = "<group>"; };
		1CF3A465180C768100EC2450 /* AwfulURLRouter.h */ = {isa = PBXFileReference; fileEncoding = 4; lastKnownFileType = sourcecode.c.h; path = AwfulURLRouter.h; sourceTree = "<group>"; };
		1CF3A466180C768100EC2450 /* AwfulURLRouter.m */ = {isa = PBXFileReference; fileEncoding = 4; lastKnownFileType = sourcecode.c.objc; path = AwfulURLRouter.m; sourceTree = "<group>"; };
		1CF6BFE41A1E3B0D006AE9FE /* Punishment.swift */ = {isa = PBXFileReference; fileEncoding = 4; lastKnownFileType = sourcecode.swift; path = Punishment.swift; sourceTree = "<group>"; };
		1CF6BFE81A1FB21D006AE9FE /* AwfulManagedObject.swift */ = {isa = PBXFileReference; fileEncoding = 4; lastKnownFileType = sourcecode.swift; path = AwfulManagedObject.swift; sourceTree = "<group>"; };
		1CF7FACC1BB60C3000A077F2 /* ThreadTableViewCell.swift */ = {isa = PBXFileReference; fileEncoding = 4; lastKnownFileType = sourcecode.swift; path = ThreadTableViewCell.swift; sourceTree = "<group>"; };
		1CF7FACE1BB60F0F00A077F2 /* ThreadTableViewCell.xib */ = {isa = PBXFileReference; fileEncoding = 4; lastKnownFileType = file.xib; path = ThreadTableViewCell.xib; sourceTree = "<group>"; };
		1CFC99691BD3F402001180A7 /* PostsPageRefreshArrowView.swift */ = {isa = PBXFileReference; fileEncoding = 4; lastKnownFileType = sourcecode.swift; path = PostsPageRefreshArrowView.swift; sourceTree = "<group>"; };
		1CFE983F1827EDF7003DBBC2 /* AwfulHTMLResponseSerializer.h */ = {isa = PBXFileReference; fileEncoding = 4; lastKnownFileType = sourcecode.c.h; path = AwfulHTMLResponseSerializer.h; sourceTree = "<group>"; };
		1CFE98401827EDF7003DBBC2 /* AwfulHTMLResponseSerializer.m */ = {isa = PBXFileReference; fileEncoding = 4; lastKnownFileType = sourcecode.c.objc; path = AwfulHTMLResponseSerializer.m; sourceTree = "<group>"; };
		1CFE98421827F082003DBBC2 /* AwfulThreadListScraper.h */ = {isa = PBXFileReference; fileEncoding = 4; lastKnownFileType = sourcecode.c.h; path = AwfulThreadListScraper.h; sourceTree = "<group>"; };
		1CFE98431827F082003DBBC2 /* AwfulThreadListScraper.m */ = {isa = PBXFileReference; fileEncoding = 4; lastKnownFileType = sourcecode.c.objc; path = AwfulThreadListScraper.m; sourceTree = "<group>"; };
		1CFE984518292DE6003DBBC2 /* ThreadListScrapingTests.swift */ = {isa = PBXFileReference; fileEncoding = 4; lastKnownFileType = sourcecode.swift; path = ThreadListScrapingTests.swift; sourceTree = "<group>"; };
		1CFE985718296CD7003DBBC2 /* AwfulPostsPageScraper.h */ = {isa = PBXFileReference; fileEncoding = 4; lastKnownFileType = sourcecode.c.h; path = AwfulPostsPageScraper.h; sourceTree = "<group>"; };
		1CFE985818296CD7003DBBC2 /* AwfulPostsPageScraper.m */ = {isa = PBXFileReference; fileEncoding = 4; lastKnownFileType = sourcecode.c.objc; path = AwfulPostsPageScraper.m; sourceTree = "<group>"; };
		1CFE985B18297255003DBBC2 /* AwfulScanner.h */ = {isa = PBXFileReference; fileEncoding = 4; lastKnownFileType = sourcecode.c.h; path = AwfulScanner.h; sourceTree = "<group>"; };
		1CFE985C18297255003DBBC2 /* AwfulScanner.m */ = {isa = PBXFileReference; fileEncoding = 4; lastKnownFileType = sourcecode.c.objc; path = AwfulScanner.m; sourceTree = "<group>"; };
		1D6058910D05DD3D006BFB54 /* Awful Debug.app */ = {isa = PBXFileReference; explicitFileType = wrapper.application; includeInIndex = 0; path = "Awful Debug.app"; sourceTree = BUILT_PRODUCTS_DIR; };
		3DEC84CD16F06A21949AA42D /* Pods-Awful.debug.xcconfig */ = {isa = PBXFileReference; includeInIndex = 1; lastKnownFileType = text.xcconfig; name = "Pods-Awful.debug.xcconfig"; path = "../Pods/Target Support Files/Pods-Awful/Pods-Awful.debug.xcconfig"; sourceTree = "<group>"; };
		68A40BB24850D9A942D1E270 /* Pods_Awful.framework */ = {isa = PBXFileReference; explicitFileType = wrapper.framework; includeInIndex = 0; path = Pods_Awful.framework; sourceTree = BUILT_PRODUCTS_DIR; };
		7846FF6DDA37B81D34DE2AE5 /* Pods-Core.release.xcconfig */ = {isa = PBXFileReference; includeInIndex = 1; lastKnownFileType = text.xcconfig; name = "Pods-Core.release.xcconfig"; path = "../Pods/Target Support Files/Pods-Core/Pods-Core.release.xcconfig"; sourceTree = "<group>"; };
		7F808380CDED09B0AA159709 /* Pods-Smilies.debug.xcconfig */ = {isa = PBXFileReference; includeInIndex = 1; lastKnownFileType = text.xcconfig; name = "Pods-Smilies.debug.xcconfig"; path = "../Pods/Target Support Files/Pods-Smilies/Pods-Smilies.debug.xcconfig"; sourceTree = "<group>"; };
		81509004C66DEC651654490F /* Pods-Core.debug.xcconfig */ = {isa = PBXFileReference; includeInIndex = 1; lastKnownFileType = text.xcconfig; name = "Pods-Core.debug.xcconfig"; path = "../Pods/Target Support Files/Pods-Core/Pods-Core.debug.xcconfig"; sourceTree = "<group>"; };
		83410EF119A582B8002CD019 /* DateFormatters.swift */ = {isa = PBXFileReference; fileEncoding = 4; lastKnownFileType = sourcecode.swift; path = DateFormatters.swift; sourceTree = "<group>"; };
		837D67ED1861C25000464055 /* ForumTweaks.plist */ = {isa = PBXFileReference; fileEncoding = 4; lastKnownFileType = text.plist.xml; path = ForumTweaks.plist; sourceTree = "<group>"; };
		837D67EF1861C3D700464055 /* AwfulForumTweaks.h */ = {isa = PBXFileReference; fileEncoding = 4; lastKnownFileType = sourcecode.c.h; path = AwfulForumTweaks.h; sourceTree = "<group>"; };
		837D67F01861C3D700464055 /* AwfulForumTweaks.m */ = {isa = PBXFileReference; fileEncoding = 4; lastKnownFileType = sourcecode.c.objc; path = AwfulForumTweaks.m; sourceTree = "<group>"; };
		8C0F4F541682CCFA00E25D7E /* macinyos-heading-center.png */ = {isa = PBXFileReference; lastKnownFileType = image.png; path = "macinyos-heading-center.png"; sourceTree = "<group>"; };
		8C0F4F551682CCFA00E25D7E /* macinyos-heading-right.png */ = {isa = PBXFileReference; lastKnownFileType = image.png; path = "macinyos-heading-right.png"; sourceTree = "<group>"; };
		8C235D7319CBC73A00E2697F /* platinum-member-white.png */ = {isa = PBXFileReference; lastKnownFileType = image.png; path = "platinum-member-white.png"; sourceTree = "<group>"; };
		8C299D6F16877AE9001B9D96 /* winpos95-heading-left.png */ = {isa = PBXFileReference; lastKnownFileType = image.png; path = "winpos95-heading-left.png"; sourceTree = "<group>"; };
		8C299D7016877AE9001B9D96 /* winpos95-heading-right.png */ = {isa = PBXFileReference; lastKnownFileType = image.png; path = "winpos95-heading-right.png"; sourceTree = "<group>"; };
		8C299D7116877AE9001B9D96 /* winpos95-heading.png */ = {isa = PBXFileReference; lastKnownFileType = image.png; path = "winpos95-heading.png"; sourceTree = "<group>"; };
		8C483FC116852E5D00D02482 /* macinyos-loading@2x.png */ = {isa = PBXFileReference; lastKnownFileType = image.png; path = "macinyos-loading@2x.png"; sourceTree = "<group>"; };
		8C4F06B41686C1CB003CE53C /* macinyos-heading-left.png */ = {isa = PBXFileReference; lastKnownFileType = image.png; path = "macinyos-heading-left.png"; sourceTree = "<group>"; };
		8C8813A118492AC70058009E /* mac-watch.png */ = {isa = PBXFileReference; lastKnownFileType = image.png; path = "mac-watch.png"; sourceTree = "<group>"; };
		8C89FAF31CAA0F4200640F3D /* widgets.js */ = {isa = PBXFileReference; fileEncoding = 4; lastKnownFileType = sourcecode.javascript; path = widgets.js; sourceTree = "<group>"; };
		8C8FA47719AD7CA300B67AAA /* award.png */ = {isa = PBXFileReference; lastKnownFileType = image.png; path = award.png; sourceTree = "<group>"; };
		8C8FA47819AD7CA300B67AAA /* diamond-icon.png */ = {isa = PBXFileReference; lastKnownFileType = image.png; path = "diamond-icon.png"; sourceTree = "<group>"; };
		8C8FA47919AD7CA300B67AAA /* ik.png */ = {isa = PBXFileReference; lastKnownFileType = image.png; path = ik.png; sourceTree = "<group>"; };
		8C8FA47A19AD7CA300B67AAA /* image-coder.png */ = {isa = PBXFileReference; lastKnownFileType = image.png; path = "image-coder.png"; sourceTree = "<group>"; };
		8C8FA47B19AD7CA300B67AAA /* platinum-member.png */ = {isa = PBXFileReference; lastKnownFileType = image.png; path = "platinum-member.png"; sourceTree = "<group>"; };
		8C8FA47C19AD7CA300B67AAA /* redpill.png */ = {isa = PBXFileReference; lastKnownFileType = image.png; path = redpill.png; sourceTree = "<group>"; };
		8C9834E1169091CE009F0CD6 /* fyad-bubble.png */ = {isa = PBXFileReference; lastKnownFileType = image.png; path = "fyad-bubble.png"; sourceTree = "<group>"; };
		8CCA272B16B8C1EF00A4952A /* RapSheetViewController.h */ = {isa = PBXFileReference; fileEncoding = 4; lastKnownFileType = sourcecode.c.h; path = RapSheetViewController.h; sourceTree = "<group>"; };
		8CCA272C16B8C1EF00A4952A /* RapSheetViewController.m */ = {isa = PBXFileReference; fileEncoding = 4; lastKnownFileType = sourcecode.c.objc; lineEnding = 0; path = RapSheetViewController.m; sourceTree = "<group>"; xcLanguageSpecificationIdentifier = xcode.lang.objc; };
		8CCD498215B497A700E5893B /* Info.plist */ = {isa = PBXFileReference; fileEncoding = 4; lastKnownFileType = text.plist.xml; path = Info.plist; sourceTree = "<group>"; };
		8CCD4CC315B497A800E5893B /* Settings.plist */ = {isa = PBXFileReference; fileEncoding = 4; lastKnownFileType = text.plist.xml; path = Settings.plist; sourceTree = "<group>"; };
		8CE6100518CAACF9002E92DA /* posts-view-byob.css */ = {isa = PBXFileReference; fileEncoding = 4; lastKnownFileType = text.css; path = "posts-view-byob.css"; sourceTree = "<group>"; };
		8CE6100718CAAF74002E92DA /* cat.gif */ = {isa = PBXFileReference; lastKnownFileType = image.gif; path = cat.gif; sourceTree = "<group>"; };
		8CE8F2DE1BBB754C00E81544 /* spinner-button.png */ = {isa = PBXFileReference; lastKnownFileType = image.png; path = "spinner-button.png"; sourceTree = "<group>"; };
		8CE8F2DF1BBB754C00E81544 /* play-button.png */ = {isa = PBXFileReference; lastKnownFileType = image.png; path = "play-button.png"; sourceTree = "<group>"; };
		8CE8F2E01BBB754C00E81544 /* stop-button.png */ = {isa = PBXFileReference; lastKnownFileType = image.png; path = "stop-button.png"; sourceTree = "<group>"; };
		8CEB405816877D2A00BFA9A8 /* winpos95-heading-seen.png */ = {isa = PBXFileReference; lastKnownFileType = image.png; path = "winpos95-heading-seen.png"; sourceTree = "<group>"; };
		8CEB405B16877E1600BFA9A8 /* winpos95-heading-left-seen.png */ = {isa = PBXFileReference; lastKnownFileType = image.png; path = "winpos95-heading-left-seen.png"; sourceTree = "<group>"; };
		8CEB405D1687865300BFA9A8 /* hourglass.gif */ = {isa = PBXFileReference; lastKnownFileType = image.gif; path = hourglass.gif; sourceTree = "<group>"; };
		8CEBABEA168000B800680935 /* macinyos-wallpaper@2x.png */ = {isa = PBXFileReference; lastKnownFileType = image.png; path = "macinyos-wallpaper@2x.png"; sourceTree = "<group>"; };
		8CEBABEC16800A9300680935 /* macinyos-postactions-bg.png */ = {isa = PBXFileReference; lastKnownFileType = image.png; path = "macinyos-postactions-bg.png"; sourceTree = "<group>"; };
		8CF740EE1681376600C219E4 /* macinyos-heading.png */ = {isa = PBXFileReference; lastKnownFileType = image.png; path = "macinyos-heading.png"; sourceTree = "<group>"; };
		AD811E7DE24853158BE87A57 /* Pods-Smilies.release.xcconfig */ = {isa = PBXFileReference; includeInIndex = 1; lastKnownFileType = text.xcconfig; name = "Pods-Smilies.release.xcconfig"; path = "../Pods/Target Support Files/Pods-Smilies/Pods-Smilies.release.xcconfig"; sourceTree = "<group>"; };
		BE1882BFA77863DED1F23FB9 /* Pods_Smilies.framework */ = {isa = PBXFileReference; explicitFileType = wrapper.framework; includeInIndex = 0; path = Pods_Smilies.framework; sourceTree = BUILT_PRODUCTS_DIR; };
		CCA065CF2C50CD212D10284E /* Pods_Core.framework */ = {isa = PBXFileReference; explicitFileType = wrapper.framework; includeInIndex = 0; path = Pods_Core.framework; sourceTree = BUILT_PRODUCTS_DIR; };
		F4233C531917BD1900482BD0 /* UIColor+AwfulConvenience.h */ = {isa = PBXFileReference; fileEncoding = 4; lastKnownFileType = sourcecode.c.h; path = "UIColor+AwfulConvenience.h"; sourceTree = "<group>"; };
		F4233C541917BD1900482BD0 /* UIColor+AwfulConvenience.m */ = {isa = PBXFileReference; fileEncoding = 4; lastKnownFileType = sourcecode.c.objc; path = "UIColor+AwfulConvenience.m"; sourceTree = "<group>"; };
		F4233C581917C77900482BD0 /* bg_menu.jpg */ = {isa = PBXFileReference; lastKnownFileType = image.jpeg; path = bg_menu.jpg; sourceTree = "<group>"; };
		F44773E2197E931D00A28CC9 /* AwfulUnpoppingViewHandler.h */ = {isa = PBXFileReference; fileEncoding = 4; lastKnownFileType = sourcecode.c.h; path = AwfulUnpoppingViewHandler.h; sourceTree = "<group>"; };
		F44773E3197E931D00A28CC9 /* AwfulUnpoppingViewHandler.m */ = {isa = PBXFileReference; fileEncoding = 4; lastKnownFileType = sourcecode.c.objc; path = AwfulUnpoppingViewHandler.m; sourceTree = "<group>"; };
		F4B3645719165D5100CCE1EF /* SecondaryTags.plist */ = {isa = PBXFileReference; fileEncoding = 4; lastKnownFileType = text.plist.xml; path = SecondaryTags.plist; sourceTree = "<group>"; };
/* End PBXFileReference section */

/* Begin PBXFrameworksBuildPhase section */
		1C3A143019DFC5D10022C44C /* Frameworks */ = {
			isa = PBXFrameworksBuildPhase;
			buildActionMask = 2147483647;
			files = (
				1C3A145D19DFC6790022C44C /* Smilies.framework in Frameworks */,
			);
			runOnlyForDeploymentPostprocessing = 0;
		};
		1C3CF9621A94B9B40065C964 /* Frameworks */ = {
			isa = PBXFrameworksBuildPhase;
			buildActionMask = 2147483647;
			files = (
				BC9ECF5C508981ACAF1DC54D /* Pods_Core.framework in Frameworks */,
			);
			runOnlyForDeploymentPostprocessing = 0;
		};
		1C3CF96D1A94B9B40065C964 /* Frameworks */ = {
			isa = PBXFrameworksBuildPhase;
			buildActionMask = 2147483647;
			files = (
				1C3CF9711A94B9B50065C964 /* AwfulCore.framework in Frameworks */,
			);
			runOnlyForDeploymentPostprocessing = 0;
		};
		1C66A9BC19DD304D001B9A41 /* Frameworks */ = {
			isa = PBXFrameworksBuildPhase;
			buildActionMask = 2147483647;
			files = (
				BA6F56396124CA653CA313D2 /* Pods_Smilies.framework in Frameworks */,
			);
			runOnlyForDeploymentPostprocessing = 0;
		};
		1C66A9C719DD304E001B9A41 /* Frameworks */ = {
			isa = PBXFrameworksBuildPhase;
			buildActionMask = 2147483647;
			files = (
				1C66A9EA19DD372B001B9A41 /* Smilies.framework in Frameworks */,
			);
			runOnlyForDeploymentPostprocessing = 0;
		};
		1C66A9EC19DD3939001B9A41 /* Frameworks */ = {
			isa = PBXFrameworksBuildPhase;
			buildActionMask = 2147483647;
			files = (
				1C66AA0419DD39AF001B9A41 /* Smilies.framework in Frameworks */,
			);
			runOnlyForDeploymentPostprocessing = 0;
		};
		1D60588F0D05DD3D006BFB54 /* Frameworks */ = {
			isa = PBXFrameworksBuildPhase;
			buildActionMask = 2147483647;
			files = (
				1C3CF97D1A94B9B50065C964 /* AwfulCore.framework in Frameworks */,
				1C66A9D419DD304F001B9A41 /* Smilies.framework in Frameworks */,
				D5035BC16B0E9C1817003AF2 /* Pods_Awful.framework in Frameworks */,
			);
			runOnlyForDeploymentPostprocessing = 0;
		};
/* End PBXFrameworksBuildPhase section */

/* Begin PBXGroup section */
		1190F71813BE4EA900B9D271 /* Login */ = {
			isa = PBXGroup;
			children = (
				1CE2B76A19C2374C00FDC33E /* Login.storyboard */,
				1CE2B76619C2372200FDC33E /* LoginViewController.swift */,
			);
			path = Login;
			sourceTree = "<group>";
		};
		1190F71C13BE4EA900B9D271 /* Main */ = {
			isa = PBXGroup;
			children = (
				1C82AC49199F584F00CB15FE /* Awful-Bridging-Header.h */,
				1190F71D13BE4EA900B9D271 /* AwfulAppDelegate.h */,
				1190F71E13BE4EA900B9D271 /* AwfulAppDelegate.m */,
				1C9FDE5916E9CF5A00C665B5 /* AwfulErrorDomain.h */,
				1C9FDE5A16E9CF5A00C665B5 /* AwfulErrorDomain.m */,
				1CBE1B1119CAAFA200510187 /* AwfulSplitViewController.swift */,
				1C89A79218AF4DA500D75854 /* EmptyViewController.h */,
				1C89A79318AF4DA500D75854 /* EmptyViewController.m */,
				1C4506C31A2BAB3800767306 /* Handoff.swift */,
				1CDD0A4619B7D89B009811C4 /* LaunchScreen.storyboard */,
				1190F7F213BE4EDA00B9D271 /* main.m */,
				1C8D114619ACDAD9005D46CB /* RootViewControllerStack.swift */,
			);
			path = Main;
			sourceTree = "<group>";
		};
		1190F76913BE4ECB00B9D271 /* Vendor */ = {
			isa = PBXGroup;
			children = (
				8C89FAF31CAA0F4200640F3D /* widgets.js */,
				1C09BFE51A09B9A5007C11F5 /* 1Password */,
				1CE68BDA16F7C62B003D56C9 /* ONHost.h */,
				1CE68BDB16F7C62B003D56C9 /* ONHost.m */,
				1CA1F0461910AEBA00E85DB2 /* zepto.min.js */,
			);
			name = Vendor;
			path = ../Vendor;
			sourceTree = "<group>";
		};
		19C28FACFE9D520D11CA2CBB /* Products */ = {
			isa = PBXGroup;
			children = (
				1D6058910D05DD3D006BFB54 /* Awful Debug.app */,
				1C66A9C019DD304D001B9A41 /* Smilies.framework */,
				1C66A9CA19DD304E001B9A41 /* SmiliesTests.xctest */,
				1C66A9EF19DD3939001B9A41 /* Smilie Keyboard.appex */,
				1C3A143319DFC5D10022C44C /* SmilieExtractor.app */,
				1C3CF9661A94B9B40065C964 /* AwfulCore.framework */,
				1C3CF9701A94B9B40065C964 /* AwfulCoreTests.xctest */,
			);
			name = Products;
			sourceTree = "<group>";
		};
		1C00E0AB173A006B008895E7 /* Navigation */ = {
			isa = PBXGroup;
			children = (
				1CE2D9C6166ABD0D0024AC1C /* AwfulNavigationBar.h */,
				1CE2D9C7166ABD0D0024AC1C /* AwfulNavigationBar.m */,
				1C5B9C4017F22F8800D4981D /* AwfulNavigationController.h */,
				1C5B9C4117F22F8800D4981D /* AwfulNavigationController.m */,
				1CA1857E17E3472300462F20 /* AwfulToolbar.h */,
				1CA1857F17E3472300462F20 /* AwfulToolbar.m */,
				F44773E2197E931D00A28CC9 /* AwfulUnpoppingViewHandler.h */,
				F44773E3197E931D00A28CC9 /* AwfulUnpoppingViewHandler.m */,
			);
			path = Navigation;
			sourceTree = "<group>";
		};
		1C05EDAD16230BFE00FE567F /* Scraping */ = {
			isa = PBXGroup;
			children = (
				1C6D2EAC182EB37A00785766 /* AuthorScraper.h */,
				1C6D2EAD182EB37A00785766 /* AuthorScraper.m */,
				1C6FFED5182A67210014311C /* AwfulCompoundDateParser.h */,
				1C6FFED6182A67210014311C /* AwfulCompoundDateParser.m */,
				1C35FB7A1832A5A900B52724 /* AwfulForm.h */,
				1C35FB7B1832A5A900B52724 /* AwfulForm.m */,
				1C6D2EA0182D5DFB00785766 /* AwfulForumHierarchyScraper.h */,
				1C6D2EA1182D5DFB00785766 /* AwfulForumHierarchyScraper.m */,
				1CA1EFFA1910424D00E85DB2 /* AwfulPostScraper.h */,
				1CA1EFFB1910424D00E85DB2 /* AwfulPostScraper.m */,
				1CFE985718296CD7003DBBC2 /* AwfulPostsPageScraper.h */,
				1CFE985818296CD7003DBBC2 /* AwfulPostsPageScraper.m */,
				1CFE985B18297255003DBBC2 /* AwfulScanner.h */,
				1CFE985C18297255003DBBC2 /* AwfulScanner.m */,
				1C1ADC3318E625BF00E865BF /* AwfulScraper.h */,
				1C1ADC3418E625BF00E865BF /* AwfulScraper.m */,
				1CFE98421827F082003DBBC2 /* AwfulThreadListScraper.h */,
				1CFE98431827F082003DBBC2 /* AwfulThreadListScraper.m */,
				1C9A745F18EA62F900093E33 /* AwfulUnreadPrivateMessageCountScraper.h */,
				1C9A746018EA62F900093E33 /* AwfulUnreadPrivateMessageCountScraper.m */,
				1CE694A9182FF0E500B24928 /* LepersColonyPageScraper.h */,
				1CE694AA182FF0E500B24928 /* LepersColonyPageScraper.m */,
				1C14A4E71A94CCEA0045DDF7 /* NSURLQueryDictionary.h */,
				1C14A4E81A94CCEA0045DDF7 /* NSURLQueryDictionary.m */,
				1C6D2EB0182FDCBC00785766 /* PrivateMessageFolderScraper.h */,
				1C6D2EB1182FDCBC00785766 /* PrivateMessageFolderScraper.m */,
				1C6D2EA6182E81B000785766 /* PrivateMessageScraper.h */,
				1C6D2EA7182E81B000785766 /* PrivateMessageScraper.m */,
				1C6D2E97182C5F6900785766 /* ProfileScraper.h */,
				1C6D2E98182C5F6900785766 /* ProfileScraper.m */,
			);
			path = Scraping;
			sourceTree = "<group>";
		};
		1C097A8C1A97AE9100425EEF /* Networking */ = {
			isa = PBXGroup;
			children = (
				1CC780201612D989002AF958 /* AwfulForumsClient.h */,
				1CC780211612D989002AF958 /* AwfulForumsClient.m */,
				1C6D2E9D182D24DE00785766 /* AwfulHTMLRequestSerializer.h */,
				1C6D2E9E182D24DE00785766 /* AwfulHTMLRequestSerializer.m */,
				1CFE983F1827EDF7003DBBC2 /* AwfulHTMLResponseSerializer.h */,
				1CFE98401827EDF7003DBBC2 /* AwfulHTMLResponseSerializer.m */,
				1C9804E218D332A5006CCC78 /* AwfulHTTPRequestOperationManager.h */,
				1C9804E318D332A5006CCC78 /* AwfulHTTPRequestOperationManager.m */,
			);
			path = Networking;
			sourceTree = "<group>";
		};
		1C098AE519C6B38E0031C12A /* Tables */ = {
			isa = PBXGroup;
			children = (
				1CE55A751A10674B00E474A6 /* CompoundDataSource.swift */,
				1CE55A6F1A10552600E474A6 /* DataSource.swift */,
				1C098AE619C6B3D10031C12A /* DynamicTypeTableViewCell.swift */,
				1CE55A771A10675700E474A6 /* FetchedDataSource.swift */,
				1C479ECE1A615CF5000C01F7 /* InfiniteTableController.swift */,
			);
			path = Tables;
			sourceTree = "<group>";
		};
		1C09BFE51A09B9A5007C11F5 /* 1Password */ = {
			isa = PBXGroup;
			children = (
				1C09BFE61A09B9C2007C11F5 /* 1Password.xcassets */,
				1C09BFE81A09B9C2007C11F5 /* OnePasswordExtension.h */,
				1C09BFE91A09B9C2007C11F5 /* OnePasswordExtension.m */,
			);
			path = 1Password;
			sourceTree = "<group>";
		};
		1C14A4BE1A94C3640045DDF7 /* Model */ = {
			isa = PBXGroup;
			children = (
				1C442FC41A0DE8C0001BD898 /* Awful.xcdatamodeld */,
				1CF6BFE81A1FB21D006AE9FE /* AwfulManagedObject.swift */,
				1C5BA3E416CA445600375A72 /* AwfulThreadPage.h */,
				1CE55A6D1A0F77B800E474A6 /* Forum.swift */,
				1C442FC21A0D80A1001BD898 /* Post.swift */,
				1C442FC81A0E0CB1001BD898 /* PrivateMessage.swift */,
				1C051C9F1A16F8D700F81EA2 /* Profile.swift */,
				1CF6BFE41A1E3B0D006AE9FE /* Punishment.swift */,
				1C442FCE1A0E27E2001BD898 /* Thread.swift */,
				1C442FCC1A0E1C77001BD898 /* ThreadTag.swift */,
				1CA1E5161A0F53130076F0B5 /* User.swift */,
			);
			path = Model;
			sourceTree = "<group>";
		};
		1C14A4BF1A94C3C50045DDF7 /* Data */ = {
			isa = PBXGroup;
			children = (
				1C051C9D1A16EDCF00F81EA2 /* CachePruner.swift */,
				1C051C9B1A15EB7200F81EA2 /* DataStore.swift */,
			);
			path = Data;
			sourceTree = "<group>";
		};
		1C1D2FE6171BA1C200AC6387 /* URLs */ = {
			isa = PBXGroup;
			children = (
				1CD82F2B19428D0900B0C5BD /* AwfulImageURLProtocol.h */,
				1CD82F2C19428D0900B0C5BD /* AwfulImageURLProtocol.m */,
				1CF3A465180C768100EC2450 /* AwfulURLRouter.h */,
				1CF3A466180C768100EC2450 /* AwfulURLRouter.m */,
				1CB3CEB919098C8400C27942 /* AwfulWaffleimagesURLProtocol.h */,
				1CB3CEBA19098C8400C27942 /* AwfulWaffleimagesURLProtocol.m */,
				1C4079691A228DA6004A082F /* CopyURLActivity.swift */,
				1C96D0AA1682B1140043B194 /* NSURL+Awful.h */,
				1C96D0AB1682B1140043B194 /* NSURL+Awful.m */,
				1C96D0AD1682B25A0043B194 /* NSURL+OpensInBrowser.h */,
				1C96D0AE1682B25A0043B194 /* NSURL+OpensInBrowser.m */,
				1C397C9A1BCC333D00CA7FD5 /* ResourceURLProtocol.swift */,
			);
			path = URLs;
			sourceTree = "<group>";
		};
		1C28B34A1729DC9700254EE7 /* In-App Actions */ = {
			isa = PBXGroup;
			children = (
				1C28B3571729F38400254EE7 /* AwfulIconActionCell.h */,
				1C28B3581729F38400254EE7 /* AwfulIconActionCell.m */,
				1C28B34E1729DDDA00254EE7 /* AwfulIconActionItem.h */,
				1C28B34F1729DDDA00254EE7 /* AwfulIconActionItem.m */,
				1C09BFF11A09F86A007C11F5 /* InAppActionCollectionView.swift */,
				1C09BFEF1A09D485007C11F5 /* InAppActionCollectionViewLayout.swift */,
				1C1BF9C119AB9E6200E8FBBC /* InAppActionSheet.xib */,
				1CEB5BFE19AB9C1700C82C30 /* InAppActionViewController.swift */,
				1CB15BED1A9D33F600176E73 /* URLMenuPresenter.swift */,
			);
			path = "In-App Actions";
			sourceTree = "<group>";
		};
		1C3447C1174D4B4F007377C5 /* Thread Tags */ = {
			isa = PBXGroup;
			children = (
				1CD82F4C194C19EE00B0C5BD /* AwfulNewThreadTagObserver.h */,
				1CD82F4D194C19EE00B0C5BD /* AwfulNewThreadTagObserver.m */,
				1C3447D0174D9B01007377C5 /* AwfulThreadTagButton.h */,
				1C3447D1174D9B01007377C5 /* AwfulThreadTagButton.m */,
				1CAED9D916373F91001F5F04 /* AwfulThreadTagLoader.h */,
				1CAED9DA16373F91001F5F04 /* AwfulThreadTagLoader.m */,
				1C9FDAFD16E486A600C665B5 /* AwfulThreadTagPickerCell.h */,
				1C9FDAFE16E486A600C665B5 /* AwfulThreadTagPickerCell.m */,
				1CD82F4F194D92FE00B0C5BD /* AwfulThreadTagPickerController.h */,
				1CD82F50194D92FE00B0C5BD /* AwfulThreadTagPickerController.m */,
				F4B3645719165D5100CCE1EF /* SecondaryTags.plist */,
				1CA04BE7195DD24B001BC2B7 /* AwfulThreadTagPickerLayout.h */,
				1CA04BE8195DD24B001BC2B7 /* AwfulThreadTagPickerLayout.m */,
				1C3447C6174D7284007377C5 /* AwfulThreadTagView.h */,
				1C3447C7174D7284007377C5 /* AwfulThreadTagView.m */,
			);
			path = "Thread Tags";
			sourceTree = "<group>";
		};
		1C3857A115675AFE0078AF95 /* App */ = {
			isa = PBXGroup;
			children = (
				1C66AA0819DD3D14001B9A41 /* Awful.entitlements */,
				1CF2462016DD957300C75E05 /* Composition */,
				1C397C8C1BC9B11E00CA7FD5 /* Controllers */,
				1CD005D41BB8DA4700232FFD /* Data Managers */,
				1CB5DB5318F1E2EE008FBFA5 /* Dates */,
				1C8A8CFD1A3C28E900E4F6A4 /* Extensions */,
				1CE2D99D16688AC40024AC1C /* Framework Categories */,
				1CBE1B0719CA03F100510187 /* Images */,
				1C28B34A1729DC9700254EE7 /* In-App Actions */,
				8CCD498215B497A700E5893B /* Info.plist */,
				1190F71813BE4EA900B9D271 /* Login */,
				1190F71C13BE4EA900B9D271 /* Main */,
				1CB6010616D826DA00CBEE22 /* Messages */,
				1C00E0AB173A006B008895E7 /* Navigation */,
				1CC7801D1612D988002AF958 /* Networking */,
				1CC780241612D9DD002AF958 /* Posts */,
				1C6ED634169103FE0015CDD5 /* Profiles */,
				1C4981F319C5389500502134 /* Rap Sheets */,
				1C8694A216EF78D3003FE89E /* Settings */,
				1C098AE519C6B38E0031C12A /* Tables */,
				1CDD51951542949600326C7B /* Theming */,
				1C3447C1174D4B4F007377C5 /* Thread Tags */,
				1CC780471612DA8D002AF958 /* Threads */,
				1C1D2FE6171BA1C200AC6387 /* URLs */,
				1CD005CD1BB734C900232FFD /* View Controllers */,
				1CF7FACB1BB60C2200A077F2 /* Views */,
				1C7C60C018FCA4D7009BF4BB /* Web View Junk */,
			);
			name = App;
			path = ../App;
			sourceTree = "<group>";
		};
		1C397C8C1BC9B11E00CA7FD5 /* Controllers */ = {
			isa = PBXGroup;
			children = (
				1C397C8D1BC9B12F00CA7FD5 /* ThreadPeekPopController.swift */,
			);
			path = Controllers;
			sourceTree = "<group>";
		};
		1C3A143419DFC5D10022C44C /* Extractor */ = {
			isa = PBXGroup;
			children = (
				1C3A143919DFC5D10022C44C /* AppDelegate.h */,
				1C3A143A19DFC5D10022C44C /* AppDelegate.m */,
				1C3A143619DFC5D10022C44C /* Info.plist */,
				1C3A144419DFC5D10022C44C /* LaunchScreen.xib */,
				1C3A143719DFC5D10022C44C /* main.m */,
				1C3A143F19DFC5D10022C44C /* Main.storyboard */,
				1CA56FEA1A009BDF009A91AE /* PotentiallyObjectionableTexts.plist */,
				1C3A143C19DFC5D10022C44C /* ViewController.h */,
				1C3A143D19DFC5D10022C44C /* ViewController.m */,
			);
			path = Extractor;
			sourceTree = "<group>";
		};
		1C3A146A19DFCD6D0022C44C /* Web Archives */ = {
			isa = PBXGroup;
			children = (
				1C3A146B19DFCD9A0022C44C /* SmilieWebArchive.h */,
				1C3A146C19DFCD9A0022C44C /* SmilieWebArchive.m */,
			);
			path = "Web Archives";
			sourceTree = "<group>";
		};
		1C3CF9671A94B9B40065C964 /* Core */ = {
			isa = PBXGroup;
			children = (
				1C3CF96A1A94B9B40065C964 /* AwfulCore.h */,
				1C14A4BF1A94C3C50045DDF7 /* Data */,
				1C14A4DB1A94C7260045DDF7 /* Errors.swift */,
				1C3CF9691A94B9B40065C964 /* Info.plist */,
				1C14A4BE1A94C3640045DDF7 /* Model */,
				1C097A8C1A97AE9100425EEF /* Networking */,
				1C05EDAD16230BFE00FE567F /* Scraping */,
				1C3CF9761A94B9B50065C964 /* Tests */,
			);
			name = Core;
			path = ../Core;
			sourceTree = "<group>";
		};
		1C3CF9761A94B9B50065C964 /* Tests */ = {
			isa = PBXGroup;
			children = (
				1C097A971A97B5DD00425EEF /* Bridging-Header.h */,
				1CF0E9C81A191A950067511E /* DatabaseUnavailableTests.swift */,
				1C6FFED9182A74A00014311C /* Fixtures */,
				1C35FB7718329D3400B52724 /* FormScrapingTests.swift */,
				1C6D2EA4182D622D00785766 /* ForumHierarchyScrapingTests.swift */,
				1CF0E9CF1A191EF10067511E /* Helpers.swift */,
				1C3CF9781A94B9B50065C964 /* Info.plist */,
				1CE694AC182FF6B600B24928 /* LepersColonyPageScrapingTests.swift */,
				1C6D2EB3182FE1E400785766 /* MessageFolderScrapingTests.swift */,
				1CD82F3B19479A1500B0C5BD /* NSURLQueryDictionaryTests.m */,
				1CA1EFFD1910468100E85DB2 /* PostScrapingTests.swift */,
				1C6FFEDC182AA57C0014311C /* PostsPageScrapingTests.swift */,
				1C6D2EA9182E890D00785766 /* PrivateMessageScrapingTests.swift */,
				1C6D2E9A182C6F8C00785766 /* ProfileScrapingTests.swift */,
				1C6FFEDF182AA5AA0014311C /* ScrapingTestCase.swift */,
				1CFE984518292DE6003DBBC2 /* ThreadListScrapingTests.swift */,
			);
			name = Tests;
			path = ../Core/Tests;
			sourceTree = SOURCE_ROOT;
		};
		1C4981F319C5389500502134 /* Rap Sheets */ = {
			isa = PBXGroup;
			children = (
				1C09963A16C0AECA00A62D5E /* AwfulPunishmentCell.h */,
				1C09963B16C0AECA00A62D5E /* AwfulPunishmentCell.m */,
				8CCA272B16B8C1EF00A4952A /* RapSheetViewController.h */,
				8CCA272C16B8C1EF00A4952A /* RapSheetViewController.m */,
			);
			path = "Rap Sheets";
			sourceTree = "<group>";
		};
		1C66A9BA19DD3017001B9A41 /* Smilies */ = {
			isa = PBXGroup;
			children = (
				1C3A143419DFC5D10022C44C /* Extractor */,
				1C66A9E419DD30ED001B9A41 /* Framework */,
				1C66AA0119DD3971001B9A41 /* Keyboard */,
				1C66A9E319DD3090001B9A41 /* Tests */,
				1C3A146A19DFCD6D0022C44C /* Web Archives */,
			);
			name = Smilies;
			path = ../Smilies;
			sourceTree = "<group>";
		};
		1C66A9E319DD3090001B9A41 /* Tests */ = {
			isa = PBXGroup;
			children = (
				1C3A147619DFDEC30022C44C /* BundledSmiliesTests.m */,
				1C588D4119EA974C004C7809 /* CleanupTests.m */,
				1C588D4419EA9909004C7809 /* Helpers.h */,
				1C588D4519EA9909004C7809 /* Helpers.m */,
				1C4EFEA619ED2D4600CD423E /* ImageDownloadTests.m */,
				1C66A9CF19DD304F001B9A41 /* Info.plist */,
				1C588D4719EAB0B6004C7809 /* ScrapingTests.m */,
				1C3A147119DFD0D00022C44C /* showsmilies.webarchive */,
				1C66A9D019DD304F001B9A41 /* SmiliesTests.m */,
				1C3A146F19DFD04C0022C44C /* WebArchiveTests.m */,
			);
			path = Tests;
			sourceTree = "<group>";
		};
		1C66A9E419DD30ED001B9A41 /* Framework */ = {
			isa = PBXGroup;
			children = (
				1C66AA1419DDF6E6001B9A41 /* Images.xcassets */,
				1C66A9C319DD304E001B9A41 /* Info.plist */,
				1C66A9E619DD345D001B9A41 /* Smilie.h */,
				1C66A9E719DD345D001B9A41 /* Smilie.m */,
				1C54B4B719E12E850004DD57 /* SmilieAppContainer.h */,
				1C54B4B819E12E850004DD57 /* SmilieAppContainer.m */,
				1C66AA1019DDF54A001B9A41 /* SmilieButton.h */,
				1C66AA1119DDF54A001B9A41 /* SmilieButton.m */,
				1C7B010819DE89B000542293 /* SmilieCell.h */,
				1C7B010919DE89B000542293 /* SmilieCell.m */,
				1C4F8ED119E8FBED002201E3 /* SmilieCollectionViewFlowLayout.h */,
				1C4F8ED219E8FBED002201E3 /* SmilieCollectionViewFlowLayout.m */,
				1C3A146619DFC7130022C44C /* SmilieDataStore.h */,
				1C3A146719DFC7130022C44C /* SmilieDataStore.m */,
				1C972CB619E0FBA300769A6E /* SmilieFetchedDataSource.h */,
				1C972CB719E0FBA300769A6E /* SmilieFetchedDataSource.m */,
				1C4EFEA819ED59E900CD423E /* SmilieKeyboard.h */,
				1C4EFEA919ED59E900CD423E /* SmilieKeyboard.m */,
				1C7B010219DE7B0100542293 /* SmilieKeyboardView.h */,
				1C7B010319DE7B0100542293 /* SmilieKeyboardView.m */,
				1C7B010619DE7B1100542293 /* SmilieKeyboardView.xib */,
				1C66E34719E78B83007FC27C /* SmilieListType.h */,
				1C3A140019DFC1FC0022C44C /* SmilieManagedObject.h */,
				1C3A140119DFC1FC0022C44C /* SmilieManagedObject.m */,
				1C3A13FA19DF78610022C44C /* SmilieMetadata.h */,
				1C3A13FB19DF78610022C44C /* SmilieMetadata.m */,
				1C588D3D19EA7FDD004C7809 /* SmilieOperation.h */,
				1C588D3E19EA7FDD004C7809 /* SmilieOperation.m */,
				1C66A9C419DD304E001B9A41 /* Smilies.h */,
				1C3A147419DFDE380022C44C /* Smilies.sqlite */,
				1C3A13F719DF76400022C44C /* Smilies.xcdatamodeld */,
			);
			path = Framework;
			sourceTree = "<group>";
		};
		1C66AA0119DD3971001B9A41 /* Keyboard */ = {
			isa = PBXGroup;
			children = (
				1C66A9F219DD393A001B9A41 /* Info.plist */,
				1C66AA0719DD3CCD001B9A41 /* Keyboard.entitlements */,
				1C66A9F319DD393A001B9A41 /* KeyboardViewController.h */,
				1C66A9F419DD393A001B9A41 /* KeyboardViewController.m */,
				1C66AA1619DDF8DD001B9A41 /* NeedsFullAccessView.h */,
				1C66AA1719DDF8DD001B9A41 /* NeedsFullAccessView.m */,
				1C66AA0D19DD3E91001B9A41 /* NeedsFullAccessView.xib */,
			);
			path = Keyboard;
			sourceTree = "<group>";
		};
		1C6ED634169103FE0015CDD5 /* Profiles */ = {
			isa = PBXGroup;
			children = (
				1C8E10431914AA730010007B /* profile.css */,
				1C8E104B1916F85F0010007B /* profile.js */,
				1C3447E8175DAED4007377C5 /* Profile.mustache */,
				1CDD0A4819B7EB3E009811C4 /* ProfileViewController.swift */,
				1C3447E5175DAAAD007377C5 /* ProfileViewModel.h */,
				1C3447E6175DAAAD007377C5 /* ProfileViewModel.m */,
			);
			path = Profiles;
			sourceTree = "<group>";
		};
		1C7C60C018FCA4D7009BF4BB /* Web View Junk */ = {
			isa = PBXGroup;
			children = (
				1CC256B61A39A6BE003FA7A8 /* AwfulBrowser.swift */,
				1C7C60C118FCA506009BF4BB /* AwfulHTMLRendering.h */,
				1C7C60C218FCA506009BF4BB /* AwfulHTMLRendering.m */,
				1C8F0DE3191CF89D00CE8DEE /* AwfulJavaScript.h */,
				1C8F0DE4191CF89D00CE8DEE /* AwfulJavaScript.m */,
				1C8E10501918DA230010007B /* AwfulWebViewNetworkActivityIndicatorManager.h */,
				1C8E10511918DA230010007B /* AwfulWebViewNetworkActivityIndicatorManager.m */,
				1C8E10491916F78B0010007B /* common.js */,
				1C8F0DED191E311B00CE8DEE /* FontScale.mustache */,
				1CB15BF61A9D5D9C00176E73 /* URLMenuPresenter+WebViewJunk.swift */,
				1CCE01E81CAA0EEF004B59C5 /* widgets.js */,
			);
			path = "Web View Junk";
			sourceTree = "<group>";
		};
		1C8694A216EF78D3003FE89E /* Settings */ = {
			isa = PBXGroup;
			children = (
				1C40D4A81A85F57400D9F793 /* Acknowledgements.mustache */,
				1C40D4A91A85F57400D9F793 /* Acknowledgements.swift */,
				1C1ADC3018E36F3C00E865BF /* AwfulAvatarLoader.h */,
				1C1ADC3118E36F3C00E865BF /* AwfulAvatarLoader.m */,
				1CE8FDFC1709E534006A3B84 /* AwfulCustomBaseURLTransformer.h */,
				1CE8FDFD1709E535006A3B84 /* AwfulCustomBaseURLTransformer.m */,
				1CDD5197154294D400326C7B /* AwfulSettings.h */,
				1CDD5198154294D400326C7B /* AwfulSettings.m */,
				1C01B445197DA7120075AF5B /* AwfulSettingsUbiquitousThemesController.h */,
				1C01B446197DA7120075AF5B /* AwfulSettingsUbiquitousThemesController.m */,
				8CCD4CC315B497A800E5893B /* Settings.plist */,
				1C54D31019BE1441002AC6B9 /* SettingsAvatarHeader.swift */,
				1C54D31219BE1708002AC6B9 /* SettingsAvatarHeader.xib */,
				1C54D30919BBC717002AC6B9 /* SettingsBinding.h */,
				1C54D30A19BBC717002AC6B9 /* SettingsBinding.m */,
				1CE0357C1AA2371F007F5277 /* SettingsDefaultBrowserController.swift */,
				11FDA294151018600014FDCD /* SettingsViewController.h */,
				11FDA295151018600014FDCD /* SettingsViewController.m */,
			);
			path = Settings;
			sourceTree = "<group>";
		};
		1C8A8CFD1A3C28E900E4F6A4 /* Extensions */ = {
			isa = PBXGroup;
			children = (
				1C4EAD5D1BC0622D0008BE54 /* AwfulCore.swift */,
				1C397C8F1BCAEAC300CA7FD5 /* Foundation.swift */,
				1CDBF2361BD2C13400ADC7DA /* KVOController.swift */,
				1CC256C01A3B154A003FA7A8 /* Swift.swift */,
				1CC58F5C1B5AC4330016EE83 /* UIKit.swift */,
			);
			path = Extensions;
			sourceTree = "<group>";
		};
		1CB5DB5318F1E2EE008FBFA5 /* Dates */ = {
			isa = PBXGroup;
			children = (
				1CB5DB5018F1E27F008FBFA5 /* AwfulRefreshMinder.h */,
				1CB5DB5118F1E27F008FBFA5 /* AwfulRefreshMinder.m */,
				83410EF119A582B8002CD019 /* DateFormatters.swift */,
			);
			path = Dates;
			sourceTree = "<group>";
		};
		1CB6010616D826DA00CBEE22 /* Messages */ = {
			isa = PBXGroup;
			children = (
				1CB7C252181F7E7100CF2B76 /* AwfulNewPrivateMessageFieldView.h */,
				1CB7C253181F7E7100CF2B76 /* AwfulNewPrivateMessageFieldView.m */,
				1C8D116619B4EEC6005D46CB /* MessageCell.swift */,
				1C098AE819C77B430031C12A /* MessageCell.xib */,
				1C414F31181F79F400813EE2 /* MessageComposeViewController.h */,
				1C414F32181F79F400813EE2 /* MessageComposeViewController.m */,
				1CC256B01A38526B003FA7A8 /* MessageListViewController.swift */,
				1CB6010916D826F000CBEE22 /* MessageViewController.h */,
				1CB6010A16D826F000CBEE22 /* MessageViewController.m */,
				1CB6011316D8376A00CBEE22 /* NewMessageChecker.h */,
				1CB6011416D8376A00CBEE22 /* NewMessageChecker.m */,
				1C8E10471914D1010010007B /* private-message.js */,
				1C7C60BB18FC9EF5009BF4BB /* PrivateMessage.mustache */,
				1C7C60BD18FCA01E009BF4BB /* PrivateMessageViewModel.h */,
				1C7C60BE18FCA01E009BF4BB /* PrivateMessageViewModel.m */,
			);
			name = Messages;
			path = "Private Messages";
			sourceTree = "<group>";
		};
		1CBE1B0719CA03F100510187 /* Images */ = {
			isa = PBXGroup;
			children = (
				1CBE1B0819CA050300510187 /* ImageViewController.swift */,
				1C23C7041A7AB8940089BD5C /* SlopButton.swift */,
			);
			path = Images;
			sourceTree = "<group>";
		};
		1CBEE2491733012E00C4884A /* Private Messages */ = {
			isa = PBXGroup;
			children = (
				1C9FDE5F16EA030700C665B5 /* newpm.gif */,
				1C9FDE6016EA030700C665B5 /* pmforwarded.gif */,
				1C9FDE6116EA030700C665B5 /* pmreplied.gif */,
			);
			name = "Private Messages";
			sourceTree = "<group>";
		};
		1CBEE24A1733025300C4884A /* Leper's Colony */ = {
			isa = PBXGroup;
			children = (
				1C41B8A416CD573D00718F79 /* title-banned.gif */,
				1C41B8A516CD573D00718F79 /* title-permabanned.gif */,
			);
			name = "Leper's Colony";
			sourceTree = "<group>";
		};
		1CC7801D1612D988002AF958 /* Networking */ = {
			isa = PBXGroup;
			children = (
				1CBCDFDB17F3E794007B07D3 /* AwfulMinusFixURLProtocol.h */,
				1CBCDFDC17F3E794007B07D3 /* AwfulMinusFixURLProtocol.m */,
				1C977C2719CD286200DD6459 /* CacheHeaderCalculations.h */,
				1C977C2819CD286200DD6459 /* CacheHeaderCalculations.m */,
			);
			path = Networking;
			sourceTree = "<group>";
		};
		1CC780241612D9DD002AF958 /* Posts */ = {
			isa = PBXGroup;
			children = (
				1C3447EA175E5D78007377C5 /* AwfulLoadingView.h */,
				1C3447EB175E5D78007377C5 /* AwfulLoadingView.m */,
				1C7D8956192E954B00003576 /* AwfulPostsView.h */,
				1C7D8957192E954B00003576 /* AwfulPostsView.m */,
				1CA04BEA195DDDAC001BC2B7 /* AwfulPostsViewExternalStylesheetLoader.h */,
				1CA04BEB195DDDAC001BC2B7 /* AwfulPostsViewExternalStylesheetLoader.m */,
				1C5BA3E516CA4D9400375A72 /* AwfulPostsViewTopBar.h */,
				1C5BA3E616CA4D9400375A72 /* AwfulPostsViewTopBar.m */,
				1CE8FE481717C371006A3B84 /* AwfulThemeButton.h */,
				1CE8FE491717C372006A3B84 /* AwfulThemeButton.m */,
				1CE8FE451717B97F006A3B84 /* AwfulThemePicker.h */,
				1CE8FE461717B97F006A3B84 /* AwfulThemePicker.m */,
				1C3447E3175D9CCE007377C5 /* Post.mustache */,
				1CBC74AC181A16040076234E /* PostComposeViewController.h */,
				1CBC74AD181A16040076234E /* PostComposeViewController.m */,
				1CB0607A1936CADC005263EA /* PostPreview.mustache */,
				1CB060771936C7B4005263EA /* PostPreviewViewController.h */,
				1CB060781936C7B4005263EA /* PostPreviewViewController.m */,
				1C4191901763C8BD00EADE07 /* posts-view.js */,
				1C47AF4B19A790910098B828 /* PostsPageSettings.xib */,
				1C47AF4919A7905F0098B828 /* PostsPageSettingsViewController.swift */,
				1CC780271612D9DE002AF958 /* PostsPageViewController.h */,
				1CC780281612D9DE002AF958 /* PostsPageViewController.m */,
				1C23A0A4163E6E1D006C7F39 /* PostsView.mustache */,
				1C3447DF175D9991007377C5 /* PostViewModel.h */,
				1C3447E0175D9991007377C5 /* PostViewModel.m */,
				1C8A8CF91A3C14DF00E4F6A4 /* ReplyWorkspace.swift */,
				1CB15BFA1A9EC9C800176E73 /* ReportPostViewController.swift */,
				1C82AC4A199F585000CB15FE /* Selectotron.swift */,
				1C82AC4C199F5C1500CB15FE /* Selectotron.xib */,
			);
			path = Posts;
			sourceTree = "<group>";
		};
		1CC780471612DA8D002AF958 /* Threads */ = {
			isa = PBXGroup;
			children = (
				1C9381C7181A97BF00258191 /* AwfulNewThreadFieldView.h */,
				1C9381C8181A97BF00258191 /* AwfulNewThreadFieldView.m */,
				1CD82F49194834D000B0C5BD /* AwfulThreadPreviewViewController.h */,
				1CD82F4A194834D000B0C5BD /* AwfulThreadPreviewViewController.m */,
				1C73922117DFC3DA00089248 /* AwfulThreadTagAndRatingView.h */,
				1C73922217DFC3DA00089248 /* AwfulThreadTagAndRatingView.m */,
				1C8D116219B3F69D005D46CB /* ThreadCell.swift */,
				1C8D116019B3F686005D46CB /* ThreadCell.xib */,
				1C9381C4181A95EC00258191 /* ThreadComposeViewController.h */,
				1C9381C5181A95EC00258191 /* ThreadComposeViewController.m */,
			);
			path = Threads;
			sourceTree = "<group>";
		};
		1CD005CD1BB734C900232FFD /* View Controllers */ = {
			isa = PBXGroup;
			children = (
				1CD005CE1BB734E900232FFD /* BookmarksTableViewController.swift */,
				1CE55A791A1072D900E474A6 /* ForumsTableViewController.swift */,
				1CD005D21BB8D84900232FFD /* InAppActionViewController+ThreadActions.swift */,
				1CD005D01BB8800800232FFD /* ThreadsTableViewController.swift */,
			);
			path = "View Controllers";
			sourceTree = "<group>";
		};
		1CD005D41BB8DA4700232FFD /* Data Managers */ = {
			isa = PBXGroup;
			children = (
				1C4EAD5B1BC052BE0008BE54 /* CollectionTypeDelta.swift */,
				1CD005D51BB8DA6400232FFD /* FetchedDataManager.swift */,
				1C9438661C25F3B50029DFB1 /* ForumTableViewDataSource.swift */,
				1C4B6DC21BBF3D44005BFF08 /* ThreadDataManagerTableViewAdapter.swift */,
			);
			path = "Data Managers";
			sourceTree = "<group>";
		};
		1CD33EDB16F397FC0059587E /* Posts View Theming */ = {
			isa = PBXGroup;
			children = (
				8C8FA47719AD7CA300B67AAA /* award.png */,
				8C8FA47819AD7CA300B67AAA /* diamond-icon.png */,
				8C9834E1169091CE009F0CD6 /* fyad-bubble.png */,
				8CEB405D1687865300BFA9A8 /* hourglass.gif */,
				8C8FA47919AD7CA300B67AAA /* ik.png */,
				8C8FA47A19AD7CA300B67AAA /* image-coder.png */,
				8C0F4F541682CCFA00E25D7E /* macinyos-heading-center.png */,
				8C4F06B41686C1CB003CE53C /* macinyos-heading-left.png */,
				8C0F4F551682CCFA00E25D7E /* macinyos-heading-right.png */,
				8CF740EE1681376600C219E4 /* macinyos-heading.png */,
				8C483FC116852E5D00D02482 /* macinyos-loading@2x.png */,
				8CEBABEC16800A9300680935 /* macinyos-postactions-bg.png */,
				8CEBABEA168000B800680935 /* macinyos-wallpaper@2x.png */,
				8C235D7319CBC73A00E2697F /* platinum-member-white.png */,
				8C8FA47B19AD7CA300B67AAA /* platinum-member.png */,
				1C397CA81BCC473A00CA7FD5 /* post-dots.png */,
				1C397CAA1BCC474C00CA7FD5 /* post-dots@2x.png */,
				1C397CAB1BCC474C00CA7FD5 /* post-dots@3x.png */,
				8C8FA47C19AD7CA300B67AAA /* redpill.png */,
				8CEB405B16877E1600BFA9A8 /* winpos95-heading-left-seen.png */,
				8C299D6F16877AE9001B9D96 /* winpos95-heading-left.png */,
				8C299D7016877AE9001B9D96 /* winpos95-heading-right.png */,
				8CEB405816877D2A00BFA9A8 /* winpos95-heading-seen.png */,
				8C299D7116877AE9001B9D96 /* winpos95-heading.png */,
			);
			name = "Posts View Theming";
			path = Theming;
			sourceTree = "<group>";
		};
		1CDD51951542949600326C7B /* Theming */ = {
			isa = PBXGroup;
			children = (
				837D67EF1861C3D700464055 /* AwfulForumTweaks.h */,
				837D67F01861C3D700464055 /* AwfulForumTweaks.m */,
				1CDD48C917EE8FB400E4DAE3 /* AwfulViewController.h */,
				1CDD48CA17EE8FB400E4DAE3 /* AwfulViewController.m */,
				837D67ED1861C25000464055 /* ForumTweaks.plist */,
				1C5B9C3217F20BB800D4981D /* posts-view-amberpos.css */,
				8CE6100518CAACF9002E92DA /* posts-view-byob.css */,
				1C5B9C3E17F21BFC00D4981D /* posts-view-dark.css */,
				1C5B9C3317F20BB800D4981D /* posts-view-fyad.css */,
				1C5B9C3417F20BB800D4981D /* posts-view-gas-chamber.css */,
				1C5B9C3517F20BB800D4981D /* posts-view-macinyos.css */,
				1C5B9C3617F20BB800D4981D /* posts-view-winpos95.css */,
				1C5B9C3717F20BB800D4981D /* posts-view-yospos.css */,
				1C40E5B11640FC2C004AAFA6 /* posts-view.css */,
				1CDD48BB17EE288A00E4DAE3 /* Themes.plist */,
				1CB15BCE1A9CEB8800176E73 /* Themes.swift */,
			);
			path = Theming;
			sourceTree = "<group>";
		};
		1CE2D99D16688AC40024AC1C /* Framework Categories */ = {
			isa = PBXGroup;
			children = (
				1CC45262180B54B600F5F043 /* AwfulFrameworkCategories.h */,
				1CE2D9CC166ABD0D0024AC1C /* NSFileManager+UserDirectories.h */,
				1CE2D9CD166ABD0D0024AC1C /* NSFileManager+UserDirectories.m */,
				1CE2D9CE166ABD0D0024AC1C /* NSString+CollapseWhitespace.h */,
				1CE2D9CF166ABD0D0024AC1C /* NSString+CollapseWhitespace.m */,
				1CE68BD716F7C18E003D56C9 /* NSURL+Punycode.h */,
				1CE68BD816F7C18E003D56C9 /* NSURL+Punycode.m */,
				1CE2D9D0166ABD0D0024AC1C /* NSURL+QueryDictionary.h */,
				1CE2D9D1166ABD0D0024AC1C /* NSURL+QueryDictionary.m */,
				1C8D114819AF7241005D46CB /* UIAlertController+AwfulConvenient.swift */,
				1C9F3AAD180CAB2D00B3BCBA /* UIBarButtonItem+AwfulConvenience.h */,
				1C9F3AAE180CAB2D00B3BCBA /* UIBarButtonItem+AwfulConvenience.m */,
				F4233C531917BD1900482BD0 /* UIColor+AwfulConvenience.h */,
				F4233C541917BD1900482BD0 /* UIColor+AwfulConvenience.m */,
				1C89A79C18B8C73D00D75854 /* UIGestureRecognizer+AwfulConvenience.h */,
				1C89A79D18B8C73D00D75854 /* UIGestureRecognizer+AwfulConvenience.m */,
				1CE2D9D2166ABD0D0024AC1C /* UINavigationItem+TwoLineTitle.h */,
				1CE2D9D3166ABD0D0024AC1C /* UINavigationItem+TwoLineTitle.m */,
				1CBC74B2181A57E00076234E /* UIPasteboard+AwfulStringyURLs.h */,
				1CBC74B3181A57E00076234E /* UIPasteboard+AwfulStringyURLs.m */,
				1C797D66199DC7B000468056 /* UISplitViewController+AwfulConvenient.h */,
				1C797D67199DC7B000468056 /* UISplitViewController+AwfulConvenient.m */,
				1CC4525F180B3D3A00F5F043 /* UITableView+HideStuff.h */,
				1CC45260180B3D3A00F5F043 /* UITableView+HideStuff.m */,
				1CD82F52194D976D00B0C5BD /* UIView+AwfulConvenient.h */,
				1CD82F53194D976D00B0C5BD /* UIView+AwfulConvenient.m */,
				1C03B51E19C28A100045609C /* UIViewController+AwfulAnnoyingSwift.h */,
				1C03B51F19C28A100045609C /* UIViewController+AwfulAnnoyingSwift.m */,
				1C797D63199B679A00468056 /* UIViewController+HierarchySearch.h */,
				1C797D64199B679A00468056 /* UIViewController+HierarchySearch.m */,
				1CE2D9D4166ABD0D0024AC1C /* UIViewController+NavigationEnclosure.h */,
				1CE2D9D5166ABD0D0024AC1C /* UIViewController+NavigationEnclosure.m */,
				1CA1F04319109C0100E85DB2 /* UIWebView+AwfulConvenience.h */,
				1CA1F04419109C0100E85DB2 /* UIWebView+AwfulConvenience.m */,
			);
			path = "Framework Categories";
			sourceTree = "<group>";
		};
		1CF2462016DD957300C75E05 /* Composition */ = {
			isa = PBXGroup;
			children = (
				1C270ABC16E0773300883DAA /* AwfulComposeField.h */,
				1C270ABD16E0773300883DAA /* AwfulComposeField.m */,
				1CD82F431948230B00B0C5BD /* AwfulSelfHostingAttachmentInterpolator.h */,
				1CD82F441948230B00B0C5BD /* AwfulSelfHostingAttachmentInterpolator.m */,
				1C5B8BF118591C7600FDBCCE /* AwfulTextAttachment.h */,
				1C5B8BF218591C7600FDBCCE /* AwfulTextAttachment.m */,
				1CBC74AF181A4DC30076234E /* ComposeTextView.h */,
				1CBC74B0181A4DC30076234E /* ComposeTextView.m */,
				1C26BFDE1818E56F00E55887 /* ComposeTextViewController.h */,
				1C26BFDF1818E56F00E55887 /* ComposeTextViewController.m */,
				1CC256B81A3AA206003FA7A8 /* CloseBBcodeTagCommand.h */,
				1CC256B91A3AA206003FA7A8 /* CloseBBcodeTagCommand.m */,
				1C7487EF16A88BAD0068B8A3 /* CompositionInputAccessoryView.h */,
				1C7487F016A88BAD0068B8A3 /* CompositionInputAccessoryView.m */,
				1CC256BD1A3AB08D003FA7A8 /* CompositionMenuTree.swift */,
				1CC256B21A3876F7003FA7A8 /* CompositionViewController.swift */,
				1C2434D81A4190F300DC8EA4 /* DraftStore.swift */,
				1CC256B41A398084003FA7A8 /* ScrollViewKeyboardAvoider.swift */,
				1CC256BB1A3AA82F003FA7A8 /* ShowSmilieKeyboardCommand.swift */,
				1C76C66A1A49E87F00E81286 /* UploadImageAttachments.h */,
				1C76C66B1A49E87F00E81286 /* UploadImageAttachments.m */,
			);
			path = Composition;
			sourceTree = "<group>";
		};
		1CF7FACB1BB60C2200A077F2 /* Views */ = {
			isa = PBXGroup;
			children = (
				1C4E68301B32558A00FC2A02 /* ForumListSectionHeader.swift */,
				1C9438681C2875610029DFB1 /* ForumTableViewCell.swift */,
				1C94386A1C2875810029DFB1 /* ForumTableViewCell.xib */,
				1CC22AB419F972C200D5BABD /* HairlineView.swift */,
				1CFC99691BD3F402001180A7 /* PostsPageRefreshArrowView.swift */,
				1CDBF2341BD2BC3800ADC7DA /* PostsPageRefreshControl.swift */,
				1CD0C54E1BE674D700C3AC80 /* PostsPageRefreshSpinnerView.swift */,
				1CF7FACC1BB60C3000A077F2 /* ThreadTableViewCell.swift */,
				1CF7FACE1BB60F0F00A077F2 /* ThreadTableViewCell.xib */,
			);
			path = Views;
			sourceTree = "<group>";
		};
		29B97314FDCFA39411CA2CEA /* Awful */ = {
			isa = PBXGroup;
			children = (
				1C3857A115675AFE0078AF95 /* App */,
				1C3CF9671A94B9B40065C964 /* Core */,
				8CCD498115B497A700E5893B /* Resources */,
				1C66A9BA19DD3017001B9A41 /* Smilies */,
				1190F76913BE4ECB00B9D271 /* Vendor */,
				29B97323FDCFA39411CA2CEA /* Frameworks */,
				19C28FACFE9D520D11CA2CBB /* Products */,
				9D0762E16A2A66CEB1B627DC /* Pods */,
			);
			name = Awful;
			sourceTree = "<group>";
		};
		29B97323FDCFA39411CA2CEA /* Frameworks */ = {
			isa = PBXGroup;
			children = (
				68A40BB24850D9A942D1E270 /* Pods_Awful.framework */,
				CCA065CF2C50CD212D10284E /* Pods_Core.framework */,
				BE1882BFA77863DED1F23FB9 /* Pods_Smilies.framework */,
			);
			name = Frameworks;
			path = ..;
			sourceTree = "<group>";
		};
		8CCD498115B497A700E5893B /* Resources */ = {
			isa = PBXGroup;
			children = (
				8CCD503B15B783FC00E5893B /* Images */,
				1C5F700517D86E0F005ABD6F /* Images.xcassets */,
				1CD33EDB16F397FC0059587E /* Posts View Theming */,
				1CF186A517D48E5700B26717 /* Thread Tags */,
			);
			name = Resources;
			path = ../Resources;
			sourceTree = "<group>";
		};
		8CCD503B15B783FC00E5893B /* Images */ = {
			isa = PBXGroup;
			children = (
				8CE8F2DE1BBB754C00E81544 /* spinner-button.png */,
				8CE8F2DF1BBB754C00E81544 /* play-button.png */,
				8CE8F2E01BBB754C00E81544 /* stop-button.png */,
				1C3DED751B6FD0AB00954CFC /* ARChromeActivity.png */,
				1C3DED761B6FD0AB00954CFC /* ARChromeActivity@2x.png */,
				1C3DED771B6FD0AB00954CFC /* ARChromeActivity@2x~ipad.png */,
				1C3DED781B6FD0AB00954CFC /* ARChromeActivity@3x.png */,
				1C3DED791B6FD0AB00954CFC /* ARChromeActivity@3x~ipad.png */,
				1C3DED7A1B6FD0AB00954CFC /* ARChromeActivity~ipad.png */,
				F4233C581917C77900482BD0 /* bg_menu.jpg */,
				8CE6100718CAAF74002E92DA /* cat.gif */,
				1CBEE24A1733025300C4884A /* Leper's Colony */,
				8C8813A118492AC70058009E /* mac-watch.png */,
				1CBEE2491733012E00C4884A /* Private Messages */,
			);
			path = Images;
			sourceTree = "<group>";
		};
		9D0762E16A2A66CEB1B627DC /* Pods */ = {
			isa = PBXGroup;
			children = (
				3DEC84CD16F06A21949AA42D /* Pods-Awful.debug.xcconfig */,
				7F808380CDED09B0AA159709 /* Pods-Smilies.debug.xcconfig */,
				17772A1C53EBF44D059D4CD0 /* Pods-Awful.release.xcconfig */,
				AD811E7DE24853158BE87A57 /* Pods-Smilies.release.xcconfig */,
				81509004C66DEC651654490F /* Pods-Core.debug.xcconfig */,
				7846FF6DDA37B81D34DE2AE5 /* Pods-Core.release.xcconfig */,
			);
			name = Pods;
			sourceTree = "<group>";
		};
/* End PBXGroup section */

/* Begin PBXHeadersBuildPhase section */
		1C3CF9631A94B9B40065C964 /* Headers */ = {
			isa = PBXHeadersBuildPhase;
			buildActionMask = 2147483647;
			files = (
				1C14A4C61A94C4A60045DDF7 /* AwfulScanner.h in Headers */,
				1C14A4BD1A94C24A0045DDF7 /* AwfulForm.h in Headers */,
				1C097A931A97AF0C00425EEF /* AwfulHTMLResponseSerializer.h in Headers */,
				1C14A4B01A94C0AF0045DDF7 /* AwfulThreadPage.h in Headers */,
				1C097A911A97AF0C00425EEF /* AwfulForumsClient.h in Headers */,
				1C14A4C11A94C4A60045DDF7 /* AwfulCompoundDateParser.h in Headers */,
				1C097A941A97AF0C00425EEF /* AwfulHTTPRequestOperationManager.h in Headers */,
				1C097A921A97AF0C00425EEF /* AwfulHTMLRequestSerializer.h in Headers */,
				1C14A4E91A94CCEA0045DDF7 /* NSURLQueryDictionary.h in Headers */,
				1C14A4C21A94C4A60045DDF7 /* AwfulForumHierarchyScraper.h in Headers */,
				1C14A4CC1A94C4A60045DDF7 /* ProfileScraper.h in Headers */,
				1C14A4C71A94C4A60045DDF7 /* AwfulScraper.h in Headers */,
				1C14A4C91A94C4A60045DDF7 /* AwfulUnreadPrivateMessageCountScraper.h in Headers */,
				1C14A4C51A94C4A60045DDF7 /* AwfulPostsPageScraper.h in Headers */,
				1C14A4CB1A94C4A60045DDF7 /* PrivateMessageScraper.h in Headers */,
				1C14A4C81A94C4A60045DDF7 /* AwfulThreadListScraper.h in Headers */,
				1C14A4C01A94C4A60045DDF7 /* AuthorScraper.h in Headers */,
				1C14A4C41A94C4A60045DDF7 /* AwfulPostScraper.h in Headers */,
				1C14A4C31A94C4A60045DDF7 /* LepersColonyPageScraper.h in Headers */,
				1C14A4CA1A94C4A60045DDF7 /* PrivateMessageFolderScraper.h in Headers */,
				1C3CF96B1A94B9B40065C964 /* AwfulCore.h in Headers */,
			);
			runOnlyForDeploymentPostprocessing = 0;
		};
		1C66A9BD19DD304D001B9A41 /* Headers */ = {
			isa = PBXHeadersBuildPhase;
			buildActionMask = 2147483647;
			files = (
				1C4F8ED319E8FBED002201E3 /* SmilieCollectionViewFlowLayout.h in Headers */,
				1C588D3F19EA7FDD004C7809 /* SmilieOperation.h in Headers */,
				1C66A9C519DD304E001B9A41 /* Smilies.h in Headers */,
				1C54B4B919E12E850004DD57 /* SmilieAppContainer.h in Headers */,
				1C3A146819DFC7130022C44C /* SmilieDataStore.h in Headers */,
				1C7B010A19DE89B000542293 /* SmilieCell.h in Headers */,
				1C7B010419DE7B0100542293 /* SmilieKeyboardView.h in Headers */,
				1C4EFEAA19ED59E900CD423E /* SmilieKeyboard.h in Headers */,
				1C66E34819E78B84007FC27C /* SmilieListType.h in Headers */,
				1C3A140219DFC1FC0022C44C /* SmilieManagedObject.h in Headers */,
				1C66A9E819DD345D001B9A41 /* Smilie.h in Headers */,
				1C972CB819E0FBA300769A6E /* SmilieFetchedDataSource.h in Headers */,
				1C66AA1219DDF54A001B9A41 /* SmilieButton.h in Headers */,
				1C3A13FC19DF78610022C44C /* SmilieMetadata.h in Headers */,
			);
			runOnlyForDeploymentPostprocessing = 0;
		};
/* End PBXHeadersBuildPhase section */

/* Begin PBXNativeTarget section */
		1C3A143219DFC5D10022C44C /* SmilieExtractor */ = {
			isa = PBXNativeTarget;
			buildConfigurationList = 1C3A145B19DFC5D10022C44C /* Build configuration list for PBXNativeTarget "SmilieExtractor" */;
			buildPhases = (
				1C3A142F19DFC5D10022C44C /* Sources */,
				1C3A143019DFC5D10022C44C /* Frameworks */,
				1C3A143119DFC5D10022C44C /* Resources */,
				1C3A145E19DFC67F0022C44C /* Embed Frameworks */,
			);
			buildRules = (
			);
			dependencies = (
				1C3A146119DFC6AA0022C44C /* PBXTargetDependency */,
			);
			name = SmilieExtractor;
			productName = SmilieExtractor;
			productReference = 1C3A143319DFC5D10022C44C /* SmilieExtractor.app */;
			productType = "com.apple.product-type.application";
		};
		1C3CF9651A94B9B40065C964 /* Core */ = {
			isa = PBXNativeTarget;
			buildConfigurationList = 1C3CF98A1A94B9B50065C964 /* Build configuration list for PBXNativeTarget "Core" */;
			buildPhases = (
				B96B6EC80364010FD0021B09 /* Check Pods Manifest.lock */,
				1C3CF9611A94B9B40065C964 /* Sources */,
				1C3CF9621A94B9B40065C964 /* Frameworks */,
				1C3CF9631A94B9B40065C964 /* Headers */,
				1C3CF9641A94B9B40065C964 /* Resources */,
				668D09585E84BF2285DCBD7E /* Copy Pods Resources */,
			);
			buildRules = (
			);
			dependencies = (
			);
			name = Core;
			productName = AwfulCore;
			productReference = 1C3CF9661A94B9B40065C964 /* AwfulCore.framework */;
			productType = "com.apple.product-type.framework";
		};
		1C3CF96F1A94B9B40065C964 /* CoreTests */ = {
			isa = PBXNativeTarget;
			buildConfigurationList = 1C3CF98B1A94B9B50065C964 /* Build configuration list for PBXNativeTarget "CoreTests" */;
			buildPhases = (
				1C3CF96C1A94B9B40065C964 /* Sources */,
				1C3CF96D1A94B9B40065C964 /* Frameworks */,
				1C3CF96E1A94B9B40065C964 /* Resources */,
			);
			buildRules = (
			);
			dependencies = (
				1C3CF9731A94B9B50065C964 /* PBXTargetDependency */,
			);
			name = CoreTests;
			productName = AwfulCoreTests;
			productReference = 1C3CF9701A94B9B40065C964 /* AwfulCoreTests.xctest */;
			productType = "com.apple.product-type.bundle.unit-test";
		};
		1C66A9BF19DD304D001B9A41 /* Smilies */ = {
			isa = PBXNativeTarget;
			buildConfigurationList = 1C66A9D819DD304F001B9A41 /* Build configuration list for PBXNativeTarget "Smilies" */;
			buildPhases = (
				58FC1CD8E73DDDA14A520B6B /* Check Pods Manifest.lock */,
				1C66A9BD19DD304D001B9A41 /* Headers */,
				1C66A9BB19DD304D001B9A41 /* Sources */,
				1C66A9BC19DD304D001B9A41 /* Frameworks */,
				1C66A9BE19DD304D001B9A41 /* Resources */,
				A23C194590335D8E6BCAC3AB /* Copy Pods Resources */,
			);
			buildRules = (
			);
			dependencies = (
			);
			name = Smilies;
			productName = Smilies;
			productReference = 1C66A9C019DD304D001B9A41 /* Smilies.framework */;
			productType = "com.apple.product-type.framework";
		};
		1C66A9C919DD304E001B9A41 /* SmiliesTests */ = {
			isa = PBXNativeTarget;
			buildConfigurationList = 1C66A9DE19DD304F001B9A41 /* Build configuration list for PBXNativeTarget "SmiliesTests" */;
			buildPhases = (
				1C66A9C619DD304E001B9A41 /* Sources */,
				1C66A9C719DD304E001B9A41 /* Frameworks */,
				1C66A9C819DD304E001B9A41 /* Resources */,
			);
			buildRules = (
			);
			dependencies = (
				1C097AA31A97C48600425EEF /* PBXTargetDependency */,
			);
			name = SmiliesTests;
			productName = SmiliesTests;
			productReference = 1C66A9CA19DD304E001B9A41 /* SmiliesTests.xctest */;
			productType = "com.apple.product-type.bundle.unit-test";
		};
		1C66A9EE19DD3939001B9A41 /* Smilie Keyboard */ = {
			isa = PBXNativeTarget;
			buildConfigurationList = 1C66A9FC19DD393A001B9A41 /* Build configuration list for PBXNativeTarget "Smilie Keyboard" */;
			buildPhases = (
				1C66A9EB19DD3939001B9A41 /* Sources */,
				1C66A9EC19DD3939001B9A41 /* Frameworks */,
				1C66A9ED19DD3939001B9A41 /* Resources */,
			);
			buildRules = (
			);
			dependencies = (
				1C0B86201B18093D0088BE53 /* PBXTargetDependency */,
				1C66AA0319DD39A9001B9A41 /* PBXTargetDependency */,
			);
			name = "Smilie Keyboard";
			productName = "Smilie Keyboard";
			productReference = 1C66A9EF19DD3939001B9A41 /* Smilie Keyboard.appex */;
			productType = "com.apple.product-type.app-extension";
		};
		1D6058900D05DD3D006BFB54 /* Awful */ = {
			isa = PBXNativeTarget;
			buildConfigurationList = 1D6058960D05DD3E006BFB54 /* Build configuration list for PBXNativeTarget "Awful" */;
			buildPhases = (
				92D192B30FE54C29B1BC2C16 /* Check Pods Manifest.lock */,
				1C8F0DE6191CFA2200CE8DEE /* Compile CSS */,
				1D60588D0D05DD3D006BFB54 /* Resources */,
				1D60588E0D05DD3D006BFB54 /* Sources */,
				1D60588F0D05DD3D006BFB54 /* Frameworks */,
				08C2CC9823F04B90ADC778E0 /* Copy Pods Resources */,
				1C66A9DD19DD304F001B9A41 /* Embed Frameworks */,
				1C66A9F819DD393A001B9A41 /* Embed App Extensions */,
				FB2E294B8B502DF72F9AE6E3 /* Embed Pods Frameworks */,
			);
			buildRules = (
			);
			dependencies = (
				1C0B861E1B1809350088BE53 /* PBXTargetDependency */,
				1C3CF97C1A94B9B50065C964 /* PBXTargetDependency */,
				1C66A9D319DD304F001B9A41 /* PBXTargetDependency */,
				1C66A9D719DD304F001B9A41 /* PBXTargetDependency */,
				1C66A9F719DD393A001B9A41 /* PBXTargetDependency */,
				1C66A9FB19DD393A001B9A41 /* PBXTargetDependency */,
			);
			name = Awful;
			productName = Awful;
			productReference = 1D6058910D05DD3D006BFB54 /* Awful Debug.app */;
			productType = "com.apple.product-type.application";
		};
/* End PBXNativeTarget section */

/* Begin PBXProject section */
		29B97313FDCFA39411CA2CEA /* Project object */ = {
			isa = PBXProject;
			attributes = {
				CLASSPREFIX = "";
				LastSwiftMigration = 0710;
				LastSwiftUpdateCheck = 0710;
				LastUpgradeCheck = 0510;
				ORGANIZATIONNAME = "Awful Contributors";
				TargetAttributes = {
					1C0B86111B1801FB0088BE53 = {
						CreatedOnToolsVersion = 6.3.2;
					};
					1C3A143219DFC5D10022C44C = {
						CreatedOnToolsVersion = 6.0.1;
					};
					1C3CF9651A94B9B40065C964 = {
						CreatedOnToolsVersion = 6.1.1;
					};
					1C3CF96F1A94B9B40065C964 = {
						CreatedOnToolsVersion = 6.1.1;
					};
					1C66A9BF19DD304D001B9A41 = {
						CreatedOnToolsVersion = 6.0.1;
					};
					1C66A9C919DD304E001B9A41 = {
						CreatedOnToolsVersion = 6.0.1;
					};
					1C66A9EE19DD3939001B9A41 = {
						CreatedOnToolsVersion = 6.0.1;
						SystemCapabilities = {
							com.apple.ApplicationGroups.iOS = {
								enabled = 1;
							};
						};
					};
					1D6058900D05DD3D006BFB54 = {
						SystemCapabilities = {
							com.apple.ApplicationGroups.iOS = {
								enabled = 1;
							};
						};
					};
				};
			};
			buildConfigurationList = C01FCF4E08A954540054247B /* Build configuration list for PBXProject "Awful" */;
			compatibilityVersion = "Xcode 3.2";
			developmentRegion = English;
			hasScannedForEncodings = 1;
			knownRegions = (
				English,
				Japanese,
				French,
				German,
				en,
				Base,
			);
			mainGroup = 29B97314FDCFA39411CA2CEA /* Awful */;
			projectDirPath = "";
			projectRoot = "";
			targets = (
				1D6058900D05DD3D006BFB54 /* Awful */,
				1C3CF9651A94B9B40065C964 /* Core */,
				1C3CF96F1A94B9B40065C964 /* CoreTests */,
				1C0B86111B1801FB0088BE53 /* GenerateEntitlements */,
				1C66A9EE19DD3939001B9A41 /* Smilie Keyboard */,
				1C66A9BF19DD304D001B9A41 /* Smilies */,
				1C66A9C919DD304E001B9A41 /* SmiliesTests */,
				1C3A143219DFC5D10022C44C /* SmilieExtractor */,
			);
		};
/* End PBXProject section */

/* Begin PBXResourcesBuildPhase section */
		1C3A143119DFC5D10022C44C /* Resources */ = {
			isa = PBXResourcesBuildPhase;
			buildActionMask = 2147483647;
			files = (
				1C3A144119DFC5D10022C44C /* Main.storyboard in Resources */,
				1C3A147319DFD0D00022C44C /* showsmilies.webarchive in Resources */,
				1C3A144619DFC5D10022C44C /* LaunchScreen.xib in Resources */,
				1CA56FEB1A009BDF009A91AE /* PotentiallyObjectionableTexts.plist in Resources */,
			);
			runOnlyForDeploymentPostprocessing = 0;
		};
		1C3CF9641A94B9B40065C964 /* Resources */ = {
			isa = PBXResourcesBuildPhase;
			buildActionMask = 2147483647;
			files = (
			);
			runOnlyForDeploymentPostprocessing = 0;
		};
		1C3CF96E1A94B9B40065C964 /* Resources */ = {
			isa = PBXResourcesBuildPhase;
			buildActionMask = 2147483647;
			files = (
				1C3CF9A61A94BE1E0065C964 /* Fixtures in Resources */,
			);
			runOnlyForDeploymentPostprocessing = 0;
		};
		1C66A9BE19DD304D001B9A41 /* Resources */ = {
			isa = PBXResourcesBuildPhase;
			buildActionMask = 2147483647;
			files = (
				1C3A147519DFDE380022C44C /* Smilies.sqlite in Resources */,
				1C7B010719DE7B1100542293 /* SmilieKeyboardView.xib in Resources */,
				1C66AA1519DDF6E6001B9A41 /* Images.xcassets in Resources */,
			);
			runOnlyForDeploymentPostprocessing = 0;
		};
		1C66A9C819DD304E001B9A41 /* Resources */ = {
			isa = PBXResourcesBuildPhase;
			buildActionMask = 2147483647;
			files = (
				1C3A147219DFD0D00022C44C /* showsmilies.webarchive in Resources */,
			);
			runOnlyForDeploymentPostprocessing = 0;
		};
		1C66A9ED19DD3939001B9A41 /* Resources */ = {
			isa = PBXResourcesBuildPhase;
			buildActionMask = 2147483647;
			files = (
				1C66AA0F19DD4577001B9A41 /* NeedsFullAccessView.xib in Resources */,
			);
			runOnlyForDeploymentPostprocessing = 0;
		};
		1D60588D0D05DD3D006BFB54 /* Resources */ = {
			isa = PBXResourcesBuildPhase;
			buildActionMask = 2147483647;
			files = (
				1C8F0DE7191CFBE300CE8DEE /* posts-view.js in Resources */,
				1C8E104C1916F92F0010007B /* profile.js in Resources */,
				1C8E104A1916F7970010007B /* common.js in Resources */,
				1C8E10481914D1180010007B /* private-message.js in Resources */,
				1CA1F0481910AEF400E85DB2 /* zepto.min.js in Resources */,
				8CCD500615B497A900E5893B /* Settings.plist in Resources */,
				1C5B9C3D17F20BB800D4981D /* posts-view-yospos.css in Resources */,
				8C8FA48119AD7CA300B67AAA /* image-coder.png in Resources */,
				8C8FA47E19AD7CA300B67AAA /* award.png in Resources */,
				1C5B9C3A17F20BB800D4981D /* posts-view-gas-chamber.css in Resources */,
				1C1BF9C219AB9E6200E8FBBC /* InAppActionSheet.xib in Resources */,
				1C397CA91BCC473A00CA7FD5 /* post-dots.png in Resources */,
				1C5B9C3B17F20BB800D4981D /* posts-view-macinyos.css in Resources */,
				8CE8F2E21BBB754C00E81544 /* play-button.png in Resources */,
				1C5B9C3C17F20BB800D4981D /* posts-view-winpos95.css in Resources */,
				1C5B9C3817F20BB800D4981D /* posts-view-amberpos.css in Resources */,
				1C5B9C3F17F21BFC00D4981D /* posts-view-dark.css in Resources */,
				1C23A0A5163E6E1D006C7F39 /* PostsView.mustache in Resources */,
				8C8FA48319AD7CA300B67AAA /* redpill.png in Resources */,
				1C40E5B21640FC2D004AAFA6 /* posts-view.css in Resources */,
				8CE6100618CAACF9002E92DA /* posts-view-byob.css in Resources */,
				1CB0607B1936CADC005263EA /* PostPreview.mustache in Resources */,
				1C5B9C3917F20BB800D4981D /* posts-view-fyad.css in Resources */,
				1C40D4AA1A85F57400D9F793 /* Acknowledgements.mustache in Resources */,
				8C8FA47F19AD7CA300B67AAA /* diamond-icon.png in Resources */,
				8CEBABEB168000B800680935 /* macinyos-wallpaper@2x.png in Resources */,
				8CEBABED16800A9300680935 /* macinyos-postactions-bg.png in Resources */,
				8CF740EF1681376600C219E4 /* macinyos-heading.png in Resources */,
				1C8D116119B3F686005D46CB /* ThreadCell.xib in Resources */,
				1C8E10441914AA730010007B /* profile.css in Resources */,
				8CE8F2E31BBB754C00E81544 /* stop-button.png in Resources */,
				8C0F4F561682CCFA00E25D7E /* macinyos-heading-center.png in Resources */,
				1C5F700617D86E0F005ABD6F /* Images.xcassets in Resources */,
				8C0F4F571682CCFA00E25D7E /* macinyos-heading-right.png in Resources */,
				1C397CAD1BCC474C00CA7FD5 /* post-dots@3x.png in Resources */,
				1CF7FACF1BB60F0F00A077F2 /* ThreadTableViewCell.xib in Resources */,
				1CE2B76B19C2374C00FDC33E /* Login.storyboard in Resources */,
				8C235D7419CBC73A00E2697F /* platinum-member-white.png in Resources */,
<<<<<<< HEAD
				1CCE01E91CAA0EEF004B59C5 /* widgets.js in Resources */,
=======
				8C89FAF41CAA0F4200640F3D /* widgets.js in Resources */,
>>>>>>> 53022ccc
				8C483FC216852E5D00D02482 /* macinyos-loading@2x.png in Resources */,
				1C47AF4C19A790910098B828 /* PostsPageSettings.xib in Resources */,
				1C94386B1C2875810029DFB1 /* ForumTableViewCell.xib in Resources */,
				8C4F06B51686C1CB003CE53C /* macinyos-heading-left.png in Resources */,
				8C299D7216877AE9001B9D96 /* winpos95-heading-left.png in Resources */,
				8C299D7316877AE9001B9D96 /* winpos95-heading-right.png in Resources */,
				8C299D7416877AE9001B9D96 /* winpos95-heading.png in Resources */,
				8CEB405916877D2A00BFA9A8 /* winpos95-heading-seen.png in Resources */,
				8CEB405C16877E1600BFA9A8 /* winpos95-heading-left-seen.png in Resources */,
				8CEB405E1687865300BFA9A8 /* hourglass.gif in Resources */,
				8C8813A218492AC80058009E /* mac-watch.png in Resources */,
				1C54D31319BE1708002AC6B9 /* SettingsAvatarHeader.xib in Resources */,
				8C9834E2169091CE009F0CD6 /* fyad-bubble.png in Resources */,
				1C41B8A716CD573D00718F79 /* title-banned.gif in Resources */,
				F4233C591917C77900482BD0 /* bg_menu.jpg in Resources */,
				1C098AE919C77B430031C12A /* MessageCell.xib in Resources */,
				1C41B8A816CD573D00718F79 /* title-permabanned.gif in Resources */,
				1C9FDE6216EA030800C665B5 /* newpm.gif in Resources */,
				1C397CAC1BCC474C00CA7FD5 /* post-dots@2x.png in Resources */,
				1C9FDE6316EA030800C665B5 /* pmforwarded.gif in Resources */,
				8CE6100818CAAF74002E92DA /* cat.gif in Resources */,
				837D67EE1861C25000464055 /* ForumTweaks.plist in Resources */,
				8C8FA48219AD7CA300B67AAA /* platinum-member.png in Resources */,
				1C09BFEA1A09B9C2007C11F5 /* 1Password.xcassets in Resources */,
				1CDD0A4719B7D89B009811C4 /* LaunchScreen.storyboard in Resources */,
				F4B3645819165D5100CCE1EF /* SecondaryTags.plist in Resources */,
				1C9FDE6416EA030800C665B5 /* pmreplied.gif in Resources */,
				1C3447E4175D9CCE007377C5 /* Post.mustache in Resources */,
				1C82AC4D199F5C1500CB15FE /* Selectotron.xib in Resources */,
				8CE8F2E11BBB754C00E81544 /* spinner-button.png in Resources */,
				1C3447E9175DAED4007377C5 /* Profile.mustache in Resources */,
				1CDD48BC17EE288A00E4DAE3 /* Themes.plist in Resources */,
				1CF186A617D48E5700B26717 /* Thread Tags in Resources */,
				1C8F0DEE191E311B00CE8DEE /* FontScale.mustache in Resources */,
				1C7C60BC18FC9EF5009BF4BB /* PrivateMessage.mustache in Resources */,
				8C8FA48019AD7CA300B67AAA /* ik.png in Resources */,
			);
			runOnlyForDeploymentPostprocessing = 0;
		};
/* End PBXResourcesBuildPhase section */

/* Begin PBXShellScriptBuildPhase section */
		08C2CC9823F04B90ADC778E0 /* Copy Pods Resources */ = {
			isa = PBXShellScriptBuildPhase;
			buildActionMask = 2147483647;
			files = (
			);
			inputPaths = (
			);
			name = "Copy Pods Resources";
			outputPaths = (
			);
			runOnlyForDeploymentPostprocessing = 0;
			shellPath = /bin/sh;
			shellScript = "\"${SRCROOT}/../Pods/Target Support Files/Pods-Awful/Pods-Awful-resources.sh\"\n";
			showEnvVarsInLog = 0;
		};
		1C0B861C1B1802130088BE53 /* Generate .entitlements files */ = {
			isa = PBXShellScriptBuildPhase;
			buildActionMask = 2147483647;
			files = (
			);
			inputPaths = (
			);
			name = "Generate .entitlements files";
			outputPaths = (
			);
			runOnlyForDeploymentPostprocessing = 0;
			shellPath = /bin/bash;
			shellScript = "cd \"$PROJECT_DIR/..\"\n[ -e app-group ] && APP_GROUP=`cat app-group | tr -d '[[:space:]]'`\n\ncp Xcode/AppGroup.entitlements App/Awful.entitlements\n\nif [ \"$APP_GROUP\" ]; then\n    function buddy() {\n        /usr/libexec/PlistBuddy -x -c \"$1\" App/Awful.entitlements\n    }\n    buddy \"Add :com.apple.security.application-groups array\"\n    buddy \"Add :com.apple.security.application-groups:0 string $APP_GROUP\"\nfi\n\ncp App/Awful.entitlements Smilies/Keyboard/Keyboard.entitlements\n";
		};
		1C8F0DE6191CFA2200CE8DEE /* Compile CSS */ = {
			isa = PBXShellScriptBuildPhase;
			buildActionMask = 2147483647;
			files = (
			);
			inputPaths = (
			);
			name = "Compile CSS";
			outputPaths = (
			);
			runOnlyForDeploymentPostprocessing = 0;
			shellPath = "/usr/bin/env bash";
			shellScript = "set -eu -o pipefail\n\nPATH=\"$PATH:/usr/local/bin:/usr/local/share/npm/bin\"\nhash lessc 2>/dev/null || { echo \"Please install less! npm install less -g\"; exit 0; }\n\ncd \"${PROJECT_DIR}/../App\"\n\n# lessc ain't quick so we'll only compile what's changed.\n# Updating any imported LESS files should also trigger recompilation.\nIMPORTED=$(find . -name \"*.less\" -not -name \"posts-view*\" -exec stat -f %m {} \\; | sort -n -r | head -n 1)\n\nmtime() {\n    echo `stat -f %m \"${1}\" 2>/dev/null`\n}\n\nlessc() {\n    command lessc --no-color --include-path=\"Profiles:Theming\" \"$@\"\n}\n\nLESSFILES=(Profiles/profile.less)\nLESSFILES+=(Theming/posts-view*.less)\n\nfor s in \"${LESSFILES[@]}\"; do\n    c=\"${s%.less}.css\"\n    smodified=$(mtime \"$s\")\n    cmodified=$(mtime \"$c\")\n    if [[ ! -e \"$c\" || smodified -gt cmodified || IMPORTED -gt cmodified ]]; then\n        echo \"Compiling $s\"\n        lessc \"$s\" \"$c\"\n    fi\ndone\n";
		};
		58FC1CD8E73DDDA14A520B6B /* Check Pods Manifest.lock */ = {
			isa = PBXShellScriptBuildPhase;
			buildActionMask = 2147483647;
			files = (
			);
			inputPaths = (
			);
			name = "Check Pods Manifest.lock";
			outputPaths = (
			);
			runOnlyForDeploymentPostprocessing = 0;
			shellPath = /bin/sh;
			shellScript = "diff \"${PODS_ROOT}/../Podfile.lock\" \"${PODS_ROOT}/Manifest.lock\" > /dev/null\nif [[ $? != 0 ]] ; then\n    cat << EOM\nerror: The sandbox is not in sync with the Podfile.lock. Run 'pod install' or update your CocoaPods installation.\nEOM\n    exit 1\nfi\n";
			showEnvVarsInLog = 0;
		};
		668D09585E84BF2285DCBD7E /* Copy Pods Resources */ = {
			isa = PBXShellScriptBuildPhase;
			buildActionMask = 2147483647;
			files = (
			);
			inputPaths = (
			);
			name = "Copy Pods Resources";
			outputPaths = (
			);
			runOnlyForDeploymentPostprocessing = 0;
			shellPath = /bin/sh;
			shellScript = "\"${SRCROOT}/../Pods/Target Support Files/Pods-Core/Pods-Core-resources.sh\"\n";
			showEnvVarsInLog = 0;
		};
		92D192B30FE54C29B1BC2C16 /* Check Pods Manifest.lock */ = {
			isa = PBXShellScriptBuildPhase;
			buildActionMask = 2147483647;
			files = (
			);
			inputPaths = (
			);
			name = "Check Pods Manifest.lock";
			outputPaths = (
			);
			runOnlyForDeploymentPostprocessing = 0;
			shellPath = /bin/sh;
			shellScript = "diff \"${PODS_ROOT}/../Podfile.lock\" \"${PODS_ROOT}/Manifest.lock\" > /dev/null\nif [[ $? != 0 ]] ; then\n    cat << EOM\nerror: The sandbox is not in sync with the Podfile.lock. Run 'pod install' or update your CocoaPods installation.\nEOM\n    exit 1\nfi\n";
		};
		A23C194590335D8E6BCAC3AB /* Copy Pods Resources */ = {
			isa = PBXShellScriptBuildPhase;
			buildActionMask = 2147483647;
			files = (
			);
			inputPaths = (
			);
			name = "Copy Pods Resources";
			outputPaths = (
			);
			runOnlyForDeploymentPostprocessing = 0;
			shellPath = /bin/sh;
			shellScript = "\"${SRCROOT}/../Pods/Target Support Files/Pods-Smilies/Pods-Smilies-resources.sh\"\n";
			showEnvVarsInLog = 0;
		};
		B96B6EC80364010FD0021B09 /* Check Pods Manifest.lock */ = {
			isa = PBXShellScriptBuildPhase;
			buildActionMask = 2147483647;
			files = (
			);
			inputPaths = (
			);
			name = "Check Pods Manifest.lock";
			outputPaths = (
			);
			runOnlyForDeploymentPostprocessing = 0;
			shellPath = /bin/sh;
			shellScript = "diff \"${PODS_ROOT}/../Podfile.lock\" \"${PODS_ROOT}/Manifest.lock\" > /dev/null\nif [[ $? != 0 ]] ; then\n    cat << EOM\nerror: The sandbox is not in sync with the Podfile.lock. Run 'pod install' or update your CocoaPods installation.\nEOM\n    exit 1\nfi\n";
			showEnvVarsInLog = 0;
		};
		FB2E294B8B502DF72F9AE6E3 /* Embed Pods Frameworks */ = {
			isa = PBXShellScriptBuildPhase;
			buildActionMask = 2147483647;
			files = (
			);
			inputPaths = (
			);
			name = "Embed Pods Frameworks";
			outputPaths = (
			);
			runOnlyForDeploymentPostprocessing = 0;
			shellPath = /bin/sh;
			shellScript = "\"${SRCROOT}/../Pods/Target Support Files/Pods-Awful/Pods-Awful-frameworks.sh\"\n";
			showEnvVarsInLog = 0;
		};
/* End PBXShellScriptBuildPhase section */

/* Begin PBXSourcesBuildPhase section */
		1C3A142F19DFC5D10022C44C /* Sources */ = {
			isa = PBXSourcesBuildPhase;
			buildActionMask = 2147483647;
			files = (
				1C3A143E19DFC5D10022C44C /* ViewController.m in Sources */,
				1C3A143B19DFC5D10022C44C /* AppDelegate.m in Sources */,
				1C3A143819DFC5D10022C44C /* main.m in Sources */,
				1C3A146E19DFCD9A0022C44C /* SmilieWebArchive.m in Sources */,
			);
			runOnlyForDeploymentPostprocessing = 0;
		};
		1C3CF9611A94B9B40065C964 /* Sources */ = {
			isa = PBXSourcesBuildPhase;
			buildActionMask = 2147483647;
			files = (
				1C14A4B21A94C0B50045DDF7 /* CachePruner.swift in Sources */,
				1C14A4B71A94C0BA0045DDF7 /* Profile.swift in Sources */,
				1C14A4D91A94C4BF0045DDF7 /* PrivateMessageScraper.m in Sources */,
				1C097A8D1A97AF0600425EEF /* AwfulForumsClient.m in Sources */,
				1C14A4BC1A94C2460045DDF7 /* AwfulForm.m in Sources */,
				1C097A8F1A97AF0600425EEF /* AwfulHTMLResponseSerializer.m in Sources */,
				1C14A4D11A94C4BF0045DDF7 /* LepersColonyPageScraper.m in Sources */,
				1C14A4D21A94C4BF0045DDF7 /* AwfulPostScraper.m in Sources */,
				1C14A4BA1A94C1A20045DDF7 /* Thread.swift in Sources */,
				1C14A4DC1A94C7260045DDF7 /* Errors.swift in Sources */,
				1C14A4B31A94C0B50045DDF7 /* DataStore.swift in Sources */,
				1C14A4AE1A94C0A70045DDF7 /* AwfulManagedObject.swift in Sources */,
				1C14A4B51A94C0BA0045DDF7 /* Post.swift in Sources */,
				1C14A4DA1A94C4BF0045DDF7 /* ProfileScraper.m in Sources */,
				1C14A4BB1A94C1A20045DDF7 /* ThreadTag.swift in Sources */,
				1C14A4D41A94C4BF0045DDF7 /* AwfulScanner.m in Sources */,
				1C14A4B81A94C0BA0045DDF7 /* Punishment.swift in Sources */,
				1C14A4D61A94C4BF0045DDF7 /* AwfulThreadListScraper.m in Sources */,
				1C14A4CF1A94C4BF0045DDF7 /* AwfulCompoundDateParser.m in Sources */,
				1C14A4AD1A94C0880045DDF7 /* Awful.xcdatamodeld in Sources */,
				1C14A4D51A94C4BF0045DDF7 /* AwfulScraper.m in Sources */,
				1C097A901A97AF0600425EEF /* AwfulHTTPRequestOperationManager.m in Sources */,
				1C14A4B61A94C0BA0045DDF7 /* PrivateMessage.swift in Sources */,
				1C14A4D71A94C4BF0045DDF7 /* AwfulUnreadPrivateMessageCountScraper.m in Sources */,
				1C14A4CE1A94C4BF0045DDF7 /* AuthorScraper.m in Sources */,
				1C14A4B91A94C19E0045DDF7 /* User.swift in Sources */,
				1C14A4D81A94C4BF0045DDF7 /* PrivateMessageFolderScraper.m in Sources */,
				1C14A4D31A94C4BF0045DDF7 /* AwfulPostsPageScraper.m in Sources */,
				1C14A4EA1A94CCEA0045DDF7 /* NSURLQueryDictionary.m in Sources */,
				1C14A4D01A94C4BF0045DDF7 /* AwfulForumHierarchyScraper.m in Sources */,
				1C097A8E1A97AF0600425EEF /* AwfulHTMLRequestSerializer.m in Sources */,
				1C14A4B41A94C0B50045DDF7 /* Forum.swift in Sources */,
			);
			runOnlyForDeploymentPostprocessing = 0;
		};
		1C3CF96C1A94B9B40065C964 /* Sources */ = {
			isa = PBXSourcesBuildPhase;
			buildActionMask = 2147483647;
			files = (
				1C3CF99B1A94BE190065C964 /* FormScrapingTests.swift in Sources */,
				1C3CF99A1A94BE140065C964 /* DatabaseUnavailableTests.swift in Sources */,
				1C3CF9A41A94BE190065C964 /* ScrapingTestCase.swift in Sources */,
				1C3CF99F1A94BE190065C964 /* MessageFolderScrapingTests.swift in Sources */,
				1C3CF99C1A94BE190065C964 /* ForumHierarchyScrapingTests.swift in Sources */,
				1C3CF99D1A94BE190065C964 /* Helpers.swift in Sources */,
				1C3CF9A51A94BE190065C964 /* ThreadListScrapingTests.swift in Sources */,
				1C3CF9A01A94BE190065C964 /* PostScrapingTests.swift in Sources */,
				1C3CF9A21A94BE190065C964 /* PrivateMessageScrapingTests.swift in Sources */,
				1C3CF99E1A94BE190065C964 /* LepersColonyPageScrapingTests.swift in Sources */,
				1C3CF9A31A94BE190065C964 /* ProfileScrapingTests.swift in Sources */,
				1C3CF9A11A94BE190065C964 /* PostsPageScrapingTests.swift in Sources */,
			);
			runOnlyForDeploymentPostprocessing = 0;
		};
		1C66A9BB19DD304D001B9A41 /* Sources */ = {
			isa = PBXSourcesBuildPhase;
			buildActionMask = 2147483647;
			files = (
				1C3A13FD19DF78610022C44C /* SmilieMetadata.m in Sources */,
				1C7B010519DE7B0100542293 /* SmilieKeyboardView.m in Sources */,
				1C66AA1319DDF54A001B9A41 /* SmilieButton.m in Sources */,
				1C972CB919E0FBA300769A6E /* SmilieFetchedDataSource.m in Sources */,
				1C7B010B19DE89B000542293 /* SmilieCell.m in Sources */,
				1C3A13F919DF76400022C44C /* Smilies.xcdatamodeld in Sources */,
				1C54B4BA19E12E850004DD57 /* SmilieAppContainer.m in Sources */,
				1C4EFEAB19ED59E900CD423E /* SmilieKeyboard.m in Sources */,
				1C66A9E919DD345D001B9A41 /* Smilie.m in Sources */,
				1C588D4019EA7FDD004C7809 /* SmilieOperation.m in Sources */,
				1C3A146919DFC7130022C44C /* SmilieDataStore.m in Sources */,
				1C4F8ED419E8FBED002201E3 /* SmilieCollectionViewFlowLayout.m in Sources */,
				1C3A140319DFC1FC0022C44C /* SmilieManagedObject.m in Sources */,
			);
			runOnlyForDeploymentPostprocessing = 0;
		};
		1C66A9C619DD304E001B9A41 /* Sources */ = {
			isa = PBXSourcesBuildPhase;
			buildActionMask = 2147483647;
			files = (
				1C66A9D119DD304F001B9A41 /* SmiliesTests.m in Sources */,
				1C588D4819EAB0B6004C7809 /* ScrapingTests.m in Sources */,
				1C3A147019DFD04C0022C44C /* WebArchiveTests.m in Sources */,
				1C3A146D19DFCD9A0022C44C /* SmilieWebArchive.m in Sources */,
				1C588D4619EA9909004C7809 /* Helpers.m in Sources */,
				1C4EFEA719ED2D4600CD423E /* ImageDownloadTests.m in Sources */,
				1C3A147719DFDEC30022C44C /* BundledSmiliesTests.m in Sources */,
				1C588D4319EA9785004C7809 /* CleanupTests.m in Sources */,
			);
			runOnlyForDeploymentPostprocessing = 0;
		};
		1C66A9EB19DD3939001B9A41 /* Sources */ = {
			isa = PBXSourcesBuildPhase;
			buildActionMask = 2147483647;
			files = (
				1C66A9F519DD393A001B9A41 /* KeyboardViewController.m in Sources */,
				1C66AA1819DDF8DD001B9A41 /* NeedsFullAccessView.m in Sources */,
			);
			runOnlyForDeploymentPostprocessing = 0;
		};
		1D60588E0D05DD3D006BFB54 /* Sources */ = {
			isa = PBXSourcesBuildPhase;
			buildActionMask = 2147483647;
			files = (
				1CD005CF1BB734E900232FFD /* BookmarksTableViewController.swift in Sources */,
				1190F75E13BE4EA900B9D271 /* AwfulAppDelegate.m in Sources */,
				1C40796A1A228DA6004A082F /* CopyURLActivity.swift in Sources */,
				83410EF219A582B8002CD019 /* DateFormatters.swift in Sources */,
				1CA1858017E3472300462F20 /* AwfulToolbar.m in Sources */,
				1C4E68311B32558A00FC2A02 /* ForumListSectionHeader.swift in Sources */,
				1C8E10521918DA230010007B /* AwfulWebViewNetworkActivityIndicatorManager.m in Sources */,
				1190F7F313BE4EDA00B9D271 /* main.m in Sources */,
				1C917CF81C4F21B800BBF672 /* HairlineView.swift in Sources */,
				1C8D114919AF7241005D46CB /* UIAlertController+AwfulConvenient.swift in Sources */,
				11FDA296151018600014FDCD /* SettingsViewController.m in Sources */,
				1CDD5199154294D400326C7B /* AwfulSettings.m in Sources */,
				1C09BFEC1A09B9C2007C11F5 /* OnePasswordExtension.m in Sources */,
				1CD005D11BB8800800232FFD /* ThreadsTableViewController.swift in Sources */,
				1CE55A781A10675700E474A6 /* FetchedDataSource.swift in Sources */,
				1C8D116719B4EEC6005D46CB /* MessageCell.swift in Sources */,
				1CB5DB5218F1E27F008FBFA5 /* AwfulRefreshMinder.m in Sources */,
				1C54D31119BE1441002AC6B9 /* SettingsAvatarHeader.swift in Sources */,
				1CFC996A1BD3F402001180A7 /* PostsPageRefreshArrowView.swift in Sources */,
				1C9381C9181A97BF00258191 /* AwfulNewThreadFieldView.m in Sources */,
				1CE2B76819C2372200FDC33E /* LoginViewController.swift in Sources */,
				1C4B6DC31BBF3D44005BFF08 /* ThreadDataManagerTableViewAdapter.swift in Sources */,
				1CC780321612D9DE002AF958 /* PostsPageViewController.m in Sources */,
				1CBC74B4181A57E00076234E /* UIPasteboard+AwfulStringyURLs.m in Sources */,
				1C7D8958192E954B00003576 /* AwfulPostsView.m in Sources */,
				1CB15BFB1A9EC9C800176E73 /* ReportPostViewController.swift in Sources */,
				1C73922317DFC3DA00089248 /* AwfulThreadTagAndRatingView.m in Sources */,
				1C54D30B19BBC717002AC6B9 /* SettingsBinding.m in Sources */,
				1C5B8BF318591C7600FDBCCE /* AwfulTextAttachment.m in Sources */,
				837D67F11861C3D700464055 /* AwfulForumTweaks.m in Sources */,
				1CD005D61BB8DA6400232FFD /* FetchedDataManager.swift in Sources */,
				1CF3A467180C768100EC2450 /* AwfulURLRouter.m in Sources */,
				1C03B52019C28A100045609C /* UIViewController+AwfulAnnoyingSwift.m in Sources */,
				1CB52A6E1637B21700032AD3 /* AwfulThreadTagLoader.m in Sources */,
				1C8D116319B3F69D005D46CB /* ThreadCell.swift in Sources */,
				1C2434D91A4190F300DC8EA4 /* DraftStore.swift in Sources */,
				1CDBF2351BD2BC3800ADC7DA /* PostsPageRefreshControl.swift in Sources */,
				1C23C7051A7AB8940089BD5C /* SlopButton.swift in Sources */,
				1CE2D9D9166ABD0D0024AC1C /* AwfulNavigationBar.m in Sources */,
				1CE2D9DC166ABD0D0024AC1C /* NSFileManager+UserDirectories.m in Sources */,
				1CD82F2D19428D0900B0C5BD /* AwfulImageURLProtocol.m in Sources */,
				1CBE1B1219CAAFA200510187 /* AwfulSplitViewController.swift in Sources */,
				1CE2D9DD166ABD0D0024AC1C /* NSString+CollapseWhitespace.m in Sources */,
				1CE2D9DE166ABD0D0024AC1C /* NSURL+QueryDictionary.m in Sources */,
				1C89A79418AF4DA500D75854 /* EmptyViewController.m in Sources */,
				1CE2D9DF166ABD0D0024AC1C /* UINavigationItem+TwoLineTitle.m in Sources */,
				1CE2D9E0166ABD0D0024AC1C /* UIViewController+NavigationEnclosure.m in Sources */,
				1C09BFF21A09F86A007C11F5 /* InAppActionCollectionView.swift in Sources */,
				1C5B9C4217F22F8800D4981D /* AwfulNavigationController.m in Sources */,
				1C76C66C1A49E87F00E81286 /* UploadImageAttachments.m in Sources */,
				1CE55A7A1A1072D900E474A6 /* ForumsTableViewController.swift in Sources */,
				1C9438671C25F3B50029DFB1 /* ForumTableViewDataSource.swift in Sources */,
				1C7C60C318FCA506009BF4BB /* AwfulHTMLRendering.m in Sources */,
				1C89A79E18B8C73D00D75854 /* UIGestureRecognizer+AwfulConvenience.m in Sources */,
				1CBE1B0A19CA050300510187 /* ImageViewController.swift in Sources */,
				1CA04BE9195DD24B001BC2B7 /* AwfulThreadTagPickerLayout.m in Sources */,
				1C8D114719ACDAD9005D46CB /* RootViewControllerStack.swift in Sources */,
				1CC256B51A398084003FA7A8 /* ScrollViewKeyboardAvoider.swift in Sources */,
				1C96D0AC1682B1140043B194 /* NSURL+Awful.m in Sources */,
				1C96D0AF1682B25A0043B194 /* NSURL+OpensInBrowser.m in Sources */,
				1CB15BEE1A9D33F600176E73 /* URLMenuPresenter.swift in Sources */,
				1C7487F116A88BAD0068B8A3 /* CompositionInputAccessoryView.m in Sources */,
				1CD0C54F1BE674D700C3AC80 /* PostsPageRefreshSpinnerView.swift in Sources */,
				8CCA272D16B8C1EF00A4952A /* RapSheetViewController.m in Sources */,
				1C09963C16C0AECA00A62D5E /* AwfulPunishmentCell.m in Sources */,
				1CEB5BFF19AB9C1700C82C30 /* InAppActionViewController.swift in Sources */,
				1C26BFE01818E56F00E55887 /* ComposeTextViewController.m in Sources */,
				1C7C60BF18FCA01E009BF4BB /* PrivateMessageViewModel.m in Sources */,
				1C8F0DE5191CF89D00CE8DEE /* AwfulJavaScript.m in Sources */,
				1C4EAD5C1BC052BE0008BE54 /* CollectionTypeDelta.swift in Sources */,
				1CC256C11A3B154A003FA7A8 /* Swift.swift in Sources */,
				1CC256B11A38526B003FA7A8 /* MessageListViewController.swift in Sources */,
				1C5BA3E716CA4D9400375A72 /* AwfulPostsViewTopBar.m in Sources */,
				1CD82F4E194C19EE00B0C5BD /* AwfulNewThreadTagObserver.m in Sources */,
				1CB060791936C7B4005263EA /* PostPreviewViewController.m in Sources */,
				1C09BFF01A09D485007C11F5 /* InAppActionCollectionViewLayout.swift in Sources */,
				1CBCDFDD17F3E794007B07D3 /* AwfulMinusFixURLProtocol.m in Sources */,
				1CE55A761A10674B00E474A6 /* CompoundDataSource.swift in Sources */,
				1C397C8E1BC9B12F00CA7FD5 /* ThreadPeekPopController.swift in Sources */,
				1C4506C41A2BAB3800767306 /* Handoff.swift in Sources */,
				1C4EAD5E1BC0622D0008BE54 /* AwfulCore.swift in Sources */,
				1C8A8CFA1A3C14DF00E4F6A4 /* ReplyWorkspace.swift in Sources */,
				1CC256BC1A3AA82F003FA7A8 /* ShowSmilieKeyboardCommand.swift in Sources */,
				1C9438691C2875610029DFB1 /* ForumTableViewCell.swift in Sources */,
				1CD005D31BB8D84900232FFD /* InAppActionViewController+ThreadActions.swift in Sources */,
				F44773E4197E931D00A28CC9 /* AwfulUnpoppingViewHandler.m in Sources */,
				1CB6010C16D826F000CBEE22 /* MessageViewController.m in Sources */,
				1CB6011516D8376A00CBEE22 /* NewMessageChecker.m in Sources */,
				1CC256BA1A3AA206003FA7A8 /* CloseBBcodeTagCommand.m in Sources */,
				1CE0357D1AA2371F007F5277 /* SettingsDefaultBrowserController.swift in Sources */,
				1C40D4AB1A85F57400D9F793 /* Acknowledgements.swift in Sources */,
				1C9F3AAF180CAB2D00B3BCBA /* UIBarButtonItem+AwfulConvenience.m in Sources */,
				1CC58F5D1B5AC4330016EE83 /* UIKit.swift in Sources */,
				1C414F33181F79F400813EE2 /* MessageComposeViewController.m in Sources */,
				1C47AF4A19A7905F0098B828 /* PostsPageSettingsViewController.swift in Sources */,
				1C01B447197DA7120075AF5B /* AwfulSettingsUbiquitousThemesController.m in Sources */,
				1C270ABE16E0773300883DAA /* AwfulComposeField.m in Sources */,
				1C9FDAFF16E486A600C665B5 /* AwfulThreadTagPickerCell.m in Sources */,
				1CB3CEBB19098C8400C27942 /* AwfulWaffleimagesURLProtocol.m in Sources */,
				1CC256B71A39A6BE003FA7A8 /* AwfulBrowser.swift in Sources */,
				1CA1F04519109C0100E85DB2 /* UIWebView+AwfulConvenience.m in Sources */,
				1C9FDE5B16E9CF5B00C665B5 /* AwfulErrorDomain.m in Sources */,
				1CB7C254181F7E7100CF2B76 /* AwfulNewPrivateMessageFieldView.m in Sources */,
				F4233C551917BD1900482BD0 /* UIColor+AwfulConvenience.m in Sources */,
				1CD82F51194D92FE00B0C5BD /* AwfulThreadTagPickerController.m in Sources */,
				1CE68BD916F7C18E003D56C9 /* NSURL+Punycode.m in Sources */,
				1CDD0A4919B7EB3F009811C4 /* ProfileViewController.swift in Sources */,
				1CE55A701A10552600E474A6 /* DataSource.swift in Sources */,
				1C098AE719C6B3D10031C12A /* DynamicTypeTableViewCell.swift in Sources */,
				1CD82F451948230B00B0C5BD /* AwfulSelfHostingAttachmentInterpolator.m in Sources */,
				1C977C2919CD286200DD6459 /* CacheHeaderCalculations.m in Sources */,
				1CDBF2371BD2C13400ADC7DA /* KVOController.swift in Sources */,
				1CC45261180B3D3A00F5F043 /* UITableView+HideStuff.m in Sources */,
				1CE68BDC16F7C62B003D56C9 /* ONHost.m in Sources */,
				1CF7FACD1BB60C3000A077F2 /* ThreadTableViewCell.swift in Sources */,
				1CE8FDFE1709E535006A3B84 /* AwfulCustomBaseURLTransformer.m in Sources */,
				1CE8FE471717B981006A3B84 /* AwfulThemePicker.m in Sources */,
				1CE8FE4A1717C372006A3B84 /* AwfulThemeButton.m in Sources */,
				1CA04BEC195DDDAC001BC2B7 /* AwfulPostsViewExternalStylesheetLoader.m in Sources */,
				1CD82F4B194834D000B0C5BD /* AwfulThreadPreviewViewController.m in Sources */,
				1C397C901BCAEAC300CA7FD5 /* Foundation.swift in Sources */,
				1CBC74AE181A16040076234E /* PostComposeViewController.m in Sources */,
				1CB15BCF1A9CEB8800176E73 /* Themes.swift in Sources */,
				1C28B3501729DDDA00254EE7 /* AwfulIconActionItem.m in Sources */,
				1C28B3591729F38400254EE7 /* AwfulIconActionCell.m in Sources */,
				1CC256B31A3876F7003FA7A8 /* CompositionViewController.swift in Sources */,
				1CB15BF71A9D5D9C00176E73 /* URLMenuPresenter+WebViewJunk.swift in Sources */,
				1C1ADC3218E36F3C00E865BF /* AwfulAvatarLoader.m in Sources */,
				1C797D65199B679A00468056 /* UIViewController+HierarchySearch.m in Sources */,
				1CD82F54194D976D00B0C5BD /* UIView+AwfulConvenient.m in Sources */,
				1CC256BF1A3AC9C0003FA7A8 /* CompositionMenuTree.swift in Sources */,
				1C797D68199DC7B000468056 /* UISplitViewController+AwfulConvenient.m in Sources */,
				1C3447C9174D728B007377C5 /* AwfulThreadTagView.m in Sources */,
				1C3447D2174D9B01007377C5 /* AwfulThreadTagButton.m in Sources */,
				1C479ECF1A615CF5000C01F7 /* InfiniteTableController.swift in Sources */,
				1CDD48CB17EE8FB400E4DAE3 /* AwfulViewController.m in Sources */,
				1CBC74B1181A4DC30076234E /* ComposeTextView.m in Sources */,
				1C9381C6181A95EC00258191 /* ThreadComposeViewController.m in Sources */,
				1C3447E1175D9991007377C5 /* PostViewModel.m in Sources */,
				1C3447E7175DAAAD007377C5 /* ProfileViewModel.m in Sources */,
				1C397C9B1BCC333D00CA7FD5 /* ResourceURLProtocol.swift in Sources */,
				1C3447EC175E5D78007377C5 /* AwfulLoadingView.m in Sources */,
				1C82AC4B199F585000CB15FE /* Selectotron.swift in Sources */,
			);
			runOnlyForDeploymentPostprocessing = 0;
		};
/* End PBXSourcesBuildPhase section */

/* Begin PBXTargetDependency section */
		1C097AA31A97C48600425EEF /* PBXTargetDependency */ = {
			isa = PBXTargetDependency;
			target = 1C66A9BF19DD304D001B9A41 /* Smilies */;
			targetProxy = 1C097AA21A97C48600425EEF /* PBXContainerItemProxy */;
		};
		1C0B861E1B1809350088BE53 /* PBXTargetDependency */ = {
			isa = PBXTargetDependency;
			target = 1C0B86111B1801FB0088BE53 /* GenerateEntitlements */;
			targetProxy = 1C0B861D1B1809350088BE53 /* PBXContainerItemProxy */;
		};
		1C0B86201B18093D0088BE53 /* PBXTargetDependency */ = {
			isa = PBXTargetDependency;
			target = 1C0B86111B1801FB0088BE53 /* GenerateEntitlements */;
			targetProxy = 1C0B861F1B18093D0088BE53 /* PBXContainerItemProxy */;
		};
		1C3A146119DFC6AA0022C44C /* PBXTargetDependency */ = {
			isa = PBXTargetDependency;
			target = 1C66A9BF19DD304D001B9A41 /* Smilies */;
			targetProxy = 1C3A146019DFC6AA0022C44C /* PBXContainerItemProxy */;
		};
		1C3CF9731A94B9B50065C964 /* PBXTargetDependency */ = {
			isa = PBXTargetDependency;
			target = 1C3CF9651A94B9B40065C964 /* Core */;
			targetProxy = 1C3CF9721A94B9B50065C964 /* PBXContainerItemProxy */;
		};
		1C3CF97C1A94B9B50065C964 /* PBXTargetDependency */ = {
			isa = PBXTargetDependency;
			target = 1C3CF9651A94B9B40065C964 /* Core */;
			targetProxy = 1C3CF97B1A94B9B50065C964 /* PBXContainerItemProxy */;
		};
		1C66A9D319DD304F001B9A41 /* PBXTargetDependency */ = {
			isa = PBXTargetDependency;
			target = 1C66A9BF19DD304D001B9A41 /* Smilies */;
			targetProxy = 1C66A9D219DD304F001B9A41 /* PBXContainerItemProxy */;
		};
		1C66A9D719DD304F001B9A41 /* PBXTargetDependency */ = {
			isa = PBXTargetDependency;
			target = 1C66A9BF19DD304D001B9A41 /* Smilies */;
			targetProxy = 1C66A9D619DD304F001B9A41 /* PBXContainerItemProxy */;
		};
		1C66A9F719DD393A001B9A41 /* PBXTargetDependency */ = {
			isa = PBXTargetDependency;
			target = 1C66A9EE19DD3939001B9A41 /* Smilie Keyboard */;
			targetProxy = 1C66A9F619DD393A001B9A41 /* PBXContainerItemProxy */;
		};
		1C66A9FB19DD393A001B9A41 /* PBXTargetDependency */ = {
			isa = PBXTargetDependency;
			target = 1C66A9EE19DD3939001B9A41 /* Smilie Keyboard */;
			targetProxy = 1C66A9FA19DD393A001B9A41 /* PBXContainerItemProxy */;
		};
		1C66AA0319DD39A9001B9A41 /* PBXTargetDependency */ = {
			isa = PBXTargetDependency;
			target = 1C66A9BF19DD304D001B9A41 /* Smilies */;
			targetProxy = 1C66AA0219DD39A9001B9A41 /* PBXContainerItemProxy */;
		};
/* End PBXTargetDependency section */

/* Begin PBXVariantGroup section */
		1C3A143F19DFC5D10022C44C /* Main.storyboard */ = {
			isa = PBXVariantGroup;
			children = (
				1C3A144019DFC5D10022C44C /* Base */,
			);
			name = Main.storyboard;
			sourceTree = "<group>";
		};
		1C3A144419DFC5D10022C44C /* LaunchScreen.xib */ = {
			isa = PBXVariantGroup;
			children = (
				1C3A144519DFC5D10022C44C /* Base */,
			);
			name = LaunchScreen.xib;
			sourceTree = "<group>";
		};
/* End PBXVariantGroup section */

/* Begin XCBuildConfiguration section */
		1C0B86121B1801FB0088BE53 /* Debug */ = {
			isa = XCBuildConfiguration;
			buildSettings = {
				PRODUCT_NAME = GenerateEntitlements;
			};
			name = Debug;
		};
		1C0B86131B1801FB0088BE53 /* Release */ = {
			isa = XCBuildConfiguration;
			buildSettings = {
				PRODUCT_NAME = GenerateEntitlements;
			};
			name = Release;
		};
		1C3A145319DFC5D10022C44C /* Debug */ = {
			isa = XCBuildConfiguration;
			buildSettings = {
				ALWAYS_SEARCH_USER_PATHS = NO;
				ASSETCATALOG_COMPILER_APPICON_NAME = AppIcon;
				CLANG_CXX_LANGUAGE_STANDARD = "gnu++0x";
				CLANG_CXX_LIBRARY = "libc++";
				CLANG_ENABLE_OBJC_ARC = YES;
				CLANG_WARN_BOOL_CONVERSION = YES;
				CLANG_WARN_DIRECT_OBJC_ISA_USAGE = YES_ERROR;
				CLANG_WARN_EMPTY_BODY = YES;
				CLANG_WARN_OBJC_ROOT_CLASS = YES_ERROR;
				CLANG_WARN_UNREACHABLE_CODE = YES;
				COPY_PHASE_STRIP = NO;
				ENABLE_STRICT_OBJC_MSGSEND = YES;
				GCC_C_LANGUAGE_STANDARD = gnu99;
				GCC_DYNAMIC_NO_PIC = NO;
				GCC_OPTIMIZATION_LEVEL = 0;
				GCC_PREPROCESSOR_DEFINITIONS = (
					"DEBUG=1",
					"$(inherited)",
				);
				GCC_SYMBOLS_PRIVATE_EXTERN = NO;
				GCC_WARN_64_TO_32_BIT_CONVERSION = YES;
				GCC_WARN_ABOUT_RETURN_TYPE = YES_ERROR;
				GCC_WARN_UNDECLARED_SELECTOR = YES;
				GCC_WARN_UNINITIALIZED_AUTOS = YES_AGGRESSIVE;
				GCC_WARN_UNUSED_FUNCTION = YES;
				INFOPLIST_FILE = ../Smilies/Extractor/Info.plist;
				LD_RUNPATH_SEARCH_PATHS = "$(inherited) @executable_path/Frameworks";
				MTL_ENABLE_DEBUG_INFO = YES;
				PRODUCT_BUNDLE_IDENTIFIER = "com.awfulapp.Awful.$(PRODUCT_NAME:rfc1034identifier)";
				PRODUCT_NAME = "$(TARGET_NAME)";
				TARGETED_DEVICE_FAMILY = "1,2";
			};
			name = Debug;
		};
		1C3A145419DFC5D10022C44C /* Release */ = {
			isa = XCBuildConfiguration;
			buildSettings = {
				ALWAYS_SEARCH_USER_PATHS = NO;
				ASSETCATALOG_COMPILER_APPICON_NAME = AppIcon;
				CLANG_CXX_LANGUAGE_STANDARD = "gnu++0x";
				CLANG_CXX_LIBRARY = "libc++";
				CLANG_ENABLE_MODULES = YES;
				CLANG_ENABLE_OBJC_ARC = YES;
				CLANG_WARN_BOOL_CONVERSION = YES;
				CLANG_WARN_CONSTANT_CONVERSION = YES;
				CLANG_WARN_DIRECT_OBJC_ISA_USAGE = YES_ERROR;
				CLANG_WARN_EMPTY_BODY = YES;
				CLANG_WARN_ENUM_CONVERSION = YES;
				CLANG_WARN_INT_CONVERSION = YES;
				CLANG_WARN_OBJC_ROOT_CLASS = YES_ERROR;
				CLANG_WARN_UNREACHABLE_CODE = YES;
				CLANG_WARN__DUPLICATE_METHOD_MATCH = YES;
				COPY_PHASE_STRIP = YES;
				ENABLE_NS_ASSERTIONS = NO;
				ENABLE_STRICT_OBJC_MSGSEND = YES;
				GCC_C_LANGUAGE_STANDARD = gnu99;
				GCC_WARN_64_TO_32_BIT_CONVERSION = YES;
				GCC_WARN_ABOUT_RETURN_TYPE = YES_ERROR;
				GCC_WARN_UNDECLARED_SELECTOR = YES;
				GCC_WARN_UNINITIALIZED_AUTOS = YES_AGGRESSIVE;
				GCC_WARN_UNUSED_FUNCTION = YES;
				GCC_WARN_UNUSED_VARIABLE = YES;
				INFOPLIST_FILE = ../Smilies/Extractor/Info.plist;
				LD_RUNPATH_SEARCH_PATHS = "$(inherited) @executable_path/Frameworks";
				MTL_ENABLE_DEBUG_INFO = NO;
				PRODUCT_BUNDLE_IDENTIFIER = "com.awfulapp.Awful.$(PRODUCT_NAME:rfc1034identifier)";
				PRODUCT_NAME = "$(TARGET_NAME)";
				SDKROOT = iphoneos;
				TARGETED_DEVICE_FAMILY = "1,2";
				VALIDATE_PRODUCT = YES;
			};
			name = Release;
		};
		1C3CF97F1A94B9B50065C964 /* Debug */ = {
			isa = XCBuildConfiguration;
			baseConfigurationReference = 81509004C66DEC651654490F /* Pods-Core.debug.xcconfig */;
			buildSettings = {
				CURRENT_PROJECT_VERSION = 1;
				DEFINES_MODULE = YES;
				DYLIB_COMPATIBILITY_VERSION = 1;
				DYLIB_CURRENT_VERSION = 1;
				DYLIB_INSTALL_NAME_BASE = "@rpath";
				GCC_DYNAMIC_NO_PIC = NO;
				GCC_SYMBOLS_PRIVATE_EXTERN = NO;
				GCC_WARN_64_TO_32_BIT_CONVERSION = YES;
				INFOPLIST_FILE = ../Core/Info.plist;
				INSTALL_PATH = "$(LOCAL_LIBRARY_DIR)/Frameworks";
				LD_RUNPATH_SEARCH_PATHS = "$(inherited) @executable_path/Frameworks @loader_path/Frameworks";
				MTL_ENABLE_DEBUG_INFO = YES;
				PRODUCT_BUNDLE_IDENTIFIER = "com.awfulapp.$(PRODUCT_NAME:rfc1034identifier)";
				PRODUCT_NAME = AwfulCore;
				SKIP_INSTALL = YES;
				VERSIONING_SYSTEM = "apple-generic";
				VERSION_INFO_PREFIX = "";
			};
			name = Debug;
		};
		1C3CF9801A94B9B50065C964 /* Release */ = {
			isa = XCBuildConfiguration;
			baseConfigurationReference = 7846FF6DDA37B81D34DE2AE5 /* Pods-Core.release.xcconfig */;
			buildSettings = {
				CURRENT_PROJECT_VERSION = 1;
				DEFINES_MODULE = YES;
				DYLIB_COMPATIBILITY_VERSION = 1;
				DYLIB_CURRENT_VERSION = 1;
				DYLIB_INSTALL_NAME_BASE = "@rpath";
				GCC_WARN_64_TO_32_BIT_CONVERSION = YES;
				INFOPLIST_FILE = ../Core/Info.plist;
				INSTALL_PATH = "$(LOCAL_LIBRARY_DIR)/Frameworks";
				LD_RUNPATH_SEARCH_PATHS = "$(inherited) @executable_path/Frameworks @loader_path/Frameworks";
				MTL_ENABLE_DEBUG_INFO = NO;
				PRODUCT_BUNDLE_IDENTIFIER = "com.awfulapp.$(PRODUCT_NAME:rfc1034identifier)";
				PRODUCT_NAME = AwfulCore;
				SKIP_INSTALL = YES;
				VERSIONING_SYSTEM = "apple-generic";
				VERSION_INFO_PREFIX = "";
			};
			name = Release;
		};
		1C3CF9811A94B9B50065C964 /* Debug */ = {
			isa = XCBuildConfiguration;
			buildSettings = {
				CLANG_ENABLE_MODULES = YES;
				GCC_DYNAMIC_NO_PIC = NO;
				GCC_SYMBOLS_PRIVATE_EXTERN = NO;
				GCC_WARN_64_TO_32_BIT_CONVERSION = YES;
				INFOPLIST_FILE = ../Core/Tests/Info.plist;
				LD_RUNPATH_SEARCH_PATHS = "$(inherited) @executable_path/Frameworks @loader_path/Frameworks";
				MTL_ENABLE_DEBUG_INFO = YES;
				PRODUCT_BUNDLE_IDENTIFIER = "com.awfulapp.$(PRODUCT_NAME:rfc1034identifier)";
				PRODUCT_NAME = AwfulCoreTests;
				SWIFT_OBJC_BRIDGING_HEADER = "../Core/Tests/Bridging-Header.h";
				USER_HEADER_SEARCH_PATHS = "$(inherited) \"$(PROJECT_DIR)\"/../Core/Scraping";
			};
			name = Debug;
		};
		1C3CF9821A94B9B50065C964 /* Release */ = {
			isa = XCBuildConfiguration;
			buildSettings = {
				CLANG_ENABLE_MODULES = YES;
				GCC_WARN_64_TO_32_BIT_CONVERSION = YES;
				INFOPLIST_FILE = ../Core/Tests/Info.plist;
				LD_RUNPATH_SEARCH_PATHS = "$(inherited) @executable_path/Frameworks @loader_path/Frameworks";
				MTL_ENABLE_DEBUG_INFO = NO;
				PRODUCT_BUNDLE_IDENTIFIER = "com.awfulapp.$(PRODUCT_NAME:rfc1034identifier)";
				PRODUCT_NAME = AwfulCoreTests;
				SWIFT_OBJC_BRIDGING_HEADER = "../Core/Tests/Bridging-Header.h";
				USER_HEADER_SEARCH_PATHS = "$(inherited) \"$(PROJECT_DIR)\"/../Core/Scraping";
			};
			name = Release;
		};
		1C66A9D919DD304F001B9A41 /* Debug */ = {
			isa = XCBuildConfiguration;
			baseConfigurationReference = 7F808380CDED09B0AA159709 /* Pods-Smilies.debug.xcconfig */;
			buildSettings = {
				ALWAYS_SEARCH_USER_PATHS = NO;
				APPLICATION_EXTENSION_API_ONLY = YES;
				CLANG_CXX_LANGUAGE_STANDARD = "gnu++0x";
				CLANG_CXX_LIBRARY = "libc++";
				CLANG_ENABLE_OBJC_ARC = YES;
				CLANG_WARN_BOOL_CONVERSION = YES;
				CLANG_WARN_DIRECT_OBJC_ISA_USAGE = YES_ERROR;
				CLANG_WARN_EMPTY_BODY = YES;
				CLANG_WARN_OBJC_ROOT_CLASS = YES_ERROR;
				CLANG_WARN_UNREACHABLE_CODE = YES;
				COPY_PHASE_STRIP = NO;
				CURRENT_PROJECT_VERSION = 1;
				DEFINES_MODULE = YES;
				DYLIB_COMPATIBILITY_VERSION = 1;
				DYLIB_CURRENT_VERSION = 1;
				DYLIB_INSTALL_NAME_BASE = "@rpath";
				ENABLE_STRICT_OBJC_MSGSEND = YES;
				GCC_C_LANGUAGE_STANDARD = gnu99;
				GCC_DYNAMIC_NO_PIC = NO;
				GCC_OPTIMIZATION_LEVEL = 0;
				GCC_PREPROCESSOR_DEFINITIONS = (
					"DEBUG=1",
					"$(inherited)",
				);
				GCC_SYMBOLS_PRIVATE_EXTERN = NO;
				GCC_WARN_64_TO_32_BIT_CONVERSION = YES;
				GCC_WARN_ABOUT_RETURN_TYPE = YES_ERROR;
				GCC_WARN_UNDECLARED_SELECTOR = YES;
				GCC_WARN_UNINITIALIZED_AUTOS = YES_AGGRESSIVE;
				GCC_WARN_UNUSED_FUNCTION = YES;
				INFOPLIST_FILE = ../Smilies/Framework/Info.plist;
				INSTALL_PATH = "$(LOCAL_LIBRARY_DIR)/Frameworks";
				LD_RUNPATH_SEARCH_PATHS = "$(inherited) @executable_path/Frameworks @loader_path/Frameworks";
				MTL_ENABLE_DEBUG_INFO = YES;
				PRODUCT_BUNDLE_IDENTIFIER = "com.awfulapp.Awful.$(PRODUCT_NAME:rfc1034identifier)";
				PRODUCT_NAME = "$(TARGET_NAME)";
				SKIP_INSTALL = YES;
				TARGETED_DEVICE_FAMILY = "1,2";
				VERSIONING_SYSTEM = "apple-generic";
				VERSION_INFO_PREFIX = "";
			};
			name = Debug;
		};
		1C66A9DA19DD304F001B9A41 /* Release */ = {
			isa = XCBuildConfiguration;
			baseConfigurationReference = AD811E7DE24853158BE87A57 /* Pods-Smilies.release.xcconfig */;
			buildSettings = {
				ALWAYS_SEARCH_USER_PATHS = NO;
				APPLICATION_EXTENSION_API_ONLY = YES;
				CLANG_CXX_LANGUAGE_STANDARD = "gnu++0x";
				CLANG_CXX_LIBRARY = "libc++";
				CLANG_ENABLE_MODULES = YES;
				CLANG_ENABLE_OBJC_ARC = YES;
				CLANG_WARN_BOOL_CONVERSION = YES;
				CLANG_WARN_CONSTANT_CONVERSION = YES;
				CLANG_WARN_DIRECT_OBJC_ISA_USAGE = YES_ERROR;
				CLANG_WARN_EMPTY_BODY = YES;
				CLANG_WARN_ENUM_CONVERSION = YES;
				CLANG_WARN_INT_CONVERSION = YES;
				CLANG_WARN_OBJC_ROOT_CLASS = YES_ERROR;
				CLANG_WARN_UNREACHABLE_CODE = YES;
				CLANG_WARN__DUPLICATE_METHOD_MATCH = YES;
				COPY_PHASE_STRIP = YES;
				CURRENT_PROJECT_VERSION = 1;
				DEFINES_MODULE = YES;
				DYLIB_COMPATIBILITY_VERSION = 1;
				DYLIB_CURRENT_VERSION = 1;
				DYLIB_INSTALL_NAME_BASE = "@rpath";
				ENABLE_NS_ASSERTIONS = NO;
				ENABLE_STRICT_OBJC_MSGSEND = YES;
				GCC_C_LANGUAGE_STANDARD = gnu99;
				GCC_WARN_64_TO_32_BIT_CONVERSION = YES;
				GCC_WARN_ABOUT_RETURN_TYPE = YES_ERROR;
				GCC_WARN_UNDECLARED_SELECTOR = YES;
				GCC_WARN_UNINITIALIZED_AUTOS = YES_AGGRESSIVE;
				GCC_WARN_UNUSED_FUNCTION = YES;
				GCC_WARN_UNUSED_VARIABLE = YES;
				INFOPLIST_FILE = ../Smilies/Framework/Info.plist;
				INSTALL_PATH = "$(LOCAL_LIBRARY_DIR)/Frameworks";
				LD_RUNPATH_SEARCH_PATHS = "$(inherited) @executable_path/Frameworks @loader_path/Frameworks";
				MTL_ENABLE_DEBUG_INFO = NO;
				PRODUCT_BUNDLE_IDENTIFIER = "com.awfulapp.Awful.$(PRODUCT_NAME:rfc1034identifier)";
				PRODUCT_NAME = "$(TARGET_NAME)";
				SDKROOT = iphoneos;
				SKIP_INSTALL = YES;
				TARGETED_DEVICE_FAMILY = "1,2";
				VALIDATE_PRODUCT = YES;
				VERSIONING_SYSTEM = "apple-generic";
				VERSION_INFO_PREFIX = "";
			};
			name = Release;
		};
		1C66A9DF19DD304F001B9A41 /* Debug */ = {
			isa = XCBuildConfiguration;
			buildSettings = {
				ALWAYS_SEARCH_USER_PATHS = NO;
				CLANG_CXX_LANGUAGE_STANDARD = "gnu++0x";
				CLANG_CXX_LIBRARY = "libc++";
				CLANG_ENABLE_OBJC_ARC = YES;
				CLANG_WARN_BOOL_CONVERSION = YES;
				CLANG_WARN_DIRECT_OBJC_ISA_USAGE = YES_ERROR;
				CLANG_WARN_EMPTY_BODY = YES;
				CLANG_WARN_OBJC_ROOT_CLASS = YES_ERROR;
				CLANG_WARN_UNREACHABLE_CODE = YES;
				COPY_PHASE_STRIP = NO;
				ENABLE_STRICT_OBJC_MSGSEND = YES;
				GCC_C_LANGUAGE_STANDARD = gnu99;
				GCC_DYNAMIC_NO_PIC = NO;
				GCC_OPTIMIZATION_LEVEL = 0;
				GCC_PREPROCESSOR_DEFINITIONS = (
					"DEBUG=1",
					"$(inherited)",
				);
				GCC_SYMBOLS_PRIVATE_EXTERN = NO;
				GCC_WARN_64_TO_32_BIT_CONVERSION = YES;
				GCC_WARN_ABOUT_RETURN_TYPE = YES_ERROR;
				GCC_WARN_UNDECLARED_SELECTOR = YES;
				GCC_WARN_UNINITIALIZED_AUTOS = YES_AGGRESSIVE;
				GCC_WARN_UNUSED_FUNCTION = YES;
				INFOPLIST_FILE = ../Smilies/Tests/Info.plist;
				LD_RUNPATH_SEARCH_PATHS = "$(inherited) @executable_path/Frameworks @loader_path/Frameworks @loader_path/..";
				MTL_ENABLE_DEBUG_INFO = YES;
				PRODUCT_BUNDLE_IDENTIFIER = "com.awfulapp.Awful.$(PRODUCT_NAME:rfc1034identifier)";
				PRODUCT_NAME = "$(TARGET_NAME)";
			};
			name = Debug;
		};
		1C66A9E019DD304F001B9A41 /* Release */ = {
			isa = XCBuildConfiguration;
			buildSettings = {
				ALWAYS_SEARCH_USER_PATHS = NO;
				CLANG_CXX_LANGUAGE_STANDARD = "gnu++0x";
				CLANG_CXX_LIBRARY = "libc++";
				CLANG_ENABLE_MODULES = YES;
				CLANG_ENABLE_OBJC_ARC = YES;
				CLANG_WARN_BOOL_CONVERSION = YES;
				CLANG_WARN_CONSTANT_CONVERSION = YES;
				CLANG_WARN_DIRECT_OBJC_ISA_USAGE = YES_ERROR;
				CLANG_WARN_EMPTY_BODY = YES;
				CLANG_WARN_ENUM_CONVERSION = YES;
				CLANG_WARN_INT_CONVERSION = YES;
				CLANG_WARN_OBJC_ROOT_CLASS = YES_ERROR;
				CLANG_WARN_UNREACHABLE_CODE = YES;
				CLANG_WARN__DUPLICATE_METHOD_MATCH = YES;
				COPY_PHASE_STRIP = YES;
				ENABLE_NS_ASSERTIONS = NO;
				ENABLE_STRICT_OBJC_MSGSEND = YES;
				GCC_C_LANGUAGE_STANDARD = gnu99;
				GCC_WARN_64_TO_32_BIT_CONVERSION = YES;
				GCC_WARN_ABOUT_RETURN_TYPE = YES_ERROR;
				GCC_WARN_UNDECLARED_SELECTOR = YES;
				GCC_WARN_UNINITIALIZED_AUTOS = YES_AGGRESSIVE;
				GCC_WARN_UNUSED_FUNCTION = YES;
				GCC_WARN_UNUSED_VARIABLE = YES;
				INFOPLIST_FILE = ../Smilies/Tests/Info.plist;
				LD_RUNPATH_SEARCH_PATHS = "$(inherited) @executable_path/Frameworks @loader_path/Frameworks @loader_path/..";
				MTL_ENABLE_DEBUG_INFO = NO;
				PRODUCT_BUNDLE_IDENTIFIER = "com.awfulapp.Awful.$(PRODUCT_NAME:rfc1034identifier)";
				PRODUCT_NAME = "$(TARGET_NAME)";
				SDKROOT = iphoneos;
				VALIDATE_PRODUCT = YES;
			};
			name = Release;
		};
		1C66A9FD19DD393A001B9A41 /* Debug */ = {
			isa = XCBuildConfiguration;
			buildSettings = {
				ALWAYS_SEARCH_USER_PATHS = NO;
				CLANG_CXX_LANGUAGE_STANDARD = "gnu++0x";
				CLANG_CXX_LIBRARY = "libc++";
				CLANG_ENABLE_OBJC_ARC = YES;
				CLANG_WARN_BOOL_CONVERSION = YES;
				CLANG_WARN_DIRECT_OBJC_ISA_USAGE = YES_ERROR;
				CLANG_WARN_EMPTY_BODY = YES;
				CLANG_WARN_OBJC_ROOT_CLASS = YES_ERROR;
				CLANG_WARN_UNREACHABLE_CODE = YES;
				CODE_SIGN_ENTITLEMENTS = ../Smilies/Keyboard/Keyboard.entitlements;
				COPY_PHASE_STRIP = NO;
				ENABLE_STRICT_OBJC_MSGSEND = YES;
				GCC_C_LANGUAGE_STANDARD = gnu99;
				GCC_DYNAMIC_NO_PIC = NO;
				GCC_OPTIMIZATION_LEVEL = 0;
				GCC_PREPROCESSOR_DEFINITIONS = (
					"DEBUG=1",
					"$(inherited)",
				);
				GCC_SYMBOLS_PRIVATE_EXTERN = NO;
				GCC_WARN_64_TO_32_BIT_CONVERSION = YES;
				GCC_WARN_ABOUT_RETURN_TYPE = YES_ERROR;
				GCC_WARN_UNDECLARED_SELECTOR = YES;
				GCC_WARN_UNINITIALIZED_AUTOS = YES_AGGRESSIVE;
				GCC_WARN_UNUSED_FUNCTION = YES;
				INFOPLIST_FILE = ../Smilies/Keyboard/Info.plist;
				LD_RUNPATH_SEARCH_PATHS = "$(inherited) @executable_path/Frameworks @executable_path/../../Frameworks";
				MTL_ENABLE_DEBUG_INFO = YES;
				PRODUCT_BUNDLE_IDENTIFIER = "com.awfulapp.Awful$(AWFUL_BUNDLE_ID_SUFFIX).SmilieKeyboard";
				PRODUCT_NAME = "$(TARGET_NAME)";
				SKIP_INSTALL = YES;
			};
			name = Debug;
		};
		1C66A9FE19DD393A001B9A41 /* Release */ = {
			isa = XCBuildConfiguration;
			buildSettings = {
				ALWAYS_SEARCH_USER_PATHS = NO;
				CLANG_CXX_LANGUAGE_STANDARD = "gnu++0x";
				CLANG_CXX_LIBRARY = "libc++";
				CLANG_ENABLE_MODULES = YES;
				CLANG_ENABLE_OBJC_ARC = YES;
				CLANG_WARN_BOOL_CONVERSION = YES;
				CLANG_WARN_CONSTANT_CONVERSION = YES;
				CLANG_WARN_DIRECT_OBJC_ISA_USAGE = YES_ERROR;
				CLANG_WARN_EMPTY_BODY = YES;
				CLANG_WARN_ENUM_CONVERSION = YES;
				CLANG_WARN_INT_CONVERSION = YES;
				CLANG_WARN_OBJC_ROOT_CLASS = YES_ERROR;
				CLANG_WARN_UNREACHABLE_CODE = YES;
				CLANG_WARN__DUPLICATE_METHOD_MATCH = YES;
				CODE_SIGN_ENTITLEMENTS = ../Smilies/Keyboard/Keyboard.entitlements;
				COPY_PHASE_STRIP = YES;
				ENABLE_NS_ASSERTIONS = NO;
				ENABLE_STRICT_OBJC_MSGSEND = YES;
				GCC_C_LANGUAGE_STANDARD = gnu99;
				GCC_WARN_64_TO_32_BIT_CONVERSION = YES;
				GCC_WARN_ABOUT_RETURN_TYPE = YES_ERROR;
				GCC_WARN_UNDECLARED_SELECTOR = YES;
				GCC_WARN_UNINITIALIZED_AUTOS = YES_AGGRESSIVE;
				GCC_WARN_UNUSED_FUNCTION = YES;
				GCC_WARN_UNUSED_VARIABLE = YES;
				INFOPLIST_FILE = ../Smilies/Keyboard/Info.plist;
				LD_RUNPATH_SEARCH_PATHS = "$(inherited) @executable_path/Frameworks @executable_path/../../Frameworks";
				MTL_ENABLE_DEBUG_INFO = NO;
				PRODUCT_BUNDLE_IDENTIFIER = "com.awfulapp.Awful$(AWFUL_BUNDLE_ID_SUFFIX).SmilieKeyboard";
				PRODUCT_NAME = "$(TARGET_NAME)";
				SDKROOT = iphoneos;
				SKIP_INSTALL = YES;
				VALIDATE_PRODUCT = YES;
			};
			name = Release;
		};
		1D6058940D05DD3E006BFB54 /* Debug */ = {
			isa = XCBuildConfiguration;
			baseConfigurationReference = 3DEC84CD16F06A21949AA42D /* Pods-Awful.debug.xcconfig */;
			buildSettings = {
				ASSETCATALOG_COMPILER_APPICON_NAME = AppIcon;
				AWFUL_BUNDLE_DISPLAY_NAME_SUFFIX = " Debug";
				CLANG_ENABLE_MODULES = YES;
				CLANG_ENABLE_OBJC_ARC = YES;
				CODE_SIGN_ENTITLEMENTS = ../App/Awful.entitlements;
				COMPRESS_PNG_FILES = NO;
				COPY_PHASE_STRIP = NO;
				EMBEDDED_CONTENT_CONTAINS_SWIFT = YES;
				FRAMEWORK_SEARCH_PATHS = (
					"$(inherited)",
					"\"$(SRCROOT)/../Vendor\"",
				);
				GCC_OPTIMIZATION_LEVEL = 0;
				GCC_SYMBOLS_PRIVATE_EXTERN = NO;
				INFOPLIST_FILE = ../App/Info.plist;
				LD_RUNPATH_SEARCH_PATHS = "$(inherited) @executable_path/Frameworks";
				PRODUCT_BUNDLE_IDENTIFIER = "com.awfulapp.Awful${AWFUL_BUNDLE_ID_SUFFIX}";
				PRODUCT_MODULE_NAME = Awful;
				PRODUCT_NAME = "Awful${AWFUL_BUNDLE_DISPLAY_NAME_SUFFIX}";
				SWIFT_OBJC_BRIDGING_HEADER = "../App/Main/Awful-Bridging-Header.h";
				SWIFT_OPTIMIZATION_LEVEL = "-Onone";
				TARGETED_DEVICE_FAMILY = "1,2";
			};
			name = Debug;
		};
		1D6058950D05DD3E006BFB54 /* Release */ = {
			isa = XCBuildConfiguration;
			baseConfigurationReference = 17772A1C53EBF44D059D4CD0 /* Pods-Awful.release.xcconfig */;
			buildSettings = {
				ASSETCATALOG_COMPILER_APPICON_NAME = AppIcon;
				CLANG_ENABLE_MODULES = YES;
				CLANG_ENABLE_OBJC_ARC = YES;
				CODE_SIGN_ENTITLEMENTS = ../App/Awful.entitlements;
				COMPRESS_PNG_FILES = NO;
				COPY_PHASE_STRIP = NO;
				EMBEDDED_CONTENT_CONTAINS_SWIFT = YES;
				FRAMEWORK_SEARCH_PATHS = (
					"$(inherited)",
					"\"$(SRCROOT)/../Vendor\"",
				);
				GCC_PREPROCESSOR_DEFINITIONS = (
					"$(inherited)",
					"DEBUG=0",
				);
				GCC_SYMBOLS_PRIVATE_EXTERN = NO;
				INFOPLIST_FILE = ../App/Info.plist;
				LD_RUNPATH_SEARCH_PATHS = "$(inherited) @executable_path/Frameworks";
				PRODUCT_BUNDLE_IDENTIFIER = "com.awfulapp.Awful${AWFUL_BUNDLE_ID_SUFFIX}";
				PRODUCT_MODULE_NAME = Awful;
				PRODUCT_NAME = "Awful${AWFUL_BUNDLE_DISPLAY_NAME_SUFFIX}";
				SWIFT_OBJC_BRIDGING_HEADER = "../App/Main/Awful-Bridging-Header.h";
				TARGETED_DEVICE_FAMILY = "1,2";
				VALIDATE_PRODUCT = YES;
			};
			name = Release;
		};
		C01FCF4F08A954540054247B /* Debug */ = {
			isa = XCBuildConfiguration;
			buildSettings = {
				ALWAYS_SEARCH_USER_PATHS = NO;
				AWFUL_BUNDLE_ID_SUFFIX = .debug;
				CLANG_CXX_LANGUAGE_STANDARD = "gnu++0x";
				CLANG_CXX_LIBRARY = "libc++";
				CLANG_ENABLE_MODULES = YES;
				CLANG_ENABLE_OBJC_ARC = YES;
				CLANG_WARN_BOOL_CONVERSION = YES;
				CLANG_WARN_CONSTANT_CONVERSION = YES;
				CLANG_WARN_EMPTY_BODY = YES;
				CLANG_WARN_ENUM_CONVERSION = YES;
				CLANG_WARN_INT_CONVERSION = YES;
				CLANG_WARN_UNREACHABLE_CODE = YES;
				CLANG_WARN__DUPLICATE_METHOD_MATCH = YES;
				"CODE_SIGN_IDENTITY[sdk=iphoneos*]" = "iPhone Developer";
				COPY_PHASE_STRIP = NO;
				ENABLE_BITCODE = NO;
				ENABLE_STRICT_OBJC_MSGSEND = YES;
				ENABLE_TESTABILITY = YES;
				GCC_C_LANGUAGE_STANDARD = gnu99;
				GCC_OPTIMIZATION_LEVEL = 0;
				GCC_PREPROCESSOR_DEFINITIONS = "DEBUG=1";
				GCC_TREAT_WARNINGS_AS_ERRORS = YES;
				GCC_WARN_ABOUT_RETURN_TYPE = YES;
				GCC_WARN_UNDECLARED_SELECTOR = YES;
				GCC_WARN_UNINITIALIZED_AUTOS = YES_AGGRESSIVE;
				GCC_WARN_UNUSED_FUNCTION = YES;
				GCC_WARN_UNUSED_VARIABLE = YES;
				HEADER_SEARCH_PATHS = "";
				IPHONEOS_DEPLOYMENT_TARGET = 9.0;
				ONLY_ACTIVE_ARCH = YES;
				OTHER_LDFLAGS = "";
				SDKROOT = iphoneos;
				SWIFT_OPTIMIZATION_LEVEL = "-Onone";
				TARGETED_DEVICE_FAMILY = "1,2";
				WARNING_CFLAGS = (
					"-Wall",
					"-Wextra",
					"-Wno-unused-parameter",
				);
			};
			name = Debug;
		};
		C01FCF5008A954540054247B /* Release */ = {
			isa = XCBuildConfiguration;
			buildSettings = {
				ALWAYS_SEARCH_USER_PATHS = NO;
				ASSETCATALOG_COMPILER_OPTIMIZATION = time;
				CLANG_CXX_LANGUAGE_STANDARD = "gnu++0x";
				CLANG_CXX_LIBRARY = "libc++";
				CLANG_ENABLE_MODULES = YES;
				CLANG_ENABLE_OBJC_ARC = YES;
				CLANG_WARN_BOOL_CONVERSION = YES;
				CLANG_WARN_CONSTANT_CONVERSION = YES;
				CLANG_WARN_EMPTY_BODY = YES;
				CLANG_WARN_ENUM_CONVERSION = YES;
				CLANG_WARN_INT_CONVERSION = YES;
				CLANG_WARN_UNREACHABLE_CODE = YES;
				CLANG_WARN__DUPLICATE_METHOD_MATCH = YES;
				"CODE_SIGN_IDENTITY[sdk=iphoneos*]" = "iPhone Developer";
				ENABLE_BITCODE = NO;
				ENABLE_NS_ASSERTIONS = NO;
				ENABLE_STRICT_OBJC_MSGSEND = YES;
				GCC_C_LANGUAGE_STANDARD = gnu99;
				GCC_TREAT_WARNINGS_AS_ERRORS = YES;
				GCC_WARN_ABOUT_RETURN_TYPE = YES;
				GCC_WARN_UNDECLARED_SELECTOR = YES;
				GCC_WARN_UNINITIALIZED_AUTOS = YES_AGGRESSIVE;
				GCC_WARN_UNUSED_FUNCTION = YES;
				GCC_WARN_UNUSED_VARIABLE = YES;
				HEADER_SEARCH_PATHS = "";
				IPHONEOS_DEPLOYMENT_TARGET = 9.0;
				LLVM_LTO = YES;
				OTHER_CFLAGS = "";
				SDKROOT = iphoneos;
				SWIFT_OPTIMIZATION_LEVEL = "-Owholemodule";
				TARGETED_DEVICE_FAMILY = "1,2";
				VALIDATE_PRODUCT = YES;
				WARNING_CFLAGS = (
					"-Wall",
					"-Wextra",
					"-Wno-unused-parameter",
				);
			};
			name = Release;
		};
/* End XCBuildConfiguration section */

/* Begin XCConfigurationList section */
		1C0B861B1B1801FB0088BE53 /* Build configuration list for PBXAggregateTarget "GenerateEntitlements" */ = {
			isa = XCConfigurationList;
			buildConfigurations = (
				1C0B86121B1801FB0088BE53 /* Debug */,
				1C0B86131B1801FB0088BE53 /* Release */,
			);
			defaultConfigurationIsVisible = 0;
			defaultConfigurationName = Debug;
		};
		1C3A145B19DFC5D10022C44C /* Build configuration list for PBXNativeTarget "SmilieExtractor" */ = {
			isa = XCConfigurationList;
			buildConfigurations = (
				1C3A145319DFC5D10022C44C /* Debug */,
				1C3A145419DFC5D10022C44C /* Release */,
			);
			defaultConfigurationIsVisible = 0;
			defaultConfigurationName = Debug;
		};
		1C3CF98A1A94B9B50065C964 /* Build configuration list for PBXNativeTarget "Core" */ = {
			isa = XCConfigurationList;
			buildConfigurations = (
				1C3CF97F1A94B9B50065C964 /* Debug */,
				1C3CF9801A94B9B50065C964 /* Release */,
			);
			defaultConfigurationIsVisible = 0;
			defaultConfigurationName = Debug;
		};
		1C3CF98B1A94B9B50065C964 /* Build configuration list for PBXNativeTarget "CoreTests" */ = {
			isa = XCConfigurationList;
			buildConfigurations = (
				1C3CF9811A94B9B50065C964 /* Debug */,
				1C3CF9821A94B9B50065C964 /* Release */,
			);
			defaultConfigurationIsVisible = 0;
			defaultConfigurationName = Debug;
		};
		1C66A9D819DD304F001B9A41 /* Build configuration list for PBXNativeTarget "Smilies" */ = {
			isa = XCConfigurationList;
			buildConfigurations = (
				1C66A9D919DD304F001B9A41 /* Debug */,
				1C66A9DA19DD304F001B9A41 /* Release */,
			);
			defaultConfigurationIsVisible = 0;
			defaultConfigurationName = Debug;
		};
		1C66A9DE19DD304F001B9A41 /* Build configuration list for PBXNativeTarget "SmiliesTests" */ = {
			isa = XCConfigurationList;
			buildConfigurations = (
				1C66A9DF19DD304F001B9A41 /* Debug */,
				1C66A9E019DD304F001B9A41 /* Release */,
			);
			defaultConfigurationIsVisible = 0;
			defaultConfigurationName = Debug;
		};
		1C66A9FC19DD393A001B9A41 /* Build configuration list for PBXNativeTarget "Smilie Keyboard" */ = {
			isa = XCConfigurationList;
			buildConfigurations = (
				1C66A9FD19DD393A001B9A41 /* Debug */,
				1C66A9FE19DD393A001B9A41 /* Release */,
			);
			defaultConfigurationIsVisible = 0;
			defaultConfigurationName = Debug;
		};
		1D6058960D05DD3E006BFB54 /* Build configuration list for PBXNativeTarget "Awful" */ = {
			isa = XCConfigurationList;
			buildConfigurations = (
				1D6058940D05DD3E006BFB54 /* Debug */,
				1D6058950D05DD3E006BFB54 /* Release */,
			);
			defaultConfigurationIsVisible = 0;
			defaultConfigurationName = Debug;
		};
		C01FCF4E08A954540054247B /* Build configuration list for PBXProject "Awful" */ = {
			isa = XCConfigurationList;
			buildConfigurations = (
				C01FCF4F08A954540054247B /* Debug */,
				C01FCF5008A954540054247B /* Release */,
			);
			defaultConfigurationIsVisible = 0;
			defaultConfigurationName = Debug;
		};
/* End XCConfigurationList section */

/* Begin XCVersionGroup section */
		1C3A13F719DF76400022C44C /* Smilies.xcdatamodeld */ = {
			isa = XCVersionGroup;
			children = (
				1CA56FE91A00353F009A91AE /* Potentially-Objectionable.xcdatamodel */,
				1C09419F19F07D8D0098393F /* Smilies.xcdatamodel */,
			);
			currentVersion = 1CA56FE91A00353F009A91AE /* Potentially-Objectionable.xcdatamodel */;
			path = Smilies.xcdatamodeld;
			sourceTree = "<group>";
			versionGroupType = wrapper.xcdatamodel;
		};
		1C442FC41A0DE8C0001BD898 /* Awful.xcdatamodeld */ = {
			isa = XCVersionGroup;
			children = (
				1C6460D11A3F1037002F5CEE /* Awful 3.2-beta6.xcdatamodel */,
				1C442FC51A0DE8C0001BD898 /* Awful.xcdatamodel */,
			);
			currentVersion = 1C6460D11A3F1037002F5CEE /* Awful 3.2-beta6.xcdatamodel */;
			path = Awful.xcdatamodeld;
			sourceTree = "<group>";
			versionGroupType = wrapper.xcdatamodel;
		};
/* End XCVersionGroup section */
	};
	rootObject = 29B97313FDCFA39411CA2CEA /* Project object */;
}<|MERGE_RESOLUTION|>--- conflicted
+++ resolved
@@ -2237,11 +2237,8 @@
 				1CF7FACF1BB60F0F00A077F2 /* ThreadTableViewCell.xib in Resources */,
 				1CE2B76B19C2374C00FDC33E /* Login.storyboard in Resources */,
 				8C235D7419CBC73A00E2697F /* platinum-member-white.png in Resources */,
-<<<<<<< HEAD
 				1CCE01E91CAA0EEF004B59C5 /* widgets.js in Resources */,
-=======
 				8C89FAF41CAA0F4200640F3D /* widgets.js in Resources */,
->>>>>>> 53022ccc
 				8C483FC216852E5D00D02482 /* macinyos-loading@2x.png in Resources */,
 				1C47AF4C19A790910098B828 /* PostsPageSettings.xib in Resources */,
 				1C94386B1C2875810029DFB1 /* ForumTableViewCell.xib in Resources */,
