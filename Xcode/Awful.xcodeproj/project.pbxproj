--- conflicted
+++ resolved
@@ -256,9 +256,7 @@
 		1C588D4319EA9785004C7809 /* CleanupTests.m in Sources */ = {isa = PBXBuildFile; fileRef = 1C588D4119EA974C004C7809 /* CleanupTests.m */; };
 		1C588D4619EA9909004C7809 /* Helpers.m in Sources */ = {isa = PBXBuildFile; fileRef = 1C588D4519EA9909004C7809 /* Helpers.m */; };
 		1C588D4819EAB0B6004C7809 /* ScrapingTests.m in Sources */ = {isa = PBXBuildFile; fileRef = 1C588D4719EAB0B6004C7809 /* ScrapingTests.m */; };
-<<<<<<< HEAD
 		1C5B835A1F75F88700BE7517 /* SubmittableForm.swift in Sources */ = {isa = PBXBuildFile; fileRef = 1C5B83591F75F88700BE7517 /* SubmittableForm.swift */; };
-=======
 		1C5B83291F74B1DC00BE7517 /* AppIcon-Bars-1024x1024.png in Resources */ = {isa = PBXBuildFile; fileRef = 1C5B831A1F74ADB200BE7517 /* AppIcon-Bars-1024x1024.png */; };
 		1C5B832A1F74B1DC00BE7517 /* AppIcon-Bars-20x20.png in Resources */ = {isa = PBXBuildFile; fileRef = 1C5B831B1F74ADB200BE7517 /* AppIcon-Bars-20x20.png */; };
 		1C5B832B1F74B1DC00BE7517 /* AppIcon-Bars-20x20@2x.png in Resources */ = {isa = PBXBuildFile; fileRef = 1C5B831C1F74ADB200BE7517 /* AppIcon-Bars-20x20@2x.png */; };
@@ -290,7 +288,6 @@
 		1C5B83561F74B1F200BE7517 /* AppIcon-v-76x76.png in Resources */ = {isa = PBXBuildFile; fileRef = 1C5B83461F74B1E800BE7517 /* AppIcon-v-76x76.png */; };
 		1C5B83571F74B1F200BE7517 /* AppIcon-v-76x76@2x.png in Resources */ = {isa = PBXBuildFile; fileRef = 1C5B83471F74B1E800BE7517 /* AppIcon-v-76x76@2x.png */; };
 		1C5B83581F74B1F200BE7517 /* AppIcon-v-83.5x83.5@2x.png in Resources */ = {isa = PBXBuildFile; fileRef = 1C5B83481F74B1E800BE7517 /* AppIcon-v-83.5x83.5@2x.png */; };
->>>>>>> 506ca8f7
 		1C5B9C3817F20BB800D4981D /* posts-view-amberpos.css in Resources */ = {isa = PBXBuildFile; fileRef = 1C5B9C3217F20BB800D4981D /* posts-view-amberpos.css */; };
 		1C5B9C3917F20BB800D4981D /* posts-view-fyad.css in Resources */ = {isa = PBXBuildFile; fileRef = 1C5B9C3317F20BB800D4981D /* posts-view-fyad.css */; };
 		1C5B9C3A17F20BB800D4981D /* posts-view-gas-chamber.css in Resources */ = {isa = PBXBuildFile; fileRef = 1C5B9C3417F20BB800D4981D /* posts-view-gas-chamber.css */; };
@@ -836,9 +833,7 @@
 		1C588D4419EA9909004C7809 /* Helpers.h */ = {isa = PBXFileReference; fileEncoding = 4; lastKnownFileType = sourcecode.c.h; path = Helpers.h; sourceTree = "<group>"; };
 		1C588D4519EA9909004C7809 /* Helpers.m */ = {isa = PBXFileReference; fileEncoding = 4; lastKnownFileType = sourcecode.c.objc; path = Helpers.m; sourceTree = "<group>"; };
 		1C588D4719EAB0B6004C7809 /* ScrapingTests.m */ = {isa = PBXFileReference; fileEncoding = 4; lastKnownFileType = sourcecode.c.objc; path = ScrapingTests.m; sourceTree = "<group>"; };
-<<<<<<< HEAD
 		1C5B83591F75F88700BE7517 /* SubmittableForm.swift */ = {isa = PBXFileReference; lastKnownFileType = sourcecode.swift; path = SubmittableForm.swift; sourceTree = "<group>"; };
-=======
 		1C5B831A1F74ADB200BE7517 /* AppIcon-Bars-1024x1024.png */ = {isa = PBXFileReference; lastKnownFileType = image.png; path = "AppIcon-Bars-1024x1024.png"; sourceTree = "<group>"; };
 		1C5B831B1F74ADB200BE7517 /* AppIcon-Bars-20x20.png */ = {isa = PBXFileReference; lastKnownFileType = image.png; path = "AppIcon-Bars-20x20.png"; sourceTree = "<group>"; };
 		1C5B831C1F74ADB200BE7517 /* AppIcon-Bars-20x20@2x.png */ = {isa = PBXFileReference; lastKnownFileType = image.png; path = "AppIcon-Bars-20x20@2x.png"; sourceTree = "<group>"; };
@@ -870,7 +865,6 @@
 		1C5B83461F74B1E800BE7517 /* AppIcon-v-76x76.png */ = {isa = PBXFileReference; lastKnownFileType = image.png; path = "AppIcon-v-76x76.png"; sourceTree = "<group>"; };
 		1C5B83471F74B1E800BE7517 /* AppIcon-v-76x76@2x.png */ = {isa = PBXFileReference; lastKnownFileType = image.png; path = "AppIcon-v-76x76@2x.png"; sourceTree = "<group>"; };
 		1C5B83481F74B1E800BE7517 /* AppIcon-v-83.5x83.5@2x.png */ = {isa = PBXFileReference; lastKnownFileType = image.png; path = "AppIcon-v-83.5x83.5@2x.png"; sourceTree = "<group>"; };
->>>>>>> 506ca8f7
 		1C5B9C3217F20BB800D4981D /* posts-view-amberpos.css */ = {isa = PBXFileReference; fileEncoding = 4; lastKnownFileType = text.css; path = "posts-view-amberpos.css"; sourceTree = "<group>"; };
 		1C5B9C3317F20BB800D4981D /* posts-view-fyad.css */ = {isa = PBXFileReference; fileEncoding = 4; lastKnownFileType = text.css; path = "posts-view-fyad.css"; sourceTree = "<group>"; };
 		1C5B9C3417F20BB800D4981D /* posts-view-gas-chamber.css */ = {isa = PBXFileReference; fileEncoding = 4; lastKnownFileType = text.css; path = "posts-view-gas-chamber.css"; sourceTree = "<group>"; };
