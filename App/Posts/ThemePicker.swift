//  ThemePicker.swift
//
//  Copyright 2016 Awful Contributors. CC BY-NC-SA 3.0 US https://github.com/Awful/Awful.app

import UIKit

/// Acts as a segmented control for themes.
final class ThemePicker: UIControl {
    /// The currently-selected theme's index, or UISegmentedControlNoSegment is no theme is selected.
    var selectedThemeIndex: Int = UISegmentedControlNoSegment {
        didSet {
            if oldValue != UISegmentedControlNoSegment {
                buttons[oldValue].isSelected = false
            }
            if selectedThemeIndex != UISegmentedControlNoSegment {
                buttons[selectedThemeIndex].isSelected = true
            }
        }
    }
    
<<<<<<< HEAD
    private var buttons: [UIButton] = []
    var isLoaded: Bool = false
=======
    fileprivate var buttons: [UIButton] = []
>>>>>>> 7310cdfa
    
    /**
        Insert a new theme.
     
        - parameter color: A color describing the theme. Set its accessibilityLabel to a descriptive name.
        - parameter index: Where to insert the theme.
     */
    func insertThemeWithColor(_ color: UIColor, atIndex index: Int) {
        let button = ThemeButton(themeColor: color)
        button.addTarget(self, action: #selector(didTapThemeButton), for: .touchUpInside)
        let index = min(index, subviews.count)
<<<<<<< HEAD
        insertSubview(button, atIndex: index)
        buttons.insert(button, atIndex: index)
=======
        insertSubview(button, at: index)
        buttons.append(button)
>>>>>>> 7310cdfa
        
        invalidateIntrinsicContentSize()
        setNeedsLayout()
    }

    func setDefaultThemeColor(color: UIColor) {
        subviews[0].removeFromSuperview()
        buttons.removeAtIndex(0)
        insertThemeWithColor(color, atIndex: 0)
    }
    
    @objc fileprivate func didTapThemeButton(_ button: UIButton) {
        selectedThemeIndex = buttons.index(of: button) ?? UISegmentedControlNoSegment
        sendActions(for: .valueChanged)
    }
    
    override func layoutSubviews() {
        guard let size = buttons.first?.intrinsicContentSize else { return }
        
        var buttonFrame = CGRect(origin: .zero, size: size)
        for button in buttons {
            button.frame = buttonFrame
            
            buttonFrame.origin.x = margin + buttonFrame.maxX
            if buttonFrame.maxX > bounds.maxX {
                buttonFrame.origin = CGPoint(x: 0, y: margin + buttonFrame.maxY)
            }
        }
    }
    
    override var intrinsicContentSize: CGSize {
        guard let size = buttons.first?.intrinsicContentSize else { return .zero }
        let maxWidth = bounds.width
        guard maxWidth >= size.width else {
            print("\(self) \(#function) can't even lay out a single button")
            return .zero
        }
        let remainingWidth = maxWidth - size.width
        let buttonsPerLine = 1 + Int(remainingWidth / (margin + size.width))
        let numberOfLines = buttons.count / buttonsPerLine + min(buttons.count % buttonsPerLine, 1)
        return CGSize(
            width: CGFloat(buttonsPerLine) * size.width + CGFloat(buttonsPerLine - 1) * margin,
            height: CGFloat(numberOfLines) * size.height + CGFloat(numberOfLines - 1) * margin)
    }
}

private let margin: CGFloat = 6<|MERGE_RESOLUTION|>--- conflicted
+++ resolved
@@ -18,12 +18,7 @@
         }
     }
     
-<<<<<<< HEAD
-    private var buttons: [UIButton] = []
-    var isLoaded: Bool = false
-=======
     fileprivate var buttons: [UIButton] = []
->>>>>>> 7310cdfa
     
     /**
         Insert a new theme.
@@ -35,22 +30,11 @@
         let button = ThemeButton(themeColor: color)
         button.addTarget(self, action: #selector(didTapThemeButton), for: .touchUpInside)
         let index = min(index, subviews.count)
-<<<<<<< HEAD
-        insertSubview(button, atIndex: index)
-        buttons.insert(button, atIndex: index)
-=======
         insertSubview(button, at: index)
         buttons.append(button)
->>>>>>> 7310cdfa
         
         invalidateIntrinsicContentSize()
         setNeedsLayout()
-    }
-
-    func setDefaultThemeColor(color: UIColor) {
-        subviews[0].removeFromSuperview()
-        buttons.removeAtIndex(0)
-        insertThemeWithColor(color, atIndex: 0)
     }
     
     @objc fileprivate func didTapThemeButton(_ button: UIButton) {
