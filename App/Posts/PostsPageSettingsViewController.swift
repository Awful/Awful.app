--- conflicted
+++ resolved
@@ -36,23 +36,10 @@
     @IBOutlet var labels: [UILabel]!
     @IBOutlet var switches: [UISwitch]!
     
-    @IBOutlet weak var autoThemeSwitch: UISwitch!
-    @IBOutlet weak var darkThemeSwitch: UISwitch!
-    @IBOutlet weak var darkThemeLabel: UILabel!
-    @IBAction func toggleAutomaticTheme(sender: UISwitch) {
-        updateAutoThemeSetting()
-    }
-    
-    @IBOutlet weak var themeLabel: UILabel!
     @IBOutlet weak var themePicker: ThemePicker!
     @IBAction func changeSelectedTheme(_ sender: ThemePicker) {
         _selectedTheme = themes[sender.selectedThemeIndex]
-<<<<<<< HEAD
-        print("Setting \(selectedTheme.name) for \(forum.forumID)")
-        AwfulSettings.sharedSettings().setThemeName(selectedTheme.name, forForumID: forum.forumID)
-=======
         AwfulSettings.shared().setThemeName(selectedTheme.name, forForumID: forum.forumID)
->>>>>>> 7310cdfa
         if selectedTheme.forumID == nil {
             AwfulSettings.shared().darkTheme = selectedTheme != Theme.defaultTheme
         }
@@ -67,8 +54,6 @@
             themePicker.insertThemeWithColor(color, atIndex: i)
         }
         updateSelectedThemeInPicker()
-        updateAutoThemeSetting()
-        themePicker.isLoaded = true
         
         let preferredHeight = view.systemLayoutSizeFitting(UILayoutFittingCompressedSize).height
         preferredContentSize = CGSize(width: 320, height: preferredHeight)
@@ -76,41 +61,18 @@
     
     fileprivate func updateSelectedThemeInPicker() {
         let names = themes.map { $0.name }
-<<<<<<< HEAD
-        if var themeName = AwfulSettings.sharedSettings().themeNameForForumID(forum.forumID) {
-            if themeName == "default" || themeName == "dark" {
-                themeName = Theme.currentTheme.name
-            }
-            if let i = names.indexOf(themeName) {
-=======
         if let themeName = AwfulSettings.shared().themeName(forForumID: forum.forumID) {
             if let i = names.index(of: themeName) {
->>>>>>> 7310cdfa
                 themePicker.selectedThemeIndex = i
             }
         }
         else {
-<<<<<<< HEAD
-            themePicker.selectedThemeIndex = names.indexOf(Theme.currentTheme.name)!
-        }
-    }
-    
-    private func updateAutoThemeSetting() {
-        if autoThemeSwitch.on {
-            darkThemeSwitch.enabled = false;
-            darkThemeLabel.enabled = false;
-        }
-        else {
-            darkThemeSwitch.enabled = true;
-            darkThemeLabel.enabled = true;
-=======
             if AwfulSettings.shared().darkTheme {
                 themePicker.selectedThemeIndex = names.index(of: "dark")!
             }
             else {
                 themePicker.selectedThemeIndex = names.index(of: "default")!
             }
->>>>>>> 7310cdfa
         }
     }
     
@@ -131,11 +93,6 @@
         
         // Theme picker's background is a light grey so I can see it (until I figure out how live views work in Xcode 6), but it should be transparent for real.
         themePicker.backgroundColor = nil
-        
-        if themePicker.isLoaded {
-            themePicker.setDefaultThemeColor(theme["descriptiveColor"]!)
-            updateSelectedThemeInPicker()
-        }
     }
     
     // MARK: UIAdaptivePresentationControllerDelegate
