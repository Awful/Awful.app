--- conflicted
+++ resolved
@@ -60,12 +60,11 @@
 @synthesize pagesSegmentedControl = _pagesSegmentedControl;
 @synthesize actionsSegmentedControl = _actionsSegmentedControl;
 @synthesize isFullScreen = _isFullScreen;
-<<<<<<< HEAD
 @synthesize loadingFooterView = _loadingFooterView;
 @synthesize pullForActionController = _pullForActionController;
 @synthesize autoRefreshTimer = _autoRefreshTimer;
-@synthesize skipBlankingWebViewOnce = _skipBlankingWebViewOnce;
-
+//@synthesize skipBlankingWebViewOnce = _skipBlankingWebViewOnce;
+/*
 - (BOOL)skipBlankingWebViewOnce
 {
     if (!_skipBlankingWebViewOnce) {
@@ -74,9 +73,7 @@
     _skipBlankingWebViewOnce = NO;
     return YES;
 }
-=======
->>>>>>> a5f8c413
-
+*/
 #pragma mark - Initialization
 
 -(void)awakeFromNib
