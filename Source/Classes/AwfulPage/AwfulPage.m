//
//  AwfulPage.m
//  Awful
//
//  Created by Sean Berry on 7/29/10.
//  Copyright 2010 Regular Berry Software LLC. All rights reserved.
//

#import "AwfulThreadListController.h"
#import <QuartzCore/QuartzCore.h>
#import "AwfulAppDelegate.h"
#import "AwfulLoginController.h"
#import "AwfulPageDataController.h"
#import "AwfulPost.h"
#import "AwfulPostActions.h"
#import "AwfulSettings.h"
#import "AwfulSpecificPageViewController.h"
#import "AwfulThreadActions.h"
#import "AwfulUser.h"
#import "AwfulUser+AwfulMethods.h"
#import "AwfulVoteActions.h"
#import "ButtonSegmentedControl.h"
#import "MBProgressHUD.h"
#import "MWPhoto.h"
#import "MWPhotoBrowser.h"
#import "OtherWebController.h"
//#import "AwfulUtil.h"
#import "AwfulLoadingFooterView.h"
#import "AwfulPage+Transitions.h"
#import "AwfulWebViewDelegate.h"

@interface AwfulPage () <AwfulWebViewDelegate, UIGestureRecognizerDelegate>

//@property (nonatomic, strong) IBOutlet UIWebView *webView;
@property (strong) AwfulWebViewDelegateWrapper *webViewDelegateWrapper;
@property (assign, nonatomic) BOOL skipBlankingWebViewOnce;

@end

@implementation AwfulPage

@synthesize destinationType = _destinationType;
@synthesize thread = _thread;
@synthesize threadID = _threadID;
@synthesize url = _url;
@synthesize webView = _webView;
@synthesize nextPageWebView = _nextPageWebView;
@synthesize toolbar = _toolbar;
@synthesize isBookmarked = _isBookmarked;
@synthesize currentPage = _currentPage;
@synthesize numberOfPages = _numberOfPages;
@synthesize shouldScrollToBottom = _shouldScrollToBottom;
@synthesize postIDScrollDestination = _postIDScrollDestination;
@synthesize specificPageController = _specificPageController;
@synthesize dataController = _dataController;
@synthesize networkOperation = _networkOperation;
@synthesize actions = _actions;
@synthesize pagesBarButtonItem = _pagesBarButtonItem;
@synthesize nextPageBarButtonItem = _nextPageBarButtonItem;
@synthesize draggingUp = _draggingUp;
@synthesize pagesSegmentedControl = _pagesSegmentedControl;
@synthesize actionsSegmentedControl = _actionsSegmentedControl;
@synthesize isFullScreen = _isFullScreen;
<<<<<<< HEAD
@synthesize loadingFooterView = _loadingFooterView;
@synthesize pullForActionController = _pullForActionController;
@synthesize autoRefreshTimer = _autoRefreshTimer;
=======
@synthesize skipBlankingWebViewOnce = _skipBlankingWebViewOnce;

- (BOOL)skipBlankingWebViewOnce
{
    if (!_skipBlankingWebViewOnce) {
        return NO;
    }
    _skipBlankingWebViewOnce = NO;
    return YES;
}
>>>>>>> 2b8af284

#pragma mark - Initialization

-(void)awakeFromNib
{    
    self.actionsSegmentedControl.action = @selector(tappedActionsSegment:);
    self.pagesSegmentedControl.action = @selector(tappedPagesSegment:);
    //self.webView.scrollView.delegate = self;
    self.view.backgroundColor = [UIColor underPageBackgroundColor];
    self.webView.backgroundColor = [UIColor scrollViewTexturedBackgroundColor];
    //if (!self.pullToNavigateView) {
    //    self.pullToNavigateView = [AwfulLoadingFooterView new];
    //}
    //self.pullToNavigateView.delegate = self;
    //self.pullToNavigateView.scrollView = self.webView.scrollView;
    
    //CGRect frame = self.webView.frame;
    //frame.origin.y = frame.size.height;
    
    //self.nextPageWebView = [JSBridgeWebView new];
    //self.nextPageWebView.frame = frame;
    

    

    self.pullForActionController = [[AwfulPullForActionController alloc] initWithScrollView:self.webView.scrollView];
    self.pullForActionController.headerView = [[EGORefreshTableHeaderView alloc] initWithFrame:CGRectMake(0, 0, 100, 60)]; 
    self.pullForActionController.delegate = self;
    
    self.loadingFooterView = [AwfulLoadingFooterView new];
    [self.loadingFooterView.autoF5 addTarget:self 
                                      action:@selector(didSwitchAutoF5:) 
                            forControlEvents:UIControlEventValueChanged];
    self.pullForActionController.footerView = self.loadingFooterView;
}

- (AwfulThread *) thread
{
    if ([_thread isFault])
    {
        NSFetchRequest *request = [[NSFetchRequest alloc] initWithEntityName:[AwfulThread entityName]];
        [request setPredicate:[NSPredicate predicateWithFormat:@"threadID like %@", self.threadID]];
        NSArray *results = [ApplicationDelegate.managedObjectContext executeFetchRequest:request error:nil];
        
        _thread = [results objectAtIndex:0];
    }
    return _thread;
}

-(void)setThread:(AwfulThread *)newThread
{

    if(_thread != newThread) {
        _thread = newThread;
        self.threadID = _thread.threadID;
        if(_thread.title != nil) {
            UILabel *lab = (UILabel *)self.navigationItem.titleView;
            lab.text = self.thread.title;
                //NSLog(@"title width %f", self.navigationItem.titleView.frame.size.width);
        }
        
        if([_thread.totalUnreadPosts intValue] == -1) {
            self.destinationType = AwfulPageDestinationTypeFirst;
            
        } else if([_thread.totalUnreadPosts intValue] == 0) {
            self.destinationType = AwfulPageDestinationTypeLast;
                // if the last page is full, it won't work if you go for &goto=newpost, that's why I'm setting this to last page
        } else {
            self.destinationType = AwfulPageDestinationTypeNewpost;
        }
    }
}


-(void)setDestinationType:(AwfulPageDestinationType)destinationType
{
    _destinationType = destinationType;
    self.shouldScrollToBottom = (_destinationType == AwfulPageDestinationTypeLast);
}

-(void)setDataController:(AwfulPageDataController *)dataController
{
    if(_dataController != dataController) {
        _dataController = dataController;
        self.currentPage = dataController.currentPage;
        self.numberOfPages = dataController.numberOfPages;
        [self setThreadTitle:dataController.threadTitle];
        
        self.postIDScrollDestination = [dataController calculatePostIDScrollDestination];
        self.shouldScrollToBottom = [dataController shouldScrollToBottom];
        if(self.destinationType != AwfulPageDestinationTypeNewpost) {
            self.shouldScrollToBottom = NO;
        }
        
        int numNewPosts = [_dataController numNewPostsLoaded];
        if(numNewPosts > 0 && (self.destinationType == AwfulPageDestinationTypeNewpost || self.currentPage == self.numberOfPages)) {
            int unreadPosts = [self.thread.totalUnreadPosts intValue];
            if(unreadPosts != -1) {
                unreadPosts -= numNewPosts;
                self.thread.totalUnreadPosts = [NSNumber numberWithInt:MAX(unreadPosts, 0)];
                [ApplicationDelegate saveContext];
            }
        } else if(self.destinationType == AwfulPageDestinationTypeLast) {
            self.thread.totalUnreadPosts = [NSNumber numberWithInt:0];
            [ApplicationDelegate saveContext];
        }
        [[NSNotificationCenter defaultCenter] postNotificationName:AwfulThreadDidUpdateNotification object:self.thread];
        
        NSString *html = [dataController constructedPageHTML];
        
        //if nextPageWebView is null, then it's the initial load
        if (self.nextPageWebView) {
            [self.nextPageWebView loadHTMLString:html baseURL:[NSURL URLWithString:@"http://forums.somethingawful.com"]];
            self.nextPageWebView.tag = self.pages.currentPage;
        }
        else {
            [self.webView loadHTMLString:html baseURL:[NSURL URLWithString:@"http://forums.somethingawful.com"]];
            self.webView.tag = self.pages.currentPage;
            
            self.nextPageWebView = [UIWebView new];
            self.nextPageWebView.delegate = self;
            self.nextPageWebView.frame = self.webView.frame;
            self.nextPageWebView.foY = self.nextPageWebView.fsH;
            [self.view addSubview:self.nextPageWebView];
        }
    }
    
}

- (void)setCurrentPage:(NSInteger)currentPage
{
    _currentPage = currentPage;
    [self updatePagesLabel];
}

- (void)setNumberOfPages:(NSInteger)numberOfPages
{
    _numberOfPages = numberOfPages;
    [self updatePagesLabel];
}

-(void)setThreadTitle : (NSString *)title
{
    AwfulThread *mythread = self.thread;
    mythread.title = title;
    UILabel *lab = (UILabel *)self.navigationItem.titleView;
    lab.text = title;
    lab.adjustsFontSizeToFitWidth = YES;
}

-(void)prepareForSegue:(UIStoryboardSegue *)segue sender:(id)sender
{
    if([[segue identifier] isEqualToString:@"ReplyBox"]) {
        AwfulPostBoxController *postBox = (AwfulPostBoxController *)segue.destinationViewController;
        postBox.thread = self.thread;
        postBox.page = self;
    } else if([[segue identifier] isEqualToString:@"EditPost"]) {
        if([sender isMemberOfClass:[AwfulPostActions class]]) {
            AwfulPostActions *actions = (AwfulPostActions *)sender;
            AwfulPostBoxController *editBox = (AwfulPostBoxController *)segue.destinationViewController;
            editBox.post = actions.post;
            editBox.startingText = actions.postContents;
            editBox.page = self;
        }
    } else if([[segue identifier] isEqualToString:@"QuoteBox"]) {
        if([sender isMemberOfClass:[AwfulPostActions class]]) {
            AwfulPostActions *actions = (AwfulPostActions *)sender;
            AwfulPostBoxController *quoteBox = (AwfulPostBoxController *)segue.destinationViewController;
            quoteBox.thread = self.thread;
            quoteBox.startingText = actions.postContents;
            quoteBox.page = self;
        }
    }
}

-(IBAction)hardRefresh
{    
    self.nextPageWebView = nil;
    int posts_per_page = [AwfulUser currentUser].postsPerPageValue;
    if([self.dataController.posts count] == posts_per_page) {
        self.destinationType = AwfulPageDestinationTypeSpecific;
        [self refresh];
    } else {
        self.destinationType = AwfulPageDestinationTypeNewpost;
        [self refresh];
    }
}

-(void)refresh
{        
<<<<<<< HEAD
    //self.nextPageWebView = nil;
    [self loadPageNum:self.pages.currentPage];
=======
    [self loadPageNum:self.currentPage];
>>>>>>> 2b8af284
}

-(void)loadPageNum : (NSUInteger)pageNum
{
    // I guess the error callback doesn't necessarily get called when a network operation is 
    // cancelled, so clear the HUD when we cancel the network operation.
    [MBProgressHUD hideHUDForView:self.view animated:NO];
    [self.networkOperation cancel];
    
    [self swapToStopButton];
    [self hidePageNavigation];
    if(pageNum != 0) {
        //MBProgressHUD *hud = [MBProgressHUD showHUDAddedTo:self.view animated:NO];
        //hud.labelText = [NSString stringWithFormat:@"Loading Page %d", pageNum];
        
        //self.pullToNavigateView.state = AwfulPullForActionStateLoading;
        //self.pullToNavigateView.statusLabel = [NSString stringWithFormat:@"Loading Page %d", pageNum];
    }
    
    AwfulThread *myThread = self.thread;
    AwfulPageDestinationType destType = self.destinationType;
    self.networkOperation = [[AwfulHTTPClient sharedClient] pageDataForThread:myThread destinationType:destType pageNum:pageNum onCompletion:^(AwfulPageDataController *dataController) {
        self.dataController = dataController;
        if(self.destinationType == AwfulPageDestinationTypeSpecific) {
            self.currentPage = pageNum;
        }
        [self updatePagesLabel];
        [self updateBookmarked];
        [self swapToRefreshButton];
        //[MBProgressHUD hideHUDForView:self.view animated:NO];
        
        self.loadingFooterView.onLastPage = self.pages.onLastPage;
        
        self.webView.scrollView.contentInset = self.loadingFooterView.onLastPage?
            UIEdgeInsetsMake(0, 0, self.pullForActionController.footerView.fsH, 0) :
            UIEdgeInsetsZero;

        
    } onError:^(NSError *error) {
        [self swapToRefreshButton];
        UIAlertView *alert = [[UIAlertView alloc] initWithTitle:@"Failed" message:[error localizedDescription] delegate:nil cancelButtonTitle:@"Ok" otherButtonTitles:nil];
        [alert show];
        [MBProgressHUD hideHUDForView:self.view animated:NO];
    }];
}

-(void)loadLastPage
{
    [self.networkOperation cancel];
    [self swapToStopButton];
    self.networkOperation = [[AwfulHTTPClient sharedClient] pageDataForThread:self.thread destinationType:AwfulPageDestinationTypeLast pageNum:0 onCompletion:^(AwfulPageDataController *dataController) {
        self.dataController = dataController;
        [self updatePagesLabel];
        [self updateBookmarked];
        [self swapToRefreshButton];
        //self.pullToNavigateView.onLastPage = YES;
    } onError:^(NSError *error) {
        [self swapToRefreshButton];
        UIAlertView *alert = [[UIAlertView alloc] initWithTitle:@"Failed" message:[error localizedDescription] delegate:nil cancelButtonTitle:@"Ok" otherButtonTitles:nil];
        [alert show];
    }];
}

-(void)stop
{
    [self.networkOperation cancel];
    [self swapToRefreshButton];
    [MBProgressHUD hideHUDForView:self.view animated:NO];
    [self.webView stopLoading];
}

-(void)loadOlderPosts
{
    NSString *html = [self.dataController constructedPageHTMLWithAllPosts];
    [self.webView loadHTMLString:html baseURL:[NSURL URLWithString:@"http://forums.somethingawful.com"]];
}

-(void)heldPost:(UILongPressGestureRecognizer *)gestureRecognizer
{    
    CGPoint p = [gestureRecognizer locationInView:self.webView];
    
    NSString *js_tag_name = [NSString stringWithFormat:@"document.elementFromPoint(%f, %f).tagName", p.x, p.y];
    NSString *tag_name = [self.webView stringByEvaluatingJavaScriptFromString:js_tag_name];
    if([tag_name isEqualToString:@"IMG"]) {
        NSString *js_src = [NSString stringWithFormat:@"document.elementFromPoint(%f, %f).src", p.x, p.y];
        NSString *src = [self.webView stringByEvaluatingJavaScriptFromString:js_src];
        NSString *js_class = [NSString stringWithFormat:@"document.elementFromPoint(%f, %f).className", p.x, p.y];
        NSString *class = [self.webView stringByEvaluatingJavaScriptFromString:js_class];
        
        BOOL proceed = YES;
        
        if([class isEqualToString:@"postaction"]) {
            proceed = NO;
        }
        
        if(proceed) {
            NSMutableArray *photos = [[NSMutableArray alloc] init];
            [photos addObject:[MWPhoto photoWithURL:[NSURL URLWithString:src]]];
            
            MWPhotoBrowser *browser = [[MWPhotoBrowser alloc] initWithPhotos:photos];
            
            UIViewController *vc = ApplicationDelegate.window.rootViewController;
            UINavigationController *navi = [[UINavigationController alloc] initWithRootViewController:browser];
            [vc presentModalViewController:navi animated:YES];
            
        }
    }
}

-(void)didFullscreenGesture : (UIGestureRecognizer *)gesture
{
    if([gesture state] == UIGestureRecognizerStateRecognized) {
        self.isFullScreen = !self.isFullScreen;
        
        if(self.isFullScreen) {
            [self.navigationController setNavigationBarHidden:YES animated:YES];
            [self.navigationController setToolbarHidden:YES animated:YES];
        } else {
            [self.navigationController setNavigationBarHidden:NO animated:YES];
            [self.navigationController setToolbarHidden:NO animated:YES];
        }
    }
}

#pragma mark - View lifecycle

- (void)viewDidLoad
{
    [super viewDidLoad];
    
    self.isFullScreen = NO;
    
    UILongPressGestureRecognizer *press = [[UILongPressGestureRecognizer alloc] initWithTarget:self action:@selector(heldPost:)];
    press.delegate = self;
    press.minimumPressDuration = 0.3;
    [self.webView addGestureRecognizer:press];
    self.webViewDelegateWrapper = [AwfulWebViewDelegateWrapper delegateWrappingDelegate:self];
    self.webView.delegate = self.webViewDelegateWrapper;
    if(UI_USER_INTERFACE_IDIOM() == UIUserInterfaceIdiomPhone) {
        UIPinchGestureRecognizer *pinch = [[UIPinchGestureRecognizer alloc] initWithTarget:self action:@selector(didFullscreenGesture:)];
        [self.webView addGestureRecognizer:pinch];
        pinch.delegate = self;
    }
    
    [self.pagesBarButtonItem setTintColor:[UIColor darkGrayColor]];
}

@synthesize webViewDelegateWrapper = _webViewDelegateWrapper;

- (void)viewDidUnload
{
    [self.networkOperation cancel];
    [self.webView stopLoading];
    [super viewDidUnload];
}

-(void)viewWillAppear:(BOOL)animated
{
    [super viewWillAppear:animated];
    [self.navigationController setToolbarHidden:NO];
    self.navigationController.toolbar.barStyle = UIBarStyleBlack;
}

- (void)viewDidDisappear:(BOOL)animated
{
    if (!self.skipBlankingWebViewOnce) {
        NSURL *blank = [NSURL URLWithString:@"about:blank"];
        [self.webView loadRequest:[NSURLRequest requestWithURL:blank]];
    }
    [super viewDidDisappear:animated];
}

#pragma mark - BarButtonItem Actions

-(void)updatePagesLabel
{
    self.pagesBarButtonItem.title = [NSString stringWithFormat:@"Page %d of %d", self.currentPage, self.numberOfPages];
    if(self.currentPage == self.numberOfPages) {
        [self.pagesSegmentedControl setEnabled:NO forSegmentAtIndex:1];
    } else {
        [self.pagesSegmentedControl setEnabled:YES forSegmentAtIndex:1];
    }
    if(self.currentPage == 1) {
        [self.pagesSegmentedControl setEnabled:NO forSegmentAtIndex:0];
    } else {
        [self.pagesSegmentedControl setEnabled:YES forSegmentAtIndex:0];
    }
}

- (void)updateBookmarked
{
    [self.thread setIsBookmarked:[NSNumber numberWithBool:self.dataController.bookmarked]];
}

-(IBAction)segmentedGotTapped : (id)sender
{
    if(sender == self.actionsSegmentedControl) {
        [self tappedActionsSegment:nil];
    } else if(sender == self.pagesSegmentedControl) {
        [self tappedPagesSegment:nil];
    }
}

-(IBAction)tappedPagesSegment : (id)sender
{
    if(self.pagesSegmentedControl.selectedSegmentIndex == 0) {
        [self prevPage];
    } else if(self.pagesSegmentedControl.selectedSegmentIndex == 1) {
        [self nextPage];
    }
    self.pagesSegmentedControl.selectedSegmentIndex = -1;
}

-(IBAction)tappedActionsSegment : (id)sender
{
    if(self.actionsSegmentedControl.selectedSegmentIndex == 0) {
        [self tappedActions:nil];
    } else if(self.actionsSegmentedControl.selectedSegmentIndex == 1) {
        [self tappedCompose:nil];
    }
    self.actionsSegmentedControl.selectedSegmentIndex = -1;
}

-(IBAction)tappedNextPage : (id)sender
{
    [self nextPage];
}

-(void)nextPage
{
<<<<<<< HEAD
    self.pullForActionController.footerView.state = AwfulPullForActionStateLoading;
    
    [self.webView.scrollView setContentOffset:CGPointMake(0,self.webView.scrollView.contentSize.height-self.webView.fsH+self.pullForActionController.footerView.fsH) animated:YES];
    
    if(![self.pages onLastPage]) {
=======
    if(self.currentPage < self.numberOfPages) {
>>>>>>> 2b8af284
        self.destinationType = AwfulPageDestinationTypeSpecific;
        [self loadPageNum:self.currentPage + 1];
    }
}

-(void)prevPage
{
    if(self.currentPage > 1) {
        self.destinationType = AwfulPageDestinationTypeSpecific;
        [self loadPageNum:self.currentPage - 1];
    }
}

-(IBAction)tappedActions:(id)sender
{
    self.actions = [[AwfulThreadActions alloc] initWithThread:self.thread];
    self.actions.viewController = self;
    [self.actions showFromToolbar:self.navigationController.toolbar];
}

-(void)tappedPageNav : (id)sender
{
    if(self.numberOfPages <= 0 || self.currentPage <= 0) {
        return;
    }
    
    UIView *sp_view = self.specificPageController.containerView;
    
    if(self.specificPageController != nil && !self.specificPageController.hiding) {
        
        [self.pagesBarButtonItem setTintColor:[UIColor darkGrayColor]];
        self.specificPageController.hiding = YES;
        [UIView animateWithDuration:0.3 delay:0.0 options:UIViewAnimationOptionCurveEaseInOut animations:^(void) {
            sp_view.frame = CGRectOffset(sp_view.frame, 0, sp_view.frame.size.height);
        } completion:^(BOOL finished) {
            [sp_view removeFromSuperview];
            self.specificPageController = nil;
        }];
        
    } else if(self.specificPageController == nil) {
        
        [self.pagesBarButtonItem setTintColor:[UIColor blackColor]];
        self.specificPageController = [self.storyboard instantiateViewControllerWithIdentifier:@"AwfulSpecificPageController"];
        self.specificPageController.page = self;
        [self.specificPageController loadView];
        sp_view = self.specificPageController.containerView;
        sp_view.frame = CGRectMake(0, self.view.frame.size.height, self.view.frame.size.width, sp_view.frame.size.height);
        
        [self.view addSubview:sp_view];
        [UIView animateWithDuration:0.3 animations:^(void) {
            sp_view.frame = CGRectOffset(sp_view.frame, 0, -sp_view.frame.size.height+40);
        }];
        
        [self.specificPageController.pickerView selectRow:self.currentPage - 1
                                              inComponent:0
                                                 animated:NO];
    }
}
       
-(void)hidePageNavigation
{
    if(self.specificPageController != nil) {
        [self tappedPageNav:nil];
    }
}

-(IBAction)tappedCompose : (id)sender
{
    self.skipBlankingWebViewOnce = YES;
    [self performSegueWithIdentifier:@"ReplyBox" sender:self];
}

#pragma mark - Navigator Content

-(void)scrollToBottom
{
    [self.webView stringByEvaluatingJavaScriptFromString:@"window.scrollTo(0, document.body.scrollHeight);"];
}

-(void)scrollToSpecifiedPost
{
    [self scrollToPost:self.postIDScrollDestination];
}

-(void)scrollToPost : (NSString *)post_id
{
    if(post_id != nil) {
        NSString *scrolling = [NSString stringWithFormat:@"scrollToID('%@')", post_id];
        [self.webView stringByEvaluatingJavaScriptFromString:scrolling];
    }
}

-(void)showActions:(NSString *)post_id fromRect:(CGRect)rect
{
    self.actions = nil;
    if (!post_id || post_id.length == 0)
        return;
    for (AwfulPost *post in self.dataController.posts) {
        if([post.postID isEqualToString:post_id]) {
            self.actions = [[AwfulPostActions alloc] initWithAwfulPost:post
                                                                  page:self];
            break;
        }
    }
    self.actions.viewController = self;
    [self.actions showFromRect:rect inView:[self.view superview] animated:YES];
}

-(void)showActions
{
    self.actions.viewController = self;
    [self.actions showFromToolbar:self.navigationController.toolbar];
}

#pragma mark - AwfulWebViewDelegate

- (void)webView:(UIWebView *)webView
pageDidRequestAction:(NSString *)action
 infoDictionary:(NSDictionary *)infoDictionary
{
    if ([action isEqualToString:@"nextPage"]) {
        return [self nextPage];
    }
    if ([action isEqualToString:@"loadOlderPosts"]) {
        return [self loadOlderPosts];
    }
    if ([action isEqualToString:@"postOptions"]) {
        NSString *postID = [infoDictionary objectForKey:@"postID"];
        CGRect rect = CGRectZero;
        if ([infoDictionary objectForKey:@"rect"])
            rect = CGRectFromString([infoDictionary objectForKey:@"rect"]);
        return [self showActions:postID fromRect:rect];
    }
}

#pragma mark - Gesture Delegate

- (BOOL)gestureRecognizer:(UIGestureRecognizer *)gestureRecognizer
shouldRecognizeSimultaneouslyWithGestureRecognizer:(UIGestureRecognizer *)otherGestureRecognizer
{
    return YES;
}

#pragma mark - Web View Delegate

- (BOOL)webView:(UIWebView *)webView
shouldStartLoadWithRequest:(NSURLRequest *)request
 navigationType:(UIWebViewNavigationType)navigationType
{    
    if(navigationType == UIWebViewNavigationTypeLinkClicked) {
        
        NSURL *open_url = request.URL;
        
        if([[request.URL host] isEqualToString:@"forums.somethingawful.com"] &&
           [[request.URL lastPathComponent] isEqualToString:@"showthread.php"]) {
            
            NSString *thread_id = nil;
            NSString *page_number = nil;
            
            NSArray *query_elements = [[request.URL query] componentsSeparatedByString:@"&"];
            for(NSString *element in query_elements) {
                NSArray *key_and_val = [element componentsSeparatedByString:@"="];
                if([[key_and_val objectAtIndex:0] isEqualToString:@"threadid"]) {
                    thread_id = [key_and_val lastObject];
                } else if([[key_and_val objectAtIndex:0] isEqualToString:@"pagenumber"]) {
                    page_number = [key_and_val lastObject];
                }
            }
            
            if(thread_id != nil) {
                NSManagedObjectContext *moc = ApplicationDelegate.throwawayObjectContext;
                AwfulThread *intra = [AwfulThread insertInManagedObjectContext:moc];
                intra.threadID = thread_id;
                
                AwfulPage *page = [self.storyboard instantiateViewControllerWithIdentifier:@"AwfulPage"];
                page.thread = intra;
                [self.navigationController pushViewController:page animated:YES];
                if(page_number != nil) {
                    page.destinationType = AwfulPageDestinationTypeSpecific;
                    [page loadPageNum:[page_number integerValue]];
                } else {
                    page.destinationType = AwfulPageDestinationTypeFirst;
                    [page refresh];
                }
                return NO;
            }
            
            
        } else if([[request.URL host] isEqualToString:@"itunes.apple.com"] || [[request.URL host] isEqualToString:@"phobos.apple.com"])  {
            [[UIApplication sharedApplication] openURL:request.URL];
            return NO;
        } else if([request.URL host] == nil && [[request.URL lastPathComponent] isEqualToString:@"showthread.php"]) {
            open_url = [NSURL URLWithString:[NSString stringWithFormat:@"http://forums.somethingawful.com/%@", request.URL]];
        }
        
        OtherWebController *other = [[OtherWebController alloc] initWithURL:open_url];
        UINavigationController *other_nav = [[UINavigationController alloc] initWithRootViewController:other];
        other_nav.navigationBar.barStyle = UIBarStyleBlack;
        [other_nav setToolbarHidden:NO];
        other_nav.toolbar.barStyle = UIBarStyleBlack;
        
        self.skipBlankingWebViewOnce = YES;
        
        UIViewController *vc = ApplicationDelegate.window.rootViewController;
        [vc presentModalViewController:other_nav animated:YES];
        
        return NO;
    }
    return YES;
}

-(void)webViewDidFinishLoad:(UIWebView *)sender
{
    //[self.webView.scrollView setContentOffset:CGPointMake(0, 0) animated:NO];
    [self swapToRefreshButton];
    if(self.postIDScrollDestination != nil) {
        [self scrollToSpecifiedPost];
    } else if(self.shouldScrollToBottom) {
        [self scrollToBottom];
    }
    
    self.pullForActionController.headerView.state = AwfulPullForActionStateNormal;
    self.pullForActionController.footerView.state = AwfulPullForActionStateNormal;
    
    //animate old page up and offscreen, new page in from the bottom
    if (sender == self.nextPageWebView) {
        [self doPageTransition];
        
    }
    else {
        [UIView animateWithDuration:.5 animations:^{
            self.webView.scrollView.contentInset = UIEdgeInsetsZero;
        }
         ];
    }
}
/*
-(void) awfulFooterDidTriggerLoad:(AwfulLoadingFooterView*)pullToNavigate {
    [self tappedNextPage:nil];
}
*/
-(void)webViewDidStartLoad:(UIWebView *)webView
{
    
}

-(void)webView:(UIWebView *)webView didFailLoadWithError:(NSError *)error
{
}

-(void)swapToRefreshButton
{
    UIBarButtonItem *refresh = [[UIBarButtonItem alloc] initWithBarButtonSystemItem:UIBarButtonSystemItemRefresh target:self action:@selector(hardRefresh)];
    refresh.style = UIBarButtonItemStyleBordered;
    self.navigationItem.rightBarButtonItem = refresh;
}

-(void)swapToStopButton
{
    UIBarButtonItem *stop = [[UIBarButtonItem alloc] initWithBarButtonSystemItem:UIBarButtonSystemItemStop target:self action:@selector(stop)];
    stop.style = UIBarButtonItemStyleBordered;
    self.navigationItem.rightBarButtonItem = stop;
}

-(void)showCompletionMessage : (NSString *)message
{
    dispatch_async(dispatch_get_main_queue(), ^(){
        MBProgressHUD *hud = [MBProgressHUD showHUDAddedTo:self.view animated:NO];
        hud.labelText = message;
        hud.customView = [[UIImageView alloc] initWithImage:[UIImage imageNamed:@"37x-Checkmark"]];
        hud.mode = MBProgressHUDModeCustomView;
        [UIView animateWithDuration:0.5 delay:2.0 options:UIViewAnimationOptionCurveEaseIn animations:^(void){
            hud.alpha = 0.0;
        } completion:^(BOOL finished) {
            [MBProgressHUD hideHUDForView:self.view animated:NO];
        }];
    });
}

- (BOOL)shouldAutorotateToInterfaceOrientation:(UIInterfaceOrientation)interfaceOrientation
{
    if(UI_USER_INTERFACE_IDIOM() == UIUserInterfaceIdiomPad) {
        return YES;
    }
    return (interfaceOrientation != UIInterfaceOrientationPortraitUpsideDown);
}

-(void) didSwitchAutoF5:(UISwitch *)switchObj {
    if (switchObj.on) {
        self.autoRefreshTimer = [NSTimer scheduledTimerWithTimeInterval:20 
                                                                 target:self
                                                               selector:@selector(timerDidFire:)
                                                               userInfo:nil
                                                                repeats:YES];
    }   
    else {
        [self.autoRefreshTimer invalidate];
        self.autoRefreshTimer = nil;
    }
}

-(void) timerDidFire:(NSTimer*)timer {
    NSLog(@"timer fired");
    [self refresh];
    //check if we're still on the last page
    //if there's a new page invalidate timer, set footer as not on last page
}

-(void) didPullHeader {
    [self refresh];
}

-(void) didPullFooter {
    [self tappedNextPage:nil];
}

@end

@implementation AwfulPageIpad
@synthesize popController = _popController;

- (void)viewDidLoad {
    [super viewDidLoad];
    
    
    UITapGestureRecognizer *tap = [[UITapGestureRecognizer alloc] initWithTarget:self action:@selector(handleTap:)];
    tap.delegate = self;
    [self.webView addGestureRecognizer:tap];
}

-(IBAction)tappedPageNav : (id)sender
{
    if(self.popController)
    {
        [self.popController dismissPopoverAnimated:YES];
        self.popController = nil;
    }
    
    if(self.numberOfPages <= 0 || self.currentPage <= 0)
    {
        return;
    }
    
    UIView *sp_view = self.specificPageController.containerView;
        
    if(self.specificPageController == nil) {
        
        self.specificPageController = [[UIStoryboard storyboardWithName:@"Main" bundle:[NSBundle mainBundle]] instantiateViewControllerWithIdentifier:@"AwfulSpecificPageController"];
        self.specificPageController.page = self;
        [self.specificPageController loadView];
        sp_view = self.specificPageController.containerView;
        
        [self.specificPageController.pickerView selectRow:self.currentPage - 1
                                              inComponent:0
                                                 animated:NO];
    }

    UIViewController *vc = self.specificPageController;

    self.popController = [[UIPopoverController alloc] initWithContentViewController:vc];
    
    [self.popController setPopoverContentSize:CGSizeMake(260,sp_view.frame.size.height) animated:YES];
    [self.popController presentPopoverFromBarButtonItem:self.pagesBarButtonItem 
                               permittedArrowDirections:UIPopoverArrowDirectionAny
                                               animated:YES];
}


- (void)showRootPopoverButtonItem:(UIBarButtonItem *)barButtonItem {

    [self.navigationItem setLeftBarButtonItem:barButtonItem animated:YES];
}


- (void)invalidateRootPopoverButtonItem:(UIBarButtonItem *)barButtonItem {
    
    [self.navigationItem setLeftBarButtonItem:nil animated:YES];
}

- (void)handleTap:(UITapGestureRecognizer *)sender 
{     
    if (sender.state == UIGestureRecognizerStateEnded)     
    {         // handling code     
        _lastTouch = [sender locationInView:self.view];
    } 
}

// hack for embedded youtube controls to work
- (BOOL)gestureRecognizer:(UIGestureRecognizer *)gestureRecognizer shouldReceiveTouch:(UITouch *)touch
{
    if([gestureRecognizer isKindOfClass:[UITapGestureRecognizer class]]) {
        CGPoint loc = [touch locationInView:self.view];
        _lastTouch = loc;
        return NO;
    }
    return YES;
}

-(IBAction)tappedActions:(id)sender
{
    self.actions = [[AwfulThreadActions alloc] initWithThread:self.thread];
    [self showActions];
}

-(void)showActions
{    
    self.actions.viewController = self;
    UIActionSheet *sheet = self.actions.actionSheet;
    CGRect buttonRect;
    if ([self.actions isKindOfClass:[AwfulThreadActions class]] || [self.actions isKindOfClass:[AwfulVoteActions class]])
    {
        buttonRect = self.actionsSegmentedControl.frame;
        buttonRect.origin.y += self.view.frame.size.height;  //Add the height of the view to the button y
        buttonRect.size.width = buttonRect.size.width / 2;   //Action is the first button, so the width is really only half
    } else {
        NSLog(@"only thread actions and vote actions are supported by this 'showActions' method");
        return;
    }
    [sheet showFromRect:buttonRect inView:self.view animated:YES];
}

- (void)showActions:(NSString *)post_id fromRect:(CGRect)rect
{
    self.actions = nil;
    if (!post_id || post_id.length == 0)
        return;
    for (AwfulPost *post in self.dataController.posts) {
        if([post.postID isEqualToString:post_id]) {
            self.actions = [[AwfulPostActions alloc] initWithAwfulPost:post
                                                                  page:self];
            break;
        }
    }
    if(self.popController)
    {
        [self.popController dismissPopoverAnimated:YES];
        self.popController = nil;
    }
    if (!self.actions)
        return;
    self.actions.viewController = self;
    UIActionSheet *sheet = self.actions.actionSheet;
    CGRect buttonRect = rect;
    if ([self.actions isKindOfClass:[AwfulThreadActions class]] || [self.actions isKindOfClass:[AwfulVoteActions class]])
    {
        buttonRect = self.actionsSegmentedControl.frame;
        buttonRect.origin.y += self.view.frame.size.height;  //Add the height of the view to the button y
        buttonRect.size.width = buttonRect.size.width / 2;   //Action is the first button, so the width is really only half
    }
    [sheet showFromRect:buttonRect inView:self.view animated:YES];
}

-(IBAction)tappedCompose : (id)sender
{
        //Hide any popovers if composed pressed
    if(self.popController)
    {
        [self.popController dismissPopoverAnimated:YES];
        self.popController = nil;
    }
    
    [super tappedCompose:sender];
}

-(void)hidePageNavigation
{
    if(self.popController) {
        [self.popController dismissPopoverAnimated:YES];
        self.popController = nil;
    }
}
@end<|MERGE_RESOLUTION|>--- conflicted
+++ resolved
@@ -61,11 +61,9 @@
 @synthesize pagesSegmentedControl = _pagesSegmentedControl;
 @synthesize actionsSegmentedControl = _actionsSegmentedControl;
 @synthesize isFullScreen = _isFullScreen;
-<<<<<<< HEAD
 @synthesize loadingFooterView = _loadingFooterView;
 @synthesize pullForActionController = _pullForActionController;
 @synthesize autoRefreshTimer = _autoRefreshTimer;
-=======
 @synthesize skipBlankingWebViewOnce = _skipBlankingWebViewOnce;
 
 - (BOOL)skipBlankingWebViewOnce
@@ -76,7 +74,6 @@
     _skipBlankingWebViewOnce = NO;
     return YES;
 }
->>>>>>> 2b8af284
 
 #pragma mark - Initialization
 
@@ -190,11 +187,11 @@
         //if nextPageWebView is null, then it's the initial load
         if (self.nextPageWebView) {
             [self.nextPageWebView loadHTMLString:html baseURL:[NSURL URLWithString:@"http://forums.somethingawful.com"]];
-            self.nextPageWebView.tag = self.pages.currentPage;
+            self.nextPageWebView.tag = self.currentPage;
         }
         else {
             [self.webView loadHTMLString:html baseURL:[NSURL URLWithString:@"http://forums.somethingawful.com"]];
-            self.webView.tag = self.pages.currentPage;
+            self.webView.tag = self.currentPage;
             
             self.nextPageWebView = [UIWebView new];
             self.nextPageWebView.delegate = self;
@@ -267,12 +264,8 @@
 
 -(void)refresh
 {        
-<<<<<<< HEAD
     //self.nextPageWebView = nil;
-    [self loadPageNum:self.pages.currentPage];
-=======
     [self loadPageNum:self.currentPage];
->>>>>>> 2b8af284
 }
 
 -(void)loadPageNum : (NSUInteger)pageNum
@@ -304,7 +297,7 @@
         [self swapToRefreshButton];
         //[MBProgressHUD hideHUDForView:self.view animated:NO];
         
-        self.loadingFooterView.onLastPage = self.pages.onLastPage;
+        self.loadingFooterView.onLastPage = (self.currentPage == self.numberOfPages);
         
         self.webView.scrollView.contentInset = self.loadingFooterView.onLastPage?
             UIEdgeInsetsMake(0, 0, self.pullForActionController.footerView.fsH, 0) :
@@ -503,15 +496,11 @@
 
 -(void)nextPage
 {
-<<<<<<< HEAD
     self.pullForActionController.footerView.state = AwfulPullForActionStateLoading;
     
     [self.webView.scrollView setContentOffset:CGPointMake(0,self.webView.scrollView.contentSize.height-self.webView.fsH+self.pullForActionController.footerView.fsH) animated:YES];
     
-    if(![self.pages onLastPage]) {
-=======
     if(self.currentPage < self.numberOfPages) {
->>>>>>> 2b8af284
         self.destinationType = AwfulPageDestinationTypeSpecific;
         [self loadPageNum:self.currentPage + 1];
     }
