--- conflicted
+++ resolved
@@ -30,13 +30,7 @@
     static AwfulHTTPClient *instance;
     static dispatch_once_t onceToken;
     dispatch_once(&onceToken, ^{
-<<<<<<< HEAD
-        // Anyone without access to dev.forums is nicely redirected.
-        #warning TODO when we're done with testing, switch this back (or do something smarter).
-        NSURL *baseURL = [NSURL URLWithString:@"http://dev.forums.somethingawful.com/"];
-=======
         NSURL *baseURL = [NSURL URLWithString:@"http://forums.somethingawful.com/"];
->>>>>>> 89f699bc
         instance = [[AwfulHTTPClient alloc] initWithBaseURL:baseURL];
     });
     return instance;
