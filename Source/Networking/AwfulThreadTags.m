--- conflicted
+++ resolved
@@ -42,27 +42,13 @@
 - (UIImage *)threadTagNamed:(NSString *)threadTagName
 {
     if ([threadTagName length] == 0) return nil;
-<<<<<<< HEAD
-    
-    NSString* path = [[NSBundle mainBundle] pathForResource:threadTagName ofType:nil];
-    if (path) {
-        NSData *shipped = [NSData dataWithContentsOfFile:path];
-        return [UIImage imageWithData:shipped scale:2];
-    }
-    
-    NSURL *url = [[self cacheFolder] URLByAppendingPathComponent:threadTagName];
-    NSData *cached = [NSData dataWithContentsOfURL:url];
-    if (cached) {
-        return [UIImage imageWithData:cached scale:2];
-    }
-=======
+
     UIImage *shipped = [UIImage imageNamed:threadTagName];
     if (shipped) return EnsureDoubleScaledImage(shipped);
     
     NSURL *url = [[self cacheFolder] URLByAppendingPathComponent:threadTagName];
     UIImage *cached = [UIImage imageWithContentsOfFile:[url path]];
     if (cached) return EnsureDoubleScaledImage(cached);
->>>>>>> 592e1623
     
     [self downloadNewThreadTags];
     return nil;
