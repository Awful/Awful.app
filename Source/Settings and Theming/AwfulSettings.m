--- conflicted
+++ resolved
@@ -136,7 +136,6 @@
 {
     NSString *val;
     switch (yosposStyle) {
-<<<<<<< HEAD
         case AwfulYOSPOSStyleMacinyos:
             val = AwfulYOSPOSStyles.Macinyos;
             break;
@@ -151,11 +150,6 @@
             break;
         default:
             return;
-=======
-        case AwfulYOSPOSStyleAmber: val = AwfulYOSPOSStyles.Amber; break;
-        case AwfulYOSPOSStyleGreen: val = AwfulYOSPOSStyles.Green; break;
-        case AwfulYOSPOSStyleNone:  val = AwfulYOSPOSStyles.None;  break;
->>>>>>> e9c743f7
     }
     self[AwfulSettingsKeys.yosposStyle] = val;
 }
