//
//  AwfulPostsViewController.m
//  Awful
//
//  Created by Sean Berry on 7/29/10.
//  Copyright 2010 Regular Berry Software LLC. All rights reserved.
//

#import "AwfulPostsViewController.h"
#import "AwfulActionSheet.h"
#import "AwfulAlertView.h"
#import "AwfulBrowserViewController.h"
#import "AwfulDataStack.h"
#import "AwfulExternalBrowser.h"
#import "AwfulHTTPClient.h"
#import "AwfulImagePreviewViewController.h"
#import "AwfulModels.h"
#import "AwfulPageBar.h"
#import "AwfulPostsView.h"
#import "AwfulProfileViewController.h"
#import "AwfulPullToRefreshControl.h"
#import "AwfulReplyViewController.h"
#import "AwfulSettings.h"
#import "AwfulSpecificPageController.h"
#import "AwfulTheme.h"
#import "NSFileManager+UserDirectories.h"
#import "NSManagedObject+Awful.h"
#import "NSString+CollapseWhitespace.h"
#import "NSURL+Awful.h"
#import "NSURL+OpensInBrowser.h"
#import "NSURL+QueryDictionary.h"
#import <QuartzCore/QuartzCore.h>
#import "SVProgressHUD.h"
#import "UINavigationItem+TwoLineTitle.h"
#import "UIViewController+NavigationEnclosure.h"

@interface TopBarView : UIView

@property (readonly, weak, nonatomic) UIButton *goToForumButton;

@property (readonly, weak, nonatomic) UIButton *loadReadPostsButton;

@property (readonly, weak, nonatomic) UIButton *scrollToBottomButton;

@end


@interface AwfulPostsViewController () <AwfulPostsViewDelegate, UIPopoverControllerDelegate,
AwfulSpecificPageControllerDelegate,
NSFetchedResultsControllerDelegate,
AwfulReplyViewControllerDelegate,
UIScrollViewDelegate>

@property (nonatomic) NSFetchedResultsController *fetchedResultsController;

@property (nonatomic) NSInteger hiddenPosts;

@property (weak, nonatomic) NSOperation *networkOperation;

@property (weak, nonatomic) AwfulPageBar *pageBar;

@property (nonatomic) AwfulSpecificPageController *specificPageController;

@property (weak, nonatomic) AwfulPostsView *postsView;

@property (weak, nonatomic) AwfulPullToRefreshControl *pullUpToRefreshControl;

@property (weak, nonatomic) TopBarView *topBar;

@property (copy, nonatomic) NSString *advertisementHTML;

@property (nonatomic) BOOL didJustMarkAsReadToHere;

- (void)showThreadActionsFromRect:(CGRect)rect inView:(UIView *)view;

- (void)showActionsForPost:(AwfulPost *)post fromRect:(CGRect)rect inView:(UIView *)view;

@property (nonatomic) NSDateFormatter *regDateFormatter;

@property (nonatomic) NSDateFormatter *postDateFormatter;

@property (nonatomic) UIPopoverController *popover;

@property (nonatomic) BOOL markingPostsAsBeenSeen;

@property (nonatomic) BOOL observingScrollViewSize;

@property (nonatomic) NSMutableArray *cachedUpdatesWhileScrolling;

@property (nonatomic) CGPoint lastContentOffset;

@property (nonatomic) BOOL scrollingUp;

@property (copy, nonatomic) NSString *jumpToPostAfterLoad;

@end


@implementation AwfulPostsViewController

- (id)init
{
    if (!(self = [super initWithNibName:nil bundle:nil])) return nil;
    self.hidesBottomBarWhenPushed = YES;
    NSNotificationCenter *noteCenter = [NSNotificationCenter defaultCenter];
    [noteCenter addObserver:self
                   selector:@selector(currentThemeChanged:)
                       name:AwfulThemeDidChangeNotification
                     object:nil];
    [noteCenter addObserver:self
                   selector:@selector(settingChanged:)
                       name:AwfulSettingsDidChangeNotification
                     object:nil];
    return self;
}

- (void)dealloc
{
    NSNotificationCenter *noteCenter = [NSNotificationCenter defaultCenter];
    [noteCenter removeObserver:self name:AwfulSettingsDidChangeNotification object:nil];
    [noteCenter removeObserver:self name:AwfulThemeDidChangeNotification object:nil];
    [self stopObserving];
    self.postsView.scrollView.delegate = nil;
    self.fetchedResultsController.delegate = nil;
}

- (void)currentThemeChanged:(NSNotification *)note
{
    if (![self isViewLoaded]) return;
    [self retheme];
}

- (void)settingChanged:(NSNotification *)note
{
    if (![self isViewLoaded]) return;
    NSArray *importantKeys = @[
    AwfulSettingsKeys.highlightOwnMentions,
    AwfulSettingsKeys.highlightOwnQuotes,
    AwfulSettingsKeys.showAvatars,
    AwfulSettingsKeys.showImages,
    AwfulSettingsKeys.username,
    AwfulSettingsKeys.yosposStyle
    ];
    NSArray *keys = note.userInfo[AwfulSettingsDidChangeSettingsKey];
    if ([keys firstObjectCommonWithArray:importantKeys]) [self configurePostsViewSettings];
}

- (void)setThread:(AwfulThread *)thread
{
    if ([_thread isEqual:thread]) return;
    _thread = thread;
    _threadID = [thread.threadID copy];
    self.title = [thread.title stringByCollapsingWhitespace];
    [self updatePageBar];
    [self configurePostsViewSettings];
    [self updateFetchedResultsController];
}

- (void)setThreadID:(NSString *)threadID
{
    if (threadID == _threadID) return;
    self.thread = [AwfulThread firstMatchingPredicate:@"threadID = %@", threadID];
    if (!self.thread) {
        _threadID = [threadID copy];
    }
}

- (NSArray *)posts
{
    return self.fetchedResultsController.fetchedObjects;
}

static NSURL* StylesheetURLForForumWithID(NSString *forumID)
{
    NSMutableArray *listOfFilenames = [@[ @"posts-view.css" ] mutableCopy];
    if (forumID) {
        NSString *filename = [NSString stringWithFormat:@"posts-view-%@.css", forumID];
        if ([forumID isEqualToString:@"219"]) {
            AwfulYOSPOSStyle style = [AwfulSettings settings].yosposStyle;
            if (style == AwfulYOSPOSStyleAmber) filename = @"posts-view-219-amber.css";
            else if (style == AwfulYOSPOSStyleMacinyos) filename = @"posts-view-219-macinyos.css";
            else if (style == AwfulYOSPOSStyleWinpos95) filename = @"posts-view-219-winpos95.css";
            else if (style == AwfulYOSPOSStyleNone) filename = nil;
        }
        if (filename) [listOfFilenames insertObject:filename atIndex:0];
    }
    NSURL *documents = [[NSFileManager defaultManager] documentDirectory];
    for (NSString *filename in listOfFilenames) {
        NSURL *url = [documents URLByAppendingPathComponent:filename];
        if ([url checkResourceIsReachableAndReturnError:NULL]) return url;
    }
    for (NSString *filename in listOfFilenames) {
        NSURL *url = [[NSBundle mainBundle] URLForResource:filename
                                             withExtension:nil];
        if ([url checkResourceIsReachableAndReturnError:NULL]) return url;
    }
    return nil;
}

- (void)updateFetchedResultsController
{
    if (!self.thread || self.currentPage < 1) {
        self.fetchedResultsController.delegate = nil;
        self.fetchedResultsController = nil;
        return;
    }
    NSFetchRequest *request = self.fetchedResultsController.fetchRequest;
    if (!request) {
        request = [NSFetchRequest fetchRequestWithEntityName:[AwfulPost entityName]];
        [request setSortDescriptors:@[
         [NSSortDescriptor sortDescriptorWithKey:AwfulPostAttributes.threadIndex ascending:YES]
         ]];
        NSManagedObjectContext *context = self.thread.managedObjectContext;
        NSFetchedResultsController *controller;
        controller = [[NSFetchedResultsController alloc] initWithFetchRequest:request
                                                         managedObjectContext:context
                                                           sectionNameKeyPath:nil
                                                                    cacheName:nil];
        controller.delegate = self;
        self.fetchedResultsController = controller;
    }
    request.predicate = [NSPredicate predicateWithFormat:@"thread == %@ AND threadPage = %d",
                         self.thread, self.currentPage];
    NSError *error;
    BOOL ok = [self.fetchedResultsController performFetch:&error];
    if (!ok) {
        NSLog(@"error fetching posts: %@", error);
    }
}

- (void)updatePullForNextPageLabel
{
    AwfulPullToRefreshControl *refresh = self.pullUpToRefreshControl;
    if (self.thread.numberOfPagesValue > self.currentPage) {
        [refresh setTitle:@"Pull for next page…" forState:UIControlStateNormal];
        [refresh setTitle:@"Release for next page…" forState:UIControlStateSelected];
        [refresh setTitle:@"Loading next page…" forState:AwfulControlStateRefreshing];
    } else {
        [refresh setTitle:@"Pull to refresh…" forState:UIControlStateNormal];
        [refresh setTitle:@"Release to refresh…" forState:UIControlStateSelected];
        [refresh setTitle:@"Refreshing…" forState:AwfulControlStateRefreshing];
    }
}

- (AwfulPostsView *)postsView
{
    if (!_postsView) [self view];
    return _postsView;
}

- (void)updateLoadingMessage
{
    if (self.currentPage == AwfulPageLast) {
        self.postsView.loadingMessage = @"Loading last page";
    } else if (self.currentPage == AwfulPageNextUnread) {
        self.postsView.loadingMessage = @"Loading unread posts";
    } else if ([self.fetchedResultsController.fetchedObjects count] == 0) {
        self.postsView.loadingMessage = [NSString stringWithFormat:
                                         @"Loading page %d", self.currentPage];
    } else {
        self.postsView.loadingMessage = nil;
    }
}

- (void)updateEndMessage
{
    if (self.currentPage > 0 && self.currentPage >= self.thread.numberOfPagesValue) {
        self.postsView.endMessage = @"End of the thread";
    } else {
        self.postsView.endMessage = nil;
    }
}

- (void)setHiddenPosts:(NSInteger)hiddenPosts
{
    if (_hiddenPosts == hiddenPosts) return;
    _hiddenPosts = hiddenPosts;
    [self updateTopBar];
}

- (void)loadPage:(NSInteger)page
{
    [self.networkOperation cancel];
    self.jumpToPostAfterLoad = nil;
    NSInteger oldPage = self.currentPage;
    self.currentPage = page;
    BOOL refreshingSamePage = page > 0 && page == oldPage;
    if (!refreshingSamePage) {
        [self updateFetchedResultsController];
        [self updateLoadingMessage];
        [self updatePageBar];
        [self updateTopBar];
        [self updateEndMessage];
        self.pullUpToRefreshControl.refreshing = NO;
        [self updatePullForNextPageLabel];
        UIEdgeInsets inset = self.postsView.scrollView.contentInset;
        [self.postsView.scrollView setContentOffset:CGPointMake(0, -inset.top) animated:NO];
        self.advertisementHTML = nil;
        self.hiddenPosts = 0;
        [self.postsView reloadData];
    }
    // This blockSelf exists entirely so we capture self in the block, which allows its use while
    // debugging. Otherwise lldb/gdb don't know anything about "self".
    __block AwfulPostsViewController *blockSelf = self;
    id op = [[AwfulHTTPClient client] listPostsInThreadWithID:self.threadID
                                                       onPage:page
                                                      andThen:^(NSError *error, NSArray *posts,
                                                                NSUInteger firstUnreadPost,
                                                                NSString *advertisementHTML)
             {
                 // Since we load cached pages where possible, things can get out of order if we change
                 // pages quickly. If the callback comes in after we've moved away from the requested page,
                 // just don't bother going any further. We have the data for later.
                 if (page != self.currentPage) return;
                 BOOL wasLoading = !!self.postsView.loadingMessage;
                 if (error) {
                     if (wasLoading) {
                         self.postsView.loadingMessage = nil;
                         if (![[self.pageBar.jumpToPageButton titleForState:UIControlStateNormal] length]) {
                             if (self.thread.numberOfPagesValue > 0) {
                                 NSString *title = [NSString stringWithFormat:@"Page ? of %@",
                                                    self.thread.numberOfPages];
                                 [self.pageBar.jumpToPageButton setTitle:title
                                                                forState:UIControlStateNormal];
                             } else {
                                 [self.pageBar.jumpToPageButton setTitle:@"Page ? of ?"
                                                                forState:UIControlStateNormal];
                             }
                         }
                     }
                     // Poor man's offline mode.
                     if (!wasLoading && !refreshingSamePage
                         && [error.domain isEqualToString:NSURLErrorDomain]) {
                         return;
                     }
                     [AwfulAlertView showWithTitle:@"Could Not Load Page" error:error buttonTitle:@"OK"];
                     self.pullUpToRefreshControl.refreshing = NO;
                     return;
                 }
                 if ([posts count] > 0) {
                     self.thread = [[posts lastObject] thread];
                     self.currentPage = [[posts lastObject] threadPageValue];
                 }
                 self.advertisementHTML = advertisementHTML;
                 if (page == AwfulPageNextUnread && firstUnreadPost != NSNotFound) {
                     self.hiddenPosts = firstUnreadPost;
                 }
                 if (!self.fetchedResultsController) [self updateFetchedResultsController];
                 if (wasLoading) {
                     [self.postsView reloadData];
                 } else {
                     [self.postsView reloadAdvertisementHTML];
                 }
                 [self updateLoadingMessage];
                 [self updatePageBar];
                 [self updateTopBar];
                 [self updateEndMessage];
                 [self updatePullForNextPageLabel];
                 if (self.jumpToPostAfterLoad) {
                     [self jumpToPostWithID:self.jumpToPostAfterLoad];
                     self.jumpToPostAfterLoad = nil;
                 } else if (wasLoading) {
                     CGFloat inset = self.postsView.scrollView.contentInset.top;
                     [self.postsView.scrollView setContentOffset:CGPointMake(0, -inset) animated:NO];
                 }
                 [blockSelf markPostsAsBeenSeen];
             }];
    self.networkOperation = op;
}

- (void)jumpToPostWithID:(NSString *)postID
{
    if (self.postsView.loadingMessage) {
        self.jumpToPostAfterLoad = postID;
    } else {
        if (self.hiddenPosts > 0) {
            NSUInteger i = [self.posts indexOfObjectPassingTest:^BOOL(AwfulPost *post,
                                                                      NSUInteger _, BOOL *__)
                            {
                                return [post.postID isEqualToString:postID];
                            }];
            if (i < (NSUInteger)self.hiddenPosts) [self showHiddenSeenPosts];
        }
        [self.postsView jumpToElementWithID:postID];
    }
}

- (void)markPostsAsBeenSeen
{
    if (self.didJustMarkAsReadToHere) {
        self.didJustMarkAsReadToHere = NO;
        return;
    }
    AwfulPost *lastPost = [[self.fetchedResultsController fetchedObjects] lastObject];
    if (!lastPost || lastPost.beenSeenValue) return;
    [self markPostsAsBeenSeenUpToPost:lastPost];
}

- (void)markPostsAsBeenSeenUpToPost:(AwfulPost *)post
{
    self.markingPostsAsBeenSeen = YES;
    NSArray *posts = [self.fetchedResultsController fetchedObjects];
    NSUInteger lastSeen = [posts indexOfObject:post];
    if (lastSeen == NSNotFound) return;
    for (NSUInteger i = 0; i < [posts count]; i++) {
        [posts[i] setBeenSeenValue:i <= lastSeen];
    }
    NSInteger readPosts = post.threadIndexValue - 1;
    if (self.thread.totalRepliesValue < readPosts) {
        // This can happen if new replies appear in between times we parse the total number of
        // replies in the thread.
        self.thread.totalRepliesValue = readPosts;
    }
    self.thread.totalUnreadPostsValue = self.thread.totalRepliesValue - readPosts;
    self.thread.seenValue = YES;
    [[AwfulDataStack sharedDataStack] save];
    self.markingPostsAsBeenSeen = NO;
}

- (void)goToParentForum
{
    NSString *url = [NSString stringWithFormat:@"awful://forums/%@", self.thread.forum.forumID];
    [[UIApplication sharedApplication] openURL:[NSURL URLWithString:url]];
}

- (void)scrollToBottom
{
    UIScrollView *scrollView = self.postsView.scrollView;
    [scrollView scrollRectToVisible:CGRectMake(0, scrollView.contentSize.height - 1, 1, 1)
                           animated:YES];
}

- (void)loadNextPageOrRefresh
{
    if (self.thread.numberOfPagesValue > self.currentPage) {
        [self loadPage:self.currentPage + 1];
    } else {
        [self loadPage:self.currentPage];
    }
}

- (void)updatePageBar
{
    [self.pageBar.backForwardControl setEnabled:self.currentPage > 1
                              forSegmentAtIndex:0];
    if (self.currentPage > 0 && self.currentPage < self.thread.numberOfPagesValue) {
        [self.pageBar.backForwardControl setEnabled:YES forSegmentAtIndex:1];
    } else {
        [self.pageBar.backForwardControl setEnabled:NO forSegmentAtIndex:1];
    }
    if (self.currentPage > 0 && self.thread.numberOfPagesValue > 0) {
        [self.pageBar.jumpToPageButton setTitle:[NSString stringWithFormat:@"Page %d of %@",
                                                 self.currentPage, self.thread.numberOfPages]
                                       forState:UIControlStateNormal];
    } else {
        [self.pageBar.jumpToPageButton setTitle:@"" forState:UIControlStateNormal];
    }
    [self.pageBar.actionsComposeControl setEnabled:self.thread.canReply forSegmentAtIndex:1];
}

- (void)updateTopBar
{
    self.topBar.scrollToBottomButton.enabled = [self.posts count] > 0;
    self.topBar.loadReadPostsButton.enabled = self.hiddenPosts > 0;
}

- (void)tappedPagesSegment:(id)sender
{
    UISegmentedControl *backForward = sender;
    if (backForward.selectedSegmentIndex == 0) {
        [self prevPage];
    } else if (backForward.selectedSegmentIndex == 1) {
        [self nextPage];
    }
    backForward.selectedSegmentIndex = UISegmentedControlNoSegment;
}

- (void)tappedActionsSegment:(id)sender
{
    UISegmentedControl *actions = sender;
    if (actions.selectedSegmentIndex == 0) {
        [self tappedActions];
    } else if (actions.selectedSegmentIndex == 1) {
        [self tappedCompose];
    }
    actions.selectedSegmentIndex = UISegmentedControlNoSegment;
}

- (void)nextPage
{
    if (self.currentPage >= self.thread.numberOfPagesValue) return;
    [self loadPage:self.currentPage + 1];
}

- (void)prevPage
{
    if (self.currentPage <= 1) return;
    [self loadPage:self.currentPage - 1];
}

- (void)tappedActions
{
    CGRect rect = self.pageBar.actionsComposeControl.frame;
    rect.size.width /= 2;
    rect = [self.view.superview convertRect:rect fromView:self.pageBar];
    [self showThreadActionsFromRect:rect inView:self.view.superview];
}

- (void)showThreadActionsFromRect:(CGRect)rect inView:(UIView *)view
{
    AwfulActionSheet *sheet = [AwfulActionSheet new];
    [sheet addButtonWithTitle:@"Copy Thread URL" block:^{
        NSString *url = [NSString stringWithFormat:@"http://forums.somethingawful.com/"
                         "showthread.php?threadid=%@&perpage=40&pagenumber=%@",
                         self.thread.threadID, @(self.currentPage)];
        [UIPasteboard generalPasteboard].items = @[ @{
        (id)kUTTypeURL: [NSURL URLWithString:url],
        (id)kUTTypePlainText: url
        }];
    }];
    [sheet addButtonWithTitle:@"Vote" block:^{
        AwfulActionSheet *vote = [AwfulActionSheet new];
        for (int i = 5; i >= 1; i--) {
            [vote addButtonWithTitle:[@(i) stringValue] block:^{
                [[AwfulHTTPClient client] rateThreadWithID:self.thread.threadID
                                                    rating:i
                                                   andThen:^(NSError *error)
                 {
                     NSLog(@"error casting vote on thread %@: %@", self.thread.threadID, error);
                 }];
            }];
        }
        [vote addCancelButtonWithTitle:@"Cancel"];
        [vote showFromRect:rect inView:view animated:YES];
    }];
    NSString *bookmark = self.thread.isBookmarkedValue ? @"Unbookmark Thread" : @"Bookmark Thread";
    [sheet addButtonWithTitle:bookmark block:^{
        [[AwfulHTTPClient client] setThreadWithID:self.thread.threadID
                                     isBookmarked:!self.thread.isBookmarkedValue
                                          andThen:^(NSError *error)
         {
             if (error) {
                 NSLog(@"error %@bookmarking thread %@: %@",
                       self.thread.isBookmarkedValue ? @"un" : @"", self.thread.threadID, error);
             } else {
                 NSString *status = self.thread.isBookmarkedValue ? @"Bookmarked" : @"Unbookmarked";
                 [SVProgressHUD showSuccessWithStatus:status];
             }
         }];
    }];
    [sheet addCancelButtonWithTitle:@"Cancel"];
    [sheet showFromRect:rect inView:view animated:YES];
}

- (void)tappedPageNav:(id)sender
{
    if (self.specificPageController) {
        [self dismissPopoverAnimated:YES];
        [self.specificPageController willMoveToParentViewController:nil];
        [self.specificPageController hideAnimated:YES];
        [self.specificPageController removeFromParentViewController];
        self.specificPageController = nil;
        return;
    }
    if (self.postsView.loadingMessage) return;
    if (self.thread.numberOfPagesValue < 1) return;
    self.specificPageController = [AwfulSpecificPageController new];
    self.specificPageController.delegate = self;
    [self.specificPageController reloadPages];
    if (UI_USER_INTERFACE_IDIOM() == UIUserInterfaceIdiomPad) {
        [self.specificPageController reloadPages];
        self.popover = [[UIPopoverController alloc]
                        initWithContentViewController:self.specificPageController];
        self.popover.delegate = self;
        self.popover.popoverContentSize = self.specificPageController.view.bounds.size;
        [self.popover presentPopoverFromRect:self.pageBar.jumpToPageButton.frame
                                      inView:self.pageBar
                    permittedArrowDirections:UIPopoverArrowDirectionAny
                                    animated:YES];
    } else {
        [self addChildViewController:self.specificPageController];
        [self.specificPageController showInView:self.postsView animated:YES];
        [self.specificPageController didMoveToParentViewController:self];
    }
}

- (void)tappedCompose
{
    [self dismissPopoverAnimated:YES];
    AwfulReplyViewController *reply = [AwfulReplyViewController new];
    reply.delegate = self;
    [reply replyToThread:self.thread withInitialContents:nil];
    UINavigationController *nav = [reply enclosingNavigationController];
    [self presentViewController:nav animated:YES completion:nil];
}

- (void)showActionsForPost:(AwfulPost *)post fromRect:(CGRect)rect inView:(UIView *)view
{
    [self dismissPopoverAnimated:YES];
    NSString *possessiveUsername = [NSString stringWithFormat:@"%@'s", post.author.username];
    if ([post.author.username isEqualToString:[AwfulSettings settings].username]) {
        possessiveUsername = @"Your";
    }
    NSString *title = [NSString stringWithFormat:@"%@ Post", possessiveUsername];
    AwfulActionSheet *sheet = [[AwfulActionSheet alloc] initWithTitle:title];
    if (post.editableValue) {
        [sheet addButtonWithTitle:@"Edit" block:^{
            [[AwfulHTTPClient client] getTextOfPostWithID:post.postID
                                                  andThen:^(NSError *error, NSString *text)
             {
                 if (error) {
                     [AwfulAlertView showWithTitle:@"Could Not Edit Post"
                                             error:error
                                       buttonTitle:@"Alright"];
                     return;
                 }
                 AwfulReplyViewController *reply = [AwfulReplyViewController new];
                 reply.delegate = self;
                 [reply editPost:post text:text];
                 UINavigationController *nav = [reply enclosingNavigationController];
                 [self presentViewController:nav animated:YES completion:nil];
             }];
        }];
    }
    if (!self.thread.isLockedValue) {
        [sheet addButtonWithTitle:@"Quote" block:^{
            [[AwfulHTTPClient client] quoteTextOfPostWithID:post.postID
                                                    andThen:^(NSError *error, NSString *quotedText)
             {
                 if (error) {
                     [AwfulAlertView showWithTitle:@"Could Not Quote Post"
                                             error:error
                                       buttonTitle:@"Alright"];
                     return;
                 }
                 AwfulReplyViewController *reply = [AwfulReplyViewController new];
                 reply.delegate = self;
                 [reply replyToThread:self.thread
                  withInitialContents:[quotedText stringByAppendingString:@"\n\n"]];
                 UINavigationController *nav = [reply enclosingNavigationController];
                 [self presentViewController:nav animated:YES completion:nil];
             }];
        }];
    }
    [sheet addButtonWithTitle:@"Copy Post URL" block:^{
        NSString *url = [NSString stringWithFormat:@"http://forums.somethingawful.com/"
                         "showthread.php?threadid=%@&perpage=40&pagenumber=%@#post%@",
                         self.thread.threadID, @(self.currentPage), post.postID];
        [UIPasteboard generalPasteboard].items = @[ @{
        (id)kUTTypeURL: [NSURL URLWithString:url],
        (id)kUTTypePlainText: url
        }];
    }];
    [sheet addButtonWithTitle:@"Mark Read to Here" block:^{
        [[AwfulHTTPClient client] markThreadWithID:self.thread.threadID
                               readUpToPostAtIndex:[@(post.threadIndexValue) stringValue]
                                           andThen:^(NSError *error)
         {
             if (error) {
                 [AwfulAlertView showWithTitle:@"Could Not Mark Read"
                                         error:error
                                   buttonTitle:@"Alright"];
             } else {
                 [SVProgressHUD showSuccessWithStatus:@"Marked"];
                 self.didJustMarkAsReadToHere = YES;
                 [self markPostsAsBeenSeenUpToPost:post];
             }
         }];
    }];
    [sheet addButtonWithTitle:[NSString stringWithFormat:@"%@ Profile", possessiveUsername] block:^{
        AwfulProfileViewController *profile = [AwfulProfileViewController new];
        profile.userID = post.author.userID;
        if (UI_USER_INTERFACE_IDIOM() == UIUserInterfaceIdiomPad) {
            UIBarButtonItem *done = [[UIBarButtonItem alloc] initWithBarButtonSystemItem:UIBarButtonSystemItemDone
                                                                                  target:self action:@selector(doneWithProfile)];
            profile.navigationItem.leftBarButtonItem = done;
            UINavigationController *nav = [profile enclosingNavigationController];
            nav.modalPresentationStyle = UIModalPresentationFormSheet;
            [self presentViewController:nav animated:YES completion:nil];
        } else {
            [self.navigationController pushViewController:profile animated:YES];
        }
    }];
    [sheet addCancelButtonWithTitle:@"Cancel"];
    [sheet showFromRect:rect inView:view animated:YES];
}

- (void)dismissPopoverAnimated:(BOOL)animated
{
    if (self.popover) {
        [self.popover dismissPopoverAnimated:animated];
        self.popover = nil;
        if (self.specificPageController) self.specificPageController = nil;
    }
}

- (void)updatePullUpTriggerOffset
{
    if (UIInterfaceOrientationIsPortrait(self.interfaceOrientation)) {
        if (UI_USER_INTERFACE_IDIOM() == UIUserInterfaceIdiomPad) {
            self.pullUpToRefreshControl.triggerOffset = 45;
        } else {
            self.pullUpToRefreshControl.triggerOffset = 35;
        }
    } else {
        if (UI_USER_INTERFACE_IDIOM() == UIUserInterfaceIdiomPad) {
            self.pullUpToRefreshControl.triggerOffset = 25;
        } else {
            self.pullUpToRefreshControl.triggerOffset = 0;
        }
    }
}

- (void)showHiddenSeenPosts
{
    [self.postsView beginUpdates];
    for (NSInteger i = 0; i < self.hiddenPosts; i++) {
        [self.postsView insertPostAtIndex:i];
    }
    self.hiddenPosts = 0;
    [self.postsView endUpdates];
    [self maintainScrollOffsetAfterSizeChange];
}

- (void)retheme
{
    AwfulTheme *theme = [AwfulTheme currentTheme];
    self.view.backgroundColor = theme.postsViewBackgroundColor;
    self.topBar.backgroundColor = theme.postsViewTopBarMarginColor;
    NSArray *buttons = @[ self.topBar.goToForumButton, self.topBar.loadReadPostsButton,
    self.topBar.scrollToBottomButton ];
    for (UIButton *button in buttons) {
        [button setTitleColor:theme.postsViewTopBarButtonTextColor forState:UIControlStateNormal];
        [button setTitleShadowColor:[UIColor whiteColor] forState:UIControlStateNormal];
        [button setTitleColor:theme.postsViewTopBarButtonDisabledTextColor
                     forState:UIControlStateDisabled];
        button.backgroundColor = theme.postsViewTopBarButtonBackgroundColor;
    }
    self.pullUpToRefreshControl.spinnerStyle = theme.activityIndicatorViewStyle;
    self.pullUpToRefreshControl.textColor = theme.postsViewPullUpForNextPageTextAndArrowColor;
    self.pullUpToRefreshControl.arrowColor = theme.postsViewPullUpForNextPageTextAndArrowColor;
    self.postsView.dark = [AwfulSettings settings].darkTheme;
}

- (void)configurePostsViewSettings
{
    self.postsView.showAvatars = [AwfulSettings settings].showAvatars;
    self.postsView.showImages = [AwfulSettings settings].showImages;
    if ([AwfulSettings settings].highlightOwnMentions) {
        self.postsView.highlightMentionUsername = [AwfulSettings settings].username;
    } else {
        self.postsView.highlightMentionUsername = nil;
    }
    if ([AwfulSettings settings].highlightOwnQuotes) {
        self.postsView.highlightQuoteUsername = [AwfulSettings settings].username;
    } else {
        self.postsView.highlightQuoteUsername = nil;
    }
    self.postsView.stylesheetURL = StylesheetURLForForumWithID(self.thread.forum.forumID);
}

#pragma mark - UIViewController

- (void)setTitle:(NSString *)title
{
    [super setTitle:title];
    self.navigationItem.titleLabel.text = title;
    [self.navigationItem.titleView setNeedsLayout];
}

- (void)loadView
{
    self.view = [[UIView alloc] initWithFrame:[UIScreen mainScreen].bounds];
    CGRect postsFrame, pageBarFrame;
    CGRectDivide(self.view.bounds, &pageBarFrame, &postsFrame, 38, CGRectMaxYEdge);
    
    AwfulPageBar *pageBar = [[AwfulPageBar alloc] initWithFrame:pageBarFrame];
    [pageBar.backForwardControl addTarget:self
                                   action:@selector(tappedPagesSegment:)
                         forControlEvents:UIControlEventValueChanged];
    [pageBar.jumpToPageButton addTarget:self
                                 action:@selector(tappedPageNav:)
                       forControlEvents:UIControlEventTouchUpInside];
    [pageBar.actionsComposeControl addTarget:self
                                      action:@selector(tappedActionsSegment:)
                            forControlEvents:UIControlEventValueChanged];
    [self.view addSubview:pageBar];
    self.pageBar = pageBar;
    [self updatePageBar];
    
    AwfulPostsView *postsView = [[AwfulPostsView alloc] initWithFrame:postsFrame];
    postsView.delegate = self;
    postsView.autoresizingMask = UIViewAutoresizingFlexibleWidth | UIViewAutoresizingFlexibleHeight;
    postsView.backgroundColor = self.view.backgroundColor;
    self.postsView = postsView;
    [self.view addSubview:postsView];
    [self configurePostsViewSettings];
    
    TopBarView *topBar = [TopBarView new];
    topBar.frame = CGRectMake(0, -40, self.view.frame.size.width, 40);
    topBar.autoresizingMask = UIViewAutoresizingFlexibleWidth;
    [topBar.goToForumButton addTarget:self
                               action:@selector(goToParentForum)
                     forControlEvents:UIControlEventTouchUpInside];
    [topBar.loadReadPostsButton addTarget:self
                                   action:@selector(showHiddenSeenPosts)
                         forControlEvents:UIControlEventTouchUpInside];
    topBar.loadReadPostsButton.enabled = self.hiddenPosts > 0;
    [topBar.scrollToBottomButton addTarget:self
                                    action:@selector(scrollToBottom)
                          forControlEvents:UIControlEventTouchUpInside];
    [postsView.scrollView addSubview:topBar];
    self.topBar = topBar;
    postsView.scrollView.contentInset = UIEdgeInsetsMake(topBar.bounds.size.height, 0, 0, 0);
    postsView.scrollView.scrollIndicatorInsets = postsView.scrollView.contentInset;
    postsView.scrollView.delegate = self;
    
    AwfulPullToRefreshControl *refresh;
    refresh = [[AwfulPullToRefreshControl alloc] initWithDirection:AwfulScrollViewPullUp];
    [refresh addTarget:self
                action:@selector(loadNextPageOrRefresh)
      forControlEvents:UIControlEventValueChanged];
    refresh.backgroundColor = postsView.backgroundColor;
    [self.postsView.scrollView addSubview:refresh];
    self.pullUpToRefreshControl = refresh;
    [self updatePullUpTriggerOffset];
    
    [self.view bringSubviewToFront:self.pageBar];
}

- (void)viewWillAppear:(BOOL)animated
{
    [super viewWillAppear:animated];
    [self retheme];
}

- (void)viewDidAppear:(BOOL)animated
{
    [super viewDidAppear:animated];
    // When the built-in browser or a user profile gets pushed, we change the back button. This
    // resets it to the default.
    self.navigationItem.backBarButtonItem = nil;
}

- (void)viewDidDisappear:(BOOL)animated
{
    // Blank the web view if we're leaving for good. Otherwise we get weirdness like videos
    // continuing to play their sound after the user switches to a different thread.
    if (!self.navigationController) {
        [self.postsView clearAllPosts];
        [self markPostsAsBeenSeen];
    }
    [super viewDidDisappear:animated];
}

- (void)maintainScrollOffsetAfterSizeChange
{
    _observingScrollViewSize = YES;
    [self.postsView.scrollView addObserver:self
                                forKeyPath:@"contentSize"
                                   options:(NSKeyValueObservingOptionOld |
                                            NSKeyValueObservingOptionNew)
                                   context:&KVOContext];
}

- (void)observeValueForKeyPath:(NSString *)keyPath
                      ofObject:(id)object
                        change:(NSDictionary *)change
                       context:(void *)context
{
    if (context != &KVOContext) {
        [super observeValueForKeyPath:keyPath ofObject:object change:change context:context];
        return;
    }
    if ([keyPath isEqualToString:@"contentSize"]) {
        CGSize oldSize = [change[NSKeyValueChangeOldKey] CGSizeValue];
        CGSize newSize = [change[NSKeyValueChangeNewKey] CGSizeValue];
        CGPoint contentOffset = [object contentOffset];
        contentOffset.y += newSize.height - oldSize.height;
        [object setContentOffset:contentOffset];
        [object removeObserver:self forKeyPath:keyPath context:context];
        _observingScrollViewSize = NO;
    }
}

static char KVOContext;

- (void)stopObserving
{
    if (_observingScrollViewSize) {
        [self.postsView.scrollView removeObserver:self
                                       forKeyPath:@"contentSize"
                                          context:&KVOContext];
    }
}

- (void)willAnimateRotationToInterfaceOrientation:(UIInterfaceOrientation)toInterfaceOrientation
                                         duration:(NSTimeInterval)duration
{
    [self updatePullUpTriggerOffset];
    if (self.specificPageController && !self.popover) {
        CGRect frame = self.specificPageController.view.frame;
        frame.size.width = self.view.frame.size.width;
        frame.origin.y = self.postsView.frame.size.height - frame.size.height;
        self.specificPageController.view.frame = frame;
    }
}

- (void)didRotateFromInterfaceOrientation:(UIInterfaceOrientation)fromInterfaceOrientation
{
    [self.popover presentPopoverFromRect:self.pageBar.jumpToPageButton.frame
                                  inView:self.pageBar
                permittedArrowDirections:UIPopoverArrowDirectionAny
                                animated:NO];
}

- (BOOL)shouldAutorotateToInterfaceOrientation:(UIInterfaceOrientation)interfaceOrientation
{
    if (UI_USER_INTERFACE_IDIOM() == UIUserInterfaceIdiomPad) {
        return YES;
    }
    return (interfaceOrientation != UIInterfaceOrientationPortraitUpsideDown);
}

#pragma mark - AwfulPostsViewDelegate

- (NSInteger)numberOfPostsInPostsView:(AwfulPostsView *)postsView
{
    return [[self.fetchedResultsController fetchedObjects] count] - self.hiddenPosts;
}

- (NSDictionary *)postsView:(AwfulPostsView *)postsView postAtIndex:(NSInteger)index
{
    AwfulPost *post = self.fetchedResultsController.fetchedObjects[index + self.hiddenPosts];
    NSArray *keys = @[ @"postID", @"beenSeen", @"innerHTML" ];
    NSMutableDictionary *dict = [[post dictionaryWithValuesForKeys:keys] mutableCopy];
    if (post.postDate) {
        dict[@"postDate"] = [self.postDateFormatter stringFromDate:post.postDate];
    }
    if (post.author.username) dict[@"authorName"] = post.author.username;
    if (post.author.avatarURL) dict[@"authorAvatarURL"] = post.author.avatarURL;
    if ([post.author isEqual:post.thread.author]) dict[@"authorIsOriginalPoster"] = @YES;
    if (post.author.moderatorValue) dict[@"authorIsAModerator"] = @YES;
    if (post.author.administratorValue) dict[@"authorIsAnAdministrator"] = @YES;
    if (post.author.regdate) {
        dict[@"authorRegDate"] = [self.regDateFormatter stringFromDate:post.author.regdate];
    }
    return dict;
}

- (NSString *)advertisementHTMLForPostsView:(AwfulPostsView *)postsView
{
    return self.advertisementHTML;
}

- (void)postsView:(AwfulPostsView *)postsView didTapLinkToURL:(NSURL *)url
{
    if ([url awfulURL]) {
        [[UIApplication sharedApplication] openURL:[url awfulURL]];
    } else if (![url opensInBrowser]) {
        [[UIApplication sharedApplication] openURL:url];
    } else {
        [self openURLInBuiltInBrowser:url];
    }
}

- (void)openURLInBuiltInBrowser:(NSURL *)url
{
    AwfulBrowserViewController *browser = [AwfulBrowserViewController new];
    browser.URL = url;
    browser.hidesBottomBarWhenPushed = YES;
    [self.navigationController pushViewController:browser animated:YES];
    UIBarButtonItem *back = [[UIBarButtonItem alloc] initWithTitle:@"Back"
                                                             style:UIBarButtonItemStyleBordered
                                                            target:nil
                                                            action:NULL];
    self.navigationItem.backBarButtonItem = back;
}

- (NSArray *)whitelistedSelectorsForPostsView:(AwfulPostsView *)postsView
{
    return @[
<<<<<<< HEAD
    @"showActionsForPostAtIndex:fromRectDictionary:",
    @"previewImageAtURLString:",
    @"showMenuForLinkWithURLString:fromRectDictionary:",
    @"showProfileForPostAtIndex:fromRectDictionary:"
=======
        @"showActionsForPostAtIndex:fromRectDictionary:",
        @"previewImageAtURLString:",
        @"showMenuForLinkWithURLString:fromRectDictionary:"
>>>>>>> 8eb4992f
    ];
}

- (void)showActionsForPostAtIndex:(NSNumber *)index fromRectDictionary:(NSDictionary *)rectDict
{
    NSInteger unboxed = [index integerValue] + self.hiddenPosts;
    AwfulPost *post = self.fetchedResultsController.fetchedObjects[unboxed];
    CGRect rect = CGRectMake([rectDict[@"left"] floatValue], [rectDict[@"top"] floatValue],
                             [rectDict[@"width"] floatValue], [rectDict[@"height"] floatValue]);
    if (self.postsView.scrollView.contentOffset.y < 0) {
        rect.origin.y -= self.postsView.scrollView.contentOffset.y;
    }
    [self showActionsForPost:post fromRect:rect inView:self.postsView];
}

- (void)previewImageAtURLString:(NSString *)urlString
{
    NSURL *url = [NSURL URLWithString:urlString];
    if (!url) {
        NSLog(@"could not parse URL for image preview: %@", urlString);
        return;
    }
    AwfulImagePreviewViewController *preview = [[AwfulImagePreviewViewController alloc]
                                                initWithURL:url];
    preview.title = self.title;
    UINavigationController *nav = [preview enclosingNavigationController];
    nav.navigationBar.translucent = YES;
    [self presentViewController:nav animated:YES completion:nil];
}

- (void)showMenuForLinkWithURLString:(NSString *)urlString
                  fromRectDictionary:(NSDictionary *)rectDict
{
    NSURL *url = [NSURL URLWithString:urlString];
    if (!url) {
        NSLog(@"could not parse URL for link long tap menu: %@", urlString);
        return;
    }
    if ([url awfulURL]) {
        [[UIApplication sharedApplication] openURL:[url awfulURL]];
        return;
    }
    if (![url opensInBrowser]) {
        [[UIApplication sharedApplication] openURL:url];
        return;
    }
    CGRect rect = CGRectMake([rectDict[@"left"] floatValue], [rectDict[@"top"] floatValue],
                             [rectDict[@"width"] floatValue], [rectDict[@"height"] floatValue]);
    if (self.postsView.scrollView.contentOffset.y < 0) {
        rect.origin.y -= self.postsView.scrollView.contentOffset.y;
    }
    AwfulActionSheet *sheet = [AwfulActionSheet new];
    sheet.title = urlString;
    [sheet addButtonWithTitle:@"Open in Awful" block:^{ [self openURLInBuiltInBrowser:url]; }];
    [sheet addButtonWithTitle:@"Open in Safari"
                        block:^{ [[UIApplication sharedApplication] openURL:url]; }];
    for (AwfulExternalBrowser *browser in [AwfulExternalBrowser installedBrowsers]) {
        if (![browser canOpenURL:url]) continue;
        [sheet addButtonWithTitle:[NSString stringWithFormat:@"Open in %@", browser.title]
                            block:^{ [browser openURL:url]; }];
    }
    [sheet addButtonWithTitle:@"Copy URL" block:^{
        [UIPasteboard generalPasteboard].items = @[ @{
        (id)kUTTypeURL: url,
        (id)kUTTypePlainText: urlString
        } ];
    }];
    [sheet addCancelButtonWithTitle:@"Cancel"];
    [sheet showFromRect:rect inView:self.postsView animated:YES];
}

- (NSDateFormatter *)regDateFormatter
{
    if (_regDateFormatter) return _regDateFormatter;
    _regDateFormatter = [NSDateFormatter new];
    // Jan 2, 2003
    _regDateFormatter.locale = [[NSLocale alloc] initWithLocaleIdentifier:@"en_US"];
    _regDateFormatter.dateFormat = @"MMM d, yyyy";
    return _regDateFormatter;
}

- (NSDateFormatter *)postDateFormatter
{
    if (_postDateFormatter) return _postDateFormatter;
    _postDateFormatter = [NSDateFormatter new];
    // Jan 2, 2003 16:05
    _postDateFormatter.locale = [[NSLocale alloc] initWithLocaleIdentifier:@"en_US"];
    _postDateFormatter.dateFormat = @"MMM d, yyyy HH:mm";
    return _postDateFormatter;
}

- (void)doneWithProfile
{
    [self dismissViewControllerAnimated:YES completion:nil];
}

#pragma mark - NSFetchedResultsControllerDelegate

- (void)controllerWillChangeContent:(NSFetchedResultsController *)controller
{
    if (!self.cachedUpdatesWhileScrolling) [self.postsView beginUpdates];
}

- (void)controller:(NSFetchedResultsController *)controller
   didChangeObject:(AwfulPost *)post
       atIndexPath:(NSIndexPath *)indexPath
     forChangeType:(NSFetchedResultsChangeType)type
      newIndexPath:(NSIndexPath *)newIndexPath
{
    if (self.markingPostsAsBeenSeen) return;
    if (self.cachedUpdatesWhileScrolling) {
        NSMethodSignature *signature = [self methodSignatureForSelector:_cmd];
        NSInvocation *invocation = [NSInvocation invocationWithMethodSignature:signature];
        invocation.selector = _cmd;
        [invocation setArgument:&controller atIndex:2];
        [invocation setArgument:&post atIndex:3];
        [invocation setArgument:&indexPath atIndex:4];
        [invocation setArgument:&type atIndex:5];
        [invocation setArgument:&newIndexPath atIndex:6];
        [invocation retainArguments];
        [self.cachedUpdatesWhileScrolling addObject:invocation];
        return;
    }
    if (type == NSFetchedResultsChangeInsert) {
        if (newIndexPath.row < self.hiddenPosts) return;
        [self.postsView insertPostAtIndex:newIndexPath.row - self.hiddenPosts];
    } else if (type == NSFetchedResultsChangeDelete) {
        if (indexPath.row < self.hiddenPosts) return;
        [self.postsView deletePostAtIndex:indexPath.row - self.hiddenPosts];
    } else if (type == NSFetchedResultsChangeUpdate) {
        if (indexPath.row < self.hiddenPosts) return;
        [self.postsView reloadPostAtIndex:indexPath.row - self.hiddenPosts];
    } else if (type == NSFetchedResultsChangeMove) {
        if (indexPath.row >= self.hiddenPosts) {
            [self.postsView deletePostAtIndex:indexPath.row - self.hiddenPosts];
        }
        if (newIndexPath.row >= self.hiddenPosts) {
            [self.postsView insertPostAtIndex:newIndexPath.row - self.hiddenPosts];
        }
    }
}

- (void)controllerDidChangeContent:(NSFetchedResultsController *)controller
{
    if (!self.cachedUpdatesWhileScrolling) [self.postsView endUpdates];
    [self.pullUpToRefreshControl setRefreshing:NO animated:YES];
    [self updatePullForNextPageLabel];
}

#pragma mark - AwfulSpecificPageControllerDelegate

- (NSInteger)numberOfPagesInSpecificPageController:(AwfulSpecificPageController *)controller
{
    return self.thread.numberOfPagesValue;
}

- (NSInteger)currentPageForSpecificPageController:(AwfulSpecificPageController *)controller
{
    if (self.currentPage > 0) {
        return self.currentPage;
    }
    else if (self.currentPage == AwfulPageLast && self.thread.numberOfPagesValue > 0) {
        return self.thread.numberOfPagesValue;
    } else {
        return 1;
    }
}

- (void)specificPageController:(AwfulSpecificPageController *)controller
                 didSelectPage:(NSInteger)page
{
    if (self.popover) {
        [self dismissPopoverAnimated:YES];
    } else {
        [self.specificPageController hideAnimated:YES];
        self.specificPageController = nil;
    }
    [self loadPage:page];
}

- (void)specificPageControllerDidCancel:(AwfulSpecificPageController *)controller
{
    [self dismissPopoverAnimated:YES];
    self.specificPageController = nil;
}

#pragma mark - UIPopoverControllerDelegate

- (void)popoverControllerDidDismissPopover:(UIPopoverController *)popover
{
    if (popover == self.popover) {
        self.popover = nil;
        self.specificPageController = nil;
    }
}

#pragma mark - AwfulReplyViewControllerDelegate

- (void)replyViewController:(AwfulReplyViewController *)replyViewController
           didReplyToThread:(AwfulThread *)thread
{
    [self dismissViewControllerAnimated:YES completion:^{
        [self loadPage:AwfulPageNextUnread];
    }];
}

- (void)replyViewController:(AwfulReplyViewController *)replyViewController
                didEditPost:(AwfulPost *)post
{
    [self dismissViewControllerAnimated:YES completion:^{
        [self loadPage:post.threadPageValue];
        [self jumpToPostWithID:post.postID];
    }];
}

- (void)replyViewControllerDidCancel:(AwfulReplyViewController *)replyViewController
{
    [self dismissViewControllerAnimated:YES completion:nil];
}

#pragma mark - AwfulBrowserViewControllerDelegate

- (void)browserDidClose:(AwfulBrowserViewController *)browser
{
    [self dismissViewControllerAnimated:YES completion:nil];
}

#pragma mark - UIScrollViewDelegate

- (void)scrollViewWillBeginDragging:(UIScrollView *)scrollView
{
    if (!self.cachedUpdatesWhileScrolling) self.cachedUpdatesWhileScrolling = [NSMutableArray new];
    
    self.lastContentOffset = scrollView.contentOffset;
}

- (void)scrollViewDidScroll:(UIScrollView *)scrollView
{
    CGRect topBarFrame = self.topBar.frame;
    // Stick top bar underneath navigation bar; it shouldn't bounce.
    if (scrollView.contentOffset.y <= -topBarFrame.size.height) {
        topBarFrame.origin.y = scrollView.contentOffset.y;
    } else {
        // When we scroll down, the top bar stays perched atop the scroll view. Though we let it
        // scroll out of view if needed
        if (!self.scrollingUp) {
            if (!CGRectIntersectsRect(topBarFrame, scrollView.bounds)) {
                topBarFrame.origin.y = -topBarFrame.size.height;
            }
        }
        // Anytime we scroll up, keep the top bar visible if it was already.
        else if (topBarFrame.origin.y > scrollView.contentOffset.y) {
            topBarFrame.origin.y = CGRectGetMinY(scrollView.bounds);
        }
    }
    self.topBar.frame = topBarFrame;
    if (!CGPointEqualToPoint(self.lastContentOffset, scrollView.contentOffset)) {
        self.scrollingUp = scrollView.contentOffset.y < self.lastContentOffset.y;
        self.lastContentOffset = scrollView.contentOffset;
    }
}

- (void)scrollViewDidEndDragging:(UIScrollView *)scrollView willDecelerate:(BOOL)willDecelerate
{
    if (!willDecelerate) [self processCachedUpdates];
    
    // If we're decelerating upwards and the top bar isn't already visible, put the top bar just
    // out of view so it slides in.
    CGRect topBarFrame = self.topBar.frame;
    if (willDecelerate && self.scrollingUp && topBarFrame.origin.y >= -topBarFrame.size.height &&
        topBarFrame.origin.y < CGRectGetMinY(scrollView.bounds) - topBarFrame.size.height) {
        topBarFrame.origin.y = CGRectGetMinY(scrollView.bounds) - topBarFrame.size.height;
        if (topBarFrame.origin.y < -topBarFrame.size.height) {
            topBarFrame.origin.y = -topBarFrame.size.height;
        }
        self.topBar.frame = topBarFrame;
    }
}

- (void)scrollViewDidEndDecelerating:(UIScrollView *)scrollView
{
    [self processCachedUpdates];
}

- (void)processCachedUpdates
{
    NSArray *invocations = [self.cachedUpdatesWhileScrolling copy];
    self.cachedUpdatesWhileScrolling = nil;
    [self.postsView beginUpdates];
    [invocations makeObjectsPerformSelector:@selector(invokeWithTarget:) withObject:self];
    [self.postsView endUpdates];
}

@end


@interface TopBarView ()

@property (weak, nonatomic) UIButton *goToForumButton;

@property (weak, nonatomic) UIButton *loadReadPostsButton;

@property (weak, nonatomic) UIButton *scrollToBottomButton;

@end


@implementation TopBarView

- (id)initWithFrame:(CGRect)frame
{
    if (!(self = [super initWithFrame:frame])) return nil;
    UIButton *goToForumButton = [self makeButton];
    [goToForumButton setTitle:@"Parent Forum" forState:UIControlStateNormal];
    goToForumButton.accessibilityLabel = @"Parent forum";
    goToForumButton.accessibilityHint = @"Opens this thread's forum";
    _goToForumButton = goToForumButton;
    
    UIButton *loadReadPostsButton = [self makeButton];
    [loadReadPostsButton setTitle:@"Previous Posts" forState:UIControlStateNormal];
    loadReadPostsButton.accessibilityLabel = @"Previous posts";
    _loadReadPostsButton = loadReadPostsButton;
    
    UIButton *scrollToBottomButton = [self makeButton];
    [scrollToBottomButton setTitle:@"Scroll To End" forState:UIControlStateNormal];
    scrollToBottomButton.accessibilityLabel = @"Scroll to end";
    _scrollToBottomButton = scrollToBottomButton;
    
    return self;
}

- (UIButton *)makeButton
{
    UIButton *button = [UIButton buttonWithType:UIButtonTypeCustom];
    button.titleLabel.font = [UIFont boldSystemFontOfSize:12];
    [self addSubview:button];
    return button;
}

- (void)layoutSubviews
{
    CGFloat buttonWidth = floorf((self.bounds.size.width - 2) / 3);
    CGFloat x = floorf(self.bounds.size.width - buttonWidth * 3) / 2;
    
    self.goToForumButton.frame = CGRectMake(x, 0, buttonWidth, self.bounds.size.height - 1);
    x += buttonWidth + 1;
    self.loadReadPostsButton.frame = CGRectMake(x, 0, buttonWidth, self.bounds.size.height - 1);
    x += buttonWidth + 1;
    self.scrollToBottomButton.frame = CGRectMake(x, 0, buttonWidth, self.bounds.size.height - 1);
}

@end<|MERGE_RESOLUTION|>--- conflicted
+++ resolved
@@ -980,16 +980,9 @@
 - (NSArray *)whitelistedSelectorsForPostsView:(AwfulPostsView *)postsView
 {
     return @[
-<<<<<<< HEAD
-    @"showActionsForPostAtIndex:fromRectDictionary:",
-    @"previewImageAtURLString:",
-    @"showMenuForLinkWithURLString:fromRectDictionary:",
-    @"showProfileForPostAtIndex:fromRectDictionary:"
-=======
         @"showActionsForPostAtIndex:fromRectDictionary:",
         @"previewImageAtURLString:",
         @"showMenuForLinkWithURLString:fromRectDictionary:"
->>>>>>> 8eb4992f
     ];
 }
 
