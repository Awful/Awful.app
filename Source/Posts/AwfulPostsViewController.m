--- conflicted
+++ resolved
@@ -693,8 +693,6 @@
     [self dismissViewControllerAnimated:YES completion:nil];
 }
 
-<<<<<<< HEAD
-=======
 - (void)showRapSheetWithUser:(AwfulUser *)user
 {
     AwfulRapSheetViewController *rapSheet = [AwfulRapSheetViewController new];
@@ -721,34 +719,6 @@
     [self dismissViewControllerAnimated:YES completion:nil];
 }
 
-#pragma mark - AwfulThemingViewController
-
-- (void)retheme
-{
-    AwfulTheme *theme = [AwfulTheme currentTheme];
-    self.view.backgroundColor = theme.postsViewBackgroundColor;
-    self.topBar.backgroundColor = theme.postsViewTopBarMarginColor;
-    NSArray *buttons = @[ self.topBar.goToForumButton, self.topBar.loadReadPostsButton,
-                          self.topBar.scrollToBottomButton ];
-    for (UIButton *button in buttons) {
-        [button setTitleColor:theme.postsViewTopBarButtonTextColor forState:UIControlStateNormal];
-        [button setTitleShadowColor:[UIColor whiteColor] forState:UIControlStateNormal];
-        [button setTitleColor:theme.postsViewTopBarButtonDisabledTextColor
-                     forState:UIControlStateDisabled];
-        button.backgroundColor = theme.postsViewTopBarButtonBackgroundColor;
-    }
-    self.pullUpToRefreshControl.spinnerStyle = theme.activityIndicatorViewStyle;
-    self.pullUpToRefreshControl.textColor = theme.postsViewPullUpForNextPageTextAndArrowColor;
-    self.pullUpToRefreshControl.arrowColor = theme.postsViewPullUpForNextPageTextAndArrowColor;
-    self.postsView.dark = [AwfulSettings settings].darkTheme;
-    if (self.loadingView) {
-        NSString *message = self.loadingView.message;
-        [self clearLoadingMessage];
-        [self setLoadingMessage:message];
-    }
-}
-
->>>>>>> 9d9edfcf
 #pragma mark - UIViewController
 
 - (void)setTitle:(NSString *)title
