//
//  AwfulPostsViewController.m
//  Awful
//
//  Created by Sean Berry on 7/29/10.
//  Copyright 2010 Regular Berry Software LLC. All rights reserved.
//

#import "AwfulPostsViewController.h"
#import "AwfulActionSheet.h"
#import "AwfulAlertView.h"
#import "AwfulBrowserViewController.h"
#import "AwfulDataStack.h"
#import "AwfulExternalBrowser.h"
#import "AwfulHTTPClient.h"
#import "AwfulImagePreviewViewController.h"
#import "AwfulModels.h"
#import "AwfulPageBar.h"
#import "AwfulPostsView.h"
#import "AwfulProfileViewController.h"
#import "AwfulPullToRefreshControl.h"
#import "AwfulReplyComposerViewController.h"
#import "AwfulEditPostComposerViewController.h"
#import "AwfulSettings.h"
#import "AwfulSpecificPageController.h"
#import "AwfulTheme.h"
#import "NSFileManager+UserDirectories.h"
#import "NSManagedObject+Awful.h"
#import "NSString+CollapseWhitespace.h"
#import "NSURL+Awful.h"
#import "NSURL+OpensInBrowser.h"
#import "NSURL+QueryDictionary.h"
#import <QuartzCore/QuartzCore.h>
#import "SVProgressHUD.h"
#import "UINavigationItem+TwoLineTitle.h"
#import "UIViewController+NavigationEnclosure.h"

@interface TopBarView : UIView

@property (readonly, weak, nonatomic) UIButton *goToForumButton;

@property (readonly, weak, nonatomic) UIButton *loadReadPostsButton;

@property (readonly, weak, nonatomic) UIButton *scrollToBottomButton;

@end


@interface AwfulPostsViewController () <AwfulPostsViewDelegate, UIPopoverControllerDelegate,

                                        AwfulSpecificPageControllerDelegate,
                                        NSFetchedResultsControllerDelegate,
                                        AwfulComposerViewControllerDelegate,
                                        UIScrollViewDelegate>

@property (nonatomic) NSFetchedResultsController *fetchedResultsController;

@property (nonatomic) NSInteger hiddenPosts;

@property (weak, nonatomic) NSOperation *networkOperation;

@property (weak, nonatomic) AwfulPageBar *pageBar;

@property (nonatomic) AwfulSpecificPageController *specificPageController;

@property (weak, nonatomic) AwfulPostsView *postsView;

@property (weak, nonatomic) AwfulPullToRefreshControl *pullUpToRefreshControl;

@property (weak, nonatomic) TopBarView *topBar;

@property (copy, nonatomic) NSString *advertisementHTML;

@property (nonatomic) BOOL didJustMarkAsReadToHere;

- (void)showThreadActionsFromRect:(CGRect)rect inView:(UIView *)view;

- (void)showActionsForPost:(AwfulPost *)post fromRect:(CGRect)rect inView:(UIView *)view;

@property (nonatomic) NSDateFormatter *regDateFormatter;

@property (nonatomic) NSDateFormatter *postDateFormatter;

@property (nonatomic) NSDateFormatter *editDateFormatter;

@property (nonatomic) UIPopoverController *popover;

@property (nonatomic) BOOL observingScrollViewSize;

@property (nonatomic) NSMutableArray *cachedUpdatesWhileScrolling;

@property (nonatomic) CGPoint lastContentOffset;

@property (nonatomic) BOOL scrollingUp;

@property (copy, nonatomic) NSString *jumpToPostAfterLoad;

@property (weak, nonatomic) UIView *pageNavBackingView;

@property (nonatomic) BOOL observingThreadSeenPosts;

@end


@implementation AwfulPostsViewController

- (id)init
{
    if (!(self = [super initWithNibName:nil bundle:nil])) return nil;
    self.hidesBottomBarWhenPushed = YES;
    NSNotificationCenter *noteCenter = [NSNotificationCenter defaultCenter];
    [noteCenter addObserver:self selector:@selector(currentThemeChanged:)
                       name:AwfulThemeDidChangeNotification object:nil];
    [noteCenter addObserver:self selector:@selector(settingChanged:)
                       name:AwfulSettingsDidChangeNotification object:nil];
    [noteCenter addObserver:self selector:@selector(didResetDataStack:)
                       name:AwfulDataStackDidResetNotification object:nil];
    return self;
}

- (void)dealloc
{
    [[NSNotificationCenter defaultCenter] removeObserver:self];
    [self stopObserving];
    self.postsView.scrollView.delegate = nil;
    self.fetchedResultsController.delegate = nil;
    [self stopObservingThreadSeenPosts];
}

- (void)currentThemeChanged:(NSNotification *)note
{
    if (![self isViewLoaded]) return;
    [self retheme];
}

- (void)settingChanged:(NSNotification *)note
{
    if (![self isViewLoaded]) return;
    NSArray *importantKeys = @[
    AwfulSettingsKeys.highlightOwnMentions,
    AwfulSettingsKeys.highlightOwnQuotes,
    AwfulSettingsKeys.showAvatars,
    AwfulSettingsKeys.showImages,
    AwfulSettingsKeys.username,
    AwfulSettingsKeys.yosposStyle
    ];
    NSArray *keys = note.userInfo[AwfulSettingsDidChangeSettingsKey];
    if ([keys firstObjectCommonWithArray:importantKeys]) [self configurePostsViewSettings];
}

- (void)didResetDataStack:(NSNotification *)note
{
    self.fetchedResultsController = nil;
}

- (void)setThread:(AwfulThread *)thread
{
    if ([_thread isEqual:thread]) return;
    [self willChangeValueForKey:@"thread"];
    _thread = thread;
    [self didChangeValueForKey:@"thread"];
    _threadID = [thread.threadID copy];
    self.title = [thread.title stringByCollapsingWhitespace];
    [self updatePageBar];
    [self configurePostsViewSettings];
    [self updateFetchedResultsController];
}

- (void)setThreadID:(NSString *)threadID
{
    if (threadID == _threadID) return;
    self.thread = [AwfulThread firstMatchingPredicate:@"threadID = %@", threadID];
    if (!self.thread) {
        _threadID = [threadID copy];
    }
}

- (NSArray *)posts
{
    return self.fetchedResultsController.fetchedObjects;
}

static NSURL* StylesheetURLForForumWithID(NSString *forumID)
{
    NSMutableArray *listOfFilenames = [@[ @"posts-view.css" ] mutableCopy];
    if (forumID) {
        NSString *filename = [NSString stringWithFormat:@"posts-view-%@.css", forumID];
        if ([forumID isEqualToString:@"219"]) {
            AwfulYOSPOSStyle style = [AwfulSettings settings].yosposStyle;
            if (style == AwfulYOSPOSStyleAmber) filename = @"posts-view-219-amber.css";
            else if (style == AwfulYOSPOSStyleMacinyos) filename = @"posts-view-219-macinyos.css";
            else if (style == AwfulYOSPOSStyleWinpos95) filename = @"posts-view-219-winpos95.css";
            else if (style == AwfulYOSPOSStyleNone) filename = nil;
        }
        if (filename) [listOfFilenames insertObject:filename atIndex:0];
    }
    NSURL *documents = [[NSFileManager defaultManager] documentDirectory];
    for (NSString *filename in listOfFilenames) {
        NSURL *url = [documents URLByAppendingPathComponent:filename];
        if ([url checkResourceIsReachableAndReturnError:NULL]) return url;
    }
    for (NSString *filename in listOfFilenames) {
        NSURL *url = [[NSBundle mainBundle] URLForResource:filename
                                             withExtension:nil];
        if ([url checkResourceIsReachableAndReturnError:NULL]) return url;
    }
    return nil;
}

- (void)updateFetchedResultsController
{
    if (!self.thread || self.currentPage < 1) {
        self.fetchedResultsController.delegate = nil;
        self.fetchedResultsController = nil;
        return;
    }
    NSFetchRequest *request = self.fetchedResultsController.fetchRequest;
    if (!request) {
        request = [NSFetchRequest fetchRequestWithEntityName:[AwfulPost entityName]];
        [request setSortDescriptors:@[
         [NSSortDescriptor sortDescriptorWithKey:AwfulPostAttributes.threadIndex ascending:YES]
         ]];
        NSManagedObjectContext *context = self.thread.managedObjectContext;
        NSFetchedResultsController *controller;
        controller = [[NSFetchedResultsController alloc] initWithFetchRequest:request
                                                         managedObjectContext:context
                                                           sectionNameKeyPath:nil
                                                                    cacheName:nil];
        controller.delegate = self;
        self.fetchedResultsController = controller;
    }
    NSInteger lowIndex = (self.currentPage - 1) * 40 + 1;
    NSInteger highIndex = self.currentPage * 40;
    request.predicate = [NSPredicate predicateWithFormat:@"thread == %@ AND %d <= threadIndex AND threadIndex <= %d",
                         self.thread, lowIndex, highIndex];
    NSError *error;
    BOOL ok = [self.fetchedResultsController performFetch:&error];
    if (!ok) {
        NSLog(@"error fetching posts: %@", error);
    }
}

- (void)updatePullForNextPageLabel
{
    AwfulPullToRefreshControl *refresh = self.pullUpToRefreshControl;
    if (self.thread.numberOfPagesValue > self.currentPage) {
        [refresh setTitle:@"Pull for next page…" forState:UIControlStateNormal];
        [refresh setTitle:@"Release for next page…" forState:UIControlStateSelected];
        [refresh setTitle:@"Loading next page…" forState:AwfulControlStateRefreshing];
    } else {
        [refresh setTitle:@"Pull to refresh…" forState:UIControlStateNormal];
        [refresh setTitle:@"Release to refresh…" forState:UIControlStateSelected];
        [refresh setTitle:@"Refreshing…" forState:AwfulControlStateRefreshing];
    }
}

- (AwfulPostsView *)postsView
{
    if (!_postsView) [self view];
    return _postsView;
}

- (void)updateLoadingMessage
{
    if (self.currentPage == AwfulPageLast) {
        self.postsView.loadingMessage = @"Loading last page";
    } else if (self.currentPage == AwfulPageNextUnread) {
        self.postsView.loadingMessage = @"Loading unread posts";
    } else if ([self.fetchedResultsController.fetchedObjects count] == 0) {
        self.postsView.loadingMessage = [NSString stringWithFormat:
                                         @"Loading page %d", self.currentPage];
    } else {
        self.postsView.loadingMessage = nil;
    }
}

- (void)updateEndMessage
{
    if (self.currentPage > 0 && self.currentPage >= self.thread.numberOfPagesValue) {
        self.postsView.endMessage = @"End of the thread";
    } else {
        self.postsView.endMessage = nil;
    }
}

- (void)setHiddenPosts:(NSInteger)hiddenPosts
{
    if (_hiddenPosts == hiddenPosts) return;
    _hiddenPosts = hiddenPosts;
    [self updateTopBar];
}

- (void)loadPage:(NSInteger)page
{
    [self stopObservingThreadSeenPosts];
    [self.networkOperation cancel];
    self.jumpToPostAfterLoad = nil;
    NSInteger oldPage = self.currentPage;
    self.currentPage = page;
    BOOL refreshingSamePage = page > 0 && page == oldPage;
    if (!refreshingSamePage) {
        [self updateFetchedResultsController];
        [self updateLoadingMessage];
        [self updatePageBar];
        [self updateTopBar];
        [self updateEndMessage];
        self.pullUpToRefreshControl.refreshing = NO;
        [self updatePullForNextPageLabel];
        UIEdgeInsets inset = self.postsView.scrollView.contentInset;
        [self.postsView.scrollView setContentOffset:CGPointMake(0, -inset.top) animated:NO];
        self.advertisementHTML = nil;
        self.hiddenPosts = 0;
        [self.postsView reloadData];
    }
    // This blockSelf exists entirely so we capture self in the block, which allows its use while
    // debugging. Otherwise lldb/gdb don't know anything about "self".
    __block AwfulPostsViewController *blockSelf = self;
    id op = [[AwfulHTTPClient client] listPostsInThreadWithID:self.threadID
                                                       onPage:page
                                                      andThen:^(NSError *error, NSArray *posts,
                                                                NSUInteger firstUnreadPost,
                                                                NSString *advertisementHTML)
<<<<<<< HEAD
             {
                 // Since we load cached pages where possible, things can get out of order if we change
                 // pages quickly. If the callback comes in after we've moved away from the requested page,
                 // just don't bother going any further. We have the data for later.
                 if (page != self.currentPage) return;
                 BOOL wasLoading = !!self.postsView.loadingMessage;
                 if (error) {
                     if (wasLoading) {
                         self.postsView.loadingMessage = nil;
                         if (![[self.pageBar.jumpToPageButton titleForState:UIControlStateNormal] length]) {
                             if (self.thread.numberOfPagesValue > 0) {
                                 NSString *title = [NSString stringWithFormat:@"Page ? of %@",
                                                    self.thread.numberOfPages];
                                 [self.pageBar.jumpToPageButton setTitle:title
                                                                forState:UIControlStateNormal];
                             } else {
                                 [self.pageBar.jumpToPageButton setTitle:@"Page ? of ?"
                                                                forState:UIControlStateNormal];
                             }
                         }
                     }
                     // Poor man's offline mode.
                     if (!wasLoading && !refreshingSamePage
                         && [error.domain isEqualToString:NSURLErrorDomain]) {
                         return;
                     }
                     [AwfulAlertView showWithTitle:@"Could Not Load Page" error:error buttonTitle:@"OK"];
                     self.pullUpToRefreshControl.refreshing = NO;
                     return;
                 }
                 if ([posts count] > 0) {
                     self.thread = [[posts lastObject] thread];
                     self.currentPage = [[posts lastObject] threadPageValue];
                 }
                 self.advertisementHTML = advertisementHTML;
                 if (page == AwfulPageNextUnread && firstUnreadPost != NSNotFound) {
                     self.hiddenPosts = firstUnreadPost;
                 }
                 if (!self.fetchedResultsController) [self updateFetchedResultsController];
                 if (wasLoading) {
                     [self.postsView reloadData];
                 } else {
                     [self.postsView reloadAdvertisementHTML];
                 }
                 [self updateLoadingMessage];
                 [self updatePageBar];
                 [self updateTopBar];
                 [self updateEndMessage];
                 [self updatePullForNextPageLabel];
                 if (self.jumpToPostAfterLoad) {
                     [self jumpToPostWithID:self.jumpToPostAfterLoad];
                     self.jumpToPostAfterLoad = nil;
                 } else if (wasLoading) {
                     CGFloat inset = self.postsView.scrollView.contentInset.top;
                     [self.postsView.scrollView setContentOffset:CGPointMake(0, -inset) animated:NO];
                 }
                 //[blockSelf markPostsAsBeenSeen];
             }];

=======
    {
        // Since we load cached pages where possible, things can get out of order if we change
        // pages quickly. If the callback comes in after we've moved away from the requested page,
        // just don't bother going any further. We have the data for later.
        if (page != self.currentPage) return;
        BOOL wasLoading = !!self.postsView.loadingMessage;
        if (error) {
            if (wasLoading) {
                self.postsView.loadingMessage = nil;
                if (![[self.pageBar.jumpToPageButton titleForState:UIControlStateNormal] length]) {
                    if (self.thread.numberOfPagesValue > 0) {
                        NSString *title = [NSString stringWithFormat:@"Page ? of %@",
                                           self.thread.numberOfPages];
                        [self.pageBar.jumpToPageButton setTitle:title
                                                       forState:UIControlStateNormal];
                    } else {
                        [self.pageBar.jumpToPageButton setTitle:@"Page ? of ?"
                                                       forState:UIControlStateNormal];
                    }
                }
            }
            // Poor man's offline mode.
            if (!wasLoading && !refreshingSamePage
                && [error.domain isEqualToString:NSURLErrorDomain]) {
                return;
            }
            [AwfulAlertView showWithTitle:@"Could Not Load Page" error:error buttonTitle:@"OK"];
            self.pullUpToRefreshControl.refreshing = NO;
            return;
        }
        AwfulPost *lastPost = [posts lastObject];
        if (lastPost) {
            self.thread = [lastPost thread];
            self.currentPage = [lastPost page];
        }
        self.advertisementHTML = advertisementHTML;
        if (page == AwfulPageNextUnread && firstUnreadPost != NSNotFound) {
            self.hiddenPosts = firstUnreadPost;
        }
        if (!self.fetchedResultsController) [self updateFetchedResultsController];
        if (wasLoading) {
            [self.postsView reloadData];
        } else {
            [self.postsView reloadAdvertisementHTML];
        }
        [self updateLoadingMessage];
        [self updatePageBar];
        [self updateTopBar];
        [self updateEndMessage];
        [self updatePullForNextPageLabel];
        if (self.jumpToPostAfterLoad) {
            [self jumpToPostWithID:self.jumpToPostAfterLoad];
            self.jumpToPostAfterLoad = nil;
        } else if (wasLoading) {
            CGFloat inset = self.postsView.scrollView.contentInset.top;
            [self.postsView.scrollView setContentOffset:CGPointMake(0, -inset) animated:NO];
        }
        if (self.thread.seenPostsValue < lastPost.threadIndexValue) {
            self.thread.seenPostsValue = lastPost.threadIndexValue;
        }
        [self startObservingThreadSeenPosts];
    }];
>>>>>>> 89f699bc
    self.networkOperation = op;
}

- (void)startObservingThreadSeenPosts
{
    if (self.observingThreadSeenPosts) return;
    [self addObserver:self forKeyPath:@"thread.seenPosts" options:0 context:&KVOContext];
}

static char KVOContext;

- (void)stopObservingThreadSeenPosts
{
    if (self.observingThreadSeenPosts) {
        [self removeObserver:self forKeyPath:@"thread.seenPosts" context:&KVOContext];
    }
    self.observingThreadSeenPosts = NO;
}

- (void)jumpToPostWithID:(NSString *)postID
{
    if (self.postsView.loadingMessage) {
        self.jumpToPostAfterLoad = postID;
    } else {
        if (self.hiddenPosts > 0) {
            NSUInteger i = [self.posts indexOfObjectPassingTest:^BOOL(AwfulPost *post,
                                                                      NSUInteger _, BOOL *__)
                            {
                                return [post.postID isEqualToString:postID];
                            }];
            if (i < (NSUInteger)self.hiddenPosts) [self showHiddenSeenPosts];
        }
        [self.postsView jumpToElementWithID:postID];
    }
}

- (void)markPostsAsBeenSeenUpToPost:(AwfulPost *)post
{
    post.thread.seenPosts = post.threadIndex;
    [[AwfulDataStack sharedDataStack] save];
}

- (void)goToParentForum
{
    NSString *url = [NSString stringWithFormat:@"awful://forums/%@", self.thread.forum.forumID];
    [[UIApplication sharedApplication] openURL:[NSURL URLWithString:url]];
}

- (void)scrollToBottom
{
    UIScrollView *scrollView = self.postsView.scrollView;
    [scrollView scrollRectToVisible:CGRectMake(0, scrollView.contentSize.height - 1, 1, 1)
                           animated:YES];
}

- (void)loadNextPageOrRefresh
{
    if (self.thread.numberOfPagesValue > self.currentPage) {
        [self loadPage:self.currentPage + 1];
    } else {
        [self loadPage:self.currentPage];
    }
}

- (void)updatePageBar
{
    [self.pageBar.backForwardControl setEnabled:self.currentPage > 1
                              forSegmentAtIndex:0];
    if (self.currentPage > 0 && self.currentPage < self.thread.numberOfPagesValue) {
        [self.pageBar.backForwardControl setEnabled:YES forSegmentAtIndex:1];
    } else {
        [self.pageBar.backForwardControl setEnabled:NO forSegmentAtIndex:1];
    }
    if (self.currentPage > 0 && self.thread.numberOfPagesValue > 0) {
        [self.pageBar.jumpToPageButton setTitle:[NSString stringWithFormat:@"Page %d of %@",
                                                 self.currentPage, self.thread.numberOfPages]
                                       forState:UIControlStateNormal];
    } else {
        [self.pageBar.jumpToPageButton setTitle:@"" forState:UIControlStateNormal];
    }
    [self.pageBar.actionsComposeControl setEnabled:!self.thread.isClosedValue forSegmentAtIndex:1];
}

- (void)updateTopBar
{
    self.topBar.scrollToBottomButton.enabled = [self.posts count] > 0;
    self.topBar.loadReadPostsButton.enabled = self.hiddenPosts > 0;
}

- (void)tappedPagesSegment:(id)sender
{
    UISegmentedControl *backForward = sender;
    if (backForward.selectedSegmentIndex == 0) {
        [self prevPage];
    } else if (backForward.selectedSegmentIndex == 1) {
        [self nextPage];
    }
    backForward.selectedSegmentIndex = UISegmentedControlNoSegment;
}

- (void)tappedActionsSegment:(id)sender
{
    UISegmentedControl *actions = sender;
    if (actions.selectedSegmentIndex == 0) {
        [self tappedActions];
    } else if (actions.selectedSegmentIndex == 1) {
        [self tappedCompose];
    }
    actions.selectedSegmentIndex = UISegmentedControlNoSegment;
}

- (void)nextPage
{
    if (self.currentPage >= self.thread.numberOfPagesValue) return;
    [self loadPage:self.currentPage + 1];
}

- (void)prevPage
{
    if (self.currentPage <= 1) return;
    [self loadPage:self.currentPage - 1];
}

- (void)tappedActions
{
    CGRect rect = self.pageBar.actionsComposeControl.frame;
    rect.size.width /= 2;
    rect = [self.view.superview convertRect:rect fromView:self.pageBar];
    [self showThreadActionsFromRect:rect inView:self.view.superview];
}

- (void)showThreadActionsFromRect:(CGRect)rect inView:(UIView *)view
{
    AwfulActionSheet *sheet = [AwfulActionSheet new];
    [sheet addButtonWithTitle:@"Copy Thread URL" block:^{
        NSString *url = [NSString stringWithFormat:@"http://forums.somethingawful.com/"
                         "showthread.php?threadid=%@&perpage=40&pagenumber=%@",
                         self.thread.threadID, @(self.currentPage)];
        [UIPasteboard generalPasteboard].items = @[ @{
        (id)kUTTypeURL: [NSURL URLWithString:url],
        (id)kUTTypePlainText: url
        }];
    }];
    [sheet addButtonWithTitle:@"Vote" block:^{
        AwfulActionSheet *vote = [AwfulActionSheet new];
        for (int i = 5; i >= 1; i--) {
            [vote addButtonWithTitle:[@(i) stringValue] block:^{
                [[AwfulHTTPClient client] rateThreadWithID:self.thread.threadID
                                                    rating:i
                                                   andThen:^(NSError *error)
                 {
                     if (error) {
                         [AwfulAlertView showWithTitle:@"Vote Failed" error:error buttonTitle:@"OK"];
                     } else {
                         NSString *status = [NSString stringWithFormat:@"Voted %d", i];
                         [SVProgressHUD showSuccessWithStatus:status];
                     }
                 }];
            }];
        }
        [vote addCancelButtonWithTitle:@"Cancel"];
        [vote showFromRect:rect inView:view animated:YES];
    }];
    NSString *bookmark = self.thread.isBookmarkedValue ? @"Unbookmark Thread" : @"Bookmark Thread";
    [sheet addButtonWithTitle:bookmark block:^{
        [[AwfulHTTPClient client] setThreadWithID:self.thread.threadID
                                     isBookmarked:!self.thread.isBookmarkedValue
                                          andThen:^(NSError *error)
         {
             if (error) {
                 NSLog(@"error %@bookmarking thread %@: %@",
                       self.thread.isBookmarkedValue ? @"un" : @"", self.thread.threadID, error);
             } else {
                 NSString *status = self.thread.isBookmarkedValue ? @"Bookmarked" : @"Unbookmarked";
                 [SVProgressHUD showSuccessWithStatus:status];
             }
         }];
    }];
    [sheet addCancelButtonWithTitle:@"Cancel"];
    [sheet showFromRect:rect inView:view animated:YES];
}

- (void)tappedPageNav:(id)sender
{
    if (self.specificPageController) {
        [self dismissPopoverAnimated:YES];
        [self.specificPageController willMoveToParentViewController:nil];
        [self.specificPageController hideAnimated:YES completion:^{
            [self.pageNavBackingView removeFromSuperview];
        }];
        [self.specificPageController removeFromParentViewController];
        self.specificPageController = nil;
        return;
    }
    if (self.postsView.loadingMessage) return;
    if (self.thread.numberOfPagesValue < 1) return;
    self.specificPageController = [AwfulSpecificPageController new];
    self.specificPageController.delegate = self;
    [self.specificPageController reloadPages];
    if (UI_USER_INTERFACE_IDIOM() == UIUserInterfaceIdiomPad) {
        [self.specificPageController reloadPages];
        self.popover = [[UIPopoverController alloc]
                        initWithContentViewController:self.specificPageController];
        self.popover.delegate = self;
        self.popover.popoverContentSize = self.specificPageController.view.bounds.size;
        [self.popover presentPopoverFromRect:self.pageBar.jumpToPageButton.frame
                                      inView:self.pageBar
                    permittedArrowDirections:UIPopoverArrowDirectionAny
                                    animated:YES];
    } else {
        UIView *halfBlack = [UIView new];
        halfBlack.frame = (CGRect){ .size = self.postsView.bounds.size };
        halfBlack.backgroundColor = [UIColor colorWithWhite:0 alpha:0.5];
        halfBlack.autoresizingMask = (UIViewAutoresizingFlexibleWidth |
                                      UIViewAutoresizingFlexibleHeight);
        UITapGestureRecognizer *tap = [UITapGestureRecognizer new];
        [tap addTarget:self action:@selector(didTapPageNavBackground:)];
        [halfBlack addGestureRecognizer:tap];
        [self.view addSubview:halfBlack];
        [self.view bringSubviewToFront:self.pageBar];
        self.pageNavBackingView = halfBlack;
        [self addChildViewController:self.specificPageController];
        [self.specificPageController showInView:self.pageNavBackingView animated:YES];
        [self.specificPageController didMoveToParentViewController:self];
    }
}

- (void)didTapPageNavBackground:(UITapGestureRecognizer *)tap
{
    if (tap.state != UIGestureRecognizerStateEnded) return;
    [self tappedPageNav:nil];
}

- (void)tappedCompose
{   
    [self dismissPopoverAnimated:YES];
    AwfulReplyComposerViewController *reply = [[AwfulReplyComposerViewController alloc] initWithThread:self.thread initialContents:nil];
    UINavigationController *nav = [reply enclosingNavigationController];
    
    
    if (UI_USER_INTERFACE_IDIOM() == UIUserInterfaceIdiomPad) {
        nav.modalPresentationStyle = UIModalPresentationFormSheet;
        [self presentModalViewController:nav animated:YES];
    } else {
        [self presentViewController:nav animated:YES completion:nil];
    }
    
    //[self addChildViewController:reply];
}

- (void)showActionsForPost:(AwfulPost *)post fromRect:(CGRect)rect inView:(UIView *)view
{
    [self dismissPopoverAnimated:YES];
    NSString *possessiveUsername = [NSString stringWithFormat:@"%@'s", post.author.username];
    if ([post.author.username isEqualToString:[AwfulSettings settings].username]) {
        possessiveUsername = @"Your";
    }
    NSString *title = [NSString stringWithFormat:@"%@ Post", possessiveUsername];
    AwfulActionSheet *sheet = [[AwfulActionSheet alloc] initWithTitle:title];
    if ([post editableByUserWithID:[AwfulSettings settings].userID]) {
        [sheet addButtonWithTitle:@"Edit" block:^{
            [[AwfulHTTPClient client] getTextOfPostWithID:post.postID
                                                  andThen:^(NSError *error, NSString *text)
             {
                 if (error) {
                     [AwfulAlertView showWithTitle:@"Could Not Edit Post"
                                             error:error
                                       buttonTitle:@"Alright"];
                     return;
                 }
                 AwfulEditPostComposerViewController *edit = [[AwfulEditPostComposerViewController alloc] initWithPost:post bbCode:text];
                 edit.delegate = self;
                 UINavigationController *nav = [edit enclosingNavigationController];
                 [self presentViewController:nav animated:YES completion:nil];
             }];
        }];
    }
    if (!self.thread.isClosedValue) {
        [sheet addButtonWithTitle:@"Quote" block:^{
            [[AwfulHTTPClient client] quoteTextOfPostWithID:post.postID
                                                    andThen:^(NSError *error, NSString *quotedText)
             {
                 if (error) {
                     [AwfulAlertView showWithTitle:@"Could Not Quote Post"
                                             error:error
                                       buttonTitle:@"Alright"];
                     return;
                 }
                 AwfulReplyComposerViewController *reply = [[AwfulReplyComposerViewController alloc] initWithThread:self.thread
                                                                                                    initialContents:[quotedText stringByAppendingString:@"\n\n"]];
                 reply.delegate = self;
                 UINavigationController *nav = [reply enclosingNavigationController];
                 [self presentViewController:nav animated:YES completion:nil];
             }];
        }];
    }
    [sheet addButtonWithTitle:@"Copy Post URL" block:^{
        NSString *url = [NSString stringWithFormat:@"http://forums.somethingawful.com/"
                         "showthread.php?threadid=%@&perpage=40&pagenumber=%@#post%@",
                         self.thread.threadID, @(self.currentPage), post.postID];
        [UIPasteboard generalPasteboard].items = @[ @{
        (id)kUTTypeURL: [NSURL URLWithString:url],
        (id)kUTTypePlainText: url
        }];
    }];
    [sheet addButtonWithTitle:@"Mark Read to Here" block:^{
        [[AwfulHTTPClient client] markThreadWithID:self.thread.threadID
                               readUpToPostAtIndex:[@(post.threadIndexValue) stringValue]
                                           andThen:^(NSError *error)
         {
             if (error) {
                 [AwfulAlertView showWithTitle:@"Could Not Mark Read"
                                         error:error
                                   buttonTitle:@"Alright"];
             } else {
                 [SVProgressHUD showSuccessWithStatus:@"Marked"];
                 self.didJustMarkAsReadToHere = YES;
                 [self markPostsAsBeenSeenUpToPost:post];
             }
         }];
    }];
    [sheet addButtonWithTitle:[NSString stringWithFormat:@"%@ Profile", possessiveUsername] block:^{
        AwfulProfileViewController *profile = [AwfulProfileViewController new];
        profile.userID = post.author.userID;
        if (UI_USER_INTERFACE_IDIOM() == UIUserInterfaceIdiomPad) {
            UIBarButtonItem *done = [[UIBarButtonItem alloc] initWithBarButtonSystemItem:UIBarButtonSystemItemDone
                                                                                  target:self action:@selector(doneWithProfile)];
            profile.navigationItem.leftBarButtonItem = done;
            UINavigationController *nav = [profile enclosingNavigationController];
            nav.modalPresentationStyle = UIModalPresentationFormSheet;
            [self presentViewController:nav animated:YES completion:nil];
        } else {
            profile.hidesBottomBarWhenPushed = YES;
            UIBarButtonItem *back = [[UIBarButtonItem alloc] initWithTitle:@"Back"
                                                                     style:UIBarButtonItemStyleBordered
                                                                    target:nil action:NULL];
            self.navigationItem.backBarButtonItem = back;
            [self.navigationController pushViewController:profile animated:YES];
        }
    }];
    [sheet addCancelButtonWithTitle:@"Cancel"];
    [sheet showFromRect:rect inView:view animated:YES];
}

- (void)dismissPopoverAnimated:(BOOL)animated
{
    if (self.popover) {
        [self.popover dismissPopoverAnimated:animated];
        self.popover = nil;
        if (self.specificPageController) self.specificPageController = nil;
    }
}

- (void)updatePullUpTriggerOffset
{
    if (UIInterfaceOrientationIsPortrait(self.interfaceOrientation)) {
        if (UI_USER_INTERFACE_IDIOM() == UIUserInterfaceIdiomPad) {
            self.pullUpToRefreshControl.triggerOffset = 45;
        } else {
            self.pullUpToRefreshControl.triggerOffset = 35;
        }
    } else {
        if (UI_USER_INTERFACE_IDIOM() == UIUserInterfaceIdiomPad) {
            self.pullUpToRefreshControl.triggerOffset = 25;
        } else {
            self.pullUpToRefreshControl.triggerOffset = 0;
        }
    }
}

- (void)showHiddenSeenPosts
{
    [self.postsView beginUpdates];
    for (NSInteger i = 0; i < self.hiddenPosts; i++) {
        [self.postsView insertPostAtIndex:i];
    }
    self.hiddenPosts = 0;
    [self.postsView endUpdates];
    [self maintainScrollOffsetAfterSizeChange];
}

- (void)retheme
{
    AwfulTheme *theme = [AwfulTheme currentTheme];
    self.view.backgroundColor = theme.postsViewBackgroundColor;
    self.topBar.backgroundColor = theme.postsViewTopBarMarginColor;
    NSArray *buttons = @[ self.topBar.goToForumButton, self.topBar.loadReadPostsButton,
    self.topBar.scrollToBottomButton ];
    for (UIButton *button in buttons) {
        [button setTitleColor:theme.postsViewTopBarButtonTextColor forState:UIControlStateNormal];
        [button setTitleShadowColor:[UIColor whiteColor] forState:UIControlStateNormal];
        [button setTitleColor:theme.postsViewTopBarButtonDisabledTextColor
                     forState:UIControlStateDisabled];
        button.backgroundColor = theme.postsViewTopBarButtonBackgroundColor;
    }
    self.pullUpToRefreshControl.spinnerStyle = theme.activityIndicatorViewStyle;
    self.pullUpToRefreshControl.textColor = theme.postsViewPullUpForNextPageTextAndArrowColor;
    self.pullUpToRefreshControl.arrowColor = theme.postsViewPullUpForNextPageTextAndArrowColor;
    self.postsView.dark = [AwfulSettings settings].darkTheme;
}

- (void)configurePostsViewSettings
{
    self.postsView.showAvatars = [AwfulSettings settings].showAvatars;
    self.postsView.showImages = [AwfulSettings settings].showImages;
    if ([AwfulSettings settings].highlightOwnMentions) {
        self.postsView.highlightMentionUsername = [AwfulSettings settings].username;
    } else {
        self.postsView.highlightMentionUsername = nil;
    }
    if ([AwfulSettings settings].highlightOwnQuotes) {
        self.postsView.highlightQuoteUsername = [AwfulSettings settings].username;
    } else {
        self.postsView.highlightQuoteUsername = nil;
    }
    self.postsView.stylesheetURL = StylesheetURLForForumWithID(self.thread.forum.forumID);
}

#pragma mark - UIViewController

- (void)setTitle:(NSString *)title
{
    [super setTitle:title];
    self.navigationItem.titleLabel.text = title;
    [self.navigationItem.titleView setNeedsLayout];
}

- (void)loadView
{
    self.view = [[UIView alloc] initWithFrame:[UIScreen mainScreen].bounds];
    CGRect postsFrame, pageBarFrame;
    CGRectDivide(self.view.bounds, &pageBarFrame, &postsFrame, 38, CGRectMaxYEdge);
    
    AwfulPageBar *pageBar = [[AwfulPageBar alloc] initWithFrame:pageBarFrame];
    [pageBar.backForwardControl addTarget:self
                                   action:@selector(tappedPagesSegment:)
                         forControlEvents:UIControlEventValueChanged];
    [pageBar.jumpToPageButton addTarget:self
                                 action:@selector(tappedPageNav:)
                       forControlEvents:UIControlEventTouchUpInside];
    [pageBar.actionsComposeControl addTarget:self
                                      action:@selector(tappedActionsSegment:)
                            forControlEvents:UIControlEventValueChanged];
    [self.view addSubview:pageBar];
    self.pageBar = pageBar;
    [self updatePageBar];
    
    AwfulPostsView *postsView = [[AwfulPostsView alloc] initWithFrame:postsFrame];
    postsView.delegate = self;
    postsView.autoresizingMask = UIViewAutoresizingFlexibleWidth | UIViewAutoresizingFlexibleHeight;
    postsView.backgroundColor = self.view.backgroundColor;
    self.postsView = postsView;
    [self.view addSubview:postsView];
    [self configurePostsViewSettings];
    
    TopBarView *topBar = [TopBarView new];
    topBar.frame = CGRectMake(0, -40, self.view.frame.size.width, 40);
    topBar.autoresizingMask = UIViewAutoresizingFlexibleWidth;
    [topBar.goToForumButton addTarget:self
                               action:@selector(goToParentForum)
                     forControlEvents:UIControlEventTouchUpInside];
    [topBar.loadReadPostsButton addTarget:self
                                   action:@selector(showHiddenSeenPosts)
                         forControlEvents:UIControlEventTouchUpInside];
    topBar.loadReadPostsButton.enabled = self.hiddenPosts > 0;
    [topBar.scrollToBottomButton addTarget:self
                                    action:@selector(scrollToBottom)
                          forControlEvents:UIControlEventTouchUpInside];
    [postsView.scrollView addSubview:topBar];
    self.topBar = topBar;
    postsView.scrollView.contentInset = UIEdgeInsetsMake(topBar.bounds.size.height, 0, 0, 0);
    postsView.scrollView.scrollIndicatorInsets = postsView.scrollView.contentInset;
    postsView.scrollView.delegate = self;
    
    AwfulPullToRefreshControl *refresh;
    refresh = [[AwfulPullToRefreshControl alloc] initWithDirection:AwfulScrollViewPullUp];
    [refresh addTarget:self
                action:@selector(loadNextPageOrRefresh)
      forControlEvents:UIControlEventValueChanged];
    refresh.backgroundColor = postsView.backgroundColor;
    [self.postsView.scrollView addSubview:refresh];
    self.pullUpToRefreshControl = refresh;
    [self updatePullUpTriggerOffset];
    
    [self.view bringSubviewToFront:self.pageBar];
    
#warning fixme: remove debug code
    self.navigationItem.rightBarButtonItem = [[UIBarButtonItem alloc] initWithBarButtonSystemItem:(UIBarButtonSystemItemTrash)
                                                                                           target:self
                                                                                           action:@selector(deleteEmotes)];
}

- (void)viewWillAppear:(BOOL)animated
{
    [super viewWillAppear:animated];
    [self retheme];
    
}

#warning fixme: remove debug code
- (void)deleteEmotes {
    NSArray *emotes = [AwfulEmoticon fetchAll];
    for (AwfulEmoticon* emote in emotes) {
        [[[AwfulDataStack sharedDataStack] context] deleteObject:emote];
    }
    
    [[[AwfulDataStack sharedDataStack] context] save:nil];
}

- (void)viewDidAppear:(BOOL)animated
{
    [super viewDidAppear:animated];
    // When the built-in browser or a user profile gets pushed, we change the back button. This
    // resets it to the default.
    self.navigationItem.backBarButtonItem = nil;
}

- (void)viewDidDisappear:(BOOL)animated
{
    // Blank the web view if we're leaving for good. Otherwise we get weirdness like videos
    // continuing to play their sound after the user switches to a different thread.
    if (!self.navigationController) {
        [self.postsView clearAllPosts];
    }
    [super viewDidDisappear:animated];
}

- (void)maintainScrollOffsetAfterSizeChange
{
    _observingScrollViewSize = YES;
    [self.postsView.scrollView addObserver:self
                                forKeyPath:@"contentSize"
                                   options:(NSKeyValueObservingOptionOld |
                                            NSKeyValueObservingOptionNew)
                                   context:&KVOContext];
}

- (void)observeValueForKeyPath:(NSString *)keyPath
                      ofObject:(id)object
                        change:(NSDictionary *)change
                       context:(void *)context
{
    if (context != &KVOContext) {
        [super observeValueForKeyPath:keyPath ofObject:object change:change context:context];
        return;
    }
    if ([keyPath isEqualToString:@"contentSize"]) {
        CGSize oldSize = [change[NSKeyValueChangeOldKey] CGSizeValue];
        CGSize newSize = [change[NSKeyValueChangeNewKey] CGSizeValue];
        CGPoint contentOffset = [object contentOffset];
        contentOffset.y += newSize.height - oldSize.height;
        [object setContentOffset:contentOffset];
        [object removeObserver:self forKeyPath:keyPath context:context];
        _observingScrollViewSize = NO;
    } else if ([keyPath isEqualToString:@"thread.seenPosts"]) {
        [self.postsView reloadData];
    }
}

static char KVOContext;

- (void)stopObserving
{
    if (_observingScrollViewSize) {
        [self.postsView.scrollView removeObserver:self
                                       forKeyPath:@"contentSize"
                                          context:&KVOContext];
    }
}

- (void)willAnimateRotationToInterfaceOrientation:(UIInterfaceOrientation)toInterfaceOrientation
                                         duration:(NSTimeInterval)duration
{
    [self updatePullUpTriggerOffset];
    if (self.specificPageController && !self.popover) {
        CGRect frame = self.specificPageController.view.frame;
        frame.size.width = self.view.frame.size.width;
        frame.origin.y = self.postsView.frame.size.height - frame.size.height;
        self.specificPageController.view.frame = frame;
    }
}

- (void)didRotateFromInterfaceOrientation:(UIInterfaceOrientation)fromInterfaceOrientation
{
    [self.popover presentPopoverFromRect:self.pageBar.jumpToPageButton.frame
                                  inView:self.pageBar
                permittedArrowDirections:UIPopoverArrowDirectionAny
                                animated:NO];
}

- (BOOL)shouldAutorotateToInterfaceOrientation:(UIInterfaceOrientation)interfaceOrientation
{
    if (UI_USER_INTERFACE_IDIOM() == UIUserInterfaceIdiomPad) {
        return YES;
    }
    return (interfaceOrientation != UIInterfaceOrientationPortraitUpsideDown);
}

- (void)addChildViewController:(UIViewController *)childController {
    [super addChildViewController:childController];
    //inline replying
    
    self.postsView.scrollView.contentInset = UIEdgeInsetsMake(0, 0, 500, 0);
    
    CGSize size = self.postsView.scrollView.contentSize;
    CGRect frame = CGRectMake(0, size.height, size.width, 400);
    
    childController.view.frame = frame;
    [self.postsView.scrollView addSubview:childController.view];
    
}


#pragma mark - AwfulPostsViewDelegate

- (NSInteger)numberOfPostsInPostsView:(AwfulPostsView *)postsView
{
    return [[self.fetchedResultsController fetchedObjects] count] - self.hiddenPosts;
}

- (NSDictionary *)postsView:(AwfulPostsView *)postsView postAtIndex:(NSInteger)index
{
    AwfulPost *post = self.fetchedResultsController.fetchedObjects[index + self.hiddenPosts];
    NSArray *keys = @[ @"postID", @"innerHTML" ];
    NSMutableDictionary *dict = [[post dictionaryWithValuesForKeys:keys] mutableCopy];
    if (post.postDate) {
        dict[@"postDate"] = [self.postDateFormatter stringFromDate:post.postDate];
    }
    if (post.author.username) dict[@"authorName"] = post.author.username;
    if (post.author.avatarURL) dict[@"authorAvatarURL"] = post.author.avatarURL;
    if ([post.author isEqual:post.thread.author]) dict[@"authorIsOriginalPoster"] = @YES;
    if (post.author.moderatorValue) dict[@"authorIsAModerator"] = @YES;
    if (post.author.administratorValue) dict[@"authorIsAnAdministrator"] = @YES;
    if (post.author.regdate) {
        dict[@"authorRegDate"] = [self.regDateFormatter stringFromDate:post.author.regdate];
    }
    dict[@"hasAttachment"] = @([post.attachmentID length] > 0);
    if (post.editDate) {
        NSString *editor = post.editor ? post.editor.username : @"Somebody";
        NSString *editDate = [self.editDateFormatter stringFromDate:post.editDate];
        dict[@"editMessage"] = [NSString stringWithFormat:@"%@ fucked around with this message on %@",
                                editor, editDate];
    }
    dict[@"beenSeen"] = @(post.beenSeenValue);
    return dict;
}

- (NSString *)advertisementHTMLForPostsView:(AwfulPostsView *)postsView
{
    return self.advertisementHTML;
}

- (void)postsView:(AwfulPostsView *)postsView didTapLinkToURL:(NSURL *)url
{
    if ([url awfulURL]) {
        [[UIApplication sharedApplication] openURL:[url awfulURL]];
    } else if (![url opensInBrowser]) {
        [[UIApplication sharedApplication] openURL:url];
    } else {
        [self openURLInBuiltInBrowser:url];
    }
}

- (void)openURLInBuiltInBrowser:(NSURL *)url
{
    AwfulBrowserViewController *browser = [AwfulBrowserViewController new];
    browser.URL = url;
    browser.hidesBottomBarWhenPushed = YES;
    [self.navigationController pushViewController:browser animated:YES];
    UIBarButtonItem *back = [[UIBarButtonItem alloc] initWithTitle:@"Back"
                                                             style:UIBarButtonItemStyleBordered
                                                            target:nil
                                                            action:NULL];
    self.navigationItem.backBarButtonItem = back;
}

- (NSArray *)whitelistedSelectorsForPostsView:(AwfulPostsView *)postsView
{
    return @[
        @"showActionsForPostAtIndex:fromRectDictionary:",
        @"previewImageAtURLString:",
        @"showMenuForLinkWithURLString:fromRectDictionary:"
    ];
}

- (void)showActionsForPostAtIndex:(NSNumber *)index fromRectDictionary:(NSDictionary *)rectDict
{
    NSInteger unboxed = [index integerValue] + self.hiddenPosts;
    AwfulPost *post = self.fetchedResultsController.fetchedObjects[unboxed];
    CGRect rect = CGRectMake([rectDict[@"left"] floatValue], [rectDict[@"top"] floatValue],
                             [rectDict[@"width"] floatValue], [rectDict[@"height"] floatValue]);
    if (self.postsView.scrollView.contentOffset.y < 0) {
        rect.origin.y -= self.postsView.scrollView.contentOffset.y;
    }
    [self showActionsForPost:post fromRect:rect inView:self.postsView];
}

- (void)previewImageAtURLString:(NSString *)urlString
{
    NSURL *url = [NSURL URLWithString:urlString];
    if (!url) {
        NSLog(@"could not parse URL for image preview: %@", urlString);
        return;
    }
    AwfulImagePreviewViewController *preview = [[AwfulImagePreviewViewController alloc]
                                                initWithURL:url];
    preview.title = self.title;
    UINavigationController *nav = [preview enclosingNavigationController];
    nav.navigationBar.translucent = YES;
    [self presentViewController:nav animated:YES completion:nil];
}

- (void)showMenuForLinkWithURLString:(NSString *)urlString
                  fromRectDictionary:(NSDictionary *)rectDict
{
    NSURL *url = [NSURL URLWithString:urlString];
    if (!url) {
        NSLog(@"could not parse URL for link long tap menu: %@", urlString);
        return;
    }
    if ([url awfulURL]) {
        [[UIApplication sharedApplication] openURL:[url awfulURL]];
        return;
    }
    if (![url opensInBrowser]) {
        [[UIApplication sharedApplication] openURL:url];
        return;
    }
    CGRect rect = CGRectMake([rectDict[@"left"] floatValue], [rectDict[@"top"] floatValue],
                             [rectDict[@"width"] floatValue], [rectDict[@"height"] floatValue]);
    if (self.postsView.scrollView.contentOffset.y < 0) {
        rect.origin.y -= self.postsView.scrollView.contentOffset.y;
    }
    AwfulActionSheet *sheet = [AwfulActionSheet new];
    sheet.title = urlString;
    [sheet addButtonWithTitle:@"Open" block:^{ [self openURLInBuiltInBrowser:url]; }];
    [sheet addButtonWithTitle:@"Open in Safari"
                        block:^{ [[UIApplication sharedApplication] openURL:url]; }];
    for (AwfulExternalBrowser *browser in [AwfulExternalBrowser installedBrowsers]) {
        if (![browser canOpenURL:url]) continue;
        [sheet addButtonWithTitle:[NSString stringWithFormat:@"Open in %@", browser.title]
                            block:^{ [browser openURL:url]; }];
    }
    [sheet addButtonWithTitle:@"Copy URL" block:^{
        [UIPasteboard generalPasteboard].items = @[ @{
        (id)kUTTypeURL: url,
        (id)kUTTypePlainText: urlString
        } ];
    }];
    [sheet addCancelButtonWithTitle:@"Cancel"];
    [sheet showFromRect:rect inView:self.postsView animated:YES];
}

- (NSDateFormatter *)regDateFormatter
{
    if (_regDateFormatter) return _regDateFormatter;
    _regDateFormatter = [NSDateFormatter new];
    // Jan 2, 2003
    _regDateFormatter.locale = [[NSLocale alloc] initWithLocaleIdentifier:@"en_US"];
    _regDateFormatter.dateFormat = @"MMM d, yyyy";
    return _regDateFormatter;
}

- (NSDateFormatter *)postDateFormatter
{
    if (_postDateFormatter) return _postDateFormatter;
    _postDateFormatter = [NSDateFormatter new];
    // Jan 2, 2003 16:05
    _postDateFormatter.locale = [[NSLocale alloc] initWithLocaleIdentifier:@"en_US"];
    _postDateFormatter.dateFormat = @"MMM d, yyyy HH:mm";
    return _postDateFormatter;
}

- (NSDateFormatter *)editDateFormatter
{
    if (_editDateFormatter) return _editDateFormatter;
    _editDateFormatter = [NSDateFormatter new];
    // Jan 2, 2003 around 4:05
    _editDateFormatter.locale = [[NSLocale alloc] initWithLocaleIdentifier:@"en_US"];
    _editDateFormatter.dateFormat = @"MMM d, yyy 'around' HH:mm";
    return _editDateFormatter;
}

- (void)doneWithProfile
{
    [self dismissViewControllerAnimated:YES completion:nil];
}

#pragma mark - NSFetchedResultsControllerDelegate

- (void)controllerWillChangeContent:(NSFetchedResultsController *)controller
{
    if (!self.cachedUpdatesWhileScrolling) [self.postsView beginUpdates];
}

- (void)controller:(NSFetchedResultsController *)controller
   didChangeObject:(AwfulPost *)post
       atIndexPath:(NSIndexPath *)indexPath
     forChangeType:(NSFetchedResultsChangeType)type
      newIndexPath:(NSIndexPath *)newIndexPath
{
    if (self.cachedUpdatesWhileScrolling) {
        NSMethodSignature *signature = [self methodSignatureForSelector:_cmd];
        NSInvocation *invocation = [NSInvocation invocationWithMethodSignature:signature];
        invocation.selector = _cmd;
        [invocation setArgument:&controller atIndex:2];
        [invocation setArgument:&post atIndex:3];
        [invocation setArgument:&indexPath atIndex:4];
        [invocation setArgument:&type atIndex:5];
        [invocation setArgument:&newIndexPath atIndex:6];
        [invocation retainArguments];
        [self.cachedUpdatesWhileScrolling addObject:invocation];
        return;
    }
    if (type == NSFetchedResultsChangeInsert) {
        if (newIndexPath.row < self.hiddenPosts) return;
        [self.postsView insertPostAtIndex:newIndexPath.row - self.hiddenPosts];
    } else if (type == NSFetchedResultsChangeDelete) {
        if (indexPath.row < self.hiddenPosts) return;
        [self.postsView deletePostAtIndex:indexPath.row - self.hiddenPosts];
    } else if (type == NSFetchedResultsChangeUpdate) {
        if (indexPath.row < self.hiddenPosts) return;
        [self.postsView reloadPostAtIndex:indexPath.row - self.hiddenPosts];
    } else if (type == NSFetchedResultsChangeMove) {
        if (indexPath.row >= self.hiddenPosts) {
            [self.postsView deletePostAtIndex:indexPath.row - self.hiddenPosts];
        }
        if (newIndexPath.row >= self.hiddenPosts) {
            [self.postsView insertPostAtIndex:newIndexPath.row - self.hiddenPosts];
        }
    }
}

- (void)controllerDidChangeContent:(NSFetchedResultsController *)controller
{
    if (!self.cachedUpdatesWhileScrolling) [self.postsView endUpdates];
    [self.pullUpToRefreshControl setRefreshing:NO animated:YES];
    [self updatePullForNextPageLabel];
}

#pragma mark - AwfulSpecificPageControllerDelegate

- (NSInteger)numberOfPagesInSpecificPageController:(AwfulSpecificPageController *)controller
{
    return self.thread.numberOfPagesValue;
}

- (NSInteger)currentPageForSpecificPageController:(AwfulSpecificPageController *)controller
{
    if (self.currentPage > 0) {
        return self.currentPage;
    }
    else if (self.currentPage == AwfulPageLast && self.thread.numberOfPagesValue > 0) {
        return self.thread.numberOfPagesValue;
    } else {
        return 1;
    }
}

- (void)specificPageController:(AwfulSpecificPageController *)controller
                 didSelectPage:(NSInteger)page
{
    if (self.popover) {
        [self dismissPopoverAnimated:YES];
    } else {
        [self.specificPageController hideAnimated:YES completion:^{
            [self.pageNavBackingView removeFromSuperview];
        }];
        self.specificPageController = nil;
    }
    [self loadPage:page];
}

- (void)specificPageControllerDidCancel:(AwfulSpecificPageController *)controller
{
    [self dismissPopoverAnimated:YES];
    self.specificPageController = nil;
    [self.pageNavBackingView removeFromSuperview];
}

#pragma mark - UIPopoverControllerDelegate

- (void)popoverControllerDidDismissPopover:(UIPopoverController *)popover
{
    if (popover == self.popover) {
        self.popover = nil;
        self.specificPageController = nil;
    }
}

#pragma mark - AwfulComposerViewControllerDelegate

- (void)composerViewController:(AwfulComposerViewController *)composerViewController
           didSend:(id)post
{
    [self dismissViewControllerAnimated:YES completion:^{
        [self loadPage:AwfulPageNextUnread];
    }];
}

- (void)replyViewController:(AwfulComposerViewController *)replyViewController
                didEditPost:(AwfulPost *)post
{
    [self dismissViewControllerAnimated:YES completion:^{
        [self loadPage:post.page];
        [self jumpToPostWithID:post.postID];
    }];
}

- (void)composerViewControllerDidCancel:(AwfulComposerViewController *)composerViewController
{
    [self dismissViewControllerAnimated:YES completion:nil];
}

#pragma mark - AwfulBrowserViewControllerDelegate

- (void)browserDidClose:(AwfulBrowserViewController *)browser
{
    [self dismissViewControllerAnimated:YES completion:nil];
}

#pragma mark - UIScrollViewDelegate

- (void)scrollViewWillBeginDragging:(UIScrollView *)scrollView
{
    if (!self.cachedUpdatesWhileScrolling) self.cachedUpdatesWhileScrolling = [NSMutableArray new];
    
    self.lastContentOffset = scrollView.contentOffset;
}

- (void)scrollViewDidScroll:(UIScrollView *)scrollView
{
    CGRect topBarFrame = self.topBar.frame;
    // Stick top bar underneath navigation bar; it shouldn't bounce.
    if (scrollView.contentOffset.y <= -topBarFrame.size.height) {
        topBarFrame.origin.y = scrollView.contentOffset.y;
    } else {
        // When we scroll down, the top bar stays perched atop the scroll view. Though we let it
        // scroll out of view if needed
        if (!self.scrollingUp) {
            if (!CGRectIntersectsRect(topBarFrame, scrollView.bounds)) {
                topBarFrame.origin.y = -topBarFrame.size.height;
            }
        }
        // Anytime we scroll up, keep the top bar visible if it was already.
        else if (topBarFrame.origin.y > scrollView.contentOffset.y) {
            topBarFrame.origin.y = CGRectGetMinY(scrollView.bounds);
        }
    }
    self.topBar.frame = topBarFrame;
    if (!CGPointEqualToPoint(self.lastContentOffset, scrollView.contentOffset)) {
        self.scrollingUp = scrollView.contentOffset.y < self.lastContentOffset.y;
        self.lastContentOffset = scrollView.contentOffset;
    }
}

- (void)scrollViewDidEndDragging:(UIScrollView *)scrollView willDecelerate:(BOOL)willDecelerate
{
    if (!willDecelerate) [self processCachedUpdates];
    
    // If we're decelerating upwards and the top bar isn't already visible, put the top bar just
    // out of view so it slides in.
    CGRect topBarFrame = self.topBar.frame;
    if (willDecelerate && self.scrollingUp && topBarFrame.origin.y >= -topBarFrame.size.height &&
        topBarFrame.origin.y < CGRectGetMinY(scrollView.bounds) - topBarFrame.size.height) {
        topBarFrame.origin.y = CGRectGetMinY(scrollView.bounds) - topBarFrame.size.height;
        if (topBarFrame.origin.y < -topBarFrame.size.height) {
            topBarFrame.origin.y = -topBarFrame.size.height;
        }
        self.topBar.frame = topBarFrame;
    }
}

- (void)scrollViewDidEndDecelerating:(UIScrollView *)scrollView
{
    [self processCachedUpdates];
}

- (void)processCachedUpdates
{
    NSArray *invocations = [self.cachedUpdatesWhileScrolling copy];
    self.cachedUpdatesWhileScrolling = nil;
    [self.postsView beginUpdates];
    [invocations makeObjectsPerformSelector:@selector(invokeWithTarget:) withObject:self];
    [self.postsView endUpdates];
}

@end


@interface TopBarView ()

@property (weak, nonatomic) UIButton *goToForumButton;

@property (weak, nonatomic) UIButton *loadReadPostsButton;

@property (weak, nonatomic) UIButton *scrollToBottomButton;

@end


@implementation TopBarView

- (id)initWithFrame:(CGRect)frame
{
    if (!(self = [super initWithFrame:frame])) return nil;
    UIButton *goToForumButton = [self makeButton];
    [goToForumButton setTitle:@"Parent Forum" forState:UIControlStateNormal];
    goToForumButton.accessibilityLabel = @"Parent forum";
    goToForumButton.accessibilityHint = @"Opens this thread's forum";
    _goToForumButton = goToForumButton;
    
    UIButton *loadReadPostsButton = [self makeButton];
    [loadReadPostsButton setTitle:@"Previous Posts" forState:UIControlStateNormal];
    loadReadPostsButton.accessibilityLabel = @"Previous posts";
    _loadReadPostsButton = loadReadPostsButton;
    
    UIButton *scrollToBottomButton = [self makeButton];
    [scrollToBottomButton setTitle:@"Scroll To End" forState:UIControlStateNormal];
    scrollToBottomButton.accessibilityLabel = @"Scroll to end";
    _scrollToBottomButton = scrollToBottomButton;
    
    return self;
}

- (UIButton *)makeButton
{
    UIButton *button = [UIButton buttonWithType:UIButtonTypeCustom];
    button.titleLabel.font = [UIFont boldSystemFontOfSize:12];
    [self addSubview:button];
    return button;
}

- (void)layoutSubviews
{
    CGSize buttonSize = CGSizeMake(floorf((CGRectGetWidth(self.bounds) - 2) / 3),
                                   CGRectGetHeight(self.bounds) - 1);
    CGFloat extraMiddleWidth = CGRectGetWidth(self.bounds) - buttonSize.width * 3 - 2;
    self.goToForumButton.frame = (CGRect){ .size = buttonSize };
    self.loadReadPostsButton.frame = CGRectMake(CGRectGetMaxX(self.goToForumButton.frame) + 1, 0,
                                                buttonSize.width + extraMiddleWidth, buttonSize.height);
    self.scrollToBottomButton.frame = (CGRect){
        .origin.x = CGRectGetMaxX(self.loadReadPostsButton.frame) + 1,
        .size = buttonSize
    };
}

@end<|MERGE_RESOLUTION|>--- conflicted
+++ resolved
@@ -320,67 +320,6 @@
                                                       andThen:^(NSError *error, NSArray *posts,
                                                                 NSUInteger firstUnreadPost,
                                                                 NSString *advertisementHTML)
-<<<<<<< HEAD
-             {
-                 // Since we load cached pages where possible, things can get out of order if we change
-                 // pages quickly. If the callback comes in after we've moved away from the requested page,
-                 // just don't bother going any further. We have the data for later.
-                 if (page != self.currentPage) return;
-                 BOOL wasLoading = !!self.postsView.loadingMessage;
-                 if (error) {
-                     if (wasLoading) {
-                         self.postsView.loadingMessage = nil;
-                         if (![[self.pageBar.jumpToPageButton titleForState:UIControlStateNormal] length]) {
-                             if (self.thread.numberOfPagesValue > 0) {
-                                 NSString *title = [NSString stringWithFormat:@"Page ? of %@",
-                                                    self.thread.numberOfPages];
-                                 [self.pageBar.jumpToPageButton setTitle:title
-                                                                forState:UIControlStateNormal];
-                             } else {
-                                 [self.pageBar.jumpToPageButton setTitle:@"Page ? of ?"
-                                                                forState:UIControlStateNormal];
-                             }
-                         }
-                     }
-                     // Poor man's offline mode.
-                     if (!wasLoading && !refreshingSamePage
-                         && [error.domain isEqualToString:NSURLErrorDomain]) {
-                         return;
-                     }
-                     [AwfulAlertView showWithTitle:@"Could Not Load Page" error:error buttonTitle:@"OK"];
-                     self.pullUpToRefreshControl.refreshing = NO;
-                     return;
-                 }
-                 if ([posts count] > 0) {
-                     self.thread = [[posts lastObject] thread];
-                     self.currentPage = [[posts lastObject] threadPageValue];
-                 }
-                 self.advertisementHTML = advertisementHTML;
-                 if (page == AwfulPageNextUnread && firstUnreadPost != NSNotFound) {
-                     self.hiddenPosts = firstUnreadPost;
-                 }
-                 if (!self.fetchedResultsController) [self updateFetchedResultsController];
-                 if (wasLoading) {
-                     [self.postsView reloadData];
-                 } else {
-                     [self.postsView reloadAdvertisementHTML];
-                 }
-                 [self updateLoadingMessage];
-                 [self updatePageBar];
-                 [self updateTopBar];
-                 [self updateEndMessage];
-                 [self updatePullForNextPageLabel];
-                 if (self.jumpToPostAfterLoad) {
-                     [self jumpToPostWithID:self.jumpToPostAfterLoad];
-                     self.jumpToPostAfterLoad = nil;
-                 } else if (wasLoading) {
-                     CGFloat inset = self.postsView.scrollView.contentInset.top;
-                     [self.postsView.scrollView setContentOffset:CGPointMake(0, -inset) animated:NO];
-                 }
-                 //[blockSelf markPostsAsBeenSeen];
-             }];
-
-=======
     {
         // Since we load cached pages where possible, things can get out of order if we change
         // pages quickly. If the callback comes in after we've moved away from the requested page,
@@ -443,7 +382,6 @@
         }
         [self startObservingThreadSeenPosts];
     }];
->>>>>>> 89f699bc
     self.networkOperation = op;
 }
 
