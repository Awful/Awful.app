--- conflicted
+++ resolved
@@ -47,17 +47,11 @@
 
 
 @interface AwfulPostsViewController () <AwfulPostsViewDelegate, UIPopoverControllerDelegate,
-<<<<<<< HEAD
-AwfulSpecificPageControllerDelegate,
-NSFetchedResultsControllerDelegate,
-AwfulReplyViewControllerDelegate,
-UIScrollViewDelegate>
-=======
+
                                         AwfulSpecificPageControllerDelegate,
                                         NSFetchedResultsControllerDelegate,
                                         AwfulComposerViewControllerDelegate,
                                         UIScrollViewDelegate>
->>>>>>> 483ecc85
 
 @property (nonatomic) NSFetchedResultsController *fetchedResultsController;
 
