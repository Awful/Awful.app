// DO NOT EDIT. This file is machine-generated and constantly overwritten.
// Make changes to AwfulUser.h instead.

#import <CoreData/CoreData.h>


extern const struct AwfulUserAttributes {
	__unsafe_unretained NSString *aboutMe;
	__unsafe_unretained NSString *administrator;
	__unsafe_unretained NSString *aimName;
	__unsafe_unretained NSString *customTitle;
	__unsafe_unretained NSString *gender;
	__unsafe_unretained NSString *homepageURL;
	__unsafe_unretained NSString *icqName;
	__unsafe_unretained NSString *interests;
	__unsafe_unretained NSString *lastPost;
	__unsafe_unretained NSString *location;
	__unsafe_unretained NSString *moderator;
	__unsafe_unretained NSString *occupation;
	__unsafe_unretained NSString *postCount;
	__unsafe_unretained NSString *postRate;
	__unsafe_unretained NSString *profilePictureURL;
	__unsafe_unretained NSString *regdate;
	__unsafe_unretained NSString *userID;
	__unsafe_unretained NSString *username;
	__unsafe_unretained NSString *yahooName;
} AwfulUserAttributes;

extern const struct AwfulUserRelationships {
	__unsafe_unretained NSString *editedPosts;
	__unsafe_unretained NSString *posts;
	__unsafe_unretained NSString *privateMessages;
	__unsafe_unretained NSString *threads;
} AwfulUserRelationships;

extern const struct AwfulUserFetchedProperties {
} AwfulUserFetchedProperties;

@class AwfulPost;
<<<<<<< HEAD
@class AwfulPrivateMessage;
=======
@class AwfulPost;
>>>>>>> 0998a9ff
@class AwfulThread;





















@interface AwfulUserID : NSManagedObjectID {}
@end

@interface _AwfulUser : NSManagedObject {}
+ (id)insertInManagedObjectContext:(NSManagedObjectContext*)moc_;
+ (NSString*)entityName;
+ (NSEntityDescription*)entityInManagedObjectContext:(NSManagedObjectContext*)moc_;
- (AwfulUserID*)objectID;





@property (nonatomic, strong) NSString* aboutMe;



//- (BOOL)validateAboutMe:(id*)value_ error:(NSError**)error_;





@property (nonatomic, strong) NSNumber* administrator;



@property BOOL administratorValue;
- (BOOL)administratorValue;
- (void)setAdministratorValue:(BOOL)value_;

//- (BOOL)validateAdministrator:(id*)value_ error:(NSError**)error_;





@property (nonatomic, strong) NSString* aimName;



//- (BOOL)validateAimName:(id*)value_ error:(NSError**)error_;





@property (nonatomic, strong) NSString* customTitle;



//- (BOOL)validateCustomTitle:(id*)value_ error:(NSError**)error_;





@property (nonatomic, strong) NSString* gender;



//- (BOOL)validateGender:(id*)value_ error:(NSError**)error_;





@property (nonatomic, strong) NSString* homepageURL;



//- (BOOL)validateHomepageURL:(id*)value_ error:(NSError**)error_;





@property (nonatomic, strong) NSString* icqName;



//- (BOOL)validateIcqName:(id*)value_ error:(NSError**)error_;





@property (nonatomic, strong) NSString* interests;



//- (BOOL)validateInterests:(id*)value_ error:(NSError**)error_;





@property (nonatomic, strong) NSDate* lastPost;



//- (BOOL)validateLastPost:(id*)value_ error:(NSError**)error_;





@property (nonatomic, strong) NSString* location;



//- (BOOL)validateLocation:(id*)value_ error:(NSError**)error_;





@property (nonatomic, strong) NSNumber* moderator;



@property BOOL moderatorValue;
- (BOOL)moderatorValue;
- (void)setModeratorValue:(BOOL)value_;

//- (BOOL)validateModerator:(id*)value_ error:(NSError**)error_;





@property (nonatomic, strong) NSString* occupation;



//- (BOOL)validateOccupation:(id*)value_ error:(NSError**)error_;





@property (nonatomic, strong) NSNumber* postCount;



@property int32_t postCountValue;
- (int32_t)postCountValue;
- (void)setPostCountValue:(int32_t)value_;

//- (BOOL)validatePostCount:(id*)value_ error:(NSError**)error_;





@property (nonatomic, strong) NSString* postRate;



//- (BOOL)validatePostRate:(id*)value_ error:(NSError**)error_;





@property (nonatomic, strong) NSString* profilePictureURL;



//- (BOOL)validateProfilePictureURL:(id*)value_ error:(NSError**)error_;





@property (nonatomic, strong) NSDate* regdate;



//- (BOOL)validateRegdate:(id*)value_ error:(NSError**)error_;





@property (nonatomic, strong) NSString* userID;



//- (BOOL)validateUserID:(id*)value_ error:(NSError**)error_;





@property (nonatomic, strong) NSString* username;



//- (BOOL)validateUsername:(id*)value_ error:(NSError**)error_;





@property (nonatomic, strong) NSString* yahooName;



//- (BOOL)validateYahooName:(id*)value_ error:(NSError**)error_;





@property (nonatomic, strong) NSSet *editedPosts;

- (NSMutableSet*)editedPostsSet;




@property (nonatomic, strong) NSSet *posts;

- (NSMutableSet*)postsSet;




@property (nonatomic, strong) NSSet *privateMessages;

- (NSMutableSet*)privateMessagesSet;




@property (nonatomic, strong) NSSet *threads;

- (NSMutableSet*)threadsSet;





@end

@interface _AwfulUser (CoreDataGeneratedAccessors)

- (void)addEditedPosts:(NSSet*)value_;
- (void)removeEditedPosts:(NSSet*)value_;
- (void)addEditedPostsObject:(AwfulPost*)value_;
- (void)removeEditedPostsObject:(AwfulPost*)value_;

- (void)addPosts:(NSSet*)value_;
- (void)removePosts:(NSSet*)value_;
- (void)addPostsObject:(AwfulPost*)value_;
- (void)removePostsObject:(AwfulPost*)value_;

- (void)addPrivateMessages:(NSSet*)value_;
- (void)removePrivateMessages:(NSSet*)value_;
- (void)addPrivateMessagesObject:(AwfulPrivateMessage*)value_;
- (void)removePrivateMessagesObject:(AwfulPrivateMessage*)value_;

- (void)addThreads:(NSSet*)value_;
- (void)removeThreads:(NSSet*)value_;
- (void)addThreadsObject:(AwfulThread*)value_;
- (void)removeThreadsObject:(AwfulThread*)value_;

@end

@interface _AwfulUser (CoreDataGeneratedPrimitiveAccessors)


- (NSString*)primitiveAboutMe;
- (void)setPrimitiveAboutMe:(NSString*)value;




- (NSNumber*)primitiveAdministrator;
- (void)setPrimitiveAdministrator:(NSNumber*)value;

- (BOOL)primitiveAdministratorValue;
- (void)setPrimitiveAdministratorValue:(BOOL)value_;




- (NSString*)primitiveAimName;
- (void)setPrimitiveAimName:(NSString*)value;




- (NSString*)primitiveCustomTitle;
- (void)setPrimitiveCustomTitle:(NSString*)value;




- (NSString*)primitiveGender;
- (void)setPrimitiveGender:(NSString*)value;




- (NSString*)primitiveHomepageURL;
- (void)setPrimitiveHomepageURL:(NSString*)value;




- (NSString*)primitiveIcqName;
- (void)setPrimitiveIcqName:(NSString*)value;




- (NSString*)primitiveInterests;
- (void)setPrimitiveInterests:(NSString*)value;




- (NSDate*)primitiveLastPost;
- (void)setPrimitiveLastPost:(NSDate*)value;




- (NSString*)primitiveLocation;
- (void)setPrimitiveLocation:(NSString*)value;




- (NSNumber*)primitiveModerator;
- (void)setPrimitiveModerator:(NSNumber*)value;

- (BOOL)primitiveModeratorValue;
- (void)setPrimitiveModeratorValue:(BOOL)value_;




- (NSString*)primitiveOccupation;
- (void)setPrimitiveOccupation:(NSString*)value;




- (NSNumber*)primitivePostCount;
- (void)setPrimitivePostCount:(NSNumber*)value;

- (int32_t)primitivePostCountValue;
- (void)setPrimitivePostCountValue:(int32_t)value_;




- (NSString*)primitivePostRate;
- (void)setPrimitivePostRate:(NSString*)value;




- (NSString*)primitiveProfilePictureURL;
- (void)setPrimitiveProfilePictureURL:(NSString*)value;




- (NSDate*)primitiveRegdate;
- (void)setPrimitiveRegdate:(NSDate*)value;




- (NSString*)primitiveUserID;
- (void)setPrimitiveUserID:(NSString*)value;




- (NSString*)primitiveUsername;
- (void)setPrimitiveUsername:(NSString*)value;




- (NSString*)primitiveYahooName;
- (void)setPrimitiveYahooName:(NSString*)value;





- (NSMutableSet*)primitiveEditedPosts;
- (void)setPrimitiveEditedPosts:(NSMutableSet*)value;



- (NSMutableSet*)primitivePosts;
- (void)setPrimitivePosts:(NSMutableSet*)value;



- (NSMutableSet*)primitivePrivateMessages;
- (void)setPrimitivePrivateMessages:(NSMutableSet*)value;



- (NSMutableSet*)primitiveThreads;
- (void)setPrimitiveThreads:(NSMutableSet*)value;


@end<|MERGE_RESOLUTION|>--- conflicted
+++ resolved
@@ -8,6 +8,7 @@
 	__unsafe_unretained NSString *aboutMe;
 	__unsafe_unretained NSString *administrator;
 	__unsafe_unretained NSString *aimName;
+	__unsafe_unretained NSString *avatarURL;
 	__unsafe_unretained NSString *customTitle;
 	__unsafe_unretained NSString *gender;
 	__unsafe_unretained NSString *homepageURL;
@@ -37,12 +38,10 @@
 } AwfulUserFetchedProperties;
 
 @class AwfulPost;
-<<<<<<< HEAD
+@class AwfulPost;
 @class AwfulPrivateMessage;
-=======
-@class AwfulPost;
->>>>>>> 0998a9ff
 @class AwfulThread;
+
 
 
 
@@ -111,6 +110,16 @@
 
 
 
+@property (nonatomic, strong) NSString* avatarURL;
+
+
+
+//- (BOOL)validateAvatarURL:(id*)value_ error:(NSError**)error_;
+
+
+
+
+
 @property (nonatomic, strong) NSString* customTitle;
 
 
@@ -358,6 +367,12 @@
 
 
 
+- (NSString*)primitiveAvatarURL;
+- (void)setPrimitiveAvatarURL:(NSString*)value;
+
+
+
+
 - (NSString*)primitiveCustomTitle;
 - (void)setPrimitiveCustomTitle:(NSString*)value;
 
