// !$*UTF8*$!
{
	archiveVersion = 1;
	classes = {
	};
	objectVersion = 46;
	objects = {

/* Begin PBXBuildFile section */
		10D34FA9128F41160026C7C2 /* CFNetwork.framework in Frameworks */ = {isa = PBXBuildFile; fileRef = 10D34FA8128F41160026C7C2 /* CFNetwork.framework */; };
		10D34FAF128F413C0026C7C2 /* MobileCoreServices.framework in Frameworks */ = {isa = PBXBuildFile; fileRef = 10D34FAE128F413C0026C7C2 /* MobileCoreServices.framework */; };
		10D34FB1128F413C0026C7C2 /* SystemConfiguration.framework in Frameworks */ = {isa = PBXBuildFile; fileRef = 10D34FB0128F413C0026C7C2 /* SystemConfiguration.framework */; };
		10D34FB7128F414E0026C7C2 /* libz.dylib in Frameworks */ = {isa = PBXBuildFile; fileRef = 10D34FB6128F414E0026C7C2 /* libz.dylib */; };
		11099067134B86FD0013444C /* QuartzCore.framework in Frameworks */ = {isa = PBXBuildFile; fileRef = 11099066134B86FC0013444C /* QuartzCore.framework */; };
		110FABDA15745C1E00ECF535 /* AFHTTPClient.m in Sources */ = {isa = PBXBuildFile; fileRef = 110FABC615745C1E00ECF535 /* AFHTTPClient.m */; settings = {COMPILER_FLAGS = "-fno-objc-arc"; }; };
		110FABDB15745C1E00ECF535 /* AFHTTPRequestOperation.m in Sources */ = {isa = PBXBuildFile; fileRef = 110FABC815745C1E00ECF535 /* AFHTTPRequestOperation.m */; settings = {COMPILER_FLAGS = "-fno-objc-arc"; }; };
		110FABDC15745C1E00ECF535 /* AFImageRequestOperation.m in Sources */ = {isa = PBXBuildFile; fileRef = 110FABCA15745C1E00ECF535 /* AFImageRequestOperation.m */; settings = {COMPILER_FLAGS = "-fno-objc-arc"; }; };
		110FABDD15745C1E00ECF535 /* AFJSONRequestOperation.m in Sources */ = {isa = PBXBuildFile; fileRef = 110FABCC15745C1E00ECF535 /* AFJSONRequestOperation.m */; settings = {COMPILER_FLAGS = "-fno-objc-arc"; }; };
		110FABDE15745C1E00ECF535 /* AFJSONUtilities.m in Sources */ = {isa = PBXBuildFile; fileRef = 110FABCE15745C1E00ECF535 /* AFJSONUtilities.m */; settings = {COMPILER_FLAGS = "-fno-objc-arc"; }; };
		110FABDF15745C1E00ECF535 /* AFNetworkActivityIndicatorManager.m in Sources */ = {isa = PBXBuildFile; fileRef = 110FABD015745C1E00ECF535 /* AFNetworkActivityIndicatorManager.m */; settings = {COMPILER_FLAGS = "-fno-objc-arc"; }; };
		110FABE015745C1E00ECF535 /* AFPropertyListRequestOperation.m in Sources */ = {isa = PBXBuildFile; fileRef = 110FABD315745C1E00ECF535 /* AFPropertyListRequestOperation.m */; settings = {COMPILER_FLAGS = "-fno-objc-arc"; }; };
		110FABE115745C1E00ECF535 /* AFURLConnectionOperation.m in Sources */ = {isa = PBXBuildFile; fileRef = 110FABD515745C1E00ECF535 /* AFURLConnectionOperation.m */; settings = {COMPILER_FLAGS = "-fno-objc-arc"; }; };
		110FABE215745C1E00ECF535 /* AFXMLRequestOperation.m in Sources */ = {isa = PBXBuildFile; fileRef = 110FABD715745C1E00ECF535 /* AFXMLRequestOperation.m */; settings = {COMPILER_FLAGS = "-fno-objc-arc"; }; };
		110FABE315745C1E00ECF535 /* UIImageView+AFNetworking.m in Sources */ = {isa = PBXBuildFile; fileRef = 110FABD915745C1E00ECF535 /* UIImageView+AFNetworking.m */; settings = {COMPILER_FLAGS = "-fno-objc-arc"; }; };
		110FAC0415745CE700ECF535 /* MessageUI.framework in Frameworks */ = {isa = PBXBuildFile; fileRef = 110FAC0315745CE700ECF535 /* MessageUI.framework */; };
		1172A62E14F5DB160026CDA8 /* Security.framework in Frameworks */ = {isa = PBXBuildFile; fileRef = 1172A62D14F5DB160026CDA8 /* Security.framework */; };
		117DBE3B1522A39A007125EF /* CoreData.framework in Frameworks */ = {isa = PBXBuildFile; fileRef = 117DBE3A1522A39A007125EF /* CoreData.framework */; };
		1190F75C13BE4EA900B9D271 /* AwfulLoginController.m in Sources */ = {isa = PBXBuildFile; fileRef = 1190F71A13BE4EA900B9D271 /* AwfulLoginController.m */; };
		1190F75E13BE4EA900B9D271 /* AwfulAppDelegate.m in Sources */ = {isa = PBXBuildFile; fileRef = 1190F71E13BE4EA900B9D271 /* AwfulAppDelegate.m */; };
		1190F7E613BE4ECB00B9D271 /* NSString+HTML.m in Sources */ = {isa = PBXBuildFile; fileRef = 1190F7B113BE4ECB00B9D271 /* NSString+HTML.m */; };
		1190F7E713BE4ECB00B9D271 /* MWPhoto.m in Sources */ = {isa = PBXBuildFile; fileRef = 1190F7B413BE4ECB00B9D271 /* MWPhoto.m */; };
		1190F7E813BE4ECB00B9D271 /* MWPhotoBrowser.m in Sources */ = {isa = PBXBuildFile; fileRef = 1190F7B613BE4ECB00B9D271 /* MWPhotoBrowser.m */; settings = {COMPILER_FLAGS = "-w"; }; };
		1190F7E913BE4ECB00B9D271 /* UIImage+Decompress.m in Sources */ = {isa = PBXBuildFile; fileRef = 1190F7B813BE4ECB00B9D271 /* UIImage+Decompress.m */; };
		1190F7EA13BE4ECB00B9D271 /* UIImageViewTap.m in Sources */ = {isa = PBXBuildFile; fileRef = 1190F7BA13BE4ECB00B9D271 /* UIImageViewTap.m */; };
		1190F7EB13BE4ECB00B9D271 /* UIViewTap.m in Sources */ = {isa = PBXBuildFile; fileRef = 1190F7BC13BE4ECB00B9D271 /* UIViewTap.m */; };
		1190F7EC13BE4ECB00B9D271 /* ZoomingScrollView.m in Sources */ = {isa = PBXBuildFile; fileRef = 1190F7BE13BE4ECB00B9D271 /* ZoomingScrollView.m */; };
		1190F7EE13BE4ECB00B9D271 /* TFHpple.m in Sources */ = {isa = PBXBuildFile; fileRef = 1190F7C213BE4ECB00B9D271 /* TFHpple.m */; };
		1190F7EF13BE4ECB00B9D271 /* TFHppleElement.m in Sources */ = {isa = PBXBuildFile; fileRef = 1190F7C413BE4ECB00B9D271 /* TFHppleElement.m */; };
		1190F7F013BE4ECB00B9D271 /* XPathQuery.m in Sources */ = {isa = PBXBuildFile; fileRef = 1190F7C613BE4ECB00B9D271 /* XPathQuery.m */; };
		1190F7F313BE4EDA00B9D271 /* main.m in Sources */ = {isa = PBXBuildFile; fileRef = 1190F7F213BE4EDA00B9D271 /* main.m */; };
		11DFB44214FF1CBB0001A34C /* AwfulTableViewController.m in Sources */ = {isa = PBXBuildFile; fileRef = 11DFB44114FF1CBB0001A34C /* AwfulTableViewController.m */; };
		11FDA296151018600014FDCD /* AwfulSettingsViewController.m in Sources */ = {isa = PBXBuildFile; fileRef = 11FDA295151018600014FDCD /* AwfulSettingsViewController.m */; };
		1C05ED4F162299DE00FE567F /* SVProgressHUD.m in Sources */ = {isa = PBXBuildFile; fileRef = 1C05ED48162299DE00FE567F /* SVProgressHUD.m */; };
		1C05ED5A16229CDD00FE567F /* SVProgressHUD.bundle in Resources */ = {isa = PBXBuildFile; fileRef = 1C05ED5916229CDD00FE567F /* SVProgressHUD.bundle */; };
		1C090FB7163A40A1003FD0A3 /* _AwfulPost.m in Sources */ = {isa = PBXBuildFile; fileRef = 1C090FB6163A40A1003FD0A3 /* _AwfulPost.m */; };
		1C090FBA163A40C1003FD0A3 /* AwfulPost.m in Sources */ = {isa = PBXBuildFile; fileRef = 1C090FB9163A40C1003FD0A3 /* AwfulPost.m */; };
		1C090FBD163A6477003FD0A3 /* AwfulActionSheet.m in Sources */ = {isa = PBXBuildFile; fileRef = 1C090FBC163A6477003FD0A3 /* AwfulActionSheet.m */; };
		1C101576164E8A7200302B19 /* tag-collage-Landscape.png in Resources */ = {isa = PBXBuildFile; fileRef = 1C101572164E8A7200302B19 /* tag-collage-Landscape.png */; };
		1C101577164E8A7200302B19 /* tag-collage-Landscape@2x.png in Resources */ = {isa = PBXBuildFile; fileRef = 1C101573164E8A7200302B19 /* tag-collage-Landscape@2x.png */; };
		1C101578164E8A7200302B19 /* tag-collage-Portrait.png in Resources */ = {isa = PBXBuildFile; fileRef = 1C101574164E8A7200302B19 /* tag-collage-Portrait.png */; };
		1C101579164E8A7200302B19 /* tag-collage-Portrait@2x.png in Resources */ = {isa = PBXBuildFile; fileRef = 1C101575164E8A7200302B19 /* tag-collage-Portrait@2x.png */; };
		1C10157C164E8B0A00302B19 /* AwfulStartViewController.m in Sources */ = {isa = PBXBuildFile; fileRef = 1C10157B164E8B0A00302B19 /* AwfulStartViewController.m */; };
		1C101597165130AE00302B19 /* dd-europe.png in Resources */ = {isa = PBXBuildFile; fileRef = 1C101596165130AE00302B19 /* dd-europe.png */; };
		1C101599165130C200302B19 /* wrestlehut-indy.png in Resources */ = {isa = PBXBuildFile; fileRef = 1C101598165130C200302B19 /* wrestlehut-indy.png */; };
		1C1015A616514EF900302B19 /* Model.xcdatamodeld in Sources */ = {isa = PBXBuildFile; fileRef = 1C1015A316514EF900302B19 /* Model.xcdatamodeld */; };
		1C13FF67161BCCB6000ED2B1 /* AwfulThreadCell.m in Sources */ = {isa = PBXBuildFile; fileRef = 1C13FF66161BCCB6000ED2B1 /* AwfulThreadCell.m */; };
		1C13FF6A161BF733000ED2B1 /* AwfulBadgeView.m in Sources */ = {isa = PBXBuildFile; fileRef = 1C13FF69161BF732000ED2B1 /* AwfulBadgeView.m */; };
		1C13FF94161CDDD4000ED2B1 /* bookmarks-landscape.png in Resources */ = {isa = PBXBuildFile; fileRef = 1C13FF90161CDDD3000ED2B1 /* bookmarks-landscape.png */; };
		1C13FF95161CDDD4000ED2B1 /* bookmarks-landscape@2x.png in Resources */ = {isa = PBXBuildFile; fileRef = 1C13FF91161CDDD4000ED2B1 /* bookmarks-landscape@2x.png */; };
		1C13FF96161CDDD4000ED2B1 /* bookmarks.png in Resources */ = {isa = PBXBuildFile; fileRef = 1C13FF92161CDDD4000ED2B1 /* bookmarks.png */; };
		1C13FF97161CDDD4000ED2B1 /* bookmarks@2x.png in Resources */ = {isa = PBXBuildFile; fileRef = 1C13FF93161CDDD4000ED2B1 /* bookmarks@2x.png */; };
		1C23A0A2163E6C40006C7F39 /* AwfulPostsView.m in Sources */ = {isa = PBXBuildFile; fileRef = 1C23A0A1163E6C40006C7F39 /* AwfulPostsView.m */; };
		1C23A0A5163E6E1D006C7F39 /* posts-view.html in Resources */ = {isa = PBXBuildFile; fileRef = 1C23A0A4163E6E1D006C7F39 /* posts-view.html */; };
		1C23A0A7163E7D2B006C7F39 /* posts-view.js in Resources */ = {isa = PBXBuildFile; fileRef = 1C23A0A6163E7D2B006C7F39 /* posts-view.js */; };
		1C277CA51543554700CD2CCE /* AwfulSettingsChoiceViewController.m in Sources */ = {isa = PBXBuildFile; fileRef = 1C277CA41543554700CD2CCE /* AwfulSettingsChoiceViewController.m */; };
		1C278A4D1647A47F007D3CEC /* AwfulPullToRefreshControl.m in Sources */ = {isa = PBXBuildFile; fileRef = 1C278A481647A47F007D3CEC /* AwfulPullToRefreshControl.m */; };
		1C278A4E1647A47F007D3CEC /* AwfulScrollViewPullObserver.m in Sources */ = {isa = PBXBuildFile; fileRef = 1C278A4A1647A47F007D3CEC /* AwfulScrollViewPullObserver.m */; };
		1C3CC799162876AE00088AA8 /* adminstar.png in Resources */ = {isa = PBXBuildFile; fileRef = 1C3CC797162876AE00088AA8 /* adminstar.png */; };
		1C3CC79A162876AE00088AA8 /* modstar.png in Resources */ = {isa = PBXBuildFile; fileRef = 1C3CC798162876AE00088AA8 /* modstar.png */; };
		1C40E5B01640F924004AAFA6 /* NSFileManager+UserDirectories.m in Sources */ = {isa = PBXBuildFile; fileRef = 1C40E5AF1640F924004AAFA6 /* NSFileManager+UserDirectories.m */; };
		1C40E5B21640FC2D004AAFA6 /* posts-view.css in Resources */ = {isa = PBXBuildFile; fileRef = 1C40E5B11640FC2C004AAFA6 /* posts-view.css */; };
		1C40E5B41640FDB9004AAFA6 /* posts-view-219.css in Resources */ = {isa = PBXBuildFile; fileRef = 1C40E5B31640FDB8004AAFA6 /* posts-view-219.css */; };
		1C40E5C1164296DE004AAFA6 /* load-read-posts@2x.png in Resources */ = {isa = PBXBuildFile; fileRef = 1C40E5C0164296DE004AAFA6 /* load-read-posts@2x.png */; };
		1C6474C71569989800C72657 /* AwfulForum.m in Sources */ = {isa = PBXBuildFile; fileRef = 1C6474AC1569989800C72657 /* AwfulForum.m */; };
		1C6474CB1569989800C72657 /* AwfulThread.m in Sources */ = {isa = PBXBuildFile; fileRef = 1C6474B51569989800C72657 /* AwfulThread.m */; };
		1C6474CF1569989800C72657 /* _AwfulForum.m in Sources */ = {isa = PBXBuildFile; fileRef = 1C6474BE1569989800C72657 /* _AwfulForum.m */; };
		1C6474D01569989800C72657 /* _AwfulThread.m in Sources */ = {isa = PBXBuildFile; fileRef = 1C6474C01569989800C72657 /* _AwfulThread.m */; };
		1C67BB1A16493C5F00898B35 /* bss-fanboy.png in Resources */ = {isa = PBXBuildFile; fileRef = 1C67BB1916493C5F00898B35 /* bss-fanboy.png */; };
		1C83DB54161FF48600E53CFA /* ImgurHTTPClient.m in Sources */ = {isa = PBXBuildFile; fileRef = 1C83DB53161FF48600E53CFA /* ImgurHTTPClient.m */; };
		1C83DB571620113F00E53CFA /* NSData+Base64.m in Sources */ = {isa = PBXBuildFile; fileRef = 1C83DB561620113F00E53CFA /* NSData+Base64.m */; settings = {COMPILER_FLAGS = "-fno-objc-arc -w"; }; };
		1C95FED81634C0380041A01F /* AwfulThreadTitleLabel.m in Sources */ = {isa = PBXBuildFile; fileRef = 1C95FED71634C0380041A01F /* AwfulThreadTitleLabel.m */; };
		1C9C675F164C332F00478270 /* ww-denim.png in Resources */ = {isa = PBXBuildFile; fileRef = 1C9C675E164C332F00478270 /* ww-denim.png */; };
		1CAB36B11548F0FE00A4A362 /* libxml2.dylib in Frameworks */ = {isa = PBXBuildFile; fileRef = 1CAB36B01548F0FE00A4A362 /* libxml2.dylib */; };
		1CAED9C41635BD1F001F5F04 /* NSURL+QueryDictionary.m in Sources */ = {isa = PBXBuildFile; fileRef = 1CFBED0C1632212C008AF641 /* NSURL+QueryDictionary.m */; };
		1CAEDA0F16376E56001F5F04 /* ai-cycles.png in Resources */ = {isa = PBXBuildFile; fileRef = 8CCD527C15B783FC00E5893B /* ai-cycles.png */; };
		1CAEDA1016376E56001F5F04 /* ama-secondary.png in Resources */ = {isa = PBXBuildFile; fileRef = 8CCD527D15B783FC00E5893B /* ama-secondary.png */; };
		1CAEDA1116376E56001F5F04 /* art.png in Resources */ = {isa = PBXBuildFile; fileRef = 8CCD527E15B783FC00E5893B /* art.png */; };
		1CAEDA1216376E56001F5F04 /* asktell-jobs.png in Resources */ = {isa = PBXBuildFile; fileRef = 8CCD527F15B783FC00E5893B /* asktell-jobs.png */; };
		1CAEDA1316376E56001F5F04 /* asktell-lifestyle.png in Resources */ = {isa = PBXBuildFile; fileRef = 8CCD528015B783FC00E5893B /* asktell-lifestyle.png */; };
		1CAEDA1416376E56001F5F04 /* asktell-travel.png in Resources */ = {isa = PBXBuildFile; fileRef = 8CCD528115B783FC00E5893B /* asktell-travel.png */; };
		1CAEDA1516376E56001F5F04 /* attention.png in Resources */ = {isa = PBXBuildFile; fileRef = 8CCD528215B783FC00E5893B /* attention.png */; };
		1CAEDA1616376E56001F5F04 /* audio.png in Resources */ = {isa = PBXBuildFile; fileRef = 8CCD528315B783FC00E5893B /* audio.png */; };
		1CAEDA1716376E56001F5F04 /* bb-fantasy.png in Resources */ = {isa = PBXBuildFile; fileRef = 8CCD528415B783FC00E5893B /* bb-fantasy.png */; };
		1CAEDA1916376E56001F5F04 /* bb-nonfiction.png in Resources */ = {isa = PBXBuildFile; fileRef = 8CCD528515B783FC00E5893B /* bb-nonfiction.png */; };
		1CAEDA1A16376E56001F5F04 /* books.png in Resources */ = {isa = PBXBuildFile; fileRef = 8CCD528615B783FC00E5893B /* books.png */; };
		1CAEDA1B16376E56001F5F04 /* bss-discussion.png in Resources */ = {isa = PBXBuildFile; fileRef = 8CCD528715B783FC00E5893B /* bss-discussion.png */; };
		1CAEDA1C16376E56001F5F04 /* bss-indie.png in Resources */ = {isa = PBXBuildFile; fileRef = 8CCD528815B783FC00E5893B /* bss-indie.png */; };
		1CAEDA1D16376E56001F5F04 /* byob-explosion.png in Resources */ = {isa = PBXBuildFile; fileRef = 8CCD528915B783FC00E5893B /* byob-explosion.png */; };
		1CAEDA1E16376E56001F5F04 /* byob-gents.png in Resources */ = {isa = PBXBuildFile; fileRef = 8CCD528A15B783FC00E5893B /* byob-gents.png */; };
		1CAEDA1F16376E56001F5F04 /* byob-grouch.png in Resources */ = {isa = PBXBuildFile; fileRef = 8CCD528B15B783FC00E5893B /* byob-grouch.png */; };
		1CAEDA2016376E56001F5F04 /* byob-slax.png in Resources */ = {isa = PBXBuildFile; fileRef = 8CCD528C15B783FC00E5893B /* byob-slax.png */; };
		1CAEDA2116376E56001F5F04 /* cars.png in Resources */ = {isa = PBXBuildFile; fileRef = 8CCD528D15B783FC00E5893B /* cars.png */; };
		1CAEDA2216376E56001F5F04 /* cc-critique.png in Resources */ = {isa = PBXBuildFile; fileRef = 8CCD528E15B783FC00E5893B /* cc-critique.png */; };
		1CAEDA2316376E56001F5F04 /* cc-design.png in Resources */ = {isa = PBXBuildFile; fileRef = 8CCD528F15B783FC00E5893B /* cc-design.png */; };
		1CAEDA2416376E56001F5F04 /* cc-fiction.png in Resources */ = {isa = PBXBuildFile; fileRef = 8CCD529015B783FC00E5893B /* cc-fiction.png */; };
		1CAEDA2516376E56001F5F04 /* cc-film.png in Resources */ = {isa = PBXBuildFile; fileRef = 8CCD529115B783FC00E5893B /* cc-film.png */; };
		1CAEDA2616376E56001F5F04 /* cc-poetry.png in Resources */ = {isa = PBXBuildFile; fileRef = 8CCD529215B783FC00E5893B /* cc-poetry.png */; };
		1CAEDA2716376E56001F5F04 /* cc-project.png in Resources */ = {isa = PBXBuildFile; fileRef = 8CCD529315B783FC00E5893B /* cc-project.png */; };
		1CAEDA2816376E56001F5F04 /* cc-tutorial.png in Resources */ = {isa = PBXBuildFile; fileRef = 8CCD529415B783FC00E5893B /* cc-tutorial.png */; };
		1CAEDA2916376E56001F5F04 /* cc_design.png in Resources */ = {isa = PBXBuildFile; fileRef = 8CCD529515B783FC00E5893B /* cc_design.png */; };
		1CAEDA2A16376E56001F5F04 /* cd_action.png in Resources */ = {isa = PBXBuildFile; fileRef = 8CCD529615B783FC00E5893B /* cd_action.png */; };
		1CAEDA2B16376E56001F5F04 /* cd_classic.png in Resources */ = {isa = PBXBuildFile; fileRef = 8CCD529715B783FC00E5893B /* cd_classic.png */; };
		1CAEDA2C16376E56001F5F04 /* cd_comedy.png in Resources */ = {isa = PBXBuildFile; fileRef = 8CCD529815B783FC00E5893B /* cd_comedy.png */; };
		1CAEDA2D16376E56001F5F04 /* cd_director.png in Resources */ = {isa = PBXBuildFile; fileRef = 8CCD529915B783FC00E5893B /* cd_director.png */; };
		1CAEDA2E16376E56001F5F04 /* cd_drama.png in Resources */ = {isa = PBXBuildFile; fileRef = 8CCD529A15B783FC00E5893B /* cd_drama.png */; };
		1CAEDA2F16376E56001F5F04 /* cd_horror2.png in Resources */ = {isa = PBXBuildFile; fileRef = 8CCD529B15B783FC00E5893B /* cd_horror2.png */; };
		1CAEDA3016376E56001F5F04 /* cd_hype.png in Resources */ = {isa = PBXBuildFile; fileRef = 8CCD529C15B783FC00E5893B /* cd_hype.png */; };
		1CAEDA3116376E56001F5F04 /* cd_scifi.png in Resources */ = {isa = PBXBuildFile; fileRef = 8CCD529D15B783FC00E5893B /* cd_scifi.png */; };
		1CAEDA3216376E56001F5F04 /* cell-cdma.png in Resources */ = {isa = PBXBuildFile; fileRef = 8CCD529E15B783FC00E5893B /* cell-cdma.png */; };
		1CAEDA3316376E56001F5F04 /* cell-gsm.png in Resources */ = {isa = PBXBuildFile; fileRef = 8CCD529F15B783FC00E5893B /* cell-gsm.png */; };
		1CAEDA3416376E56001F5F04 /* coc-binbash.png in Resources */ = {isa = PBXBuildFile; fileRef = 8CCD52A015B783FC00E5893B /* coc-binbash.png */; };
		1CAEDA3516376E56001F5F04 /* coc-c.png in Resources */ = {isa = PBXBuildFile; fileRef = 8CCD52A115B783FC00E5893B /* coc-c.png */; };
		1CAEDA3616376E56001F5F04 /* coc-db.png in Resources */ = {isa = PBXBuildFile; fileRef = 8CCD52A215B783FC00E5893B /* coc-db.png */; };
		1CAEDA3716376E56001F5F04 /* coc-java.png in Resources */ = {isa = PBXBuildFile; fileRef = 8CCD52A315B783FC00E5893B /* coc-java.png */; };
		1CAEDA3816376E56001F5F04 /* coc-theory.png in Resources */ = {isa = PBXBuildFile; fileRef = 8CCD52A415B783FC00E5893B /* coc-theory.png */; };
		1CAEDA3916376E56001F5F04 /* coc-web.png in Resources */ = {isa = PBXBuildFile; fileRef = 8CCD52A515B783FC00E5893B /* coc-web.png */; };
		1CAEDA3A16376E56001F5F04 /* computers.png in Resources */ = {isa = PBXBuildFile; fileRef = 8CCD52A615B783FC00E5893B /* computers.png */; };
		1CAEDA3B16376E56001F5F04 /* coupon-coupon.png in Resources */ = {isa = PBXBuildFile; fileRef = 8CCD52A715B783FC00E5893B /* coupon-coupon.png */; };
		1CAEDA3C16376E56001F5F04 /* coupon-free.png in Resources */ = {isa = PBXBuildFile; fileRef = 8CCD52A815B783FC00E5893B /* coupon-free.png */; };
		1CAEDA3D16376E56001F5F04 /* coupon-instore.png in Resources */ = {isa = PBXBuildFile; fileRef = 8CCD52A915B783FC00E5893B /* coupon-instore.png */; };
		1CAEDA3E16376E56001F5F04 /* coupon-nonus.png in Resources */ = {isa = PBXBuildFile; fileRef = 8CCD52AA15B783FC00E5893B /* coupon-nonus.png */; };
		1CAEDA3F16376E56001F5F04 /* cps-android.png in Resources */ = {isa = PBXBuildFile; fileRef = 8CCD52AB15B783FC00E5893B /* cps-android.png */; };
		1CAEDA4016376E56001F5F04 /* dd-9-11.png in Resources */ = {isa = PBXBuildFile; fileRef = 8CCD52AC15B783FC00E5893B /* dd-9-11.png */; };
		1CAEDA4116376E56001F5F04 /* dd-asia.png in Resources */ = {isa = PBXBuildFile; fileRef = 8CCD52AD15B783FC00E5893B /* dd-asia.png */; };
		1CAEDA4216376E56001F5F04 /* dd-dems.png in Resources */ = {isa = PBXBuildFile; fileRef = 8CCD52AE15B783FC00E5893B /* dd-dems.png */; };
		1CAEDA4316376E56001F5F04 /* dd-economics.png in Resources */ = {isa = PBXBuildFile; fileRef = 8CCD52AF15B783FC00E5893B /* dd-economics.png */; };
		1CAEDA4416376E56001F5F04 /* dd-environment.png in Resources */ = {isa = PBXBuildFile; fileRef = 8CCD52B015B783FC00E5893B /* dd-environment.png */; };
		1CAEDA4516376E56001F5F04 /* dd-GOP.png in Resources */ = {isa = PBXBuildFile; fileRef = 1CAED9F516375FE7001F5F04 /* dd-GOP.png */; };
		1CAEDA4616376E56001F5F04 /* dd-gotcha.png in Resources */ = {isa = PBXBuildFile; fileRef = 8CCD52B115B783FC00E5893B /* dd-gotcha.png */; };
		1CAEDA4716376E56001F5F04 /* dd-history.png in Resources */ = {isa = PBXBuildFile; fileRef = 8CCD52B215B783FC00E5893B /* dd-history.png */; };
		1CAEDA4816376E56001F5F04 /* dd-law.png in Resources */ = {isa = PBXBuildFile; fileRef = 8CCD52B315B783FC00E5893B /* dd-law.png */; };
		1CAEDA4916376E56001F5F04 /* dd-notracist.png in Resources */ = {isa = PBXBuildFile; fileRef = 8CCD52B415B783FC00E5893B /* dd-notracist.png */; };
		1CAEDA4A16376E56001F5F04 /* dd-philosophy.png in Resources */ = {isa = PBXBuildFile; fileRef = 8CCD52B515B783FC00E5893B /* dd-philosophy.png */; };
		1CAEDA4B16376E56001F5F04 /* diy-advice.png in Resources */ = {isa = PBXBuildFile; fileRef = 8CCD52B615B783FC00E5893B /* diy-advice.png */; };
		1CAEDA4C16376E56001F5F04 /* diy-homeimprove.png in Resources */ = {isa = PBXBuildFile; fileRef = 8CCD52B715B783FC00E5893B /* diy-homeimprove.png */; };
		1CAEDA4D16376E56001F5F04 /* drugs.png in Resources */ = {isa = PBXBuildFile; fileRef = 8CCD52B815B783FC00E5893B /* drugs.png */; };
		1CAEDA4E16376E56001F5F04 /* en.png in Resources */ = {isa = PBXBuildFile; fileRef = 8CCD52B915B783FC00E5893B /* en.png */; };
		1CAEDA4F16376E56001F5F04 /* event.png in Resources */ = {isa = PBXBuildFile; fileRef = 8CCD52BA15B783FC00E5893B /* event.png */; };
		1CAEDA5016376E56001F5F04 /* flame.png in Resources */ = {isa = PBXBuildFile; fileRef = 8CCD52BB15B783FC00E5893B /* flame.png */; };
		1CAEDA5116376E56001F5F04 /* food.png in Resources */ = {isa = PBXBuildFile; fileRef = 8CCD52BC15B783FC00E5893B /* food.png */; };
		1CAEDA5216376E56001F5F04 /* fruity.png in Resources */ = {isa = PBXBuildFile; fileRef = 8CCD52BD15B783FC00E5893B /* fruity.png */; };
		1CAEDA5316376E56001F5F04 /* fyad-archery.png in Resources */ = {isa = PBXBuildFile; fileRef = 8CCD52BE15B783FC00E5893B /* fyad-archery.png */; };
		1CAEDA5416376E56001F5F04 /* fyad-atheist.png in Resources */ = {isa = PBXBuildFile; fileRef = 1CAED9F316375FC8001F5F04 /* fyad-atheist.png */; };
		1CAEDA5516376E56001F5F04 /* fyad-falconry.png in Resources */ = {isa = PBXBuildFile; fileRef = 8CCD52BF15B783FC00E5893B /* fyad-falconry.png */; };
		1CAEDA5616376E56001F5F04 /* fyad-flannel.png in Resources */ = {isa = PBXBuildFile; fileRef = 1CAED9E616375FB8001F5F04 /* fyad-flannel.png */; };
		1CAEDA5716376E56001F5F04 /* fyad-framed.png in Resources */ = {isa = PBXBuildFile; fileRef = 1CAED9E716375FB8001F5F04 /* fyad-framed.png */; };
		1CAEDA5816376E56001F5F04 /* fyad-imgay.png in Resources */ = {isa = PBXBuildFile; fileRef = 1CAED9E816375FB8001F5F04 /* fyad-imgay.png */; };
		1CAEDA5916376E56001F5F04 /* fyad-lovecum.png in Resources */ = {isa = PBXBuildFile; fileRef = 1CAED9E916375FB8001F5F04 /* fyad-lovecum.png */; };
		1CAEDA5A16376E56001F5F04 /* fyad-nilbog.png in Resources */ = {isa = PBXBuildFile; fileRef = 8CCD52C015B783FC00E5893B /* fyad-nilbog.png */; };
		1CAEDA5B16376E56001F5F04 /* fyad-parotty.png in Resources */ = {isa = PBXBuildFile; fileRef = 1CAED9EA16375FB8001F5F04 /* fyad-parotty.png */; };
		1CAEDA5C16376E56001F5F04 /* fyad-socks.png in Resources */ = {isa = PBXBuildFile; fileRef = 1CAED9EB16375FB8001F5F04 /* fyad-socks.png */; };
		1CAEDA5D16376E56001F5F04 /* fyad-tim.png in Resources */ = {isa = PBXBuildFile; fileRef = 8CCD52C115B783FC00E5893B /* fyad-tim.png */; };
		1CAEDA5E16376E56001F5F04 /* games-360.png in Resources */ = {isa = PBXBuildFile; fileRef = 8CCD52C215B783FC00E5893B /* games-360.png */; };
		1CAEDA5F16376E56001F5F04 /* games-360ps3tag.png in Resources */ = {isa = PBXBuildFile; fileRef = 8CCD52C315B783FC00E5893B /* games-360ps3tag.png */; };
		1CAEDA6016376E56001F5F04 /* games-3ds.png in Resources */ = {isa = PBXBuildFile; fileRef = 8CCD52C415B783FC00E5893B /* games-3ds.png */; };
		1CAEDA6116376E56001F5F04 /* games-ds.png in Resources */ = {isa = PBXBuildFile; fileRef = 8CCD52C515B783FC00E5893B /* games-ds.png */; };
		1CAEDA6216376E56001F5F04 /* games-letsplay.png in Resources */ = {isa = PBXBuildFile; fileRef = 8CCD52C615B783FC00E5893B /* games-letsplay.png */; };
		1CAEDA6316376E56001F5F04 /* games-ps3.png in Resources */ = {isa = PBXBuildFile; fileRef = 8CCD52C715B783FC00E5893B /* games-ps3.png */; };
		1CAEDA6416376E56001F5F04 /* games-psp.png in Resources */ = {isa = PBXBuildFile; fileRef = 8CCD52C815B783FC00E5893B /* games-psp.png */; };
		1CAEDA6516376E56001F5F04 /* Games-vita.png in Resources */ = {isa = PBXBuildFile; fileRef = 8CCD52C915B783FC00E5893B /* Games-vita.png */; };
		1CAEDA6616376E56001F5F04 /* games-wii.png in Resources */ = {isa = PBXBuildFile; fileRef = 8CCD52CA15B783FC00E5893B /* games-wii.png */; };
		1CAEDA6716376E56001F5F04 /* games.png in Resources */ = {isa = PBXBuildFile; fileRef = 8CCD52CB15B783FC00E5893B /* games.png */; };
		1CAEDA6816376E56001F5F04 /* gip-army.png in Resources */ = {isa = PBXBuildFile; fileRef = 1CAED9E316375F91001F5F04 /* gip-army.png */; };
		1CAEDA6916376E56001F5F04 /* gip-EMT4.png in Resources */ = {isa = PBXBuildFile; fileRef = 8CCD52CC15B783FC00E5893B /* gip-EMT4.png */; };
		1CAEDA6A16376E56001F5F04 /* gip-firetruck.png in Resources */ = {isa = PBXBuildFile; fileRef = 8CCD52CD15B783FC00E5893B /* gip-firetruck.png */; };
		1CAEDA6B16376E56001F5F04 /* goonmeet.png in Resources */ = {isa = PBXBuildFile; fileRef = 8CCD52CE15B783FC00E5893B /* goonmeet.png */; };
		1CAEDA6C16376E56001F5F04 /* gross.png in Resources */ = {isa = PBXBuildFile; fileRef = 8CCD52CF15B783FC00E5893B /* gross.png */; };
		1CAEDA6D16376E56001F5F04 /* guns-ohshi.png in Resources */ = {isa = PBXBuildFile; fileRef = 8CCD52D015B783FC00E5893B /* guns-ohshi.png */; };
		1CAEDA6E16376E56001F5F04 /* guns.png in Resources */ = {isa = PBXBuildFile; fileRef = 8CCD52D115B783FC00E5893B /* guns.png */; };
		1CAEDA6F16376E56001F5F04 /* hell-boot.png in Resources */ = {isa = PBXBuildFile; fileRef = 8CCD52D215B783FC00E5893B /* hell-boot.png */; };
		1CAEDA7016376E56001F5F04 /* hell-fuckthis.png in Resources */ = {isa = PBXBuildFile; fileRef = 8CCD52D315B783FC00E5893B /* hell-fuckthis.png */; };
		1CAEDA7116376E56001F5F04 /* hell-glomp.png in Resources */ = {isa = PBXBuildFile; fileRef = 8CCD52D415B783FC00E5893B /* hell-glomp.png */; };
		1CAEDA7216376E56001F5F04 /* hell-hive.png in Resources */ = {isa = PBXBuildFile; fileRef = 8CCD52D515B783FC00E5893B /* hell-hive.png */; };
		1CAEDA7316376E56001F5F04 /* hell-spergin.png in Resources */ = {isa = PBXBuildFile; fileRef = 8CCD52D615B783FC00E5893B /* hell-spergin.png */; };
		1CAEDA7416376E56001F5F04 /* hell-stfu.png in Resources */ = {isa = PBXBuildFile; fileRef = 8CCD52D715B783FC00E5893B /* hell-stfu.png */; };
		1CAEDA7516376E56001F5F04 /* hell-whore.png in Resources */ = {isa = PBXBuildFile; fileRef = 8CCD52D815B783FC00E5893B /* hell-whore.png */; };
		1CAEDA7616376E56001F5F04 /* help.png in Resources */ = {isa = PBXBuildFile; fileRef = 8CCD52D915B783FC00E5893B /* help.png */; };
		1CAEDA7716376E56001F5F04 /* humor.png in Resources */ = {isa = PBXBuildFile; fileRef = 8CCD52DA15B783FC00E5893B /* humor.png */; };
		1CAEDA7816376E56001F5F04 /* icon-30-attnmod.png in Resources */ = {isa = PBXBuildFile; fileRef = 8CCD52DB15B783FC00E5893B /* icon-30-attnmod.png */; };
		1CAEDA7916376E56001F5F04 /* icon-31-hotthread.png in Resources */ = {isa = PBXBuildFile; fileRef = 8CCD52DC15B783FC00E5893B /* icon-31-hotthread.png */; };
		1CAEDA7A16376E56001F5F04 /* icon-37-selling-secondary.png in Resources */ = {isa = PBXBuildFile; fileRef = 8CCD52DD15B783FC00E5893B /* icon-37-selling-secondary.png */; };
		1CAEDA7B16376E56001F5F04 /* icon-37-selling.png in Resources */ = {isa = PBXBuildFile; fileRef = 8CCD52DE15B783FC00E5893B /* icon-37-selling.png */; };
		1CAEDA7C16376E56001F5F04 /* icon-38-buying-secondary.png in Resources */ = {isa = PBXBuildFile; fileRef = 8CCD52DF15B783FC00E5893B /* icon-38-buying-secondary.png */; };
		1CAEDA7D16376E56001F5F04 /* icon-38-buying.png in Resources */ = {isa = PBXBuildFile; fileRef = 8CCD52E015B783FC00E5893B /* icon-38-buying.png */; };
		1CAEDA7E16376E56001F5F04 /* icon-41-game-xbox.png in Resources */ = {isa = PBXBuildFile; fileRef = 8CCD52E115B783FC00E5893B /* icon-41-game-xbox.png */; };
		1CAEDA7F16376E56001F5F04 /* icon-42-game-ps2.png in Resources */ = {isa = PBXBuildFile; fileRef = 8CCD52E215B783FC00E5893B /* icon-42-game-ps2.png */; };
		1CAEDA8016376E56001F5F04 /* icon-43-game-gamecube.png in Resources */ = {isa = PBXBuildFile; fileRef = 8CCD52E315B783FC00E5893B /* icon-43-game-gamecube.png */; };
		1CAEDA8116376E56001F5F04 /* icon-44-game-gba.png in Resources */ = {isa = PBXBuildFile; fileRef = 8CCD52E415B783FC00E5893B /* icon-44-game-gba.png */; };
		1CAEDA8216376E56001F5F04 /* icon-45-game-pc.png in Resources */ = {isa = PBXBuildFile; fileRef = 8CCD52E515B783FC00E5893B /* icon-45-game-pc.png */; };
		1CAEDA8316376E56001F5F04 /* icon-46-trading-secondary.png in Resources */ = {isa = PBXBuildFile; fileRef = 8CCD52E615B783FC00E5893B /* icon-46-trading-secondary.png */; };
		1CAEDA8416376E56001F5F04 /* icon-46-trading.png in Resources */ = {isa = PBXBuildFile; fileRef = 8CCD52E715B783FC00E5893B /* icon-46-trading.png */; };
		1CAEDA8516376E56001F5F04 /* icon-52-trading-secondary.png in Resources */ = {isa = PBXBuildFile; fileRef = 8CCD52E815B783FC00E5893B /* icon-52-trading-secondary.png */; };
		1CAEDA8616376E56001F5F04 /* icon-52-trading.png in Resources */ = {isa = PBXBuildFile; fileRef = 8CCD52E915B783FC00E5893B /* icon-52-trading.png */; };
		1CAEDA8716376E56001F5F04 /* icon-59-lobster.png in Resources */ = {isa = PBXBuildFile; fileRef = 8CCD52EA15B783FC00E5893B /* icon-59-lobster.png */; };
		1CAEDA8816376E56001F5F04 /* icon-60-pig.png in Resources */ = {isa = PBXBuildFile; fileRef = 8CCD52EB15B783FC00E5893B /* icon-60-pig.png */; };
		1CAEDA8916376E56001F5F04 /* icon-61-comics.png in Resources */ = {isa = PBXBuildFile; fileRef = 8CCD52EC15B783FC00E5893B /* icon-61-comics.png */; };
		1CAEDA8A16376E56001F5F04 /* icon-dear_richard.png in Resources */ = {isa = PBXBuildFile; fileRef = 8CCD52ED15B783FC00E5893B /* icon-dear_richard.png */; };
		1CAEDA8B16376E56001F5F04 /* icon-honk.png in Resources */ = {isa = PBXBuildFile; fileRef = 8CCD52EE15B783FC00E5893B /* icon-honk.png */; };
		1CAEDA8C16376E56001F5F04 /* icon23-banme.png in Resources */ = {isa = PBXBuildFile; fileRef = 8CCD52EF15B783FC00E5893B /* icon23-banme.png */; };
		1CAEDA8D16376E56001F5F04 /* lan-asia.png in Resources */ = {isa = PBXBuildFile; fileRef = 8CCD52F015B783FC00E5893B /* lan-asia.png */; };
		1CAEDA8E16376E56001F5F04 /* lan-canada.png in Resources */ = {isa = PBXBuildFile; fileRef = 8CCD52F115B783FC00E5893B /* lan-canada.png */; };
		1CAEDA8F16376E56001F5F04 /* lan-europe.png in Resources */ = {isa = PBXBuildFile; fileRef = 8CCD52F215B783FC00E5893B /* lan-europe.png */; };
		1CAEDA9016376E56001F5F04 /* lan-south.png in Resources */ = {isa = PBXBuildFile; fileRef = 1CAED9E116375F7C001F5F04 /* lan-south.png */; };
		1CAEDA9116376E56001F5F04 /* lf-arecountry.png in Resources */ = {isa = PBXBuildFile; fileRef = 8CCD52F315B783FC00E5893B /* lf-arecountry.png */; };
		1CAEDA9216376E56001F5F04 /* LF-article.png in Resources */ = {isa = PBXBuildFile; fileRef = 8CCD52F415B783FC00E5893B /* LF-article.png */; };
		1CAEDA9316376E56001F5F04 /* LF-BiCurious.png in Resources */ = {isa = PBXBuildFile; fileRef = 8CCD52F515B783FC00E5893B /* LF-BiCurious.png */; };
		1CAEDA9416376E56001F5F04 /* lf-dji.png in Resources */ = {isa = PBXBuildFile; fileRef = 1CAED9DD16375F52001F5F04 /* lf-dji.png */; };
		1CAEDA9516376E56001F5F04 /* lf-eurabia.png in Resources */ = {isa = PBXBuildFile; fileRef = 8CCD52F615B783FC00E5893B /* lf-eurabia.png */; };
		1CAEDA9616376E56001F5F04 /* lf-fff.png in Resources */ = {isa = PBXBuildFile; fileRef = 8CCD52F715B783FC00E5893B /* lf-fff.png */; };
		1CAEDA9716376E56001F5F04 /* lf-fuckit3.png in Resources */ = {isa = PBXBuildFile; fileRef = 8CCD52F815B783FC00E5893B /* lf-fuckit3.png */; };
		1CAEDA9816376E56001F5F04 /* LF-fuckshitdamntag2.png in Resources */ = {isa = PBXBuildFile; fileRef = 8CCD52F915B783FC00E5893B /* LF-fuckshitdamntag2.png */; };
		1CAEDA9916376E56001F5F04 /* lf-gipper.png in Resources */ = {isa = PBXBuildFile; fileRef = 8CCD52FA15B783FC00E5893B /* lf-gipper.png */; };
		1CAEDA9A16376E56001F5F04 /* lf-gotmine.png in Resources */ = {isa = PBXBuildFile; fileRef = 8CCD52FB15B783FC00E5893B /* lf-gotmine.png */; };
		1CAEDA9B16376E56001F5F04 /* lf-hansen2.png in Resources */ = {isa = PBXBuildFile; fileRef = 8CCD52FC15B783FC00E5893B /* lf-hansen2.png */; };
		1CAEDA9C16376E56001F5F04 /* LF-japan_clean_fast.png in Resources */ = {isa = PBXBuildFile; fileRef = 8CCD52FD15B783FC00E5893B /* LF-japan_clean_fast.png */; };
		1CAEDA9D16376E56001F5F04 /* LF-pennybags.png in Resources */ = {isa = PBXBuildFile; fileRef = 8CCD52FE15B783FC00E5893B /* LF-pennybags.png */; };
		1CAEDA9E16376E56001F5F04 /* LF-purestrain2.png in Resources */ = {isa = PBXBuildFile; fileRef = 8CCD52FF15B783FC00E5893B /* LF-purestrain2.png */; };
		1CAEDA9F16376E56001F5F04 /* lf-race2.png in Resources */ = {isa = PBXBuildFile; fileRef = 8CCD530015B783FC00E5893B /* lf-race2.png */; };
		1CAEDAA016376E56001F5F04 /* link.png in Resources */ = {isa = PBXBuildFile; fileRef = 8CCD530115B783FC00E5893B /* link.png */; };
		1CAEDAA116376E56001F5F04 /* lp-text.png in Resources */ = {isa = PBXBuildFile; fileRef = 8CCD530215B783FC00E5893B /* lp-text.png */; };
		1CAEDAA216376E56001F5F04 /* movies.png in Resources */ = {isa = PBXBuildFile; fileRef = 8CCD530315B783FC00E5893B /* movies.png */; };
		1CAEDAA316376E56001F5F04 /* music.png in Resources */ = {isa = PBXBuildFile; fileRef = 8CCD530415B783FC00E5893B /* music.png */; };
		1CAEDAA416376E56001F5F04 /* newbie.png in Resources */ = {isa = PBXBuildFile; fileRef = 8CCD530515B783FC00E5893B /* newbie.png */; };
		1CAEDAA516376E56001F5F04 /* news.png in Resources */ = {isa = PBXBuildFile; fileRef = 8CCD530615B783FC00E5893B /* news.png */; };
		1CAEDAA616376E56001F5F04 /* nmd-country.png in Resources */ = {isa = PBXBuildFile; fileRef = 8CCD530715B783FC00E5893B /* nmd-country.png */; };
		1CAEDAA716376E56001F5F04 /* nmd-hiphop.png in Resources */ = {isa = PBXBuildFile; fileRef = 8CCD530815B783FC00E5893B /* nmd-hiphop.png */; };
		1CAEDAA816376E56001F5F04 /* nmd-metal.png in Resources */ = {isa = PBXBuildFile; fileRef = 8CCD530915B783FC00E5893B /* nmd-metal.png */; };
		1CAEDAA916376E56001F5F04 /* nmd-rock.png in Resources */ = {isa = PBXBuildFile; fileRef = 8CCD530A15B783FC00E5893B /* nmd-rock.png */; };
		1CAEDAAA16376E56001F5F04 /* nmd-tour.png in Resources */ = {isa = PBXBuildFile; fileRef = 8CCD530B15B783FC00E5893B /* nmd-tour.png */; };
		1CAEDAAB16376E56001F5F04 /* nmd-us.png in Resources */ = {isa = PBXBuildFile; fileRef = 8CCD530C15B783FC00E5893B /* nmd-us.png */; };
		1CAEDAAC16376E56001F5F04 /* nmd-world.png in Resources */ = {isa = PBXBuildFile; fileRef = 8CCD530D15B783FC00E5893B /* nmd-world.png */; };
		1CAEDAAD16376E56001F5F04 /* phiz-dontlike.png in Resources */ = {isa = PBXBuildFile; fileRef = 8CCD530E15B783FC00E5893B /* phiz-dontlike.png */; };
		1CAEDAAE16376E56001F5F04 /* phiz-kayne.png in Resources */ = {isa = PBXBuildFile; fileRef = 8CCD530F15B783FC00E5893B /* phiz-kayne.png */; };
		1CAEDAAF16376E56001F5F04 /* photos.png in Resources */ = {isa = PBXBuildFile; fileRef = 8CCD531015B783FC00E5893B /* photos.png */; };
		1CAEDAB016376E56001F5F04 /* photoshop.png in Resources */ = {isa = PBXBuildFile; fileRef = 8CCD531115B783FC00E5893B /* photoshop.png */; };
		1CAEDAB116376E56001F5F04 /* pi-cats.png in Resources */ = {isa = PBXBuildFile; fileRef = 8CCD531215B783FC00E5893B /* pi-cats.png */; };
		1CAEDAB216376E56001F5F04 /* pi-dogs.png in Resources */ = {isa = PBXBuildFile; fileRef = 8CCD531315B783FC00E5893B /* pi-dogs.png */; };
		1CAEDAB316376E56001F5F04 /* pi-fish.png in Resources */ = {isa = PBXBuildFile; fileRef = 8CCD531415B783FC00E5893B /* pi-fish.png */; };
		1CAEDAB416376E56001F5F04 /* politics.png in Resources */ = {isa = PBXBuildFile; fileRef = 8CCD531515B783FC00E5893B /* politics.png */; };
		1CAEDAB516376E56001F5F04 /* poll.png in Resources */ = {isa = PBXBuildFile; fileRef = 8CCD531615B783FC00E5893B /* poll.png */; };
		1CAEDAB616376E56001F5F04 /* question.png in Resources */ = {isa = PBXBuildFile; fileRef = 8CCD531715B783FC00E5893B /* question.png */; };
		1CAEDAB716376E56001F5F04 /* rant.png in Resources */ = {isa = PBXBuildFile; fileRef = 8CCD531815B783FC00E5893B /* rant.png */; };
		1CAEDAB816376E56001F5F04 /* repeat.png in Resources */ = {isa = PBXBuildFile; fileRef = 8CCD531915B783FC00E5893B /* repeat.png */; };
		1CAEDAB916376E56001F5F04 /* request.png in Resources */ = {isa = PBXBuildFile; fileRef = 8CCD531A15B783FC00E5893B /* request.png */; };
		1CAEDABA16376E56001F5F04 /* RP-mls_tag.png in Resources */ = {isa = PBXBuildFile; fileRef = 8CCD531B15B783FC00E5893B /* RP-mls_tag.png */; };
		1CAEDABB16376E56001F5F04 /* sam-clothing.png in Resources */ = {isa = PBXBuildFile; fileRef = 8CCD531C15B783FC00E5893B /* sam-clothing.png */; };
		1CAEDABC16376E56001F5F04 /* sas-fantasy.png in Resources */ = {isa = PBXBuildFile; fileRef = 8CCD531D15B783FC00E5893B /* sas-fantasy.png */; };
		1CAEDABD16376E56001F5F04 /* school.png in Resources */ = {isa = PBXBuildFile; fileRef = 8CCD531E15B783FC00E5893B /* school.png */; };
		1CAEDABE16376E56001F5F04 /* science.png in Resources */ = {isa = PBXBuildFile; fileRef = 8CCD531F15B783FC00E5893B /* science.png */; };
		1CAEDABF16376E56001F5F04 /* serious.png in Resources */ = {isa = PBXBuildFile; fileRef = 8CCD532015B783FC00E5893B /* serious.png */; };
		1CAEDAC016376E56001F5F04 /* sex.png in Resources */ = {isa = PBXBuildFile; fileRef = 8CCD532115B783FC00E5893B /* sex.png */; };
		1CAEDAC116376E56001F5F04 /* shitpost.png in Resources */ = {isa = PBXBuildFile; fileRef = 8CCD532215B783FC00E5893B /* shitpost.png */; };
		1CAEDAC216376E56001F5F04 /* shsc-apple.png in Resources */ = {isa = PBXBuildFile; fileRef = 8CCD532315B783FC00E5893B /* shsc-apple.png */; };
		1CAEDAC316376E56001F5F04 /* shsc-bsd.png in Resources */ = {isa = PBXBuildFile; fileRef = 8CCD532415B783FC00E5893B /* shsc-bsd.png */; };
		1CAEDAC416376E56001F5F04 /* shsc-code.png in Resources */ = {isa = PBXBuildFile; fileRef = 8CCD532515B783FC00E5893B /* shsc-code.png */; };
		1CAEDAC516376E56001F5F04 /* shsc-hardware.png in Resources */ = {isa = PBXBuildFile; fileRef = 8CCD532615B783FC00E5893B /* shsc-hardware.png */; };
		1CAEDAC616376E56001F5F04 /* shsc-laptop.png in Resources */ = {isa = PBXBuildFile; fileRef = 8CCD532715B783FC00E5893B /* shsc-laptop.png */; };
		1CAEDAC716376E56001F5F04 /* shsc-linux.png in Resources */ = {isa = PBXBuildFile; fileRef = 8CCD532815B783FC00E5893B /* shsc-linux.png */; };
		1CAEDAC816376E56001F5F04 /* shsc-networking.png in Resources */ = {isa = PBXBuildFile; fileRef = 8CCD532915B783FC00E5893B /* shsc-networking.png */; };
		1CAEDAC916376E56001F5F04 /* shsc-sysadmin.png in Resources */ = {isa = PBXBuildFile; fileRef = 8CCD532A15B783FC00E5893B /* shsc-sysadmin.png */; };
		1CAEDACA16376E56001F5F04 /* shsc-win.png in Resources */ = {isa = PBXBuildFile; fileRef = 8CCD532B15B783FC00E5893B /* shsc-win.png */; };
		1CAEDACB16376E56001F5F04 /* sports-golf.png in Resources */ = {isa = PBXBuildFile; fileRef = 8CCD532C15B783FC00E5893B /* sports-golf.png */; };
		1CAEDACC16376E56001F5F04 /* sports-mlb.png in Resources */ = {isa = PBXBuildFile; fileRef = 8CCD532D15B783FC00E5893B /* sports-mlb.png */; };
		1CAEDACD16376E56001F5F04 /* sports-nascar.png in Resources */ = {isa = PBXBuildFile; fileRef = 8CCD532E15B783FC00E5893B /* sports-nascar.png */; };
		1CAEDACE16376E56001F5F04 /* sports-nba.png in Resources */ = {isa = PBXBuildFile; fileRef = 8CCD532F15B783FC00E5893B /* sports-nba.png */; };
		1CAEDACF16376E56001F5F04 /* sports-ncaa.png in Resources */ = {isa = PBXBuildFile; fileRef = 8CCD533015B783FC00E5893B /* sports-ncaa.png */; };
		1CAEDAD016376E56001F5F04 /* sports-nfl.png in Resources */ = {isa = PBXBuildFile; fileRef = 8CCD533115B783FC00E5893B /* sports-nfl.png */; };
		1CAEDAD116376E56001F5F04 /* sports-nhl.png in Resources */ = {isa = PBXBuildFile; fileRef = 8CCD533215B783FC00E5893B /* sports-nhl.png */; };
		1CAEDAD216376E56001F5F04 /* sports-soccer.png in Resources */ = {isa = PBXBuildFile; fileRef = 8CCD533315B783FC00E5893B /* sports-soccer.png */; };
		1CAEDAD316376E56001F5F04 /* sports-wwe.png in Resources */ = {isa = PBXBuildFile; fileRef = 8CCD533415B783FC00E5893B /* sports-wwe.png */; };
		1CAEDAD416376E56001F5F04 /* sports.png in Resources */ = {isa = PBXBuildFile; fileRef = 8CCD533515B783FC00E5893B /* sports.png */; };
		1CAEDAD516376E56001F5F04 /* stupid.png in Resources */ = {isa = PBXBuildFile; fileRef = 8CCD533615B783FC00E5893B /* stupid.png */; };
		1CAEDAD616376E56001F5F04 /* tava-analog.png in Resources */ = {isa = PBXBuildFile; fileRef = 8CCD533715B783FC00E5893B /* tava-analog.png */; };
		1CAEDAD716376E56001F5F04 /* tava-cables.png in Resources */ = {isa = PBXBuildFile; fileRef = 8CCD533815B783FC00E5893B /* tava-cables.png */; };
		1CAEDAD816376E56001F5F04 /* tava-cellphone.png in Resources */ = {isa = PBXBuildFile; fileRef = 8CCD533915B783FC00E5893B /* tava-cellphone.png */; };
		1CAEDAD916376E56001F5F04 /* tava-gadget.png in Resources */ = {isa = PBXBuildFile; fileRef = 8CCD533A15B783FC00E5893B /* tava-gadget.png */; };
		1CAEDADA16376E56001F5F04 /* tava-headphones.png in Resources */ = {isa = PBXBuildFile; fileRef = 8CCD533B15B783FC00E5893B /* tava-headphones.png */; };
		1CAEDADB16376E56001F5F04 /* tava-highdef.png in Resources */ = {isa = PBXBuildFile; fileRef = 8CCD533C15B783FC00E5893B /* tava-highdef.png */; };
		1CAEDADC16376E56001F5F04 /* tava-mp3.png in Resources */ = {isa = PBXBuildFile; fileRef = 8CCD533D15B783FC00E5893B /* tava-mp3.png */; };
		1CAEDADD16376E56001F5F04 /* tava-speakers.png in Resources */ = {isa = PBXBuildFile; fileRef = 8CCD533E15B783FC00E5893B /* tava-speakers.png */; };
		1CAEDADE16376E56001F5F04 /* tava-vintage.png in Resources */ = {isa = PBXBuildFile; fileRef = 8CCD533F15B783FC00E5893B /* tava-vintage.png */; };
		1CAEDADF16376E56001F5F04 /* tcc-addiction.png in Resources */ = {isa = PBXBuildFile; fileRef = 8CCD534015B783FC00E5893B /* tcc-addiction.png */; };
		1CAEDAE016376E56001F5F04 /* tcc-shrooms.png in Resources */ = {isa = PBXBuildFile; fileRef = 8CCD534115B783FC00E5893B /* tcc-shrooms.png */; };
		1CAEDAE116376E56001F5F04 /* tech.png in Resources */ = {isa = PBXBuildFile; fileRef = 8CCD534215B783FC00E5893B /* tech.png */; };
		1CAEDAE216376E56001F5F04 /* tfr-box.png in Resources */ = {isa = PBXBuildFile; fileRef = 8CCD534315B783FC00E5893B /* tfr-box.png */; };
		1CAEDAE316376E56001F5F04 /* tg-gurps.png in Resources */ = {isa = PBXBuildFile; fileRef = 8CCD534415B783FC00E5893B /* tg-gurps.png */; };
		1CAEDAE416376E56001F5F04 /* tma-secondary.png in Resources */ = {isa = PBXBuildFile; fileRef = 8CCD534515B783FC00E5893B /* tma-secondary.png */; };
		1CAEDAE516376E56001F5F04 /* tv.png in Resources */ = {isa = PBXBuildFile; fileRef = 8CCD534615B783FC00E5893B /* tv.png */; };
		1CAEDAE616376E56001F5F04 /* tviv-cable.png in Resources */ = {isa = PBXBuildFile; fileRef = 8CCD534715B783FC00E5893B /* tviv-cable.png */; };
		1CAEDAE716376E56001F5F04 /* tviv-cartoon.png in Resources */ = {isa = PBXBuildFile; fileRef = 8CCD534815B783FC00E5893B /* tviv-cartoon.png */; };
		1CAEDAE816376E56001F5F04 /* tviv-competition.png in Resources */ = {isa = PBXBuildFile; fileRef = 8CCD534915B783FC00E5893B /* tviv-competition.png */; };
		1CAEDAE916376E56001F5F04 /* tviv-dvd.png in Resources */ = {isa = PBXBuildFile; fileRef = 8CCD534A15B783FC00E5893B /* tviv-dvd.png */; };
		1CAEDAEA16376E56001F5F04 /* tviv-on-demand.png in Resources */ = {isa = PBXBuildFile; fileRef = 8CCD534B15B783FC00E5893B /* tviv-on-demand.png */; };
		1CAEDAEB16376E56001F5F04 /* tviv-spoilers.png in Resources */ = {isa = PBXBuildFile; fileRef = 8CCD534C15B783FC00E5893B /* tviv-spoilers.png */; };
		1CAEDAEC16376E56001F5F04 /* unfunny.png in Resources */ = {isa = PBXBuildFile; fileRef = 8CCD534D15B783FC00E5893B /* unfunny.png */; };
		1CAEDAED16376E56001F5F04 /* video.png in Resources */ = {isa = PBXBuildFile; fileRef = 8CCD534E15B783FC00E5893B /* video.png */; };
		1CAEDAEE16376E56001F5F04 /* weird.png in Resources */ = {isa = PBXBuildFile; fileRef = 8CCD534F15B783FC00E5893B /* weird.png */; };
		1CAEDAEF16376E56001F5F04 /* whine.png in Resources */ = {isa = PBXBuildFile; fileRef = 8CCD535015B783FC00E5893B /* whine.png */; };
		1CAEDAF016376E56001F5F04 /* wrestlehut-ecw.png in Resources */ = {isa = PBXBuildFile; fileRef = 8CCD535115B783FC00E5893B /* wrestlehut-ecw.png */; };
		1CAEDAF116376E56001F5F04 /* wrestlehut-thunder.png in Resources */ = {isa = PBXBuildFile; fileRef = 8CCD535215B783FC00E5893B /* wrestlehut-thunder.png */; };
		1CAEDAF216376E56001F5F04 /* wrestlehut-tna.png in Resources */ = {isa = PBXBuildFile; fileRef = 8CCD535315B783FC00E5893B /* wrestlehut-tna.png */; };
		1CAEDAF316376E56001F5F04 /* wrestling-raw.png in Resources */ = {isa = PBXBuildFile; fileRef = 8CCD535415B783FC00E5893B /* wrestling-raw.png */; };
		1CAEDAF416376E56001F5F04 /* wrestling-roh.png in Resources */ = {isa = PBXBuildFile; fileRef = 8CCD535515B783FD00E5893B /* wrestling-roh.png */; };
		1CAEDAF516376E56001F5F04 /* wrestling-sd.png in Resources */ = {isa = PBXBuildFile; fileRef = 8CCD535615B783FD00E5893B /* wrestling-sd.png */; };
		1CAEDAF616376E56001F5F04 /* ycs-goomba.png in Resources */ = {isa = PBXBuildFile; fileRef = 8CCD535715B783FD00E5893B /* ycs-goomba.png */; };
		1CAEDAF716376E56001F5F04 /* ycs-letsgo.png in Resources */ = {isa = PBXBuildFile; fileRef = 8CCD535815B783FD00E5893B /* ycs-letsgo.png */; };
		1CAEDAF816376E56001F5F04 /* yospos-blurit.png in Resources */ = {isa = PBXBuildFile; fileRef = 8CCD535915B783FD00E5893B /* yospos-blurit.png */; };
		1CAEDAF916376E56001F5F04 /* YOSPOS-DOS.png in Resources */ = {isa = PBXBuildFile; fileRef = 8CCD535A15B783FD00E5893B /* YOSPOS-DOS.png */; };
		1CAEDAFA16376E56001F5F04 /* yospos-hackersafe.png in Resources */ = {isa = PBXBuildFile; fileRef = 8CCD535B15B783FD00E5893B /* yospos-hackersafe.png */; };
		1CAEDAFB16376E56001F5F04 /* yospos-janitor.png in Resources */ = {isa = PBXBuildFile; fileRef = 8CCD535C15B783FD00E5893B /* yospos-janitor.png */; };
		1CAEDAFC16376E56001F5F04 /* yospos-netscape.png in Resources */ = {isa = PBXBuildFile; fileRef = 8CCD535D15B783FD00E5893B /* yospos-netscape.png */; };
		1CAEDAFD16376E56001F5F04 /* yospos-web20.png in Resources */ = {isa = PBXBuildFile; fileRef = 8CCD535E15B783FD00E5893B /* yospos-web20.png */; };
		1CAEDAFE16376E56001F5F04 /* yp-amiga859.png in Resources */ = {isa = PBXBuildFile; fileRef = 8CCD535F15B783FD00E5893B /* yp-amiga859.png */; };
		1CAEDAFF16376E56001F5F04 /* yp-apple.png in Resources */ = {isa = PBXBuildFile; fileRef = 8CCD536015B783FD00E5893B /* yp-apple.png */; };
		1CAEDB0016376E56001F5F04 /* yp-bsod.png in Resources */ = {isa = PBXBuildFile; fileRef = 8CCD536115B783FD00E5893B /* yp-bsod.png */; };
		1CAEDB0116376E56001F5F04 /* yp-c64.png in Resources */ = {isa = PBXBuildFile; fileRef = 8CCD536215B783FD00E5893B /* yp-c64.png */; };
		1CAEDB0216376E56001F5F04 /* yp-gnugpl.png in Resources */ = {isa = PBXBuildFile; fileRef = 8CCD536315B783FD00E5893B /* yp-gnugpl.png */; };
		1CAEDB0316376E56001F5F04 /* yp-snowcrash971.png in Resources */ = {isa = PBXBuildFile; fileRef = 8CCD536415B783FD00E5893B /* yp-snowcrash971.png */; };
		1CAEDB0416376E56001F5F04 /* yp-tubes296.png in Resources */ = {isa = PBXBuildFile; fileRef = 8CCD536515B783FD00E5893B /* yp-tubes296.png */; };
		1CAEDB06163778DF001F5F04 /* AICA-TAG-trip.png in Resources */ = {isa = PBXBuildFile; fileRef = 1CAEDB05163778DF001F5F04 /* AICA-TAG-trip.png */; };
		1CAEDB0A163778FD001F5F04 /* RP-facup.png in Resources */ = {isa = PBXBuildFile; fileRef = 1CAEDB07163778FD001F5F04 /* RP-facup.png */; };
		1CAEDB0B163778FD001F5F04 /* RP-fifa.png in Resources */ = {isa = PBXBuildFile; fileRef = 1CAEDB08163778FD001F5F04 /* RP-fifa.png */; };
		1CAEDB0C163778FD001F5F04 /* RP-LFP.png in Resources */ = {isa = PBXBuildFile; fileRef = 1CAEDB09163778FD001F5F04 /* RP-LFP.png */; };
		1CAEDB1016377904001F5F04 /* RP-seriea.png in Resources */ = {isa = PBXBuildFile; fileRef = 1CAEDB0D16377904001F5F04 /* RP-seriea.png */; };
		1CAEDB1116377904001F5F04 /* RP-spl.png in Resources */ = {isa = PBXBuildFile; fileRef = 1CAEDB0E16377904001F5F04 /* RP-spl.png */; };
		1CAEDB1216377904001F5F04 /* RP-uefa_tag.png in Resources */ = {isa = PBXBuildFile; fileRef = 1CAEDB0F16377904001F5F04 /* RP-uefa_tag.png */; };
		1CAEDB1416377914001F5F04 /* ap-1999.png in Resources */ = {isa = PBXBuildFile; fileRef = 1CAEDB1316377914001F5F04 /* ap-1999.png */; };
		1CAEDB1616377925001F5F04 /* byob-chill.png in Resources */ = {isa = PBXBuildFile; fileRef = 1CAEDB1516377925001F5F04 /* byob-chill.png */; };
		1CAEDB181637792D001F5F04 /* byob-salt.png in Resources */ = {isa = PBXBuildFile; fileRef = 1CAEDB171637792D001F5F04 /* byob-salt.png */; };
		1CAEDB1B16377934001F5F04 /* byob-slayer.png in Resources */ = {isa = PBXBuildFile; fileRef = 1CAEDB1916377933001F5F04 /* byob-slayer.png */; };
		1CAEDB1C16377934001F5F04 /* byob-soulja.png in Resources */ = {isa = PBXBuildFile; fileRef = 1CAEDB1A16377933001F5F04 /* byob-soulja.png */; };
		1CAEDB1E1637793F001F5F04 /* dd-fox.png in Resources */ = {isa = PBXBuildFile; fileRef = 1CAEDB1D1637793F001F5F04 /* dd-fox.png */; };
		1CAEDB211637794E001F5F04 /* dd-religion.png in Resources */ = {isa = PBXBuildFile; fileRef = 1CAEDB1F1637794E001F5F04 /* dd-religion.png */; };
		1CAEDB221637794E001F5F04 /* dd-war.png in Resources */ = {isa = PBXBuildFile; fileRef = 1CAEDB201637794E001F5F04 /* dd-war.png */; };
		1CAEDB2516377962001F5F04 /* diy-tips.png in Resources */ = {isa = PBXBuildFile; fileRef = 1CAEDB2316377961001F5F04 /* diy-tips.png */; };
		1CAEDB2616377962001F5F04 /* diy-wood.png in Resources */ = {isa = PBXBuildFile; fileRef = 1CAEDB2416377961001F5F04 /* diy-wood.png */; };
		1CAEDB2B16377973001F5F04 /* fyad-bats.png in Resources */ = {isa = PBXBuildFile; fileRef = 1CAEDB2716377973001F5F04 /* fyad-bats.png */; };
		1CAEDB2C16377973001F5F04 /* fyad-cats.png in Resources */ = {isa = PBXBuildFile; fileRef = 1CAEDB2816377973001F5F04 /* fyad-cats.png */; };
		1CAEDB2D16377973001F5F04 /* fyad-dirigibles.png in Resources */ = {isa = PBXBuildFile; fileRef = 1CAEDB2916377973001F5F04 /* fyad-dirigibles.png */; };
		1CAEDB2E16377973001F5F04 /* fyad-dogfights.png in Resources */ = {isa = PBXBuildFile; fileRef = 1CAEDB2A16377973001F5F04 /* fyad-dogfights.png */; };
		1CAEDB301637797C001F5F04 /* fyad-ghosts.png in Resources */ = {isa = PBXBuildFile; fileRef = 1CAEDB2F1637797C001F5F04 /* fyad-ghosts.png */; };
		1CAEDB3316377986001F5F04 /* fyad-robocop.png in Resources */ = {isa = PBXBuildFile; fileRef = 1CAEDB3116377986001F5F04 /* fyad-robocop.png */; };
		1CAEDB3416377986001F5F04 /* fyad-sandwich.png in Resources */ = {isa = PBXBuildFile; fileRef = 1CAEDB3216377986001F5F04 /* fyad-sandwich.png */; };
		1CAEDB3616377996001F5F04 /* gip-police3.png in Resources */ = {isa = PBXBuildFile; fileRef = 1CAEDB3516377996001F5F04 /* gip-police3.png */; };
		1CAEDB38163779A2001F5F04 /* guns-ammo.png in Resources */ = {isa = PBXBuildFile; fileRef = 1CAEDB37163779A2001F5F04 /* guns-ammo.png */; };
		1CAEDB3A163779AB001F5F04 /* gws-bread.png in Resources */ = {isa = PBXBuildFile; fileRef = 1CAEDB39163779AA001F5F04 /* gws-bread.png */; };
		1CAEDB3D163779BC001F5F04 /* lan-ne.png in Resources */ = {isa = PBXBuildFile; fileRef = 1CAEDB3B163779BC001F5F04 /* lan-ne.png */; };
		1CAEDB3E163779BC001F5F04 /* lan-nw.png in Resources */ = {isa = PBXBuildFile; fileRef = 1CAEDB3C163779BC001F5F04 /* lan-nw.png */; };
		1CAEDB40163779C1001F5F04 /* lan-sw.png in Resources */ = {isa = PBXBuildFile; fileRef = 1CAEDB3F163779C1001F5F04 /* lan-sw.png */; };
		1CAEDB42163779CF001F5F04 /* lf-laters.png in Resources */ = {isa = PBXBuildFile; fileRef = 1CAEDB41163779CF001F5F04 /* lf-laters.png */; };
		1CAEDB44163779D9001F5F04 /* lf-marx.png in Resources */ = {isa = PBXBuildFile; fileRef = 1CAEDB43163779D9001F5F04 /* lf-marx.png */; };
		1CAEDB46163779E3001F5F04 /* lp-adventure.png in Resources */ = {isa = PBXBuildFile; fileRef = 1CAEDB45163779E3001F5F04 /* lp-adventure.png */; };
		1CAEDB49163779F0001F5F04 /* phiz-style.png in Resources */ = {isa = PBXBuildFile; fileRef = 1CAEDB47163779F0001F5F04 /* phiz-style.png */; };
		1CAEDB4A163779F0001F5F04 /* phiz-vampire.png in Resources */ = {isa = PBXBuildFile; fileRef = 1CAEDB48163779F0001F5F04 /* phiz-vampire.png */; };
		1CAEDB4D163779FB001F5F04 /* pi-birds.png in Resources */ = {isa = PBXBuildFile; fileRef = 1CAEDB4B163779FA001F5F04 /* pi-birds.png */; };
		1CAEDB4E163779FB001F5F04 /* pi-bugs.png in Resources */ = {isa = PBXBuildFile; fileRef = 1CAEDB4C163779FA001F5F04 /* pi-bugs.png */; };
		1CAEDB5016377A06001F5F04 /* psp-grappling.png in Resources */ = {isa = PBXBuildFile; fileRef = 1CAEDB4F16377A06001F5F04 /* psp-grappling.png */; };
		1CAEDB5216377A13001F5F04 /* sports-boxing.png in Resources */ = {isa = PBXBuildFile; fileRef = 1CAEDB5116377A13001F5F04 /* sports-boxing.png */; };
		1CAEDB5416377A20001F5F04 /* tcc-busted.png in Resources */ = {isa = PBXBuildFile; fileRef = 1CAEDB5316377A20001F5F04 /* tcc-busted.png */; };
		1CAEDB5616377A26001F5F04 /* tcc-research.png in Resources */ = {isa = PBXBuildFile; fileRef = 1CAEDB5516377A26001F5F04 /* tcc-research.png */; };
		1CAEDB5816377A2C001F5F04 /* tcc-weed.png in Resources */ = {isa = PBXBuildFile; fileRef = 1CAEDB5716377A2C001F5F04 /* tcc-weed.png */; };
		1CAEDB5A16377A35001F5F04 /* tg-d20.png in Resources */ = {isa = PBXBuildFile; fileRef = 1CAEDB5916377A35001F5F04 /* tg-d20.png */; };
		1CAEDB5C16377A43001F5F04 /* ycs-achieve.png in Resources */ = {isa = PBXBuildFile; fileRef = 1CAEDB5B16377A43001F5F04 /* ycs-achieve.png */; };
		1CB52A6E1637B21700032AD3 /* AwfulThreadTags.m in Sources */ = {isa = PBXBuildFile; fileRef = 1CAED9DA16373F91001F5F04 /* AwfulThreadTags.m */; };
		1CBD5244162B5C2500928740 /* Custom CSS README.txt in Resources */ = {isa = PBXBuildFile; fileRef = 1CBD5243162B5C2500928740 /* Custom CSS README.txt */; };
		1CBD5247162B66BC00928740 /* AwfulTextEntryCell.m in Sources */ = {isa = PBXBuildFile; fileRef = 1CBD5246162B66BC00928740 /* AwfulTextEntryCell.m */; };
		1CBD527D162DCB1B00928740 /* navbar-back-landscape.png in Resources */ = {isa = PBXBuildFile; fileRef = 1CBD5271162DCB1B00928740 /* navbar-back-landscape.png */; };
		1CBD527E162DCB1B00928740 /* navbar-back-landscape@2x.png in Resources */ = {isa = PBXBuildFile; fileRef = 1CBD5272162DCB1B00928740 /* navbar-back-landscape@2x.png */; };
		1CBD527F162DCB1B00928740 /* navbar-back.png in Resources */ = {isa = PBXBuildFile; fileRef = 1CBD5273162DCB1B00928740 /* navbar-back.png */; };
		1CBD5280162DCB1B00928740 /* navbar-back@2x.png in Resources */ = {isa = PBXBuildFile; fileRef = 1CBD5274162DCB1B00928740 /* navbar-back@2x.png */; };
		1CBD5281162DCB1B00928740 /* navbar-button-landscape.png in Resources */ = {isa = PBXBuildFile; fileRef = 1CBD5275162DCB1B00928740 /* navbar-button-landscape.png */; };
		1CBD5282162DCB1B00928740 /* navbar-button-landscape@2x.png in Resources */ = {isa = PBXBuildFile; fileRef = 1CBD5276162DCB1B00928740 /* navbar-button-landscape@2x.png */; };
		1CBD5283162DCB1B00928740 /* navbar-button.png in Resources */ = {isa = PBXBuildFile; fileRef = 1CBD5277162DCB1B00928740 /* navbar-button.png */; };
		1CBD5284162DCB1B00928740 /* navbar-button@2x.png in Resources */ = {isa = PBXBuildFile; fileRef = 1CBD5278162DCB1B00928740 /* navbar-button@2x.png */; };
		1CBD5288162DCB1B00928740 /* navbar@2x.png in Resources */ = {isa = PBXBuildFile; fileRef = 1CBD527C162DCB1B00928740 /* navbar@2x.png */; };
		1CBDB58F1624B26B0004BDF4 /* 0.0stars.png in Resources */ = {isa = PBXBuildFile; fileRef = 1CBDB5841624B26B0004BDF4 /* 0.0stars.png */; };
		1CBDB5901624B26B0004BDF4 /* 0.5stars.png in Resources */ = {isa = PBXBuildFile; fileRef = 1CBDB5851624B26B0004BDF4 /* 0.5stars.png */; };
		1CBDB5911624B26B0004BDF4 /* 1.0stars.png in Resources */ = {isa = PBXBuildFile; fileRef = 1CBDB5861624B26B0004BDF4 /* 1.0stars.png */; };
		1CBDB5921624B26B0004BDF4 /* 1.5stars.png in Resources */ = {isa = PBXBuildFile; fileRef = 1CBDB5871624B26B0004BDF4 /* 1.5stars.png */; };
		1CBDB5931624B26B0004BDF4 /* 2.0stars.png in Resources */ = {isa = PBXBuildFile; fileRef = 1CBDB5881624B26B0004BDF4 /* 2.0stars.png */; };
		1CBDB5941624B26B0004BDF4 /* 2.5stars.png in Resources */ = {isa = PBXBuildFile; fileRef = 1CBDB5891624B26B0004BDF4 /* 2.5stars.png */; };
		1CBDB5951624B26B0004BDF4 /* 3.0stars.png in Resources */ = {isa = PBXBuildFile; fileRef = 1CBDB58A1624B26B0004BDF4 /* 3.0stars.png */; };
		1CBDB5961624B26B0004BDF4 /* 3.5stars.png in Resources */ = {isa = PBXBuildFile; fileRef = 1CBDB58B1624B26B0004BDF4 /* 3.5stars.png */; };
		1CBDB5971624B26B0004BDF4 /* 4.0stars.png in Resources */ = {isa = PBXBuildFile; fileRef = 1CBDB58C1624B26B0004BDF4 /* 4.0stars.png */; };
		1CBDB5981624B26B0004BDF4 /* 4.5stars.png in Resources */ = {isa = PBXBuildFile; fileRef = 1CBDB58D1624B26B0004BDF4 /* 4.5stars.png */; };
		1CBDB5991624B26B0004BDF4 /* 5.0stars.png in Resources */ = {isa = PBXBuildFile; fileRef = 1CBDB58E1624B26B0004BDF4 /* 5.0stars.png */; };
		1CBDB5BE16259C6C0004BDF4 /* SenTestingKit.framework in Frameworks */ = {isa = PBXBuildFile; fileRef = 1CBDB5BD16259C6C0004BDF4 /* SenTestingKit.framework */; };
		1CBDB5BF16259C6C0004BDF4 /* UIKit.framework in Frameworks */ = {isa = PBXBuildFile; fileRef = 1DF5F4DF0D08C38300B7A737 /* UIKit.framework */; };
		1CBDB5C016259C6C0004BDF4 /* Foundation.framework in Frameworks */ = {isa = PBXBuildFile; fileRef = 1D30AB110D05D00D00671497 /* Foundation.framework */; };
		1CBDB5D41625A08F0004BDF4 /* ForumTests.m in Sources */ = {isa = PBXBuildFile; fileRef = 1CBDB5D31625A08F0004BDF4 /* ForumTests.m */; };
		1CBDB5D71625A0A70004BDF4 /* BookmarkedThreadsTests.m in Sources */ = {isa = PBXBuildFile; fileRef = 1CBDB5D61625A0A70004BDF4 /* BookmarkedThreadsTests.m */; };
		1CBDB5DA1625A0B60004BDF4 /* ProfileTests.m in Sources */ = {isa = PBXBuildFile; fileRef = 1CBDB5D91625A0B60004BDF4 /* ProfileTests.m */; };
		1CBDB5DD1625A0C10004BDF4 /* NewReplyTests.m in Sources */ = {isa = PBXBuildFile; fileRef = 1CBDB5DC1625A0C10004BDF4 /* NewReplyTests.m */; };
		1CBDB5E01625A0D00004BDF4 /* ThreadTests.m in Sources */ = {isa = PBXBuildFile; fileRef = 1CBDB5DF1625A0D00004BDF4 /* ThreadTests.m */; };
		1CBDB5E31625A7780004BDF4 /* ParsingTests.m in Sources */ = {isa = PBXBuildFile; fileRef = 1CBDB5E21625A7780004BDF4 /* ParsingTests.m */; };
		1CBDB5E71625AA240004BDF4 /* AwfulDataStack.m in Sources */ = {isa = PBXBuildFile; fileRef = 1CBDB5E61625AA240004BDF4 /* AwfulDataStack.m */; };
		1CBDB5F01625B76F0004BDF4 /* bookmarkthreads.html in Resources */ = {isa = PBXBuildFile; fileRef = 1CBDB5EB1625B76F0004BDF4 /* bookmarkthreads.html */; };
		1CBDB5F11625B76F0004BDF4 /* forumdisplay.html in Resources */ = {isa = PBXBuildFile; fileRef = 1CBDB5EC1625B76F0004BDF4 /* forumdisplay.html */; };
		1CBDB5F21625B76F0004BDF4 /* member.html in Resources */ = {isa = PBXBuildFile; fileRef = 1CBDB5ED1625B76F0004BDF4 /* member.html */; };
		1CBDB5F31625B76F0004BDF4 /* newreply.html in Resources */ = {isa = PBXBuildFile; fileRef = 1CBDB5EE1625B76F0004BDF4 /* newreply.html */; };
		1CBDB5F41625B76F0004BDF4 /* showthread.html in Resources */ = {isa = PBXBuildFile; fileRef = 1CBDB5EF1625B76F0004BDF4 /* showthread.html */; };
		1CBDB5F61625BACE0004BDF4 /* AwfulParsing.m in Sources */ = {isa = PBXBuildFile; fileRef = 1CBDB5F51625BACE0004BDF4 /* AwfulParsing.m */; };
		1CBDB5F71625BACE0004BDF4 /* AwfulParsing.m in Sources */ = {isa = PBXBuildFile; fileRef = 1CBDB5F51625BACE0004BDF4 /* AwfulParsing.m */; };
		1CBDB5F91625E7320004BDF4 /* TFHpple.m in Sources */ = {isa = PBXBuildFile; fileRef = 1190F7C213BE4ECB00B9D271 /* TFHpple.m */; };
		1CBDB5FA1625E7320004BDF4 /* TFHppleElement.m in Sources */ = {isa = PBXBuildFile; fileRef = 1190F7C413BE4ECB00B9D271 /* TFHppleElement.m */; };
		1CBDB5FB1625E7320004BDF4 /* XPathQuery.m in Sources */ = {isa = PBXBuildFile; fileRef = 1190F7C613BE4ECB00B9D271 /* XPathQuery.m */; };
		1CBDB5FC1625E7440004BDF4 /* libxml2.dylib in Frameworks */ = {isa = PBXBuildFile; fileRef = 1CAB36B01548F0FE00A4A362 /* libxml2.dylib */; };
		1CBDB5FF162600D40004BDF4 /* NSManagedObject+Awful.m in Sources */ = {isa = PBXBuildFile; fileRef = 1CBDB5FE162600D40004BDF4 /* NSManagedObject+Awful.m */; };
		1CC38B8D160C0A5D00C35A11 /* SVPullToRefresh.m in Sources */ = {isa = PBXBuildFile; fileRef = 1CC38B89160C0A5D00C35A11 /* SVPullToRefresh.m */; };
		1CC38BB3160D8C5900C35A11 /* AwfulCategory.m in Sources */ = {isa = PBXBuildFile; fileRef = 1CC38BB2160D8C5800C35A11 /* AwfulCategory.m */; };
		1CC38BB6160D8C6000C35A11 /* _AwfulCategory.m in Sources */ = {isa = PBXBuildFile; fileRef = 1CC38BB5160D8C6000C35A11 /* _AwfulCategory.m */; };
		1CC780181612D8AF002AF958 /* AwfulFavoritesViewController.m in Sources */ = {isa = PBXBuildFile; fileRef = 1CC780101612D8AF002AF958 /* AwfulFavoritesViewController.m */; };
		1CC780191612D8AF002AF958 /* AwfulForumCell.m in Sources */ = {isa = PBXBuildFile; fileRef = 1CC780121612D8AF002AF958 /* AwfulForumCell.m */; };
		1CC7801A1612D8AF002AF958 /* AwfulForumHeader.m in Sources */ = {isa = PBXBuildFile; fileRef = 1CC780141612D8AF002AF958 /* AwfulForumHeader.m */; };
		1CC7801C1612D8AF002AF958 /* AwfulForumsListController.m in Sources */ = {isa = PBXBuildFile; fileRef = 1CC780171612D8AF002AF958 /* AwfulForumsListController.m */; };
		1CC780231612D989002AF958 /* AwfulHTTPClient.m in Sources */ = {isa = PBXBuildFile; fileRef = 1CC780211612D989002AF958 /* AwfulHTTPClient.m */; };
		1CC780321612D9DE002AF958 /* AwfulPostsViewController.m in Sources */ = {isa = PBXBuildFile; fileRef = 1CC780281612D9DE002AF958 /* AwfulPostsViewController.m */; };
		1CC780341612D9DE002AF958 /* AwfulReplyViewController.m in Sources */ = {isa = PBXBuildFile; fileRef = 1CC7802C1612D9DE002AF958 /* AwfulReplyViewController.m */; };
		1CC780351612D9DE002AF958 /* AwfulSpecificPageController.m in Sources */ = {isa = PBXBuildFile; fileRef = 1CC7802E1612D9DE002AF958 /* AwfulSpecificPageController.m */; };
		1CC7804E1612DA8E002AF958 /* AwfulBookmarksController.m in Sources */ = {isa = PBXBuildFile; fileRef = 1CC780491612DA8E002AF958 /* AwfulBookmarksController.m */; };
		1CC780501612DA8E002AF958 /* AwfulThreadListController.m in Sources */ = {isa = PBXBuildFile; fileRef = 1CC7804D1612DA8E002AF958 /* AwfulThreadListController.m */; };
		1CC780601612DB04002AF958 /* AwfulSplitViewController.m in Sources */ = {isa = PBXBuildFile; fileRef = 1CC7805F1612DB04002AF958 /* AwfulSplitViewController.m */; };
		1CC7806D1612DBB2002AF958 /* Default-568h@2x.png in Resources */ = {isa = PBXBuildFile; fileRef = 1CC780661612DBB2002AF958 /* Default-568h@2x.png */; };
		1CC7806E1612DBB2002AF958 /* Default-Landscape.png in Resources */ = {isa = PBXBuildFile; fileRef = 1CC780671612DBB2002AF958 /* Default-Landscape.png */; };
		1CC7806F1612DBB2002AF958 /* Default-Landscape@2x.png in Resources */ = {isa = PBXBuildFile; fileRef = 1CC780681612DBB2002AF958 /* Default-Landscape@2x.png */; };
		1CC780701612DBB2002AF958 /* Default-Portrait.png in Resources */ = {isa = PBXBuildFile; fileRef = 1CC780691612DBB2002AF958 /* Default-Portrait.png */; };
		1CC780711612DBB2002AF958 /* Default-Portrait@2x.png in Resources */ = {isa = PBXBuildFile; fileRef = 1CC7806A1612DBB2002AF958 /* Default-Portrait@2x.png */; };
		1CC780721612DBB2002AF958 /* Default.png in Resources */ = {isa = PBXBuildFile; fileRef = 1CC7806B1612DBB2002AF958 /* Default.png */; };
		1CC780731612DBB2002AF958 /* Default@2x.png in Resources */ = {isa = PBXBuildFile; fileRef = 1CC7806C1612DBB2002AF958 /* Default@2x.png */; };
		1CC780791612E0EA002AF958 /* AwfulUser.m in Sources */ = {isa = PBXBuildFile; fileRef = 1CC780781612E0EA002AF958 /* AwfulUser.m */; };
		1CDD5199154294D400326C7B /* AwfulSettings.m in Sources */ = {isa = PBXBuildFile; fileRef = 1CDD5198154294D400326C7B /* AwfulSettings.m */; };
		1CF0D616164AE95200CFA137 /* UIViewController+NavigationEnclosure.m in Sources */ = {isa = PBXBuildFile; fileRef = 1CF0D615164AE95200CFA137 /* UIViewController+NavigationEnclosure.m */; };
		1CF0D619164B0A7C00CFA137 /* Forum Abbreviations.plist in Resources */ = {isa = PBXBuildFile; fileRef = 1CF0D618164B0A7C00CFA137 /* Forum Abbreviations.plist */; };
		1CFBECDB162F4ED7008AF641 /* pagebar-button-selected.png in Resources */ = {isa = PBXBuildFile; fileRef = 1CFBECCB162F4ED7008AF641 /* pagebar-button-selected.png */; };
		1CFBECDC162F4ED7008AF641 /* pagebar-button-selected@2x.png in Resources */ = {isa = PBXBuildFile; fileRef = 1CFBECCC162F4ED7008AF641 /* pagebar-button-selected@2x.png */; };
		1CFBECDD162F4ED7008AF641 /* pagebar-button.png in Resources */ = {isa = PBXBuildFile; fileRef = 1CFBECCD162F4ED7008AF641 /* pagebar-button.png */; };
		1CFBECDE162F4ED7008AF641 /* pagebar-button@2x.png in Resources */ = {isa = PBXBuildFile; fileRef = 1CFBECCE162F4ED7008AF641 /* pagebar-button@2x.png */; };
		1CFBECE3162F4ED7008AF641 /* pagebar.png in Resources */ = {isa = PBXBuildFile; fileRef = 1CFBECD3162F4ED7008AF641 /* pagebar.png */; };
		1CFBECE4162F4ED7008AF641 /* pagebar@2x.png in Resources */ = {isa = PBXBuildFile; fileRef = 1CFBECD4162F4ED7008AF641 /* pagebar@2x.png */; };
		1CFBECE7162F526A008AF641 /* pagebar-segmented-divider.png in Resources */ = {isa = PBXBuildFile; fileRef = 1CFBECE5162F526A008AF641 /* pagebar-segmented-divider.png */; };
		1CFBECE8162F526A008AF641 /* pagebar-segmented-divider@2x.png in Resources */ = {isa = PBXBuildFile; fileRef = 1CFBECE6162F526A008AF641 /* pagebar-segmented-divider@2x.png */; };
		1CFBECEE163076F1008AF641 /* AwfulPageBar.m in Sources */ = {isa = PBXBuildFile; fileRef = 1CFBECED163076F1008AF641 /* AwfulPageBar.m */; };
		1CFBED001631A6EA008AF641 /* star-off.png in Resources */ = {isa = PBXBuildFile; fileRef = 1CFBECFC1631A6EA008AF641 /* star-off.png */; };
		1CFBED011631A6EA008AF641 /* star-off@2x.png in Resources */ = {isa = PBXBuildFile; fileRef = 1CFBECFD1631A6EA008AF641 /* star-off@2x.png */; };
		1CFBED021631A6EA008AF641 /* star-on.png in Resources */ = {isa = PBXBuildFile; fileRef = 1CFBECFE1631A6EA008AF641 /* star-on.png */; };
		1CFBED031631A6EA008AF641 /* star-on@2x.png in Resources */ = {isa = PBXBuildFile; fileRef = 1CFBECFF1631A6EA008AF641 /* star-on@2x.png */; };
		1CFBED051631BF53008AF641 /* licenses.html in Resources */ = {isa = PBXBuildFile; fileRef = 1CFBED041631BF53008AF641 /* licenses.html */; };
		1CFBED081631C068008AF641 /* AwfulLicensesViewController.m in Sources */ = {isa = PBXBuildFile; fileRef = 1CFBED071631C068008AF641 /* AwfulLicensesViewController.m */; };
		1CFBED0D1632212C008AF641 /* NSURL+QueryDictionary.m in Sources */ = {isa = PBXBuildFile; fileRef = 1CFBED0C1632212C008AF641 /* NSURL+QueryDictionary.m */; };
		1D60589F0D05DD5A006BFB54 /* Foundation.framework in Frameworks */ = {isa = PBXBuildFile; fileRef = 1D30AB110D05D00D00671497 /* Foundation.framework */; };
		1DF5F4E00D08C38300B7A737 /* UIKit.framework in Frameworks */ = {isa = PBXBuildFile; fileRef = 1DF5F4DF0D08C38300B7A737 /* UIKit.framework */; };
		288765080DF74369002DB57D /* CoreGraphics.framework in Frameworks */ = {isa = PBXBuildFile; fileRef = 288765070DF74369002DB57D /* CoreGraphics.framework */; };
		8C2D931D16231BFE00DF604A /* scroll-to-bottom@2x.png in Resources */ = {isa = PBXBuildFile; fileRef = 8C2D931716231BFE00DF604A /* scroll-to-bottom@2x.png */; };
		8C2D931F16231BFE00DF604A /* go-to-forum@2x.png in Resources */ = {isa = PBXBuildFile; fileRef = 8C2D931916231BFE00DF604A /* go-to-forum@2x.png */; };
		8C3CCD4016533B1E00C28342 /* fyad-yourrights.png in Resources */ = {isa = PBXBuildFile; fileRef = 8C3CCD3A16533B1D00C28342 /* fyad-yourrights.png */; };
		8C3CCD4116533B1E00C28342 /* fyad-tree.png in Resources */ = {isa = PBXBuildFile; fileRef = 8C3CCD3B16533B1E00C28342 /* fyad-tree.png */; };
		8C3CCD4216533B1E00C28342 /* fyad-moof.png in Resources */ = {isa = PBXBuildFile; fileRef = 8C3CCD3C16533B1E00C28342 /* fyad-moof.png */; };
		8C3CCD4316533B1E00C28342 /* fyad-hunting.png in Resources */ = {isa = PBXBuildFile; fileRef = 8C3CCD3D16533B1E00C28342 /* fyad-hunting.png */; };
		8C3CCD4416533B1E00C28342 /* fyad-hark.png in Resources */ = {isa = PBXBuildFile; fileRef = 8C3CCD3E16533B1E00C28342 /* fyad-hark.png */; };
		8C3CCD4516533B1E00C28342 /* fyad-ghostride.png in Resources */ = {isa = PBXBuildFile; fileRef = 8C3CCD3F16533B1E00C28342 /* fyad-ghostride.png */; };
		8C3CCD4716533B5000C28342 /* hell-suck.png in Resources */ = {isa = PBXBuildFile; fileRef = 8C3CCD4616533B5000C28342 /* hell-suck.png */; };
		8C3CCD4916533B6100C28342 /* LF-24yu5af.png in Resources */ = {isa = PBXBuildFile; fileRef = 8C3CCD4816533B6100C28342 /* LF-24yu5af.png */; };
		8C3CCD4B16533B7E00C28342 /* LF-25tjf47.png in Resources */ = {isa = PBXBuildFile; fileRef = 8C3CCD4A16533B7E00C28342 /* LF-25tjf47.png */; };
		8C3CCD4D16533B8C00C28342 /* lf-amerika.png in Resources */ = {isa = PBXBuildFile; fileRef = 8C3CCD4C16533B8B00C28342 /* lf-amerika.png */; };
		8C3CCD5016533B9E00C28342 /* lf-migra.png in Resources */ = {isa = PBXBuildFile; fileRef = 8C3CCD4E16533B9E00C28342 /* lf-migra.png */; };
		8C3CCD5116533B9E00C28342 /* lf-eu.png in Resources */ = {isa = PBXBuildFile; fileRef = 8C3CCD4F16533B9E00C28342 /* lf-eu.png */; };
		8C3CCD5416533BB000C28342 /* phiz-grind.png in Resources */ = {isa = PBXBuildFile; fileRef = 8C3CCD5216533BAF00C28342 /* phiz-grind.png */; };
		8C3CCD5516533BB000C28342 /* phiz-powerband.png in Resources */ = {isa = PBXBuildFile; fileRef = 8C3CCD5316533BB000C28342 /* phiz-powerband.png */; };
		8C3CCD571653446600C28342 /* fyad-toucan.png in Resources */ = {isa = PBXBuildFile; fileRef = 8C3CCD561653446600C28342 /* fyad-toucan.png */; };
		8C3CCD591653447B00C28342 /* LF-2mfbryu.png in Resources */ = {isa = PBXBuildFile; fileRef = 8C3CCD581653447B00C28342 /* LF-2mfbryu.png */; };
		8C3CCD5B1653448700C28342 /* LF-iraq.png in Resources */ = {isa = PBXBuildFile; fileRef = 8C3CCD5A1653448700C28342 /* LF-iraq.png */; };
		8C3CCD5D1653449400C28342 /* lf-trains.png in Resources */ = {isa = PBXBuildFile; fileRef = 8C3CCD5C1653449300C28342 /* lf-trains.png */; };
		8C3CCD5F165344A000C28342 /* phiz-irony.png in Resources */ = {isa = PBXBuildFile; fileRef = 8C3CCD5E165344A000C28342 /* phiz-irony.png */; };
		8C3CCD61165344AC00C28342 /* fyad-redants.png in Resources */ = {isa = PBXBuildFile; fileRef = 8C3CCD60165344AC00C28342 /* fyad-redants.png */; };
		8C3CCD64165344C200C28342 /* fyad-speedrun.png in Resources */ = {isa = PBXBuildFile; fileRef = 8C3CCD62165344C100C28342 /* fyad-speedrun.png */; };
		8C3CCD65165344C200C28342 /* fyad-smallthread.png in Resources */ = {isa = PBXBuildFile; fileRef = 8C3CCD63165344C200C28342 /* fyad-smallthread.png */; };
		8C3CCD67165344D500C28342 /* hell-tim.png in Resources */ = {isa = PBXBuildFile; fileRef = 8C3CCD66165344D500C28342 /* hell-tim.png */; };
		8C3CCD69165344E300C28342 /* lf-whites.png in Resources */ = {isa = PBXBuildFile; fileRef = 8C3CCD68165344E200C28342 /* lf-whites.png */; };
		8C4141A9163B77880048942F /* post-actions-yospos.png in Resources */ = {isa = PBXBuildFile; fileRef = 8C4141A8163B77880048942F /* post-actions-yospos.png */; };
		8C48EA1E159BC2AC00A59691 /* AwfulFetchedTableViewController.m in Sources */ = {isa = PBXBuildFile; fileRef = 8C48EA1D159BC2AC00A59691 /* AwfulFetchedTableViewController.m */; };
		8C5159DA163DB796000114F6 /* adtrw-hokutonoken.png in Resources */ = {isa = PBXBuildFile; fileRef = 8C5159D0163DB796000114F6 /* adtrw-hokutonoken.png */; };
		8C5159DB163DB796000114F6 /* AICA-TAG-60s.png in Resources */ = {isa = PBXBuildFile; fileRef = 8C5159D1163DB796000114F6 /* AICA-TAG-60s.png */; };
		8C5159DC163DB796000114F6 /* AICA-TAG-70s.png in Resources */ = {isa = PBXBuildFile; fileRef = 8C5159D2163DB796000114F6 /* AICA-TAG-70s.png */; };
		8C5159DD163DB796000114F6 /* AICA-TAG-80s.png in Resources */ = {isa = PBXBuildFile; fileRef = 8C5159D3163DB796000114F6 /* AICA-TAG-80s.png */; };
		8C5159DE163DB796000114F6 /* AICA-TAG-classic.png in Resources */ = {isa = PBXBuildFile; fileRef = 8C5159D4163DB796000114F6 /* AICA-TAG-classic.png */; };
		8C5159DF163DB796000114F6 /* AICA-TAG-mods.png in Resources */ = {isa = PBXBuildFile; fileRef = 8C5159D5163DB796000114F6 /* AICA-TAG-mods.png */; };
		8C5159E0163DB796000114F6 /* AICA-TAG-newride.png in Resources */ = {isa = PBXBuildFile; fileRef = 8C5159D6163DB796000114F6 /* AICA-TAG-newride.png */; };
		8C5159E1163DB796000114F6 /* AICA-TAG-race.png in Resources */ = {isa = PBXBuildFile; fileRef = 8C5159D7163DB796000114F6 /* AICA-TAG-race.png */; };
		8C5159E2163DB796000114F6 /* RP-20a6zc0.png in Resources */ = {isa = PBXBuildFile; fileRef = 8C5159D8163DB796000114F6 /* RP-20a6zc0.png */; };
		8C5159E3163DB796000114F6 /* fyad-zounds.png in Resources */ = {isa = PBXBuildFile; fileRef = 8C5159D9163DB796000114F6 /* fyad-zounds.png */; };
		8C6F084A1653498F00B43251 /* byob-anti.png in Resources */ = {isa = PBXBuildFile; fileRef = 8C6F08491653498F00B43251 /* byob-anti.png */; };
		8C9B02C51623630F00676B98 /* downArrowDark.png in Resources */ = {isa = PBXBuildFile; fileRef = 8C9B02BF1623630F00676B98 /* downArrowDark.png */; };
		8C9B0357162368E800676B98 /* post-actions-dark.png in Resources */ = {isa = PBXBuildFile; fileRef = 8C9B0355162368E800676B98 /* post-actions-dark.png */; };
		8C9B0358162368E800676B98 /* post-actions-dark-read.png in Resources */ = {isa = PBXBuildFile; fileRef = 8C9B0356162368E800676B98 /* post-actions-dark-read.png */; };
		8CAAE2EC1651CC52004C8C8A /* phiz-rap.png in Resources */ = {isa = PBXBuildFile; fileRef = 8CAAE2D61651CC52004C8C8A /* phiz-rap.png */; };
		8CAAE2ED1651CC52004C8C8A /* tg-story.png in Resources */ = {isa = PBXBuildFile; fileRef = 8CAAE2D71651CC52004C8C8A /* tg-story.png */; };
		8CAAE2EE1651CC52004C8C8A /* tg-dd.png in Resources */ = {isa = PBXBuildFile; fileRef = 8CAAE2D81651CC52004C8C8A /* tg-dd.png */; };
		8CAAE2EF1651CC52004C8C8A /* tg-cards.png in Resources */ = {isa = PBXBuildFile; fileRef = 8CAAE2D91651CC52004C8C8A /* tg-cards.png */; };
		8CAAE2F01651CC52004C8C8A /* terrordome.png in Resources */ = {isa = PBXBuildFile; fileRef = 8CAAE2DA1651CC52004C8C8A /* terrordome.png */; };
		8CAAE2F11651CC52004C8C8A /* phiz-sucks.png in Resources */ = {isa = PBXBuildFile; fileRef = 8CAAE2DB1651CC52004C8C8A /* phiz-sucks.png */; };
		8CAAE2F21651CC52004C8C8A /* phiz-smugwave.png in Resources */ = {isa = PBXBuildFile; fileRef = 8CAAE2DC1651CC52004C8C8A /* phiz-smugwave.png */; };
		8CAAE2F31651CC52004C8C8A /* phiz-dad.png in Resources */ = {isa = PBXBuildFile; fileRef = 8CAAE2DD1651CC52004C8C8A /* phiz-dad.png */; };
		8CAAE2F41651CC52004C8C8A /* LF-rungop.png in Resources */ = {isa = PBXBuildFile; fileRef = 8CAAE2DE1651CC52004C8C8A /* LF-rungop.png */; };
		8CAAE2F51651CC52004C8C8A /* LF-fem_LF_tag2.png in Resources */ = {isa = PBXBuildFile; fileRef = 8CAAE2DF1651CC52004C8C8A /* LF-fem_LF_tag2.png */; };
		8CAAE2F61651CC52004C8C8A /* lf-choom.png in Resources */ = {isa = PBXBuildFile; fileRef = 8CAAE2E01651CC52004C8C8A /* lf-choom.png */; };
		8CAAE2F71651CC52004C8C8A /* lf-9287.png in Resources */ = {isa = PBXBuildFile; fileRef = 8CAAE2E11651CC52004C8C8A /* lf-9287.png */; };
		8CAAE2F81651CC52004C8C8A /* LF-29qdqgy.png in Resources */ = {isa = PBXBuildFile; fileRef = 8CAAE2E21651CC52004C8C8A /* LF-29qdqgy.png */; };
		8CAAE2F91651CC52004C8C8A /* hell-miso.png in Resources */ = {isa = PBXBuildFile; fileRef = 8CAAE2E31651CC52004C8C8A /* hell-miso.png */; };
		8CAAE2FA1651CC52004C8C8A /* fyad-thuggery.png in Resources */ = {isa = PBXBuildFile; fileRef = 8CAAE2E41651CC52004C8C8A /* fyad-thuggery.png */; };
		8CAAE2FB1651CC52004C8C8A /* fyad-magician.png in Resources */ = {isa = PBXBuildFile; fileRef = 8CAAE2E51651CC52004C8C8A /* fyad-magician.png */; };
		8CAAE2FC1651CC52004C8C8A /* fyad-horses.png in Resources */ = {isa = PBXBuildFile; fileRef = 8CAAE2E61651CC52004C8C8A /* fyad-horses.png */; };
		8CAAE2FD1651CC52004C8C8A /* gip-uscg.png in Resources */ = {isa = PBXBuildFile; fileRef = 8CAAE2E71651CC52004C8C8A /* gip-uscg.png */; };
		8CAAE2FE1651CC52004C8C8A /* gip-navy2.png in Resources */ = {isa = PBXBuildFile; fileRef = 8CAAE2E81651CC52004C8C8A /* gip-navy2.png */; };
		8CAAE2FF1651CC52004C8C8A /* phiz-aoki.png in Resources */ = {isa = PBXBuildFile; fileRef = 8CAAE2E91651CC52004C8C8A /* phiz-aoki.png */; };
		8CAAE3001651CC52004C8C8A /* phiz-kermit.png in Resources */ = {isa = PBXBuildFile; fileRef = 8CAAE2EA1651CC52004C8C8A /* phiz-kermit.png */; };
		8CAAE3011651CC52004C8C8A /* tg-poker.png in Resources */ = {isa = PBXBuildFile; fileRef = 8CAAE2EB1651CC52004C8C8A /* tg-poker.png */; };
		8CAB2836164B4FB0009BC24F /* fyad-trout.png in Resources */ = {isa = PBXBuildFile; fileRef = 8CAB282F164B4FB0009BC24F /* fyad-trout.png */; };
		8CAB2837164B4FB0009BC24F /* fyad-puns.png in Resources */ = {isa = PBXBuildFile; fileRef = 8CAB2830164B4FB0009BC24F /* fyad-puns.png */; };
		8CAB2838164B4FB0009BC24F /* fyad-mystery.png in Resources */ = {isa = PBXBuildFile; fileRef = 8CAB2831164B4FB0009BC24F /* fyad-mystery.png */; };
		8CAB2839164B4FB0009BC24F /* tg-mafia.png in Resources */ = {isa = PBXBuildFile; fileRef = 8CAB2832164B4FB0009BC24F /* tg-mafia.png */; };
		8CAB283B164B4FB0009BC24F /* bs-diablo.png in Resources */ = {isa = PBXBuildFile; fileRef = 8CAB2834164B4FB0009BC24F /* bs-diablo.png */; };
		8CAB283C164B4FB0009BC24F /* bs-starcraft.png in Resources */ = {isa = PBXBuildFile; fileRef = 8CAB2835164B4FB0009BC24F /* bs-starcraft.png */; };
		8CB5468D15BD936600E8BEC1 /* ImageIO.framework in Frameworks */ = {isa = PBXBuildFile; fileRef = 8CB5468C15BD936600E8BEC1 /* ImageIO.framework */; };
		8CCD4CD415B497A800E5893B /* Icon-72.png in Resources */ = {isa = PBXBuildFile; fileRef = 8CCD498A15B497A700E5893B /* Icon-72.png */; };
		8CCD4CD515B497A800E5893B /* Icon-72@2x.png in Resources */ = {isa = PBXBuildFile; fileRef = 8CCD498B15B497A700E5893B /* Icon-72@2x.png */; };
		8CCD4CD615B497A800E5893B /* Icon-Small-50.png in Resources */ = {isa = PBXBuildFile; fileRef = 8CCD498C15B497A700E5893B /* Icon-Small-50.png */; };
		8CCD4CD715B497A800E5893B /* Icon-Small-50@2x.png in Resources */ = {isa = PBXBuildFile; fileRef = 8CCD498D15B497A700E5893B /* Icon-Small-50@2x.png */; };
		8CCD4CD815B497A800E5893B /* Icon-Small.png in Resources */ = {isa = PBXBuildFile; fileRef = 8CCD498E15B497A700E5893B /* Icon-Small.png */; };
		8CCD4CD915B497A800E5893B /* Icon-Small@2x.png in Resources */ = {isa = PBXBuildFile; fileRef = 8CCD498F15B497A700E5893B /* Icon-Small@2x.png */; };
		8CCD4CDA15B497A800E5893B /* icon_114.png in Resources */ = {isa = PBXBuildFile; fileRef = 8CCD499015B497A700E5893B /* icon_114.png */; };
		8CCD4CDB15B497A800E5893B /* icon_57.png in Resources */ = {isa = PBXBuildFile; fileRef = 8CCD499115B497A700E5893B /* icon_57.png */; };
		8CCD4CDC15B497A800E5893B /* iTunesArtwork.png in Resources */ = {isa = PBXBuildFile; fileRef = 8CCD499215B497A700E5893B /* iTunesArtwork.png */; };
		8CCD4CDD15B497A800E5893B /* iTunesArtwork@2x.png in Resources */ = {isa = PBXBuildFile; fileRef = 8CCD499315B497A700E5893B /* iTunesArtwork@2x.png */; };
		8CCD500615B497A900E5893B /* Settings.plist in Resources */ = {isa = PBXBuildFile; fileRef = 8CCD4CC315B497A800E5893B /* Settings.plist */; };
		8CCD536E15B783FD00E5893B /* action.png in Resources */ = {isa = PBXBuildFile; fileRef = 8CCD504215B783FC00E5893B /* action.png */; };
		8CCD536F15B783FD00E5893B /* action@2x.png in Resources */ = {isa = PBXBuildFile; fileRef = 8CCD504315B783FC00E5893B /* action@2x.png */; };
		8CCD537015B783FD00E5893B /* arrowleft.png in Resources */ = {isa = PBXBuildFile; fileRef = 8CCD504415B783FC00E5893B /* arrowleft.png */; };
		8CCD537115B783FD00E5893B /* arrowleft@2x.png in Resources */ = {isa = PBXBuildFile; fileRef = 8CCD504515B783FC00E5893B /* arrowleft@2x.png */; };
		8CCD537215B783FD00E5893B /* arrowright.png in Resources */ = {isa = PBXBuildFile; fileRef = 8CCD504615B783FC00E5893B /* arrowright.png */; };
		8CCD537315B783FD00E5893B /* arrowright@2x.png in Resources */ = {isa = PBXBuildFile; fileRef = 8CCD504715B783FC00E5893B /* arrowright@2x.png */; };
		8CCD537915B783FD00E5893B /* cog.png in Resources */ = {isa = PBXBuildFile; fileRef = 8CCD504D15B783FC00E5893B /* cog.png */; };
		8CCD537A15B783FD00E5893B /* cog@2x.png in Resources */ = {isa = PBXBuildFile; fileRef = 8CCD504E15B783FC00E5893B /* cog@2x.png */; };
		8CCD537B15B783FD00E5893B /* compose.png in Resources */ = {isa = PBXBuildFile; fileRef = 8CCD504F15B783FC00E5893B /* compose.png */; };
		8CCD537C15B783FD00E5893B /* compose@2x.png in Resources */ = {isa = PBXBuildFile; fileRef = 8CCD505015B783FC00E5893B /* compose@2x.png */; };
		8CCD556B15B783FD00E5893B /* forum-arrow-down.png in Resources */ = {isa = PBXBuildFile; fileRef = 8CCD524215B783FC00E5893B /* forum-arrow-down.png */; };
		8CCD556C15B783FD00E5893B /* forum-arrow-down@2x.png in Resources */ = {isa = PBXBuildFile; fileRef = 8CCD524315B783FC00E5893B /* forum-arrow-down@2x.png */; };
		8CCD556D15B783FD00E5893B /* forum-arrow-right.png in Resources */ = {isa = PBXBuildFile; fileRef = 8CCD524415B783FC00E5893B /* forum-arrow-right.png */; };
		8CCD556E15B783FD00E5893B /* forum-arrow-right@2x.png in Resources */ = {isa = PBXBuildFile; fileRef = 8CCD524515B783FC00E5893B /* forum-arrow-right@2x.png */; };
		8CCD557515B783FD00E5893B /* icon_arrow_left.png in Resources */ = {isa = PBXBuildFile; fileRef = 8CCD524D15B783FC00E5893B /* icon_arrow_left.png */; };
		8CCD557615B783FD00E5893B /* icon_arrow_right.png in Resources */ = {isa = PBXBuildFile; fileRef = 8CCD524E15B783FC00E5893B /* icon_arrow_right.png */; };
		8CCD557915B783FD00E5893B /* list_icon.png in Resources */ = {isa = PBXBuildFile; fileRef = 8CCD525115B783FC00E5893B /* list_icon.png */; };
		8CCD557A15B783FD00E5893B /* list_icon@2x.png in Resources */ = {isa = PBXBuildFile; fileRef = 8CCD525215B783FC00E5893B /* list_icon@2x.png */; };
		8CCD558415B783FD00E5893B /* rating0.png in Resources */ = {isa = PBXBuildFile; fileRef = 8CCD525C15B783FC00E5893B /* rating0.png */; };
		8CCD558515B783FD00E5893B /* rating1.png in Resources */ = {isa = PBXBuildFile; fileRef = 8CCD525D15B783FC00E5893B /* rating1.png */; };
		8CCD558615B783FD00E5893B /* rating2.png in Resources */ = {isa = PBXBuildFile; fileRef = 8CCD525E15B783FC00E5893B /* rating2.png */; };
		8CCD558715B783FD00E5893B /* rating3.png in Resources */ = {isa = PBXBuildFile; fileRef = 8CCD525F15B783FC00E5893B /* rating3.png */; };
		8CCD558815B783FD00E5893B /* rating4.png in Resources */ = {isa = PBXBuildFile; fileRef = 8CCD526015B783FC00E5893B /* rating4.png */; };
		8CCD558915B783FD00E5893B /* rating5.png in Resources */ = {isa = PBXBuildFile; fileRef = 8CCD526115B783FC00E5893B /* rating5.png */; };
		8CCD559E15B783FD00E5893B /* sticky.png in Resources */ = {isa = PBXBuildFile; fileRef = 8CCD527715B783FC00E5893B /* sticky.png */; };
		8CDBA0781621D641000EE760 /* post-actions.png in Resources */ = {isa = PBXBuildFile; fileRef = 8CDBA0771621D641000EE760 /* post-actions.png */; };
		8CF02E0216484CCE0059BC56 /* lp-fps.png in Resources */ = {isa = PBXBuildFile; fileRef = 8CF02D9716484CCE0059BC56 /* lp-fps.png */; };
		8CF02E0316484CCE0059BC56 /* lp-romhack.png in Resources */ = {isa = PBXBuildFile; fileRef = 8CF02D9816484CCE0059BC56 /* lp-romhack.png */; };
		8CF02E0416484CCE0059BC56 /* lp-rpg.png in Resources */ = {isa = PBXBuildFile; fileRef = 8CF02D9916484CCE0059BC56 /* lp-rpg.png */; };
		8CF02E0516484CCE0059BC56 /* lp-strategy.png in Resources */ = {isa = PBXBuildFile; fileRef = 8CF02D9A16484CCE0059BC56 /* lp-strategy.png */; };
		8CF02E0616484CCE0059BC56 /* lan-international.png in Resources */ = {isa = PBXBuildFile; fileRef = 8CF02D9B16484CCE0059BC56 /* lan-international.png */; };
		8CF02E0716484CCE0059BC56 /* lan-midwest.png in Resources */ = {isa = PBXBuildFile; fileRef = 8CF02D9C16484CCE0059BC56 /* lan-midwest.png */; };
		8CF02E0816484CCE0059BC56 /* lan-west.png in Resources */ = {isa = PBXBuildFile; fileRef = 8CF02D9D16484CCE0059BC56 /* lan-west.png */; };
		8CF02E0916484CCE0059BC56 /* guns-hunting.png in Resources */ = {isa = PBXBuildFile; fileRef = 8CF02D9E16484CCE0059BC56 /* guns-hunting.png */; };
		8CF02E0A16484CCE0059BC56 /* guns-milsurp.png in Resources */ = {isa = PBXBuildFile; fileRef = 8CF02D9F16484CCE0059BC56 /* guns-milsurp.png */; };
		8CF02E0B16484CCE0059BC56 /* guns-paintball.png in Resources */ = {isa = PBXBuildFile; fileRef = 8CF02DA016484CCE0059BC56 /* guns-paintball.png */; };
		8CF02E0C16484CCE0059BC56 /* guns-review.png in Resources */ = {isa = PBXBuildFile; fileRef = 8CF02DA116484CCE0059BC56 /* guns-review.png */; };
		8CF02E0D16484CCE0059BC56 /* hell-jorts.png in Resources */ = {isa = PBXBuildFile; fileRef = 8CF02DA216484CCE0059BC56 /* hell-jorts.png */; };
		8CF02E0E16484CCE0059BC56 /* guns-airsoft.png in Resources */ = {isa = PBXBuildFile; fileRef = 8CF02DA316484CCE0059BC56 /* guns-airsoft.png */; };
		8CF02E0F16484CCE0059BC56 /* guns-ccw.png in Resources */ = {isa = PBXBuildFile; fileRef = 8CF02DA416484CCE0059BC56 /* guns-ccw.png */; };
		8CF02E1016484CCE0059BC56 /* sap-language.png in Resources */ = {isa = PBXBuildFile; fileRef = 8CF02DA516484CCE0059BC56 /* sap-language.png */; };
		8CF02E1116484CCE0059BC56 /* bss-manga.png in Resources */ = {isa = PBXBuildFile; fileRef = 8CF02DA616484CCE0059BC56 /* bss-manga.png */; };
		8CF02E1216484CCE0059BC56 /* bss-swag.png in Resources */ = {isa = PBXBuildFile; fileRef = 8CF02DA716484CCE0059BC56 /* bss-swag.png */; };
		8CF02E1316484CCE0059BC56 /* bss-webcomic.png in Resources */ = {isa = PBXBuildFile; fileRef = 8CF02DA816484CCE0059BC56 /* bss-webcomic.png */; };
		8CF02E1416484CCE0059BC56 /* byob-cheer.png in Resources */ = {isa = PBXBuildFile; fileRef = 8CF02DA916484CCE0059BC56 /* byob-cheer.png */; };
		8CF02E1516484CCE0059BC56 /* Dorkroom-K-ROCK.png in Resources */ = {isa = PBXBuildFile; fileRef = 8CF02DAA16484CCE0059BC56 /* Dorkroom-K-ROCK.png */; };
		8CF02E1616484CCE0059BC56 /* fyad-bapes.png in Resources */ = {isa = PBXBuildFile; fileRef = 8CF02DAB16484CCE0059BC56 /* fyad-bapes.png */; };
		8CF02E1716484CCE0059BC56 /* fyad-blaagh.png in Resources */ = {isa = PBXBuildFile; fileRef = 8CF02DAC16484CCE0059BC56 /* fyad-blaagh.png */; };
		8CF02E1816484CCE0059BC56 /* fyad-blades.png in Resources */ = {isa = PBXBuildFile; fileRef = 8CF02DAD16484CCE0059BC56 /* fyad-blades.png */; };
		8CF02E1916484CCE0059BC56 /* fyad-burn.png in Resources */ = {isa = PBXBuildFile; fileRef = 8CF02DAE16484CCE0059BC56 /* fyad-burn.png */; };
		8CF02E1A16484CCE0059BC56 /* fyad-champion.png in Resources */ = {isa = PBXBuildFile; fileRef = 8CF02DAF16484CCE0059BC56 /* fyad-champion.png */; };
		8CF02E1B16484CCE0059BC56 /* fyad-eggs.png in Resources */ = {isa = PBXBuildFile; fileRef = 8CF02DB016484CCE0059BC56 /* fyad-eggs.png */; };
		8CF02E1C16484CCE0059BC56 /* fyad-salad.png in Resources */ = {isa = PBXBuildFile; fileRef = 8CF02DB116484CCE0059BC56 /* fyad-salad.png */; };
		8CF02E1D16484CCE0059BC56 /* fyad-suts.png in Resources */ = {isa = PBXBuildFile; fileRef = 8CF02DB216484CCE0059BC56 /* fyad-suts.png */; };
		8CF02E1E16484CCE0059BC56 /* bb-foreign.png in Resources */ = {isa = PBXBuildFile; fileRef = 8CF02DB316484CCE0059BC56 /* bb-foreign.png */; };
		8CF02E1F16484CCE0059BC56 /* bss-con.png in Resources */ = {isa = PBXBuildFile; fileRef = 8CF02DB416484CCE0059BC56 /* bss-con.png */; };
		8CF02E2016484CCE0059BC56 /* bb-classics.png in Resources */ = {isa = PBXBuildFile; fileRef = 8CF02DB516484CCE0059BC56 /* bb-classics.png */; };
		8CF02E2116484CCE0059BC56 /* bss-new.png in Resources */ = {isa = PBXBuildFile; fileRef = 8CF02DB616484CCE0059BC56 /* bss-new.png */; };
		8CF02E2216484CCE0059BC56 /* bss-review.png in Resources */ = {isa = PBXBuildFile; fileRef = 8CF02DB716484CCE0059BC56 /* bss-review.png */; };
		8CF02E2316484CCE0059BC56 /* byob-dent.png in Resources */ = {isa = PBXBuildFile; fileRef = 8CF02DB816484CCE0059BC56 /* byob-dent.png */; };
		8CF02E2416484CCE0059BC56 /* byob-dont.png in Resources */ = {isa = PBXBuildFile; fileRef = 8CF02DB916484CCE0059BC56 /* byob-dont.png */; };
		8CF02E2516484CCE0059BC56 /* byob-excuse.png in Resources */ = {isa = PBXBuildFile; fileRef = 8CF02DBA16484CCE0059BC56 /* byob-excuse.png */; };
		8CF02E2616484CCE0059BC56 /* CA-TAG-CA-streetmoto.png in Resources */ = {isa = PBXBuildFile; fileRef = 8CF02DBB16484CCE0059BC56 /* CA-TAG-CA-streetmoto.png */; };
		8CF02E2716484CCE0059BC56 /* cc-daily.png in Resources */ = {isa = PBXBuildFile; fileRef = 8CF02DBC16484CCE0059BC56 /* cc-daily.png */; };
		8CF02E2816484CCE0059BC56 /* dd-offmeds.png in Resources */ = {isa = PBXBuildFile; fileRef = 8CF02DBD16484CCE0059BC56 /* dd-offmeds.png */; };
		8CF02E2916484CCE0059BC56 /* diy-robots.png in Resources */ = {isa = PBXBuildFile; fileRef = 8CF02DBE16484CCE0059BC56 /* diy-robots.png */; };
		8CF02E2A16484CCE0059BC56 /* diy-step.png in Resources */ = {isa = PBXBuildFile; fileRef = 8CF02DBF16484CCE0059BC56 /* diy-step.png */; };
		8CF02E2B16484CCE0059BC56 /* diy-tools.png in Resources */ = {isa = PBXBuildFile; fileRef = 8CF02DC016484CCE0059BC56 /* diy-tools.png */; };
		8CF02E2C16484CCE0059BC56 /* Dorkroom-silkysmooth.png in Resources */ = {isa = PBXBuildFile; fileRef = 8CF02DC116484CCE0059BC56 /* Dorkroom-silkysmooth.png */; };
		8CF02E2D16484CCE0059BC56 /* fyad-alas.png in Resources */ = {isa = PBXBuildFile; fileRef = 8CF02DC216484CCE0059BC56 /* fyad-alas.png */; };
		8CF02E2E16484CCE0059BC56 /* fyad-blogs.png in Resources */ = {isa = PBXBuildFile; fileRef = 8CF02DC316484CCE0059BC56 /* fyad-blogs.png */; };
		8CF02E2F16484CCE0059BC56 /* nmd-classical.png in Resources */ = {isa = PBXBuildFile; fileRef = 8CF02DC416484CCE0059BC56 /* nmd-classical.png */; };
		8CF02E3016484CCE0059BC56 /* nmd-electronic.png in Resources */ = {isa = PBXBuildFile; fileRef = 8CF02DC516484CCE0059BC56 /* nmd-electronic.png */; };
		8CF02E3116484CCE0059BC56 /* nmd-jazz.png in Resources */ = {isa = PBXBuildFile; fileRef = 8CF02DC616484CCE0059BC56 /* nmd-jazz.png */; };
		8CF02E3216484CCE0059BC56 /* nmd-pop.png in Resources */ = {isa = PBXBuildFile; fileRef = 8CF02DC716484CCE0059BC56 /* nmd-pop.png */; };
		8CF02E3316484CCE0059BC56 /* nmd-punk.png in Resources */ = {isa = PBXBuildFile; fileRef = 8CF02DC816484CCE0059BC56 /* nmd-punk.png */; };
		8CF02E3416484CCE0059BC56 /* bb-author.png in Resources */ = {isa = PBXBuildFile; fileRef = 8CF02DC916484CCE0059BC56 /* bb-author.png */; };
		8CF02E3516484CCE0059BC56 /* bss-shipping.png in Resources */ = {isa = PBXBuildFile; fileRef = 8CF02DCA16484CCE0059BC56 /* bss-shipping.png */; };
		8CF02E3616484CCE0059BC56 /* byob-friends.png in Resources */ = {isa = PBXBuildFile; fileRef = 8CF02DCB16484CCE0059BC56 /* byob-friends.png */; };
		8CF02E3716484CCE0059BC56 /* byob-secrets.png in Resources */ = {isa = PBXBuildFile; fileRef = 8CF02DCC16484CCE0059BC56 /* byob-secrets.png */; };
		8CF02E3816484CCE0059BC56 /* byob-treasure.png in Resources */ = {isa = PBXBuildFile; fileRef = 8CF02DCD16484CCE0059BC56 /* byob-treasure.png */; };
		8CF02E3916484CCE0059BC56 /* CA-TAG-CA-atb.png in Resources */ = {isa = PBXBuildFile; fileRef = 8CF02DCE16484CCE0059BC56 /* CA-TAG-CA-atb.png */; };
		8CF02E3A16484CCE0059BC56 /* CA-TAG-CA-dirtmoto.png in Resources */ = {isa = PBXBuildFile; fileRef = 8CF02DCF16484CCE0059BC56 /* CA-TAG-CA-dirtmoto.png */; };
		8CF02E3B16484CCE0059BC56 /* CA-TAG-CA-road.png in Resources */ = {isa = PBXBuildFile; fileRef = 8CF02DD016484CCE0059BC56 /* CA-TAG-CA-road.png */; };
		8CF02E3C16484CCE0059BC56 /* cc-writing.png in Resources */ = {isa = PBXBuildFile; fileRef = 8CF02DD116484CCE0059BC56 /* cc-writing.png */; };
		8CF02E3D16484CCE0059BC56 /* dd-africa.png in Resources */ = {isa = PBXBuildFile; fileRef = 8CF02DD216484CCE0059BC56 /* dd-africa.png */; };
		8CF02E3E16484CCE0059BC56 /* fyad-cockfights.png in Resources */ = {isa = PBXBuildFile; fileRef = 8CF02DD316484CCE0059BC56 /* fyad-cockfights.png */; };
		8CF02E3F16484CCE0059BC56 /* fyad-menopause.png in Resources */ = {isa = PBXBuildFile; fileRef = 8CF02DD416484CCE0059BC56 /* fyad-menopause.png */; };
		8CF02E4016484CCE0059BC56 /* gws-dessert.png in Resources */ = {isa = PBXBuildFile; fileRef = 8CF02DD516484CCE0059BC56 /* gws-dessert.png */; };
		8CF02E4116484CCE0059BC56 /* gws-diet.png in Resources */ = {isa = PBXBuildFile; fileRef = 8CF02DD616484CCE0059BC56 /* gws-diet.png */; };
		8CF02E4216484CCE0059BC56 /* gws-drink.png in Resources */ = {isa = PBXBuildFile; fileRef = 8CF02DD716484CCE0059BC56 /* gws-drink.png */; };
		8CF02E4316484CCE0059BC56 /* gws-fish.png in Resources */ = {isa = PBXBuildFile; fileRef = 8CF02DD816484CCE0059BC56 /* gws-fish.png */; };
		8CF02E4416484CCE0059BC56 /* gws-local.png in Resources */ = {isa = PBXBuildFile; fileRef = 8CF02DD916484CCE0059BC56 /* gws-local.png */; };
		8CF02E4516484CCE0059BC56 /* gws-meat.png in Resources */ = {isa = PBXBuildFile; fileRef = 8CF02DDA16484CCE0059BC56 /* gws-meat.png */; };
		8CF02E4616484CCE0059BC56 /* gws-snacks.png in Resources */ = {isa = PBXBuildFile; fileRef = 8CF02DDB16484CCE0059BC56 /* gws-snacks.png */; };
		8CF02E4716484CCE0059BC56 /* gws-soup.png in Resources */ = {isa = PBXBuildFile; fileRef = 8CF02DDC16484CCE0059BC56 /* gws-soup.png */; };
		8CF02E4816484CCE0059BC56 /* gws-veggie.png in Resources */ = {isa = PBXBuildFile; fileRef = 8CF02DDD16484CCE0059BC56 /* gws-veggie.png */; };
		8CF02E4916484CCE0059BC56 /* pi-caged.png in Resources */ = {isa = PBXBuildFile; fileRef = 8CF02DDE16484CCE0059BC56 /* pi-caged.png */; };
		8CF02E4A16484CCE0059BC56 /* pi-herps.png in Resources */ = {isa = PBXBuildFile; fileRef = 8CF02DDF16484CCE0059BC56 /* pi-herps.png */; };
		8CF02E4B16484CCE0059BC56 /* psp-itstime.png in Resources */ = {isa = PBXBuildFile; fileRef = 8CF02DE016484CCE0059BC56 /* psp-itstime.png */; };
		8CF02E4C16484CCE0059BC56 /* psp-k1.png in Resources */ = {isa = PBXBuildFile; fileRef = 8CF02DE116484CCE0059BC56 /* psp-k1.png */; };
		8CF02E4D16484CCE0059BC56 /* psp-mma.png in Resources */ = {isa = PBXBuildFile; fileRef = 8CF02DE216484CCE0059BC56 /* psp-mma.png */; };
		8CF02E4E16484CCE0059BC56 /* psp-pride.png in Resources */ = {isa = PBXBuildFile; fileRef = 8CF02DE316484CCE0059BC56 /* psp-pride.png */; };
		8CF02E4F16484CCE0059BC56 /* psp-thonglor.png in Resources */ = {isa = PBXBuildFile; fileRef = 8CF02DE416484CCE0059BC56 /* psp-thonglor.png */; };
		8CF02E5016484CCE0059BC56 /* psp-tuf.png in Resources */ = {isa = PBXBuildFile; fileRef = 8CF02DE516484CCE0059BC56 /* psp-tuf.png */; };
		8CF02E5116484CCE0059BC56 /* psp-ufc.png in Resources */ = {isa = PBXBuildFile; fileRef = 8CF02DE616484CCE0059BC56 /* psp-ufc.png */; };
		8CF02E5216484CCE0059BC56 /* RP-carling.png in Resources */ = {isa = PBXBuildFile; fileRef = 8CF02DE716484CCE0059BC56 /* RP-carling.png */; };
		8CF02E5316484CCE0059BC56 /* RP-championship.png in Resources */ = {isa = PBXBuildFile; fileRef = 8CF02DE816484CCE0059BC56 /* RP-championship.png */; };
		8CF02E5416484CCE0059BC56 /* RP-epl.png in Resources */ = {isa = PBXBuildFile; fileRef = 8CF02DE916484CCE0059BC56 /* RP-epl.png */; };
		8CF02E5516484CCE0059BC56 /* RP-league.png in Resources */ = {isa = PBXBuildFile; fileRef = 8CF02DEA16484CCE0059BC56 /* RP-league.png */; };
		8CF02E5616484CCE0059BC56 /* RP-ligue1.png in Resources */ = {isa = PBXBuildFile; fileRef = 8CF02DEB16484CCE0059BC56 /* RP-ligue1.png */; };
		8CF02E5716484CCE0059BC56 /* RP-MOTD_TAG.png in Resources */ = {isa = PBXBuildFile; fileRef = 8CF02DEC16484CCE0059BC56 /* RP-MOTD_TAG.png */; };
		8CF02E5816484CCE0059BC56 /* RP-nonleague.png in Resources */ = {isa = PBXBuildFile; fileRef = 8CF02DED16484CCE0059BC56 /* RP-nonleague.png */; };
		8CF02E5916484CCE0059BC56 /* smartd-interestcheck.png in Resources */ = {isa = PBXBuildFile; fileRef = 8CF02DEE16484CCE0059BC56 /* smartd-interestcheck.png */; };
		8CF02E5A16484CCE0059BC56 /* smartd-organs.png in Resources */ = {isa = PBXBuildFile; fileRef = 8CF02DEF16484CCE0059BC56 /* smartd-organs.png */; };
		8CF02E5B16484CCE0059BC56 /* smartd-potions.png in Resources */ = {isa = PBXBuildFile; fileRef = 8CF02DF016484CCE0059BC56 /* smartd-potions.png */; };
		8CF02E5C16484CCE0059BC56 /* smartd-water.png in Resources */ = {isa = PBXBuildFile; fileRef = 8CF02DF116484CCE0059BC56 /* smartd-water.png */; };
		8CF02E5D16484CCE0059BC56 /* sports-sylvia.png in Resources */ = {isa = PBXBuildFile; fileRef = 8CF02DF216484CCE0059BC56 /* sports-sylvia.png */; };
		8CF02E5E16484CCE0059BC56 /* tcc-acid.png in Resources */ = {isa = PBXBuildFile; fileRef = 8CF02DF316484CCE0059BC56 /* tcc-acid.png */; };
		8CF02E5F16484CCE0059BC56 /* tcc-downers.png in Resources */ = {isa = PBXBuildFile; fileRef = 8CF02DF416484CCE0059BC56 /* tcc-downers.png */; };
		8CF02E6016484CCE0059BC56 /* tcc-halluc.png in Resources */ = {isa = PBXBuildFile; fileRef = 8CF02DF516484CCE0059BC56 /* tcc-halluc.png */; };
		8CF02E6116484CCE0059BC56 /* tcc-rx.png in Resources */ = {isa = PBXBuildFile; fileRef = 8CF02DF616484CCE0059BC56 /* tcc-rx.png */; };
		8CF02E6216484CCE0059BC56 /* tcc-trip_report.png in Resources */ = {isa = PBXBuildFile; fileRef = 8CF02DF716484CCE0059BC56 /* tcc-trip_report.png */; };
		8CF02E6316484CCE0059BC56 /* tcc-txt.png in Resources */ = {isa = PBXBuildFile; fileRef = 8CF02DF816484CCE0059BC56 /* tcc-txt.png */; };
		8CF02E6416484CCE0059BC56 /* tcc-uppers.png in Resources */ = {isa = PBXBuildFile; fileRef = 8CF02DF916484CCE0059BC56 /* tcc-uppers.png */; };
		8CF02E6516484CCE0059BC56 /* tg-boardgames.png in Resources */ = {isa = PBXBuildFile; fileRef = 8CF02DFA16484CCE0059BC56 /* tg-boardgames.png */; };
		8CF02E6616484CCE0059BC56 /* tg-recruiting.png in Resources */ = {isa = PBXBuildFile; fileRef = 8CF02DFB16484CCE0059BC56 /* tg-recruiting.png */; };
		8CF02E6716484CCE0059BC56 /* tg-wargames.png in Resources */ = {isa = PBXBuildFile; fileRef = 8CF02DFC16484CCE0059BC56 /* tg-wargames.png */; };
		8CF02E6816484CCE0059BC56 /* tviv-classic.png in Resources */ = {isa = PBXBuildFile; fileRef = 8CF02DFD16484CCE0059BC56 /* tviv-classic.png */; };
		8CF02E6916484CCE0059BC56 /* tviv-reality.png in Resources */ = {isa = PBXBuildFile; fileRef = 8CF02DFE16484CCE0059BC56 /* tviv-reality.png */; };
		8CF02E6A16484CCE0059BC56 /* wrestlehut-global.png in Resources */ = {isa = PBXBuildFile; fileRef = 8CF02DFF16484CCE0059BC56 /* wrestlehut-global.png */; };
		8CF02E6B16484CCE0059BC56 /* ycs-girl.png in Resources */ = {isa = PBXBuildFile; fileRef = 8CF02E0016484CCE0059BC56 /* ycs-girl.png */; };
		8CF02E6C16484CCE0059BC56 /* ycs-jc.png in Resources */ = {isa = PBXBuildFile; fileRef = 8CF02E0116484CCE0059BC56 /* ycs-jc.png */; };
		8CF95C861653276000060F19 /* phiz-crabcore.png in Resources */ = {isa = PBXBuildFile; fileRef = 8CF95C621653276000060F19 /* phiz-crabcore.png */; };
		8CF95C871653276000060F19 /* LF-gitrdun2.png in Resources */ = {isa = PBXBuildFile; fileRef = 8CF95C631653276000060F19 /* LF-gitrdun2.png */; };
		8CF95C881653276000060F19 /* LF-legacy.png in Resources */ = {isa = PBXBuildFile; fileRef = 8CF95C641653276000060F19 /* LF-legacy.png */; };
		8CF95C891653276000060F19 /* phiz-phag.png in Resources */ = {isa = PBXBuildFile; fileRef = 8CF95C651653276000060F19 /* phiz-phag.png */; };
		8CF95C8A1653276000060F19 /* phiz-rockist.png in Resources */ = {isa = PBXBuildFile; fileRef = 8CF95C661653276000060F19 /* phiz-rockist.png */; };
		8CF95C8B1653276000060F19 /* phiz-sincere.png in Resources */ = {isa = PBXBuildFile; fileRef = 8CF95C671653276000060F19 /* phiz-sincere.png */; };
		8CF95C8C1653276000060F19 /* phiz-prince.png in Resources */ = {isa = PBXBuildFile; fileRef = 8CF95C681653276000060F19 /* phiz-prince.png */; };
		8CF95C8D1653276000060F19 /* phiz-emo.png in Resources */ = {isa = PBXBuildFile; fileRef = 8CF95C691653276000060F19 /* phiz-emo.png */; };
		8CF95C8E1653276000060F19 /* phiz-donk.png in Resources */ = {isa = PBXBuildFile; fileRef = 8CF95C6A1653276000060F19 /* phiz-donk.png */; };
		8CF95C8F1653276000060F19 /* phiz-dollas.png in Resources */ = {isa = PBXBuildFile; fileRef = 8CF95C6B1653276000060F19 /* phiz-dollas.png */; };
		8CF95C901653276000060F19 /* LF-perspective_1.png in Resources */ = {isa = PBXBuildFile; fileRef = 8CF95C6C1653276000060F19 /* LF-perspective_1.png */; };
		8CF95C911653276000060F19 /* LF-nazisrael2.png in Resources */ = {isa = PBXBuildFile; fileRef = 8CF95C6D1653276000060F19 /* LF-nazisrael2.png */; };
		8CF95C921653276000060F19 /* lf-gooddog.png in Resources */ = {isa = PBXBuildFile; fileRef = 8CF95C6E1653276000060F19 /* lf-gooddog.png */; };
		8CF95C931653276000060F19 /* LF-gay2.png in Resources */ = {isa = PBXBuildFile; fileRef = 8CF95C6F1653276000060F19 /* LF-gay2.png */; };
		8CF95C941653276000060F19 /* LF-2wqxulw.png in Resources */ = {isa = PBXBuildFile; fileRef = 8CF95C701653276000060F19 /* LF-2wqxulw.png */; };
		8CF95C951653276000060F19 /* fyad-words.png in Resources */ = {isa = PBXBuildFile; fileRef = 8CF95C711653276000060F19 /* fyad-words.png */; };
		8CF95C961653276000060F19 /* fyad-wiki.png in Resources */ = {isa = PBXBuildFile; fileRef = 8CF95C721653276000060F19 /* fyad-wiki.png */; };
		8CF95C971653276000060F19 /* fyad-space.png in Resources */ = {isa = PBXBuildFile; fileRef = 8CF95C731653276000060F19 /* fyad-space.png */; };
		8CF95C981653276000060F19 /* fyad-otherforums.png in Resources */ = {isa = PBXBuildFile; fileRef = 8CF95C741653276000060F19 /* fyad-otherforums.png */; };
		8CF95C991653276000060F19 /* fyad-troll.png in Resources */ = {isa = PBXBuildFile; fileRef = 8CF95C751653276000060F19 /* fyad-troll.png */; };
		8CF95C9A1653276000060F19 /* ml-voice.png in Resources */ = {isa = PBXBuildFile; fileRef = 8CF95C761653276000060F19 /* ml-voice.png */; };
		8CF95C9B1653276000060F19 /* ml-theory.png in Resources */ = {isa = PBXBuildFile; fileRef = 8CF95C771653276000060F19 /* ml-theory.png */; };
		8CF95C9C1653276000060F19 /* ml-recording.png in Resources */ = {isa = PBXBuildFile; fileRef = 8CF95C781653276000060F19 /* ml-recording.png */; };
		8CF95C9D1653276000060F19 /* ml-guitar.png in Resources */ = {isa = PBXBuildFile; fileRef = 8CF95C791653276000060F19 /* ml-guitar.png */; };
		8CF95C9E1653276000060F19 /* ml-gear.png in Resources */ = {isa = PBXBuildFile; fileRef = 8CF95C7A1653276000060F19 /* ml-gear.png */; };
		8CF95C9F1653276000060F19 /* ml-feedback.png in Resources */ = {isa = PBXBuildFile; fileRef = 8CF95C7B1653276000060F19 /* ml-feedback.png */; };
		8CF95CA01653276000060F19 /* ml-dumbass.png in Resources */ = {isa = PBXBuildFile; fileRef = 8CF95C7C1653276000060F19 /* ml-dumbass.png */; };
		8CF95CA11653276000060F19 /* ml-drums.png in Resources */ = {isa = PBXBuildFile; fileRef = 8CF95C7D1653276000060F19 /* ml-drums.png */; };
		8CF95CA21653276000060F19 /* ml-contest.png in Resources */ = {isa = PBXBuildFile; fileRef = 8CF95C7E1653276000060F19 /* ml-contest.png */; };
		8CF95CA31653276000060F19 /* ml-bass.png in Resources */ = {isa = PBXBuildFile; fileRef = 8CF95C7F1653276000060F19 /* ml-bass.png */; };
		8CF95CA41653276000060F19 /* ml-amps.png in Resources */ = {isa = PBXBuildFile; fileRef = 8CF95C801653276000060F19 /* ml-amps.png */; };
		8CF95CA51653276000060F19 /* ml-acoustic.png in Resources */ = {isa = PBXBuildFile; fileRef = 8CF95C811653276000060F19 /* ml-acoustic.png */; };
		8CF95CA61653276000060F19 /* gip-pew.png in Resources */ = {isa = PBXBuildFile; fileRef = 8CF95C821653276000060F19 /* gip-pew.png */; };
		8CF95CA71653276000060F19 /* gip-money.png in Resources */ = {isa = PBXBuildFile; fileRef = 8CF95C831653276000060F19 /* gip-money.png */; };
		8CF95CA81653276000060F19 /* gip-marines.png in Resources */ = {isa = PBXBuildFile; fileRef = 8CF95C841653276000060F19 /* gip-marines.png */; };
		8CF95CA91653276000060F19 /* gip-airforce.png in Resources */ = {isa = PBXBuildFile; fileRef = 8CF95C851653276000060F19 /* gip-airforce.png */; };
/* End PBXBuildFile section */

/* Begin PBXFileReference section */
		107CF9A211FF7776007C16F4 /* libxml2.2.7.3.dylib */ = {isa = PBXFileReference; lastKnownFileType = "compiled.mach-o.dylib"; name = libxml2.2.7.3.dylib; path = usr/lib/libxml2.2.7.3.dylib; sourceTree = SDKROOT; };
		107CF9E011FF79D5007C16F4 /* libsqlite3.0.dylib */ = {isa = PBXFileReference; lastKnownFileType = "compiled.mach-o.dylib"; name = libsqlite3.0.dylib; path = usr/lib/libsqlite3.0.dylib; sourceTree = SDKROOT; };
		10D34FA8128F41160026C7C2 /* CFNetwork.framework */ = {isa = PBXFileReference; lastKnownFileType = wrapper.framework; name = CFNetwork.framework; path = System/Library/Frameworks/CFNetwork.framework; sourceTree = SDKROOT; };
		10D34FAE128F413C0026C7C2 /* MobileCoreServices.framework */ = {isa = PBXFileReference; lastKnownFileType = wrapper.framework; name = MobileCoreServices.framework; path = System/Library/Frameworks/MobileCoreServices.framework; sourceTree = SDKROOT; };
		10D34FB0128F413C0026C7C2 /* SystemConfiguration.framework */ = {isa = PBXFileReference; lastKnownFileType = wrapper.framework; name = SystemConfiguration.framework; path = System/Library/Frameworks/SystemConfiguration.framework; sourceTree = SDKROOT; };
		10D34FB6128F414E0026C7C2 /* libz.dylib */ = {isa = PBXFileReference; lastKnownFileType = "compiled.mach-o.dylib"; name = libz.dylib; path = usr/lib/libz.dylib; sourceTree = SDKROOT; };
		11099066134B86FC0013444C /* QuartzCore.framework */ = {isa = PBXFileReference; lastKnownFileType = wrapper.framework; name = QuartzCore.framework; path = System/Library/Frameworks/QuartzCore.framework; sourceTree = SDKROOT; };
		110FABC515745C1E00ECF535 /* AFHTTPClient.h */ = {isa = PBXFileReference; fileEncoding = 4; lastKnownFileType = sourcecode.c.h; path = AFHTTPClient.h; sourceTree = "<group>"; };
		110FABC615745C1E00ECF535 /* AFHTTPClient.m */ = {isa = PBXFileReference; fileEncoding = 4; lastKnownFileType = sourcecode.c.objc; path = AFHTTPClient.m; sourceTree = "<group>"; };
		110FABC715745C1E00ECF535 /* AFHTTPRequestOperation.h */ = {isa = PBXFileReference; fileEncoding = 4; lastKnownFileType = sourcecode.c.h; path = AFHTTPRequestOperation.h; sourceTree = "<group>"; };
		110FABC815745C1E00ECF535 /* AFHTTPRequestOperation.m */ = {isa = PBXFileReference; fileEncoding = 4; lastKnownFileType = sourcecode.c.objc; path = AFHTTPRequestOperation.m; sourceTree = "<group>"; };
		110FABC915745C1E00ECF535 /* AFImageRequestOperation.h */ = {isa = PBXFileReference; fileEncoding = 4; lastKnownFileType = sourcecode.c.h; path = AFImageRequestOperation.h; sourceTree = "<group>"; };
		110FABCA15745C1E00ECF535 /* AFImageRequestOperation.m */ = {isa = PBXFileReference; fileEncoding = 4; lastKnownFileType = sourcecode.c.objc; path = AFImageRequestOperation.m; sourceTree = "<group>"; };
		110FABCB15745C1E00ECF535 /* AFJSONRequestOperation.h */ = {isa = PBXFileReference; fileEncoding = 4; lastKnownFileType = sourcecode.c.h; path = AFJSONRequestOperation.h; sourceTree = "<group>"; };
		110FABCC15745C1E00ECF535 /* AFJSONRequestOperation.m */ = {isa = PBXFileReference; fileEncoding = 4; lastKnownFileType = sourcecode.c.objc; path = AFJSONRequestOperation.m; sourceTree = "<group>"; };
		110FABCD15745C1E00ECF535 /* AFJSONUtilities.h */ = {isa = PBXFileReference; fileEncoding = 4; lastKnownFileType = sourcecode.c.h; path = AFJSONUtilities.h; sourceTree = "<group>"; };
		110FABCE15745C1E00ECF535 /* AFJSONUtilities.m */ = {isa = PBXFileReference; fileEncoding = 4; lastKnownFileType = sourcecode.c.objc; path = AFJSONUtilities.m; sourceTree = "<group>"; };
		110FABCF15745C1E00ECF535 /* AFNetworkActivityIndicatorManager.h */ = {isa = PBXFileReference; fileEncoding = 4; lastKnownFileType = sourcecode.c.h; path = AFNetworkActivityIndicatorManager.h; sourceTree = "<group>"; };
		110FABD015745C1E00ECF535 /* AFNetworkActivityIndicatorManager.m */ = {isa = PBXFileReference; fileEncoding = 4; lastKnownFileType = sourcecode.c.objc; path = AFNetworkActivityIndicatorManager.m; sourceTree = "<group>"; };
		110FABD115745C1E00ECF535 /* AFNetworking.h */ = {isa = PBXFileReference; fileEncoding = 4; lastKnownFileType = sourcecode.c.h; path = AFNetworking.h; sourceTree = "<group>"; };
		110FABD215745C1E00ECF535 /* AFPropertyListRequestOperation.h */ = {isa = PBXFileReference; fileEncoding = 4; lastKnownFileType = sourcecode.c.h; path = AFPropertyListRequestOperation.h; sourceTree = "<group>"; };
		110FABD315745C1E00ECF535 /* AFPropertyListRequestOperation.m */ = {isa = PBXFileReference; fileEncoding = 4; lastKnownFileType = sourcecode.c.objc; path = AFPropertyListRequestOperation.m; sourceTree = "<group>"; };
		110FABD415745C1E00ECF535 /* AFURLConnectionOperation.h */ = {isa = PBXFileReference; fileEncoding = 4; lastKnownFileType = sourcecode.c.h; path = AFURLConnectionOperation.h; sourceTree = "<group>"; };
		110FABD515745C1E00ECF535 /* AFURLConnectionOperation.m */ = {isa = PBXFileReference; fileEncoding = 4; lastKnownFileType = sourcecode.c.objc; path = AFURLConnectionOperation.m; sourceTree = "<group>"; };
		110FABD615745C1E00ECF535 /* AFXMLRequestOperation.h */ = {isa = PBXFileReference; fileEncoding = 4; lastKnownFileType = sourcecode.c.h; path = AFXMLRequestOperation.h; sourceTree = "<group>"; };
		110FABD715745C1E00ECF535 /* AFXMLRequestOperation.m */ = {isa = PBXFileReference; fileEncoding = 4; lastKnownFileType = sourcecode.c.objc; path = AFXMLRequestOperation.m; sourceTree = "<group>"; };
		110FABD815745C1E00ECF535 /* UIImageView+AFNetworking.h */ = {isa = PBXFileReference; fileEncoding = 4; lastKnownFileType = sourcecode.c.h; path = "UIImageView+AFNetworking.h"; sourceTree = "<group>"; };
		110FABD915745C1E00ECF535 /* UIImageView+AFNetworking.m */ = {isa = PBXFileReference; fileEncoding = 4; lastKnownFileType = sourcecode.c.objc; path = "UIImageView+AFNetworking.m"; sourceTree = "<group>"; };
		110FAC0315745CE700ECF535 /* MessageUI.framework */ = {isa = PBXFileReference; lastKnownFileType = wrapper.framework; name = MessageUI.framework; path = System/Library/Frameworks/MessageUI.framework; sourceTree = SDKROOT; };
		1172A62D14F5DB160026CDA8 /* Security.framework */ = {isa = PBXFileReference; lastKnownFileType = wrapper.framework; name = Security.framework; path = System/Library/Frameworks/Security.framework; sourceTree = SDKROOT; };
		117DBE3A1522A39A007125EF /* CoreData.framework */ = {isa = PBXFileReference; lastKnownFileType = wrapper.framework; name = CoreData.framework; path = System/Library/Frameworks/CoreData.framework; sourceTree = SDKROOT; };
		1190F71913BE4EA900B9D271 /* AwfulLoginController.h */ = {isa = PBXFileReference; fileEncoding = 4; lastKnownFileType = sourcecode.c.h; path = AwfulLoginController.h; sourceTree = "<group>"; };
		1190F71A13BE4EA900B9D271 /* AwfulLoginController.m */ = {isa = PBXFileReference; fileEncoding = 4; lastKnownFileType = sourcecode.c.objc; path = AwfulLoginController.m; sourceTree = "<group>"; };
		1190F71D13BE4EA900B9D271 /* AwfulAppDelegate.h */ = {isa = PBXFileReference; fileEncoding = 4; lastKnownFileType = sourcecode.c.h; path = AwfulAppDelegate.h; sourceTree = "<group>"; };
		1190F71E13BE4EA900B9D271 /* AwfulAppDelegate.m */ = {isa = PBXFileReference; fileEncoding = 4; lastKnownFileType = sourcecode.c.objc; path = AwfulAppDelegate.m; sourceTree = "<group>"; };
		1190F7B013BE4ECB00B9D271 /* NSString+HTML.h */ = {isa = PBXFileReference; fileEncoding = 4; lastKnownFileType = sourcecode.c.h; path = "NSString+HTML.h"; sourceTree = "<group>"; };
		1190F7B113BE4ECB00B9D271 /* NSString+HTML.m */ = {isa = PBXFileReference; fileEncoding = 4; lastKnownFileType = sourcecode.c.objc; path = "NSString+HTML.m"; sourceTree = "<group>"; };
		1190F7B313BE4ECB00B9D271 /* MWPhoto.h */ = {isa = PBXFileReference; fileEncoding = 4; lastKnownFileType = sourcecode.c.h; path = MWPhoto.h; sourceTree = "<group>"; };
		1190F7B413BE4ECB00B9D271 /* MWPhoto.m */ = {isa = PBXFileReference; fileEncoding = 4; lastKnownFileType = sourcecode.c.objc; path = MWPhoto.m; sourceTree = "<group>"; };
		1190F7B513BE4ECB00B9D271 /* MWPhotoBrowser.h */ = {isa = PBXFileReference; fileEncoding = 4; lastKnownFileType = sourcecode.c.h; path = MWPhotoBrowser.h; sourceTree = "<group>"; };
		1190F7B613BE4ECB00B9D271 /* MWPhotoBrowser.m */ = {isa = PBXFileReference; fileEncoding = 4; lastKnownFileType = sourcecode.c.objc; path = MWPhotoBrowser.m; sourceTree = "<group>"; };
		1190F7B713BE4ECB00B9D271 /* UIImage+Decompress.h */ = {isa = PBXFileReference; fileEncoding = 4; lastKnownFileType = sourcecode.c.h; path = "UIImage+Decompress.h"; sourceTree = "<group>"; };
		1190F7B813BE4ECB00B9D271 /* UIImage+Decompress.m */ = {isa = PBXFileReference; fileEncoding = 4; lastKnownFileType = sourcecode.c.objc; path = "UIImage+Decompress.m"; sourceTree = "<group>"; };
		1190F7B913BE4ECB00B9D271 /* UIImageViewTap.h */ = {isa = PBXFileReference; fileEncoding = 4; lastKnownFileType = sourcecode.c.h; path = UIImageViewTap.h; sourceTree = "<group>"; };
		1190F7BA13BE4ECB00B9D271 /* UIImageViewTap.m */ = {isa = PBXFileReference; fileEncoding = 4; lastKnownFileType = sourcecode.c.objc; path = UIImageViewTap.m; sourceTree = "<group>"; };
		1190F7BB13BE4ECB00B9D271 /* UIViewTap.h */ = {isa = PBXFileReference; fileEncoding = 4; lastKnownFileType = sourcecode.c.h; path = UIViewTap.h; sourceTree = "<group>"; };
		1190F7BC13BE4ECB00B9D271 /* UIViewTap.m */ = {isa = PBXFileReference; fileEncoding = 4; lastKnownFileType = sourcecode.c.objc; path = UIViewTap.m; sourceTree = "<group>"; };
		1190F7BD13BE4ECB00B9D271 /* ZoomingScrollView.h */ = {isa = PBXFileReference; fileEncoding = 4; lastKnownFileType = sourcecode.c.h; path = ZoomingScrollView.h; sourceTree = "<group>"; };
		1190F7BE13BE4ECB00B9D271 /* ZoomingScrollView.m */ = {isa = PBXFileReference; fileEncoding = 4; lastKnownFileType = sourcecode.c.objc; path = ZoomingScrollView.m; sourceTree = "<group>"; };
		1190F7C113BE4ECB00B9D271 /* TFHpple.h */ = {isa = PBXFileReference; fileEncoding = 4; lastKnownFileType = sourcecode.c.h; path = TFHpple.h; sourceTree = "<group>"; };
		1190F7C213BE4ECB00B9D271 /* TFHpple.m */ = {isa = PBXFileReference; fileEncoding = 4; lastKnownFileType = sourcecode.c.objc; path = TFHpple.m; sourceTree = "<group>"; };
		1190F7C313BE4ECB00B9D271 /* TFHppleElement.h */ = {isa = PBXFileReference; fileEncoding = 4; lastKnownFileType = sourcecode.c.h; path = TFHppleElement.h; sourceTree = "<group>"; };
		1190F7C413BE4ECB00B9D271 /* TFHppleElement.m */ = {isa = PBXFileReference; fileEncoding = 4; lastKnownFileType = sourcecode.c.objc; path = TFHppleElement.m; sourceTree = "<group>"; };
		1190F7C513BE4ECB00B9D271 /* XPathQuery.h */ = {isa = PBXFileReference; fileEncoding = 4; lastKnownFileType = sourcecode.c.h; path = XPathQuery.h; sourceTree = "<group>"; };
		1190F7C613BE4ECB00B9D271 /* XPathQuery.m */ = {isa = PBXFileReference; fileEncoding = 4; lastKnownFileType = sourcecode.c.objc; path = XPathQuery.m; sourceTree = "<group>"; };
		1190F7F113BE4EDA00B9D271 /* Awful_Prefix.pch */ = {isa = PBXFileReference; fileEncoding = 4; lastKnownFileType = sourcecode.c.h; path = Awful_Prefix.pch; sourceTree = "<group>"; };
		1190F7F213BE4EDA00B9D271 /* main.m */ = {isa = PBXFileReference; fileEncoding = 4; lastKnownFileType = sourcecode.c.objc; path = main.m; sourceTree = "<group>"; };
		11DFB44014FF1CBB0001A34C /* AwfulTableViewController.h */ = {isa = PBXFileReference; fileEncoding = 4; lastKnownFileType = sourcecode.c.h; path = AwfulTableViewController.h; sourceTree = "<group>"; };
		11DFB44114FF1CBB0001A34C /* AwfulTableViewController.m */ = {isa = PBXFileReference; fileEncoding = 4; lastKnownFileType = sourcecode.c.objc; path = AwfulTableViewController.m; sourceTree = "<group>"; };
		11FDA294151018600014FDCD /* AwfulSettingsViewController.h */ = {isa = PBXFileReference; fileEncoding = 4; lastKnownFileType = sourcecode.c.h; path = AwfulSettingsViewController.h; sourceTree = "<group>"; };
		11FDA295151018600014FDCD /* AwfulSettingsViewController.m */ = {isa = PBXFileReference; fileEncoding = 4; lastKnownFileType = sourcecode.c.objc; path = AwfulSettingsViewController.m; sourceTree = "<group>"; };
		1C05ED47162299DE00FE567F /* SVProgressHUD.h */ = {isa = PBXFileReference; fileEncoding = 4; lastKnownFileType = sourcecode.c.h; path = SVProgressHUD.h; sourceTree = "<group>"; };
		1C05ED48162299DE00FE567F /* SVProgressHUD.m */ = {isa = PBXFileReference; fileEncoding = 4; lastKnownFileType = sourcecode.c.objc; path = SVProgressHUD.m; sourceTree = "<group>"; };
		1C05ED5916229CDD00FE567F /* SVProgressHUD.bundle */ = {isa = PBXFileReference; lastKnownFileType = "wrapper.plug-in"; name = SVProgressHUD.bundle; path = Vendor/SVProgressHUD/SVProgressHUD.bundle; sourceTree = SOURCE_ROOT; };
		1C05EDAE16230C1700FE567F /* AwfulParsing.h */ = {isa = PBXFileReference; fileEncoding = 4; lastKnownFileType = sourcecode.c.h; path = AwfulParsing.h; sourceTree = "<group>"; };
		1C090FB5163A40A1003FD0A3 /* _AwfulPost.h */ = {isa = PBXFileReference; fileEncoding = 4; lastKnownFileType = sourcecode.c.h; path = _AwfulPost.h; sourceTree = "<group>"; };
		1C090FB6163A40A1003FD0A3 /* _AwfulPost.m */ = {isa = PBXFileReference; fileEncoding = 4; lastKnownFileType = sourcecode.c.objc; path = _AwfulPost.m; sourceTree = "<group>"; };
		1C090FB8163A40C1003FD0A3 /* AwfulPost.h */ = {isa = PBXFileReference; fileEncoding = 4; lastKnownFileType = sourcecode.c.h; path = AwfulPost.h; sourceTree = "<group>"; };
		1C090FB9163A40C1003FD0A3 /* AwfulPost.m */ = {isa = PBXFileReference; fileEncoding = 4; lastKnownFileType = sourcecode.c.objc; path = AwfulPost.m; sourceTree = "<group>"; };
		1C090FBB163A6477003FD0A3 /* AwfulActionSheet.h */ = {isa = PBXFileReference; fileEncoding = 4; lastKnownFileType = sourcecode.c.h; path = AwfulActionSheet.h; sourceTree = "<group>"; };
		1C090FBC163A6477003FD0A3 /* AwfulActionSheet.m */ = {isa = PBXFileReference; fileEncoding = 4; lastKnownFileType = sourcecode.c.objc; path = AwfulActionSheet.m; sourceTree = "<group>"; };
		1C101572164E8A7200302B19 /* tag-collage-Landscape.png */ = {isa = PBXFileReference; lastKnownFileType = image.png; path = "tag-collage-Landscape.png"; sourceTree = "<group>"; };
		1C101573164E8A7200302B19 /* tag-collage-Landscape@2x.png */ = {isa = PBXFileReference; lastKnownFileType = image.png; path = "tag-collage-Landscape@2x.png"; sourceTree = "<group>"; };
		1C101574164E8A7200302B19 /* tag-collage-Portrait.png */ = {isa = PBXFileReference; lastKnownFileType = image.png; path = "tag-collage-Portrait.png"; sourceTree = "<group>"; };
		1C101575164E8A7200302B19 /* tag-collage-Portrait@2x.png */ = {isa = PBXFileReference; lastKnownFileType = image.png; path = "tag-collage-Portrait@2x.png"; sourceTree = "<group>"; };
		1C10157A164E8B0A00302B19 /* AwfulStartViewController.h */ = {isa = PBXFileReference; fileEncoding = 4; lastKnownFileType = sourcecode.c.h; path = AwfulStartViewController.h; sourceTree = "<group>"; };
		1C10157B164E8B0A00302B19 /* AwfulStartViewController.m */ = {isa = PBXFileReference; fileEncoding = 4; lastKnownFileType = sourcecode.c.objc; path = AwfulStartViewController.m; sourceTree = "<group>"; };
		1C101596165130AE00302B19 /* dd-europe.png */ = {isa = PBXFileReference; lastKnownFileType = image.png; path = "dd-europe.png"; sourceTree = "<group>"; };
		1C101598165130C200302B19 /* wrestlehut-indy.png */ = {isa = PBXFileReference; lastKnownFileType = image.png; path = "wrestlehut-indy.png"; sourceTree = "<group>"; };
		1C1015A416514EF900302B19 /* Model.xcdatamodel */ = {isa = PBXFileReference; lastKnownFileType = wrapper.xcdatamodel; path = Model.xcdatamodel; sourceTree = "<group>"; };
		1C1015A516514EF900302B19 /* Old Model.xcdatamodel */ = {isa = PBXFileReference; lastKnownFileType = wrapper.xcdatamodel; path = "Old Model.xcdatamodel"; sourceTree = "<group>"; };
		1C13FF65161BCCB5000ED2B1 /* AwfulThreadCell.h */ = {isa = PBXFileReference; fileEncoding = 4; lastKnownFileType = sourcecode.c.h; path = AwfulThreadCell.h; sourceTree = "<group>"; };
		1C13FF66161BCCB6000ED2B1 /* AwfulThreadCell.m */ = {isa = PBXFileReference; fileEncoding = 4; lastKnownFileType = sourcecode.c.objc; path = AwfulThreadCell.m; sourceTree = "<group>"; };
		1C13FF68161BF732000ED2B1 /* AwfulBadgeView.h */ = {isa = PBXFileReference; fileEncoding = 4; lastKnownFileType = sourcecode.c.h; path = AwfulBadgeView.h; sourceTree = "<group>"; };
		1C13FF69161BF732000ED2B1 /* AwfulBadgeView.m */ = {isa = PBXFileReference; fileEncoding = 4; lastKnownFileType = sourcecode.c.objc; path = AwfulBadgeView.m; sourceTree = "<group>"; };
		1C13FF90161CDDD3000ED2B1 /* bookmarks-landscape.png */ = {isa = PBXFileReference; lastKnownFileType = image.png; path = "bookmarks-landscape.png"; sourceTree = "<group>"; };
		1C13FF91161CDDD4000ED2B1 /* bookmarks-landscape@2x.png */ = {isa = PBXFileReference; lastKnownFileType = image.png; path = "bookmarks-landscape@2x.png"; sourceTree = "<group>"; };
		1C13FF92161CDDD4000ED2B1 /* bookmarks.png */ = {isa = PBXFileReference; lastKnownFileType = image.png; path = bookmarks.png; sourceTree = "<group>"; };
		1C13FF93161CDDD4000ED2B1 /* bookmarks@2x.png */ = {isa = PBXFileReference; lastKnownFileType = image.png; path = "bookmarks@2x.png"; sourceTree = "<group>"; };
		1C23A0A0163E6C40006C7F39 /* AwfulPostsView.h */ = {isa = PBXFileReference; fileEncoding = 4; lastKnownFileType = sourcecode.c.h; path = AwfulPostsView.h; sourceTree = "<group>"; };
		1C23A0A1163E6C40006C7F39 /* AwfulPostsView.m */ = {isa = PBXFileReference; fileEncoding = 4; lastKnownFileType = sourcecode.c.objc; path = AwfulPostsView.m; sourceTree = "<group>"; };
		1C23A0A4163E6E1D006C7F39 /* posts-view.html */ = {isa = PBXFileReference; fileEncoding = 4; lastKnownFileType = text.html; path = "posts-view.html"; sourceTree = "<group>"; };
		1C23A0A6163E7D2B006C7F39 /* posts-view.js */ = {isa = PBXFileReference; fileEncoding = 4; lastKnownFileType = sourcecode.javascript; path = "posts-view.js"; sourceTree = "<group>"; };
		1C277CA31543554700CD2CCE /* AwfulSettingsChoiceViewController.h */ = {isa = PBXFileReference; fileEncoding = 4; lastKnownFileType = sourcecode.c.h; path = AwfulSettingsChoiceViewController.h; sourceTree = "<group>"; };
		1C277CA41543554700CD2CCE /* AwfulSettingsChoiceViewController.m */ = {isa = PBXFileReference; fileEncoding = 4; lastKnownFileType = sourcecode.c.objc; path = AwfulSettingsChoiceViewController.m; sourceTree = "<group>"; };
		1C278A471647A47F007D3CEC /* AwfulPullToRefreshControl.h */ = {isa = PBXFileReference; fileEncoding = 4; lastKnownFileType = sourcecode.c.h; path = AwfulPullToRefreshControl.h; sourceTree = "<group>"; };
		1C278A481647A47F007D3CEC /* AwfulPullToRefreshControl.m */ = {isa = PBXFileReference; fileEncoding = 4; lastKnownFileType = sourcecode.c.objc; path = AwfulPullToRefreshControl.m; sourceTree = "<group>"; };
		1C278A491647A47F007D3CEC /* AwfulScrollViewPullObserver.h */ = {isa = PBXFileReference; fileEncoding = 4; lastKnownFileType = sourcecode.c.h; path = AwfulScrollViewPullObserver.h; sourceTree = "<group>"; };
		1C278A4A1647A47F007D3CEC /* AwfulScrollViewPullObserver.m */ = {isa = PBXFileReference; fileEncoding = 4; lastKnownFileType = sourcecode.c.objc; path = AwfulScrollViewPullObserver.m; sourceTree = "<group>"; };
		1C3CC797162876AE00088AA8 /* adminstar.png */ = {isa = PBXFileReference; lastKnownFileType = image.png; path = adminstar.png; sourceTree = "<group>"; };
		1C3CC798162876AE00088AA8 /* modstar.png */ = {isa = PBXFileReference; lastKnownFileType = image.png; path = modstar.png; sourceTree = "<group>"; };
		1C40E5AE1640F924004AAFA6 /* NSFileManager+UserDirectories.h */ = {isa = PBXFileReference; fileEncoding = 4; lastKnownFileType = sourcecode.c.h; name = "NSFileManager+UserDirectories.h"; path = "Source/Main/NSFileManager+UserDirectories.h"; sourceTree = SOURCE_ROOT; };
		1C40E5AF1640F924004AAFA6 /* NSFileManager+UserDirectories.m */ = {isa = PBXFileReference; fileEncoding = 4; lastKnownFileType = sourcecode.c.objc; name = "NSFileManager+UserDirectories.m"; path = "Source/Main/NSFileManager+UserDirectories.m"; sourceTree = SOURCE_ROOT; };
		1C40E5B11640FC2C004AAFA6 /* posts-view.css */ = {isa = PBXFileReference; fileEncoding = 4; lastKnownFileType = text.css; path = "posts-view.css"; sourceTree = "<group>"; };
		1C40E5B31640FDB8004AAFA6 /* posts-view-219.css */ = {isa = PBXFileReference; fileEncoding = 4; lastKnownFileType = text.css; path = "posts-view-219.css"; sourceTree = "<group>"; };
		1C40E5C0164296DE004AAFA6 /* load-read-posts@2x.png */ = {isa = PBXFileReference; lastKnownFileType = image.png; path = "load-read-posts@2x.png"; sourceTree = "<group>"; };
		1C6474AB1569989800C72657 /* AwfulForum.h */ = {isa = PBXFileReference; fileEncoding = 4; lastKnownFileType = sourcecode.c.h; path = AwfulForum.h; sourceTree = "<group>"; };
		1C6474AC1569989800C72657 /* AwfulForum.m */ = {isa = PBXFileReference; fileEncoding = 4; lastKnownFileType = sourcecode.c.objc; path = AwfulForum.m; sourceTree = "<group>"; };
		1C6474AD1569989800C72657 /* AwfulModels.h */ = {isa = PBXFileReference; fileEncoding = 4; lastKnownFileType = sourcecode.c.h; path = AwfulModels.h; sourceTree = "<group>"; };
		1C6474B41569989800C72657 /* AwfulThread.h */ = {isa = PBXFileReference; fileEncoding = 4; lastKnownFileType = sourcecode.c.h; path = AwfulThread.h; sourceTree = "<group>"; };
		1C6474B51569989800C72657 /* AwfulThread.m */ = {isa = PBXFileReference; fileEncoding = 4; lastKnownFileType = sourcecode.c.objc; path = AwfulThread.m; sourceTree = "<group>"; };
		1C6474BD1569989800C72657 /* _AwfulForum.h */ = {isa = PBXFileReference; fileEncoding = 4; lastKnownFileType = sourcecode.c.h; path = _AwfulForum.h; sourceTree = "<group>"; };
		1C6474BE1569989800C72657 /* _AwfulForum.m */ = {isa = PBXFileReference; fileEncoding = 4; lastKnownFileType = sourcecode.c.objc; path = _AwfulForum.m; sourceTree = "<group>"; };
		1C6474BF1569989800C72657 /* _AwfulThread.h */ = {isa = PBXFileReference; fileEncoding = 4; lastKnownFileType = sourcecode.c.h; path = _AwfulThread.h; sourceTree = "<group>"; };
		1C6474C01569989800C72657 /* _AwfulThread.m */ = {isa = PBXFileReference; fileEncoding = 4; lastKnownFileType = sourcecode.c.objc; path = _AwfulThread.m; sourceTree = "<group>"; };
		1C67BB1916493C5F00898B35 /* bss-fanboy.png */ = {isa = PBXFileReference; lastKnownFileType = image.png; path = "bss-fanboy.png"; sourceTree = "<group>"; };
		1C83DB52161FF48600E53CFA /* ImgurHTTPClient.h */ = {isa = PBXFileReference; fileEncoding = 4; lastKnownFileType = sourcecode.c.h; path = ImgurHTTPClient.h; sourceTree = "<group>"; };
		1C83DB53161FF48600E53CFA /* ImgurHTTPClient.m */ = {isa = PBXFileReference; fileEncoding = 4; lastKnownFileType = sourcecode.c.objc; path = ImgurHTTPClient.m; sourceTree = "<group>"; };
		1C83DB551620113F00E53CFA /* NSData+Base64.h */ = {isa = PBXFileReference; fileEncoding = 4; lastKnownFileType = sourcecode.c.h; path = "NSData+Base64.h"; sourceTree = "<group>"; };
		1C83DB561620113F00E53CFA /* NSData+Base64.m */ = {isa = PBXFileReference; fileEncoding = 4; lastKnownFileType = sourcecode.c.objc; path = "NSData+Base64.m"; sourceTree = "<group>"; };
		1C95FED61634C0380041A01F /* AwfulThreadTitleLabel.h */ = {isa = PBXFileReference; fileEncoding = 4; lastKnownFileType = sourcecode.c.h; path = AwfulThreadTitleLabel.h; sourceTree = "<group>"; };
		1C95FED71634C0380041A01F /* AwfulThreadTitleLabel.m */ = {isa = PBXFileReference; fileEncoding = 4; lastKnownFileType = sourcecode.c.objc; path = AwfulThreadTitleLabel.m; sourceTree = "<group>"; };
		1C9C675E164C332F00478270 /* ww-denim.png */ = {isa = PBXFileReference; lastKnownFileType = image.png; path = "ww-denim.png"; sourceTree = "<group>"; };
		1CAB36B01548F0FE00A4A362 /* libxml2.dylib */ = {isa = PBXFileReference; lastKnownFileType = "compiled.mach-o.dylib"; name = libxml2.dylib; path = usr/lib/libxml2.dylib; sourceTree = SDKROOT; };
		1CAED9D916373F91001F5F04 /* AwfulThreadTags.h */ = {isa = PBXFileReference; fileEncoding = 4; lastKnownFileType = sourcecode.c.h; path = AwfulThreadTags.h; sourceTree = "<group>"; };
		1CAED9DA16373F91001F5F04 /* AwfulThreadTags.m */ = {isa = PBXFileReference; fileEncoding = 4; lastKnownFileType = sourcecode.c.objc; path = AwfulThreadTags.m; sourceTree = "<group>"; };
		1CAED9DD16375F52001F5F04 /* lf-dji.png */ = {isa = PBXFileReference; lastKnownFileType = image.png; path = "lf-dji.png"; sourceTree = "<group>"; };
		1CAED9E116375F7C001F5F04 /* lan-south.png */ = {isa = PBXFileReference; lastKnownFileType = image.png; path = "lan-south.png"; sourceTree = "<group>"; };
		1CAED9E316375F91001F5F04 /* gip-army.png */ = {isa = PBXFileReference; lastKnownFileType = image.png; path = "gip-army.png"; sourceTree = "<group>"; };
		1CAED9E616375FB8001F5F04 /* fyad-flannel.png */ = {isa = PBXFileReference; lastKnownFileType = image.png; path = "fyad-flannel.png"; sourceTree = "<group>"; };
		1CAED9E716375FB8001F5F04 /* fyad-framed.png */ = {isa = PBXFileReference; lastKnownFileType = image.png; path = "fyad-framed.png"; sourceTree = "<group>"; };
		1CAED9E816375FB8001F5F04 /* fyad-imgay.png */ = {isa = PBXFileReference; lastKnownFileType = image.png; path = "fyad-imgay.png"; sourceTree = "<group>"; };
		1CAED9E916375FB8001F5F04 /* fyad-lovecum.png */ = {isa = PBXFileReference; lastKnownFileType = image.png; path = "fyad-lovecum.png"; sourceTree = "<group>"; };
		1CAED9EA16375FB8001F5F04 /* fyad-parotty.png */ = {isa = PBXFileReference; lastKnownFileType = image.png; path = "fyad-parotty.png"; sourceTree = "<group>"; };
		1CAED9EB16375FB8001F5F04 /* fyad-socks.png */ = {isa = PBXFileReference; lastKnownFileType = image.png; path = "fyad-socks.png"; sourceTree = "<group>"; };
		1CAED9F316375FC8001F5F04 /* fyad-atheist.png */ = {isa = PBXFileReference; lastKnownFileType = image.png; path = "fyad-atheist.png"; sourceTree = "<group>"; };
		1CAED9F516375FE7001F5F04 /* dd-GOP.png */ = {isa = PBXFileReference; lastKnownFileType = image.png; path = "dd-GOP.png"; sourceTree = "<group>"; };
		1CAEDB05163778DF001F5F04 /* AICA-TAG-trip.png */ = {isa = PBXFileReference; lastKnownFileType = image.png; path = "AICA-TAG-trip.png"; sourceTree = "<group>"; };
		1CAEDB07163778FD001F5F04 /* RP-facup.png */ = {isa = PBXFileReference; lastKnownFileType = image.png; path = "RP-facup.png"; sourceTree = "<group>"; };
		1CAEDB08163778FD001F5F04 /* RP-fifa.png */ = {isa = PBXFileReference; lastKnownFileType = image.png; path = "RP-fifa.png"; sourceTree = "<group>"; };
		1CAEDB09163778FD001F5F04 /* RP-LFP.png */ = {isa = PBXFileReference; lastKnownFileType = image.png; path = "RP-LFP.png"; sourceTree = "<group>"; };
		1CAEDB0D16377904001F5F04 /* RP-seriea.png */ = {isa = PBXFileReference; lastKnownFileType = image.png; path = "RP-seriea.png"; sourceTree = "<group>"; };
		1CAEDB0E16377904001F5F04 /* RP-spl.png */ = {isa = PBXFileReference; lastKnownFileType = image.png; path = "RP-spl.png"; sourceTree = "<group>"; };
		1CAEDB0F16377904001F5F04 /* RP-uefa_tag.png */ = {isa = PBXFileReference; lastKnownFileType = image.png; path = "RP-uefa_tag.png"; sourceTree = "<group>"; };
		1CAEDB1316377914001F5F04 /* ap-1999.png */ = {isa = PBXFileReference; lastKnownFileType = image.png; path = "ap-1999.png"; sourceTree = "<group>"; };
		1CAEDB1516377925001F5F04 /* byob-chill.png */ = {isa = PBXFileReference; lastKnownFileType = image.png; path = "byob-chill.png"; sourceTree = "<group>"; };
		1CAEDB171637792D001F5F04 /* byob-salt.png */ = {isa = PBXFileReference; lastKnownFileType = image.png; path = "byob-salt.png"; sourceTree = "<group>"; };
		1CAEDB1916377933001F5F04 /* byob-slayer.png */ = {isa = PBXFileReference; lastKnownFileType = image.png; path = "byob-slayer.png"; sourceTree = "<group>"; };
		1CAEDB1A16377933001F5F04 /* byob-soulja.png */ = {isa = PBXFileReference; lastKnownFileType = image.png; path = "byob-soulja.png"; sourceTree = "<group>"; };
		1CAEDB1D1637793F001F5F04 /* dd-fox.png */ = {isa = PBXFileReference; lastKnownFileType = image.png; path = "dd-fox.png"; sourceTree = "<group>"; };
		1CAEDB1F1637794E001F5F04 /* dd-religion.png */ = {isa = PBXFileReference; lastKnownFileType = image.png; path = "dd-religion.png"; sourceTree = "<group>"; };
		1CAEDB201637794E001F5F04 /* dd-war.png */ = {isa = PBXFileReference; lastKnownFileType = image.png; path = "dd-war.png"; sourceTree = "<group>"; };
		1CAEDB2316377961001F5F04 /* diy-tips.png */ = {isa = PBXFileReference; lastKnownFileType = image.png; path = "diy-tips.png"; sourceTree = "<group>"; };
		1CAEDB2416377961001F5F04 /* diy-wood.png */ = {isa = PBXFileReference; lastKnownFileType = image.png; path = "diy-wood.png"; sourceTree = "<group>"; };
		1CAEDB2716377973001F5F04 /* fyad-bats.png */ = {isa = PBXFileReference; lastKnownFileType = image.png; path = "fyad-bats.png"; sourceTree = "<group>"; };
		1CAEDB2816377973001F5F04 /* fyad-cats.png */ = {isa = PBXFileReference; lastKnownFileType = image.png; path = "fyad-cats.png"; sourceTree = "<group>"; };
		1CAEDB2916377973001F5F04 /* fyad-dirigibles.png */ = {isa = PBXFileReference; lastKnownFileType = image.png; path = "fyad-dirigibles.png"; sourceTree = "<group>"; };
		1CAEDB2A16377973001F5F04 /* fyad-dogfights.png */ = {isa = PBXFileReference; lastKnownFileType = image.png; path = "fyad-dogfights.png"; sourceTree = "<group>"; };
		1CAEDB2F1637797C001F5F04 /* fyad-ghosts.png */ = {isa = PBXFileReference; lastKnownFileType = image.png; path = "fyad-ghosts.png"; sourceTree = "<group>"; };
		1CAEDB3116377986001F5F04 /* fyad-robocop.png */ = {isa = PBXFileReference; lastKnownFileType = image.png; path = "fyad-robocop.png"; sourceTree = "<group>"; };
		1CAEDB3216377986001F5F04 /* fyad-sandwich.png */ = {isa = PBXFileReference; lastKnownFileType = image.png; path = "fyad-sandwich.png"; sourceTree = "<group>"; };
		1CAEDB3516377996001F5F04 /* gip-police3.png */ = {isa = PBXFileReference; lastKnownFileType = image.png; path = "gip-police3.png"; sourceTree = "<group>"; };
		1CAEDB37163779A2001F5F04 /* guns-ammo.png */ = {isa = PBXFileReference; lastKnownFileType = image.png; path = "guns-ammo.png"; sourceTree = "<group>"; };
		1CAEDB39163779AA001F5F04 /* gws-bread.png */ = {isa = PBXFileReference; lastKnownFileType = image.png; path = "gws-bread.png"; sourceTree = "<group>"; };
		1CAEDB3B163779BC001F5F04 /* lan-ne.png */ = {isa = PBXFileReference; lastKnownFileType = image.png; path = "lan-ne.png"; sourceTree = "<group>"; };
		1CAEDB3C163779BC001F5F04 /* lan-nw.png */ = {isa = PBXFileReference; lastKnownFileType = image.png; path = "lan-nw.png"; sourceTree = "<group>"; };
		1CAEDB3F163779C1001F5F04 /* lan-sw.png */ = {isa = PBXFileReference; lastKnownFileType = image.png; path = "lan-sw.png"; sourceTree = "<group>"; };
		1CAEDB41163779CF001F5F04 /* lf-laters.png */ = {isa = PBXFileReference; lastKnownFileType = image.png; path = "lf-laters.png"; sourceTree = "<group>"; };
		1CAEDB43163779D9001F5F04 /* lf-marx.png */ = {isa = PBXFileReference; lastKnownFileType = image.png; path = "lf-marx.png"; sourceTree = "<group>"; };
		1CAEDB45163779E3001F5F04 /* lp-adventure.png */ = {isa = PBXFileReference; lastKnownFileType = image.png; path = "lp-adventure.png"; sourceTree = "<group>"; };
		1CAEDB47163779F0001F5F04 /* phiz-style.png */ = {isa = PBXFileReference; lastKnownFileType = image.png; path = "phiz-style.png"; sourceTree = "<group>"; };
		1CAEDB48163779F0001F5F04 /* phiz-vampire.png */ = {isa = PBXFileReference; lastKnownFileType = image.png; path = "phiz-vampire.png"; sourceTree = "<group>"; };
		1CAEDB4B163779FA001F5F04 /* pi-birds.png */ = {isa = PBXFileReference; lastKnownFileType = image.png; path = "pi-birds.png"; sourceTree = "<group>"; };
		1CAEDB4C163779FA001F5F04 /* pi-bugs.png */ = {isa = PBXFileReference; lastKnownFileType = image.png; path = "pi-bugs.png"; sourceTree = "<group>"; };
		1CAEDB4F16377A06001F5F04 /* psp-grappling.png */ = {isa = PBXFileReference; lastKnownFileType = image.png; path = "psp-grappling.png"; sourceTree = "<group>"; };
		1CAEDB5116377A13001F5F04 /* sports-boxing.png */ = {isa = PBXFileReference; lastKnownFileType = image.png; path = "sports-boxing.png"; sourceTree = "<group>"; };
		1CAEDB5316377A20001F5F04 /* tcc-busted.png */ = {isa = PBXFileReference; lastKnownFileType = image.png; path = "tcc-busted.png"; sourceTree = "<group>"; };
		1CAEDB5516377A26001F5F04 /* tcc-research.png */ = {isa = PBXFileReference; lastKnownFileType = image.png; path = "tcc-research.png"; sourceTree = "<group>"; };
		1CAEDB5716377A2C001F5F04 /* tcc-weed.png */ = {isa = PBXFileReference; lastKnownFileType = image.png; path = "tcc-weed.png"; sourceTree = "<group>"; };
		1CAEDB5916377A35001F5F04 /* tg-d20.png */ = {isa = PBXFileReference; lastKnownFileType = image.png; path = "tg-d20.png"; sourceTree = "<group>"; };
		1CAEDB5B16377A43001F5F04 /* ycs-achieve.png */ = {isa = PBXFileReference; lastKnownFileType = image.png; path = "ycs-achieve.png"; sourceTree = "<group>"; };
		1CBD5243162B5C2500928740 /* Custom CSS README.txt */ = {isa = PBXFileReference; fileEncoding = 4; lastKnownFileType = text; path = "Custom CSS README.txt"; sourceTree = "<group>"; };
		1CBD5245162B66BC00928740 /* AwfulTextEntryCell.h */ = {isa = PBXFileReference; fileEncoding = 4; lastKnownFileType = sourcecode.c.h; path = AwfulTextEntryCell.h; sourceTree = "<group>"; };
		1CBD5246162B66BC00928740 /* AwfulTextEntryCell.m */ = {isa = PBXFileReference; fileEncoding = 4; lastKnownFileType = sourcecode.c.objc; path = AwfulTextEntryCell.m; sourceTree = "<group>"; };
		1CBD5271162DCB1B00928740 /* navbar-back-landscape.png */ = {isa = PBXFileReference; lastKnownFileType = image.png; path = "navbar-back-landscape.png"; sourceTree = "<group>"; };
		1CBD5272162DCB1B00928740 /* navbar-back-landscape@2x.png */ = {isa = PBXFileReference; lastKnownFileType = image.png; path = "navbar-back-landscape@2x.png"; sourceTree = "<group>"; };
		1CBD5273162DCB1B00928740 /* navbar-back.png */ = {isa = PBXFileReference; lastKnownFileType = image.png; path = "navbar-back.png"; sourceTree = "<group>"; };
		1CBD5274162DCB1B00928740 /* navbar-back@2x.png */ = {isa = PBXFileReference; lastKnownFileType = image.png; path = "navbar-back@2x.png"; sourceTree = "<group>"; };
		1CBD5275162DCB1B00928740 /* navbar-button-landscape.png */ = {isa = PBXFileReference; lastKnownFileType = image.png; path = "navbar-button-landscape.png"; sourceTree = "<group>"; };
		1CBD5276162DCB1B00928740 /* navbar-button-landscape@2x.png */ = {isa = PBXFileReference; lastKnownFileType = image.png; path = "navbar-button-landscape@2x.png"; sourceTree = "<group>"; };
		1CBD5277162DCB1B00928740 /* navbar-button.png */ = {isa = PBXFileReference; lastKnownFileType = image.png; path = "navbar-button.png"; sourceTree = "<group>"; };
		1CBD5278162DCB1B00928740 /* navbar-button@2x.png */ = {isa = PBXFileReference; lastKnownFileType = image.png; path = "navbar-button@2x.png"; sourceTree = "<group>"; };
		1CBD527C162DCB1B00928740 /* navbar@2x.png */ = {isa = PBXFileReference; lastKnownFileType = image.png; path = "navbar@2x.png"; sourceTree = "<group>"; };
		1CBDB5841624B26B0004BDF4 /* 0.0stars.png */ = {isa = PBXFileReference; lastKnownFileType = image.png; path = 0.0stars.png; sourceTree = "<group>"; };
		1CBDB5851624B26B0004BDF4 /* 0.5stars.png */ = {isa = PBXFileReference; lastKnownFileType = image.png; path = 0.5stars.png; sourceTree = "<group>"; };
		1CBDB5861624B26B0004BDF4 /* 1.0stars.png */ = {isa = PBXFileReference; lastKnownFileType = image.png; path = 1.0stars.png; sourceTree = "<group>"; };
		1CBDB5871624B26B0004BDF4 /* 1.5stars.png */ = {isa = PBXFileReference; lastKnownFileType = image.png; path = 1.5stars.png; sourceTree = "<group>"; };
		1CBDB5881624B26B0004BDF4 /* 2.0stars.png */ = {isa = PBXFileReference; lastKnownFileType = image.png; path = 2.0stars.png; sourceTree = "<group>"; };
		1CBDB5891624B26B0004BDF4 /* 2.5stars.png */ = {isa = PBXFileReference; lastKnownFileType = image.png; path = 2.5stars.png; sourceTree = "<group>"; };
		1CBDB58A1624B26B0004BDF4 /* 3.0stars.png */ = {isa = PBXFileReference; lastKnownFileType = image.png; path = 3.0stars.png; sourceTree = "<group>"; };
		1CBDB58B1624B26B0004BDF4 /* 3.5stars.png */ = {isa = PBXFileReference; lastKnownFileType = image.png; path = 3.5stars.png; sourceTree = "<group>"; };
		1CBDB58C1624B26B0004BDF4 /* 4.0stars.png */ = {isa = PBXFileReference; lastKnownFileType = image.png; path = 4.0stars.png; sourceTree = "<group>"; };
		1CBDB58D1624B26B0004BDF4 /* 4.5stars.png */ = {isa = PBXFileReference; lastKnownFileType = image.png; path = 4.5stars.png; sourceTree = "<group>"; };
		1CBDB58E1624B26B0004BDF4 /* 5.0stars.png */ = {isa = PBXFileReference; lastKnownFileType = image.png; path = 5.0stars.png; sourceTree = "<group>"; };
		1CBDB5BC16259C6C0004BDF4 /* ParsingTests.octest */ = {isa = PBXFileReference; explicitFileType = wrapper.cfbundle; includeInIndex = 0; path = ParsingTests.octest; sourceTree = BUILT_PRODUCTS_DIR; };
		1CBDB5BD16259C6C0004BDF4 /* SenTestingKit.framework */ = {isa = PBXFileReference; lastKnownFileType = wrapper.framework; name = SenTestingKit.framework; path = Library/Frameworks/SenTestingKit.framework; sourceTree = DEVELOPER_DIR; };
		1CBDB5C316259C6D0004BDF4 /* ParsingTests-Info.plist */ = {isa = PBXFileReference; lastKnownFileType = text.plist.xml; path = "ParsingTests-Info.plist"; sourceTree = "<group>"; };
		1CBDB5CA16259C6D0004BDF4 /* ParsingTests-Prefix.pch */ = {isa = PBXFileReference; lastKnownFileType = sourcecode.c.h; path = "ParsingTests-Prefix.pch"; sourceTree = "<group>"; };
		1CBDB5D31625A08F0004BDF4 /* ForumTests.m */ = {isa = PBXFileReference; fileEncoding = 4; lastKnownFileType = sourcecode.c.objc; path = ForumTests.m; sourceTree = "<group>"; };
		1CBDB5D61625A0A70004BDF4 /* BookmarkedThreadsTests.m */ = {isa = PBXFileReference; fileEncoding = 4; lastKnownFileType = sourcecode.c.objc; path = BookmarkedThreadsTests.m; sourceTree = "<group>"; };
		1CBDB5D91625A0B60004BDF4 /* ProfileTests.m */ = {isa = PBXFileReference; fileEncoding = 4; lastKnownFileType = sourcecode.c.objc; path = ProfileTests.m; sourceTree = "<group>"; };
		1CBDB5DC1625A0C10004BDF4 /* NewReplyTests.m */ = {isa = PBXFileReference; fileEncoding = 4; lastKnownFileType = sourcecode.c.objc; path = NewReplyTests.m; sourceTree = "<group>"; };
		1CBDB5DF1625A0D00004BDF4 /* ThreadTests.m */ = {isa = PBXFileReference; fileEncoding = 4; lastKnownFileType = sourcecode.c.objc; path = ThreadTests.m; sourceTree = "<group>"; };
		1CBDB5E11625A7780004BDF4 /* ParsingTests.h */ = {isa = PBXFileReference; fileEncoding = 4; lastKnownFileType = sourcecode.c.h; path = ParsingTests.h; sourceTree = "<group>"; };
		1CBDB5E21625A7780004BDF4 /* ParsingTests.m */ = {isa = PBXFileReference; fileEncoding = 4; lastKnownFileType = sourcecode.c.objc; path = ParsingTests.m; sourceTree = "<group>"; };
		1CBDB5E51625AA240004BDF4 /* AwfulDataStack.h */ = {isa = PBXFileReference; fileEncoding = 4; lastKnownFileType = sourcecode.c.h; path = AwfulDataStack.h; sourceTree = "<group>"; };
		1CBDB5E61625AA240004BDF4 /* AwfulDataStack.m */ = {isa = PBXFileReference; fileEncoding = 4; lastKnownFileType = sourcecode.c.objc; path = AwfulDataStack.m; sourceTree = "<group>"; };
		1CBDB5EB1625B76F0004BDF4 /* bookmarkthreads.html */ = {isa = PBXFileReference; fileEncoding = 4; lastKnownFileType = text.html; path = bookmarkthreads.html; sourceTree = "<group>"; };
		1CBDB5EC1625B76F0004BDF4 /* forumdisplay.html */ = {isa = PBXFileReference; fileEncoding = 4; lastKnownFileType = text.html; path = forumdisplay.html; sourceTree = "<group>"; };
		1CBDB5ED1625B76F0004BDF4 /* member.html */ = {isa = PBXFileReference; fileEncoding = 4; lastKnownFileType = text.html; path = member.html; sourceTree = "<group>"; };
		1CBDB5EE1625B76F0004BDF4 /* newreply.html */ = {isa = PBXFileReference; fileEncoding = 4; lastKnownFileType = text.html; path = newreply.html; sourceTree = "<group>"; };
		1CBDB5EF1625B76F0004BDF4 /* showthread.html */ = {isa = PBXFileReference; fileEncoding = 4; lastKnownFileType = text.html; path = showthread.html; sourceTree = "<group>"; };
		1CBDB5F51625BACE0004BDF4 /* AwfulParsing.m */ = {isa = PBXFileReference; fileEncoding = 4; lastKnownFileType = sourcecode.c.objc; path = AwfulParsing.m; sourceTree = "<group>"; };
		1CBDB5FD162600D30004BDF4 /* NSManagedObject+Awful.h */ = {isa = PBXFileReference; fileEncoding = 4; lastKnownFileType = sourcecode.c.h; path = "NSManagedObject+Awful.h"; sourceTree = "<group>"; };
		1CBDB5FE162600D40004BDF4 /* NSManagedObject+Awful.m */ = {isa = PBXFileReference; fileEncoding = 4; lastKnownFileType = sourcecode.c.objc; path = "NSManagedObject+Awful.m"; sourceTree = "<group>"; };
		1CC38B88160C0A5D00C35A11 /* SVPullToRefresh.h */ = {isa = PBXFileReference; fileEncoding = 4; lastKnownFileType = sourcecode.c.h; path = SVPullToRefresh.h; sourceTree = "<group>"; };
		1CC38B89160C0A5D00C35A11 /* SVPullToRefresh.m */ = {isa = PBXFileReference; fileEncoding = 4; lastKnownFileType = sourcecode.c.objc; path = SVPullToRefresh.m; sourceTree = "<group>"; };
		1CC38BA3160C2CE600C35A11 /* AwfulFetchedTableViewControllerSubclass.h */ = {isa = PBXFileReference; lastKnownFileType = sourcecode.c.h; path = AwfulFetchedTableViewControllerSubclass.h; sourceTree = "<group>"; };
		1CC38BB1160D8C5800C35A11 /* AwfulCategory.h */ = {isa = PBXFileReference; fileEncoding = 4; lastKnownFileType = sourcecode.c.h; path = AwfulCategory.h; sourceTree = "<group>"; };
		1CC38BB2160D8C5800C35A11 /* AwfulCategory.m */ = {isa = PBXFileReference; fileEncoding = 4; lastKnownFileType = sourcecode.c.objc; path = AwfulCategory.m; sourceTree = "<group>"; };
		1CC38BB4160D8C6000C35A11 /* _AwfulCategory.h */ = {isa = PBXFileReference; fileEncoding = 4; lastKnownFileType = sourcecode.c.h; path = _AwfulCategory.h; sourceTree = "<group>"; };
		1CC38BB5160D8C6000C35A11 /* _AwfulCategory.m */ = {isa = PBXFileReference; fileEncoding = 4; lastKnownFileType = sourcecode.c.objc; path = _AwfulCategory.m; sourceTree = "<group>"; };
		1CC7800F1612D8AF002AF958 /* AwfulFavoritesViewController.h */ = {isa = PBXFileReference; fileEncoding = 4; lastKnownFileType = sourcecode.c.h; path = AwfulFavoritesViewController.h; sourceTree = "<group>"; };
		1CC780101612D8AF002AF958 /* AwfulFavoritesViewController.m */ = {isa = PBXFileReference; fileEncoding = 4; lastKnownFileType = sourcecode.c.objc; path = AwfulFavoritesViewController.m; sourceTree = "<group>"; };
		1CC780111612D8AF002AF958 /* AwfulForumCell.h */ = {isa = PBXFileReference; fileEncoding = 4; lastKnownFileType = sourcecode.c.h; path = AwfulForumCell.h; sourceTree = "<group>"; };
		1CC780121612D8AF002AF958 /* AwfulForumCell.m */ = {isa = PBXFileReference; fileEncoding = 4; lastKnownFileType = sourcecode.c.objc; path = AwfulForumCell.m; sourceTree = "<group>"; };
		1CC780131612D8AF002AF958 /* AwfulForumHeader.h */ = {isa = PBXFileReference; fileEncoding = 4; lastKnownFileType = sourcecode.c.h; path = AwfulForumHeader.h; sourceTree = "<group>"; };
		1CC780141612D8AF002AF958 /* AwfulForumHeader.m */ = {isa = PBXFileReference; fileEncoding = 4; lastKnownFileType = sourcecode.c.objc; path = AwfulForumHeader.m; sourceTree = "<group>"; };
		1CC780161612D8AF002AF958 /* AwfulForumsListController.h */ = {isa = PBXFileReference; fileEncoding = 4; lastKnownFileType = sourcecode.c.h; path = AwfulForumsListController.h; sourceTree = "<group>"; };
		1CC780171612D8AF002AF958 /* AwfulForumsListController.m */ = {isa = PBXFileReference; fileEncoding = 4; lastKnownFileType = sourcecode.c.objc; path = AwfulForumsListController.m; sourceTree = "<group>"; };
		1CC780201612D989002AF958 /* AwfulHTTPClient.h */ = {isa = PBXFileReference; fileEncoding = 4; lastKnownFileType = sourcecode.c.h; path = AwfulHTTPClient.h; sourceTree = "<group>"; };
		1CC780211612D989002AF958 /* AwfulHTTPClient.m */ = {isa = PBXFileReference; fileEncoding = 4; lastKnownFileType = sourcecode.c.objc; path = AwfulHTTPClient.m; sourceTree = "<group>"; };
		1CC780271612D9DE002AF958 /* AwfulPostsViewController.h */ = {isa = PBXFileReference; fileEncoding = 4; lastKnownFileType = sourcecode.c.h; path = AwfulPostsViewController.h; sourceTree = "<group>"; };
		1CC780281612D9DE002AF958 /* AwfulPostsViewController.m */ = {isa = PBXFileReference; fileEncoding = 4; lastKnownFileType = sourcecode.c.objc; path = AwfulPostsViewController.m; sourceTree = "<group>"; };
		1CC7802B1612D9DE002AF958 /* AwfulReplyViewController.h */ = {isa = PBXFileReference; fileEncoding = 4; lastKnownFileType = sourcecode.c.h; path = AwfulReplyViewController.h; sourceTree = "<group>"; };
		1CC7802C1612D9DE002AF958 /* AwfulReplyViewController.m */ = {isa = PBXFileReference; fileEncoding = 4; lastKnownFileType = sourcecode.c.objc; path = AwfulReplyViewController.m; sourceTree = "<group>"; };
		1CC7802D1612D9DE002AF958 /* AwfulSpecificPageController.h */ = {isa = PBXFileReference; fileEncoding = 4; lastKnownFileType = sourcecode.c.h; path = AwfulSpecificPageController.h; sourceTree = "<group>"; };
		1CC7802E1612D9DE002AF958 /* AwfulSpecificPageController.m */ = {isa = PBXFileReference; fileEncoding = 4; lastKnownFileType = sourcecode.c.objc; path = AwfulSpecificPageController.m; sourceTree = "<group>"; };
		1CC780481612DA8E002AF958 /* AwfulBookmarksController.h */ = {isa = PBXFileReference; fileEncoding = 4; lastKnownFileType = sourcecode.c.h; path = AwfulBookmarksController.h; sourceTree = "<group>"; };
		1CC780491612DA8E002AF958 /* AwfulBookmarksController.m */ = {isa = PBXFileReference; fileEncoding = 4; lastKnownFileType = sourcecode.c.objc; path = AwfulBookmarksController.m; sourceTree = "<group>"; };
		1CC7804C1612DA8E002AF958 /* AwfulThreadListController.h */ = {isa = PBXFileReference; fileEncoding = 4; lastKnownFileType = sourcecode.c.h; path = AwfulThreadListController.h; sourceTree = "<group>"; };
		1CC7804D1612DA8E002AF958 /* AwfulThreadListController.m */ = {isa = PBXFileReference; fileEncoding = 4; lastKnownFileType = sourcecode.c.objc; path = AwfulThreadListController.m; sourceTree = "<group>"; };
		1CC7805E1612DB04002AF958 /* AwfulSplitViewController.h */ = {isa = PBXFileReference; fileEncoding = 4; lastKnownFileType = sourcecode.c.h; path = AwfulSplitViewController.h; sourceTree = "<group>"; };
		1CC7805F1612DB04002AF958 /* AwfulSplitViewController.m */ = {isa = PBXFileReference; fileEncoding = 4; lastKnownFileType = sourcecode.c.objc; path = AwfulSplitViewController.m; sourceTree = "<group>"; };
		1CC780661612DBB2002AF958 /* Default-568h@2x.png */ = {isa = PBXFileReference; lastKnownFileType = image.png; path = "Default-568h@2x.png"; sourceTree = "<group>"; };
		1CC780671612DBB2002AF958 /* Default-Landscape.png */ = {isa = PBXFileReference; lastKnownFileType = image.png; path = "Default-Landscape.png"; sourceTree = "<group>"; };
		1CC780681612DBB2002AF958 /* Default-Landscape@2x.png */ = {isa = PBXFileReference; lastKnownFileType = image.png; path = "Default-Landscape@2x.png"; sourceTree = "<group>"; };
		1CC780691612DBB2002AF958 /* Default-Portrait.png */ = {isa = PBXFileReference; lastKnownFileType = image.png; path = "Default-Portrait.png"; sourceTree = "<group>"; };
		1CC7806A1612DBB2002AF958 /* Default-Portrait@2x.png */ = {isa = PBXFileReference; lastKnownFileType = image.png; path = "Default-Portrait@2x.png"; sourceTree = "<group>"; };
		1CC7806B1612DBB2002AF958 /* Default.png */ = {isa = PBXFileReference; lastKnownFileType = image.png; path = Default.png; sourceTree = "<group>"; };
		1CC7806C1612DBB2002AF958 /* Default@2x.png */ = {isa = PBXFileReference; lastKnownFileType = image.png; path = "Default@2x.png"; sourceTree = "<group>"; };
		1CC780771612E0EA002AF958 /* AwfulUser.h */ = {isa = PBXFileReference; fileEncoding = 4; lastKnownFileType = sourcecode.c.h; path = AwfulUser.h; sourceTree = "<group>"; };
		1CC780781612E0EA002AF958 /* AwfulUser.m */ = {isa = PBXFileReference; fileEncoding = 4; lastKnownFileType = sourcecode.c.objc; path = AwfulUser.m; sourceTree = "<group>"; };
		1CDD5197154294D400326C7B /* AwfulSettings.h */ = {isa = PBXFileReference; fileEncoding = 4; lastKnownFileType = sourcecode.c.h; path = AwfulSettings.h; sourceTree = "<group>"; };
		1CDD5198154294D400326C7B /* AwfulSettings.m */ = {isa = PBXFileReference; fileEncoding = 4; lastKnownFileType = sourcecode.c.objc; path = AwfulSettings.m; sourceTree = "<group>"; };
		1CF0D614164AE95200CFA137 /* UIViewController+NavigationEnclosure.h */ = {isa = PBXFileReference; fileEncoding = 4; lastKnownFileType = sourcecode.c.h; path = "UIViewController+NavigationEnclosure.h"; sourceTree = "<group>"; };
		1CF0D615164AE95200CFA137 /* UIViewController+NavigationEnclosure.m */ = {isa = PBXFileReference; fileEncoding = 4; lastKnownFileType = sourcecode.c.objc; path = "UIViewController+NavigationEnclosure.m"; sourceTree = "<group>"; };
		1CF0D618164B0A7C00CFA137 /* Forum Abbreviations.plist */ = {isa = PBXFileReference; fileEncoding = 4; lastKnownFileType = text.plist.xml; path = "Forum Abbreviations.plist"; sourceTree = "<group>"; };
		1CFBECCB162F4ED7008AF641 /* pagebar-button-selected.png */ = {isa = PBXFileReference; lastKnownFileType = image.png; path = "pagebar-button-selected.png"; sourceTree = "<group>"; };
		1CFBECCC162F4ED7008AF641 /* pagebar-button-selected@2x.png */ = {isa = PBXFileReference; lastKnownFileType = image.png; path = "pagebar-button-selected@2x.png"; sourceTree = "<group>"; };
		1CFBECCD162F4ED7008AF641 /* pagebar-button.png */ = {isa = PBXFileReference; lastKnownFileType = image.png; path = "pagebar-button.png"; sourceTree = "<group>"; };
		1CFBECCE162F4ED7008AF641 /* pagebar-button@2x.png */ = {isa = PBXFileReference; lastKnownFileType = image.png; path = "pagebar-button@2x.png"; sourceTree = "<group>"; };
		1CFBECD3162F4ED7008AF641 /* pagebar.png */ = {isa = PBXFileReference; lastKnownFileType = image.png; path = pagebar.png; sourceTree = "<group>"; };
		1CFBECD4162F4ED7008AF641 /* pagebar@2x.png */ = {isa = PBXFileReference; lastKnownFileType = image.png; path = "pagebar@2x.png"; sourceTree = "<group>"; };
		1CFBECE5162F526A008AF641 /* pagebar-segmented-divider.png */ = {isa = PBXFileReference; lastKnownFileType = image.png; path = "pagebar-segmented-divider.png"; sourceTree = "<group>"; };
		1CFBECE6162F526A008AF641 /* pagebar-segmented-divider@2x.png */ = {isa = PBXFileReference; lastKnownFileType = image.png; path = "pagebar-segmented-divider@2x.png"; sourceTree = "<group>"; };
		1CFBECEC163076F1008AF641 /* AwfulPageBar.h */ = {isa = PBXFileReference; fileEncoding = 4; lastKnownFileType = sourcecode.c.h; path = AwfulPageBar.h; sourceTree = "<group>"; };
		1CFBECED163076F1008AF641 /* AwfulPageBar.m */ = {isa = PBXFileReference; fileEncoding = 4; lastKnownFileType = sourcecode.c.objc; path = AwfulPageBar.m; sourceTree = "<group>"; };
		1CFBECFC1631A6EA008AF641 /* star-off.png */ = {isa = PBXFileReference; lastKnownFileType = image.png; path = "star-off.png"; sourceTree = "<group>"; };
		1CFBECFD1631A6EA008AF641 /* star-off@2x.png */ = {isa = PBXFileReference; lastKnownFileType = image.png; path = "star-off@2x.png"; sourceTree = "<group>"; };
		1CFBECFE1631A6EA008AF641 /* star-on.png */ = {isa = PBXFileReference; lastKnownFileType = image.png; path = "star-on.png"; sourceTree = "<group>"; };
		1CFBECFF1631A6EA008AF641 /* star-on@2x.png */ = {isa = PBXFileReference; lastKnownFileType = image.png; path = "star-on@2x.png"; sourceTree = "<group>"; };
		1CFBED041631BF53008AF641 /* licenses.html */ = {isa = PBXFileReference; fileEncoding = 4; lastKnownFileType = text.html; path = licenses.html; sourceTree = "<group>"; };
		1CFBED061631C068008AF641 /* AwfulLicensesViewController.h */ = {isa = PBXFileReference; fileEncoding = 4; lastKnownFileType = sourcecode.c.h; path = AwfulLicensesViewController.h; sourceTree = "<group>"; };
		1CFBED071631C068008AF641 /* AwfulLicensesViewController.m */ = {isa = PBXFileReference; fileEncoding = 4; lastKnownFileType = sourcecode.c.objc; path = AwfulLicensesViewController.m; sourceTree = "<group>"; };
		1CFBED0B1632212C008AF641 /* NSURL+QueryDictionary.h */ = {isa = PBXFileReference; fileEncoding = 4; lastKnownFileType = sourcecode.c.h; path = "NSURL+QueryDictionary.h"; sourceTree = "<group>"; };
		1CFBED0C1632212C008AF641 /* NSURL+QueryDictionary.m */ = {isa = PBXFileReference; fileEncoding = 4; lastKnownFileType = sourcecode.c.objc; path = "NSURL+QueryDictionary.m"; sourceTree = "<group>"; };
		1D30AB110D05D00D00671497 /* Foundation.framework */ = {isa = PBXFileReference; lastKnownFileType = wrapper.framework; name = Foundation.framework; path = System/Library/Frameworks/Foundation.framework; sourceTree = SDKROOT; };
		1D6058910D05DD3D006BFB54 /* Awful.app */ = {isa = PBXFileReference; explicitFileType = wrapper.application; includeInIndex = 0; path = Awful.app; sourceTree = BUILT_PRODUCTS_DIR; };
		1DF5F4DF0D08C38300B7A737 /* UIKit.framework */ = {isa = PBXFileReference; lastKnownFileType = wrapper.framework; name = UIKit.framework; path = System/Library/Frameworks/UIKit.framework; sourceTree = SDKROOT; };
		288765070DF74369002DB57D /* CoreGraphics.framework */ = {isa = PBXFileReference; lastKnownFileType = wrapper.framework; name = CoreGraphics.framework; path = System/Library/Frameworks/CoreGraphics.framework; sourceTree = SDKROOT; };
		8C2D931716231BFE00DF604A /* scroll-to-bottom@2x.png */ = {isa = PBXFileReference; lastKnownFileType = image.png; path = "scroll-to-bottom@2x.png"; sourceTree = "<group>"; };
		8C2D931916231BFE00DF604A /* go-to-forum@2x.png */ = {isa = PBXFileReference; lastKnownFileType = image.png; path = "go-to-forum@2x.png"; sourceTree = "<group>"; };
		8C3CCD3A16533B1D00C28342 /* fyad-yourrights.png */ = {isa = PBXFileReference; lastKnownFileType = image.png; path = "fyad-yourrights.png"; sourceTree = "<group>"; };
		8C3CCD3B16533B1E00C28342 /* fyad-tree.png */ = {isa = PBXFileReference; lastKnownFileType = image.png; path = "fyad-tree.png"; sourceTree = "<group>"; };
		8C3CCD3C16533B1E00C28342 /* fyad-moof.png */ = {isa = PBXFileReference; lastKnownFileType = image.png; path = "fyad-moof.png"; sourceTree = "<group>"; };
		8C3CCD3D16533B1E00C28342 /* fyad-hunting.png */ = {isa = PBXFileReference; lastKnownFileType = image.png; path = "fyad-hunting.png"; sourceTree = "<group>"; };
		8C3CCD3E16533B1E00C28342 /* fyad-hark.png */ = {isa = PBXFileReference; lastKnownFileType = image.png; path = "fyad-hark.png"; sourceTree = "<group>"; };
		8C3CCD3F16533B1E00C28342 /* fyad-ghostride.png */ = {isa = PBXFileReference; lastKnownFileType = image.png; path = "fyad-ghostride.png"; sourceTree = "<group>"; };
		8C3CCD4616533B5000C28342 /* hell-suck.png */ = {isa = PBXFileReference; lastKnownFileType = image.png; path = "hell-suck.png"; sourceTree = "<group>"; };
		8C3CCD4816533B6100C28342 /* LF-24yu5af.png */ = {isa = PBXFileReference; lastKnownFileType = image.png; path = "LF-24yu5af.png"; sourceTree = "<group>"; };
		8C3CCD4A16533B7E00C28342 /* LF-25tjf47.png */ = {isa = PBXFileReference; lastKnownFileType = image.png; path = "LF-25tjf47.png"; sourceTree = "<group>"; };
		8C3CCD4C16533B8B00C28342 /* lf-amerika.png */ = {isa = PBXFileReference; lastKnownFileType = image.png; path = "lf-amerika.png"; sourceTree = "<group>"; };
		8C3CCD4E16533B9E00C28342 /* lf-migra.png */ = {isa = PBXFileReference; lastKnownFileType = image.png; path = "lf-migra.png"; sourceTree = "<group>"; };
		8C3CCD4F16533B9E00C28342 /* lf-eu.png */ = {isa = PBXFileReference; lastKnownFileType = image.png; path = "lf-eu.png"; sourceTree = "<group>"; };
		8C3CCD5216533BAF00C28342 /* phiz-grind.png */ = {isa = PBXFileReference; lastKnownFileType = image.png; path = "phiz-grind.png"; sourceTree = "<group>"; };
		8C3CCD5316533BB000C28342 /* phiz-powerband.png */ = {isa = PBXFileReference; lastKnownFileType = image.png; path = "phiz-powerband.png"; sourceTree = "<group>"; };
		8C3CCD561653446600C28342 /* fyad-toucan.png */ = {isa = PBXFileReference; lastKnownFileType = image.png; path = "fyad-toucan.png"; sourceTree = "<group>"; };
		8C3CCD581653447B00C28342 /* LF-2mfbryu.png */ = {isa = PBXFileReference; lastKnownFileType = image.png; path = "LF-2mfbryu.png"; sourceTree = "<group>"; };
		8C3CCD5A1653448700C28342 /* LF-iraq.png */ = {isa = PBXFileReference; lastKnownFileType = image.png; path = "LF-iraq.png"; sourceTree = "<group>"; };
		8C3CCD5C1653449300C28342 /* lf-trains.png */ = {isa = PBXFileReference; lastKnownFileType = image.png; path = "lf-trains.png"; sourceTree = "<group>"; };
		8C3CCD5E165344A000C28342 /* phiz-irony.png */ = {isa = PBXFileReference; lastKnownFileType = image.png; path = "phiz-irony.png"; sourceTree = "<group>"; };
		8C3CCD60165344AC00C28342 /* fyad-redants.png */ = {isa = PBXFileReference; lastKnownFileType = image.png; path = "fyad-redants.png"; sourceTree = "<group>"; };
		8C3CCD62165344C100C28342 /* fyad-speedrun.png */ = {isa = PBXFileReference; lastKnownFileType = image.png; path = "fyad-speedrun.png"; sourceTree = "<group>"; };
		8C3CCD63165344C200C28342 /* fyad-smallthread.png */ = {isa = PBXFileReference; lastKnownFileType = image.png; path = "fyad-smallthread.png"; sourceTree = "<group>"; };
		8C3CCD66165344D500C28342 /* hell-tim.png */ = {isa = PBXFileReference; lastKnownFileType = image.png; path = "hell-tim.png"; sourceTree = "<group>"; };
		8C3CCD68165344E200C28342 /* lf-whites.png */ = {isa = PBXFileReference; lastKnownFileType = image.png; path = "lf-whites.png"; sourceTree = "<group>"; };
		8C4141A8163B77880048942F /* post-actions-yospos.png */ = {isa = PBXFileReference; lastKnownFileType = image.png; path = "post-actions-yospos.png"; sourceTree = "<group>"; };
		8C48EA1C159BC2AC00A59691 /* AwfulFetchedTableViewController.h */ = {isa = PBXFileReference; fileEncoding = 4; lastKnownFileType = sourcecode.c.h; path = AwfulFetchedTableViewController.h; sourceTree = "<group>"; };
		8C48EA1D159BC2AC00A59691 /* AwfulFetchedTableViewController.m */ = {isa = PBXFileReference; fileEncoding = 4; lastKnownFileType = sourcecode.c.objc; path = AwfulFetchedTableViewController.m; sourceTree = "<group>"; };
		8C5159D0163DB796000114F6 /* adtrw-hokutonoken.png */ = {isa = PBXFileReference; lastKnownFileType = image.png; path = "adtrw-hokutonoken.png"; sourceTree = "<group>"; };
		8C5159D1163DB796000114F6 /* AICA-TAG-60s.png */ = {isa = PBXFileReference; lastKnownFileType = image.png; path = "AICA-TAG-60s.png"; sourceTree = "<group>"; };
		8C5159D2163DB796000114F6 /* AICA-TAG-70s.png */ = {isa = PBXFileReference; lastKnownFileType = image.png; path = "AICA-TAG-70s.png"; sourceTree = "<group>"; };
		8C5159D3163DB796000114F6 /* AICA-TAG-80s.png */ = {isa = PBXFileReference; lastKnownFileType = image.png; path = "AICA-TAG-80s.png"; sourceTree = "<group>"; };
		8C5159D4163DB796000114F6 /* AICA-TAG-classic.png */ = {isa = PBXFileReference; lastKnownFileType = image.png; path = "AICA-TAG-classic.png"; sourceTree = "<group>"; };
		8C5159D5163DB796000114F6 /* AICA-TAG-mods.png */ = {isa = PBXFileReference; lastKnownFileType = image.png; path = "AICA-TAG-mods.png"; sourceTree = "<group>"; };
		8C5159D6163DB796000114F6 /* AICA-TAG-newride.png */ = {isa = PBXFileReference; lastKnownFileType = image.png; path = "AICA-TAG-newride.png"; sourceTree = "<group>"; };
		8C5159D7163DB796000114F6 /* AICA-TAG-race.png */ = {isa = PBXFileReference; lastKnownFileType = image.png; path = "AICA-TAG-race.png"; sourceTree = "<group>"; };
		8C5159D8163DB796000114F6 /* RP-20a6zc0.png */ = {isa = PBXFileReference; lastKnownFileType = image.png; path = "RP-20a6zc0.png"; sourceTree = "<group>"; };
		8C5159D9163DB796000114F6 /* fyad-zounds.png */ = {isa = PBXFileReference; lastKnownFileType = image.png; path = "fyad-zounds.png"; sourceTree = "<group>"; };
		8C6F08491653498F00B43251 /* byob-anti.png */ = {isa = PBXFileReference; lastKnownFileType = image.png; path = "byob-anti.png"; sourceTree = "<group>"; };
		8C9B02BF1623630F00676B98 /* downArrowDark.png */ = {isa = PBXFileReference; lastKnownFileType = image.png; name = downArrowDark.png; path = Resources/images/downArrowDark.png; sourceTree = SOURCE_ROOT; };
		8C9B0355162368E800676B98 /* post-actions-dark.png */ = {isa = PBXFileReference; lastKnownFileType = image.png; path = "post-actions-dark.png"; sourceTree = "<group>"; };
		8C9B0356162368E800676B98 /* post-actions-dark-read.png */ = {isa = PBXFileReference; lastKnownFileType = image.png; path = "post-actions-dark-read.png"; sourceTree = "<group>"; };
		8CAAE2D61651CC52004C8C8A /* phiz-rap.png */ = {isa = PBXFileReference; lastKnownFileType = image.png; path = "phiz-rap.png"; sourceTree = "<group>"; };
		8CAAE2D71651CC52004C8C8A /* tg-story.png */ = {isa = PBXFileReference; lastKnownFileType = image.png; path = "tg-story.png"; sourceTree = "<group>"; };
		8CAAE2D81651CC52004C8C8A /* tg-dd.png */ = {isa = PBXFileReference; lastKnownFileType = image.png; path = "tg-dd.png"; sourceTree = "<group>"; };
		8CAAE2D91651CC52004C8C8A /* tg-cards.png */ = {isa = PBXFileReference; lastKnownFileType = image.png; path = "tg-cards.png"; sourceTree = "<group>"; };
		8CAAE2DA1651CC52004C8C8A /* terrordome.png */ = {isa = PBXFileReference; lastKnownFileType = image.png; path = terrordome.png; sourceTree = "<group>"; };
		8CAAE2DB1651CC52004C8C8A /* phiz-sucks.png */ = {isa = PBXFileReference; lastKnownFileType = image.png; path = "phiz-sucks.png"; sourceTree = "<group>"; };
		8CAAE2DC1651CC52004C8C8A /* phiz-smugwave.png */ = {isa = PBXFileReference; lastKnownFileType = image.png; path = "phiz-smugwave.png"; sourceTree = "<group>"; };
		8CAAE2DD1651CC52004C8C8A /* phiz-dad.png */ = {isa = PBXFileReference; lastKnownFileType = image.png; path = "phiz-dad.png"; sourceTree = "<group>"; };
		8CAAE2DE1651CC52004C8C8A /* LF-rungop.png */ = {isa = PBXFileReference; lastKnownFileType = image.png; path = "LF-rungop.png"; sourceTree = "<group>"; };
		8CAAE2DF1651CC52004C8C8A /* LF-fem_LF_tag2.png */ = {isa = PBXFileReference; lastKnownFileType = image.png; path = "LF-fem_LF_tag2.png"; sourceTree = "<group>"; };
		8CAAE2E01651CC52004C8C8A /* lf-choom.png */ = {isa = PBXFileReference; lastKnownFileType = image.png; path = "lf-choom.png"; sourceTree = "<group>"; };
		8CAAE2E11651CC52004C8C8A /* lf-9287.png */ = {isa = PBXFileReference; lastKnownFileType = image.png; path = "lf-9287.png"; sourceTree = "<group>"; };
		8CAAE2E21651CC52004C8C8A /* LF-29qdqgy.png */ = {isa = PBXFileReference; lastKnownFileType = image.png; path = "LF-29qdqgy.png"; sourceTree = "<group>"; };
		8CAAE2E31651CC52004C8C8A /* hell-miso.png */ = {isa = PBXFileReference; lastKnownFileType = image.png; path = "hell-miso.png"; sourceTree = "<group>"; };
		8CAAE2E41651CC52004C8C8A /* fyad-thuggery.png */ = {isa = PBXFileReference; lastKnownFileType = image.png; path = "fyad-thuggery.png"; sourceTree = "<group>"; };
		8CAAE2E51651CC52004C8C8A /* fyad-magician.png */ = {isa = PBXFileReference; lastKnownFileType = image.png; path = "fyad-magician.png"; sourceTree = "<group>"; };
		8CAAE2E61651CC52004C8C8A /* fyad-horses.png */ = {isa = PBXFileReference; lastKnownFileType = image.png; path = "fyad-horses.png"; sourceTree = "<group>"; };
		8CAAE2E71651CC52004C8C8A /* gip-uscg.png */ = {isa = PBXFileReference; lastKnownFileType = image.png; path = "gip-uscg.png"; sourceTree = "<group>"; };
		8CAAE2E81651CC52004C8C8A /* gip-navy2.png */ = {isa = PBXFileReference; lastKnownFileType = image.png; path = "gip-navy2.png"; sourceTree = "<group>"; };
		8CAAE2E91651CC52004C8C8A /* phiz-aoki.png */ = {isa = PBXFileReference; lastKnownFileType = image.png; path = "phiz-aoki.png"; sourceTree = "<group>"; };
		8CAAE2EA1651CC52004C8C8A /* phiz-kermit.png */ = {isa = PBXFileReference; lastKnownFileType = image.png; path = "phiz-kermit.png"; sourceTree = "<group>"; };
		8CAAE2EB1651CC52004C8C8A /* tg-poker.png */ = {isa = PBXFileReference; lastKnownFileType = image.png; path = "tg-poker.png"; sourceTree = "<group>"; };
		8CAB282F164B4FB0009BC24F /* fyad-trout.png */ = {isa = PBXFileReference; lastKnownFileType = image.png; path = "fyad-trout.png"; sourceTree = "<group>"; };
		8CAB2830164B4FB0009BC24F /* fyad-puns.png */ = {isa = PBXFileReference; lastKnownFileType = image.png; path = "fyad-puns.png"; sourceTree = "<group>"; };
		8CAB2831164B4FB0009BC24F /* fyad-mystery.png */ = {isa = PBXFileReference; lastKnownFileType = image.png; path = "fyad-mystery.png"; sourceTree = "<group>"; };
		8CAB2832164B4FB0009BC24F /* tg-mafia.png */ = {isa = PBXFileReference; lastKnownFileType = image.png; path = "tg-mafia.png"; sourceTree = "<group>"; };
		8CAB2834164B4FB0009BC24F /* bs-diablo.png */ = {isa = PBXFileReference; lastKnownFileType = image.png; path = "bs-diablo.png"; sourceTree = "<group>"; };
		8CAB2835164B4FB0009BC24F /* bs-starcraft.png */ = {isa = PBXFileReference; lastKnownFileType = image.png; path = "bs-starcraft.png"; sourceTree = "<group>"; };
		8CB5468C15BD936600E8BEC1 /* ImageIO.framework */ = {isa = PBXFileReference; lastKnownFileType = wrapper.framework; name = ImageIO.framework; path = System/Library/Frameworks/ImageIO.framework; sourceTree = SDKROOT; };
		8CCD498215B497A700E5893B /* Awful-Info.plist */ = {isa = PBXFileReference; fileEncoding = 4; lastKnownFileType = text.plist.xml; path = "Awful-Info.plist"; sourceTree = "<group>"; };
		8CCD498A15B497A700E5893B /* Icon-72.png */ = {isa = PBXFileReference; lastKnownFileType = image.png; path = "Icon-72.png"; sourceTree = "<group>"; };
		8CCD498B15B497A700E5893B /* Icon-72@2x.png */ = {isa = PBXFileReference; lastKnownFileType = image.png; path = "Icon-72@2x.png"; sourceTree = "<group>"; };
		8CCD498C15B497A700E5893B /* Icon-Small-50.png */ = {isa = PBXFileReference; lastKnownFileType = image.png; path = "Icon-Small-50.png"; sourceTree = "<group>"; };
		8CCD498D15B497A700E5893B /* Icon-Small-50@2x.png */ = {isa = PBXFileReference; lastKnownFileType = image.png; path = "Icon-Small-50@2x.png"; sourceTree = "<group>"; };
		8CCD498E15B497A700E5893B /* Icon-Small.png */ = {isa = PBXFileReference; lastKnownFileType = image.png; path = "Icon-Small.png"; sourceTree = "<group>"; };
		8CCD498F15B497A700E5893B /* Icon-Small@2x.png */ = {isa = PBXFileReference; lastKnownFileType = image.png; path = "Icon-Small@2x.png"; sourceTree = "<group>"; };
		8CCD499015B497A700E5893B /* icon_114.png */ = {isa = PBXFileReference; lastKnownFileType = image.png; path = icon_114.png; sourceTree = "<group>"; };
		8CCD499115B497A700E5893B /* icon_57.png */ = {isa = PBXFileReference; lastKnownFileType = image.png; path = icon_57.png; sourceTree = "<group>"; };
		8CCD499215B497A700E5893B /* iTunesArtwork.png */ = {isa = PBXFileReference; lastKnownFileType = image.png; path = iTunesArtwork.png; sourceTree = "<group>"; };
		8CCD499315B497A700E5893B /* iTunesArtwork@2x.png */ = {isa = PBXFileReference; lastKnownFileType = image.png; path = "iTunesArtwork@2x.png"; sourceTree = "<group>"; };
		8CCD4CC315B497A800E5893B /* Settings.plist */ = {isa = PBXFileReference; fileEncoding = 4; lastKnownFileType = text.plist.xml; path = Settings.plist; sourceTree = "<group>"; };
		8CCD504215B783FC00E5893B /* action.png */ = {isa = PBXFileReference; lastKnownFileType = image.png; path = action.png; sourceTree = "<group>"; };
		8CCD504315B783FC00E5893B /* action@2x.png */ = {isa = PBXFileReference; lastKnownFileType = image.png; path = "action@2x.png"; sourceTree = "<group>"; };
		8CCD504415B783FC00E5893B /* arrowleft.png */ = {isa = PBXFileReference; lastKnownFileType = image.png; path = arrowleft.png; sourceTree = "<group>"; };
		8CCD504515B783FC00E5893B /* arrowleft@2x.png */ = {isa = PBXFileReference; lastKnownFileType = image.png; path = "arrowleft@2x.png"; sourceTree = "<group>"; };
		8CCD504615B783FC00E5893B /* arrowright.png */ = {isa = PBXFileReference; lastKnownFileType = image.png; path = arrowright.png; sourceTree = "<group>"; };
		8CCD504715B783FC00E5893B /* arrowright@2x.png */ = {isa = PBXFileReference; lastKnownFileType = image.png; path = "arrowright@2x.png"; sourceTree = "<group>"; };
		8CCD504D15B783FC00E5893B /* cog.png */ = {isa = PBXFileReference; lastKnownFileType = image.png; path = cog.png; sourceTree = "<group>"; };
		8CCD504E15B783FC00E5893B /* cog@2x.png */ = {isa = PBXFileReference; lastKnownFileType = image.png; path = "cog@2x.png"; sourceTree = "<group>"; };
		8CCD504F15B783FC00E5893B /* compose.png */ = {isa = PBXFileReference; lastKnownFileType = image.png; path = compose.png; sourceTree = "<group>"; };
		8CCD505015B783FC00E5893B /* compose@2x.png */ = {isa = PBXFileReference; lastKnownFileType = image.png; path = "compose@2x.png"; sourceTree = "<group>"; };
		8CCD524215B783FC00E5893B /* forum-arrow-down.png */ = {isa = PBXFileReference; lastKnownFileType = image.png; path = "forum-arrow-down.png"; sourceTree = "<group>"; };
		8CCD524315B783FC00E5893B /* forum-arrow-down@2x.png */ = {isa = PBXFileReference; lastKnownFileType = image.png; path = "forum-arrow-down@2x.png"; sourceTree = "<group>"; };
		8CCD524415B783FC00E5893B /* forum-arrow-right.png */ = {isa = PBXFileReference; lastKnownFileType = image.png; path = "forum-arrow-right.png"; sourceTree = "<group>"; };
		8CCD524515B783FC00E5893B /* forum-arrow-right@2x.png */ = {isa = PBXFileReference; lastKnownFileType = image.png; path = "forum-arrow-right@2x.png"; sourceTree = "<group>"; };
		8CCD524D15B783FC00E5893B /* icon_arrow_left.png */ = {isa = PBXFileReference; lastKnownFileType = image.png; path = icon_arrow_left.png; sourceTree = "<group>"; };
		8CCD524E15B783FC00E5893B /* icon_arrow_right.png */ = {isa = PBXFileReference; lastKnownFileType = image.png; path = icon_arrow_right.png; sourceTree = "<group>"; };
		8CCD525115B783FC00E5893B /* list_icon.png */ = {isa = PBXFileReference; lastKnownFileType = image.png; path = list_icon.png; sourceTree = "<group>"; };
		8CCD525215B783FC00E5893B /* list_icon@2x.png */ = {isa = PBXFileReference; lastKnownFileType = image.png; path = "list_icon@2x.png"; sourceTree = "<group>"; };
		8CCD525C15B783FC00E5893B /* rating0.png */ = {isa = PBXFileReference; lastKnownFileType = image.png; path = rating0.png; sourceTree = "<group>"; };
		8CCD525D15B783FC00E5893B /* rating1.png */ = {isa = PBXFileReference; lastKnownFileType = image.png; path = rating1.png; sourceTree = "<group>"; };
		8CCD525E15B783FC00E5893B /* rating2.png */ = {isa = PBXFileReference; lastKnownFileType = image.png; path = rating2.png; sourceTree = "<group>"; };
		8CCD525F15B783FC00E5893B /* rating3.png */ = {isa = PBXFileReference; lastKnownFileType = image.png; path = rating3.png; sourceTree = "<group>"; };
		8CCD526015B783FC00E5893B /* rating4.png */ = {isa = PBXFileReference; lastKnownFileType = image.png; path = rating4.png; sourceTree = "<group>"; };
		8CCD526115B783FC00E5893B /* rating5.png */ = {isa = PBXFileReference; lastKnownFileType = image.png; path = rating5.png; sourceTree = "<group>"; };
		8CCD527715B783FC00E5893B /* sticky.png */ = {isa = PBXFileReference; lastKnownFileType = image.png; path = sticky.png; sourceTree = "<group>"; };
		8CCD527C15B783FC00E5893B /* ai-cycles.png */ = {isa = PBXFileReference; lastKnownFileType = image.png; path = "ai-cycles.png"; sourceTree = "<group>"; };
		8CCD527D15B783FC00E5893B /* ama-secondary.png */ = {isa = PBXFileReference; lastKnownFileType = image.png; path = "ama-secondary.png"; sourceTree = "<group>"; };
		8CCD527E15B783FC00E5893B /* art.png */ = {isa = PBXFileReference; lastKnownFileType = image.png; path = art.png; sourceTree = "<group>"; };
		8CCD527F15B783FC00E5893B /* asktell-jobs.png */ = {isa = PBXFileReference; lastKnownFileType = image.png; path = "asktell-jobs.png"; sourceTree = "<group>"; };
		8CCD528015B783FC00E5893B /* asktell-lifestyle.png */ = {isa = PBXFileReference; lastKnownFileType = image.png; path = "asktell-lifestyle.png"; sourceTree = "<group>"; };
		8CCD528115B783FC00E5893B /* asktell-travel.png */ = {isa = PBXFileReference; lastKnownFileType = image.png; path = "asktell-travel.png"; sourceTree = "<group>"; };
		8CCD528215B783FC00E5893B /* attention.png */ = {isa = PBXFileReference; lastKnownFileType = image.png; path = attention.png; sourceTree = "<group>"; };
		8CCD528315B783FC00E5893B /* audio.png */ = {isa = PBXFileReference; lastKnownFileType = image.png; path = audio.png; sourceTree = "<group>"; };
		8CCD528415B783FC00E5893B /* bb-fantasy.png */ = {isa = PBXFileReference; lastKnownFileType = image.png; path = "bb-fantasy.png"; sourceTree = "<group>"; };
		8CCD528515B783FC00E5893B /* bb-nonfiction.png */ = {isa = PBXFileReference; lastKnownFileType = image.png; path = "bb-nonfiction.png"; sourceTree = "<group>"; };
		8CCD528615B783FC00E5893B /* books.png */ = {isa = PBXFileReference; lastKnownFileType = image.png; path = books.png; sourceTree = "<group>"; };
		8CCD528715B783FC00E5893B /* bss-discussion.png */ = {isa = PBXFileReference; lastKnownFileType = image.png; path = "bss-discussion.png"; sourceTree = "<group>"; };
		8CCD528815B783FC00E5893B /* bss-indie.png */ = {isa = PBXFileReference; lastKnownFileType = image.png; path = "bss-indie.png"; sourceTree = "<group>"; };
		8CCD528915B783FC00E5893B /* byob-explosion.png */ = {isa = PBXFileReference; lastKnownFileType = image.png; path = "byob-explosion.png"; sourceTree = "<group>"; };
		8CCD528A15B783FC00E5893B /* byob-gents.png */ = {isa = PBXFileReference; lastKnownFileType = image.png; path = "byob-gents.png"; sourceTree = "<group>"; };
		8CCD528B15B783FC00E5893B /* byob-grouch.png */ = {isa = PBXFileReference; lastKnownFileType = image.png; path = "byob-grouch.png"; sourceTree = "<group>"; };
		8CCD528C15B783FC00E5893B /* byob-slax.png */ = {isa = PBXFileReference; lastKnownFileType = image.png; path = "byob-slax.png"; sourceTree = "<group>"; };
		8CCD528D15B783FC00E5893B /* cars.png */ = {isa = PBXFileReference; lastKnownFileType = image.png; path = cars.png; sourceTree = "<group>"; };
		8CCD528E15B783FC00E5893B /* cc-critique.png */ = {isa = PBXFileReference; lastKnownFileType = image.png; path = "cc-critique.png"; sourceTree = "<group>"; };
		8CCD528F15B783FC00E5893B /* cc-design.png */ = {isa = PBXFileReference; lastKnownFileType = image.png; path = "cc-design.png"; sourceTree = "<group>"; };
		8CCD529015B783FC00E5893B /* cc-fiction.png */ = {isa = PBXFileReference; lastKnownFileType = image.png; path = "cc-fiction.png"; sourceTree = "<group>"; };
		8CCD529115B783FC00E5893B /* cc-film.png */ = {isa = PBXFileReference; lastKnownFileType = image.png; path = "cc-film.png"; sourceTree = "<group>"; };
		8CCD529215B783FC00E5893B /* cc-poetry.png */ = {isa = PBXFileReference; lastKnownFileType = image.png; path = "cc-poetry.png"; sourceTree = "<group>"; };
		8CCD529315B783FC00E5893B /* cc-project.png */ = {isa = PBXFileReference; lastKnownFileType = image.png; path = "cc-project.png"; sourceTree = "<group>"; };
		8CCD529415B783FC00E5893B /* cc-tutorial.png */ = {isa = PBXFileReference; lastKnownFileType = image.png; path = "cc-tutorial.png"; sourceTree = "<group>"; };
		8CCD529515B783FC00E5893B /* cc_design.png */ = {isa = PBXFileReference; lastKnownFileType = image.png; path = cc_design.png; sourceTree = "<group>"; };
		8CCD529615B783FC00E5893B /* cd_action.png */ = {isa = PBXFileReference; lastKnownFileType = image.png; path = cd_action.png; sourceTree = "<group>"; };
		8CCD529715B783FC00E5893B /* cd_classic.png */ = {isa = PBXFileReference; lastKnownFileType = image.png; path = cd_classic.png; sourceTree = "<group>"; };
		8CCD529815B783FC00E5893B /* cd_comedy.png */ = {isa = PBXFileReference; lastKnownFileType = image.png; path = cd_comedy.png; sourceTree = "<group>"; };
		8CCD529915B783FC00E5893B /* cd_director.png */ = {isa = PBXFileReference; lastKnownFileType = image.png; path = cd_director.png; sourceTree = "<group>"; };
		8CCD529A15B783FC00E5893B /* cd_drama.png */ = {isa = PBXFileReference; lastKnownFileType = image.png; path = cd_drama.png; sourceTree = "<group>"; };
		8CCD529B15B783FC00E5893B /* cd_horror2.png */ = {isa = PBXFileReference; lastKnownFileType = image.png; path = cd_horror2.png; sourceTree = "<group>"; };
		8CCD529C15B783FC00E5893B /* cd_hype.png */ = {isa = PBXFileReference; lastKnownFileType = image.png; path = cd_hype.png; sourceTree = "<group>"; };
		8CCD529D15B783FC00E5893B /* cd_scifi.png */ = {isa = PBXFileReference; lastKnownFileType = image.png; path = cd_scifi.png; sourceTree = "<group>"; };
		8CCD529E15B783FC00E5893B /* cell-cdma.png */ = {isa = PBXFileReference; lastKnownFileType = image.png; path = "cell-cdma.png"; sourceTree = "<group>"; };
		8CCD529F15B783FC00E5893B /* cell-gsm.png */ = {isa = PBXFileReference; lastKnownFileType = image.png; path = "cell-gsm.png"; sourceTree = "<group>"; };
		8CCD52A015B783FC00E5893B /* coc-binbash.png */ = {isa = PBXFileReference; lastKnownFileType = image.png; path = "coc-binbash.png"; sourceTree = "<group>"; };
		8CCD52A115B783FC00E5893B /* coc-c.png */ = {isa = PBXFileReference; lastKnownFileType = image.png; path = "coc-c.png"; sourceTree = "<group>"; };
		8CCD52A215B783FC00E5893B /* coc-db.png */ = {isa = PBXFileReference; lastKnownFileType = image.png; path = "coc-db.png"; sourceTree = "<group>"; };
		8CCD52A315B783FC00E5893B /* coc-java.png */ = {isa = PBXFileReference; lastKnownFileType = image.png; path = "coc-java.png"; sourceTree = "<group>"; };
		8CCD52A415B783FC00E5893B /* coc-theory.png */ = {isa = PBXFileReference; lastKnownFileType = image.png; path = "coc-theory.png"; sourceTree = "<group>"; };
		8CCD52A515B783FC00E5893B /* coc-web.png */ = {isa = PBXFileReference; lastKnownFileType = image.png; path = "coc-web.png"; sourceTree = "<group>"; };
		8CCD52A615B783FC00E5893B /* computers.png */ = {isa = PBXFileReference; lastKnownFileType = image.png; path = computers.png; sourceTree = "<group>"; };
		8CCD52A715B783FC00E5893B /* coupon-coupon.png */ = {isa = PBXFileReference; lastKnownFileType = image.png; path = "coupon-coupon.png"; sourceTree = "<group>"; };
		8CCD52A815B783FC00E5893B /* coupon-free.png */ = {isa = PBXFileReference; lastKnownFileType = image.png; path = "coupon-free.png"; sourceTree = "<group>"; };
		8CCD52A915B783FC00E5893B /* coupon-instore.png */ = {isa = PBXFileReference; lastKnownFileType = image.png; path = "coupon-instore.png"; sourceTree = "<group>"; };
		8CCD52AA15B783FC00E5893B /* coupon-nonus.png */ = {isa = PBXFileReference; lastKnownFileType = image.png; path = "coupon-nonus.png"; sourceTree = "<group>"; };
		8CCD52AB15B783FC00E5893B /* cps-android.png */ = {isa = PBXFileReference; lastKnownFileType = image.png; path = "cps-android.png"; sourceTree = "<group>"; };
		8CCD52AC15B783FC00E5893B /* dd-9-11.png */ = {isa = PBXFileReference; lastKnownFileType = image.png; path = "dd-9-11.png"; sourceTree = "<group>"; };
		8CCD52AD15B783FC00E5893B /* dd-asia.png */ = {isa = PBXFileReference; lastKnownFileType = image.png; path = "dd-asia.png"; sourceTree = "<group>"; };
		8CCD52AE15B783FC00E5893B /* dd-dems.png */ = {isa = PBXFileReference; lastKnownFileType = image.png; path = "dd-dems.png"; sourceTree = "<group>"; };
		8CCD52AF15B783FC00E5893B /* dd-economics.png */ = {isa = PBXFileReference; lastKnownFileType = image.png; path = "dd-economics.png"; sourceTree = "<group>"; };
		8CCD52B015B783FC00E5893B /* dd-environment.png */ = {isa = PBXFileReference; lastKnownFileType = image.png; path = "dd-environment.png"; sourceTree = "<group>"; };
		8CCD52B115B783FC00E5893B /* dd-gotcha.png */ = {isa = PBXFileReference; lastKnownFileType = image.png; path = "dd-gotcha.png"; sourceTree = "<group>"; };
		8CCD52B215B783FC00E5893B /* dd-history.png */ = {isa = PBXFileReference; lastKnownFileType = image.png; path = "dd-history.png"; sourceTree = "<group>"; };
		8CCD52B315B783FC00E5893B /* dd-law.png */ = {isa = PBXFileReference; lastKnownFileType = image.png; path = "dd-law.png"; sourceTree = "<group>"; };
		8CCD52B415B783FC00E5893B /* dd-notracist.png */ = {isa = PBXFileReference; lastKnownFileType = image.png; path = "dd-notracist.png"; sourceTree = "<group>"; };
		8CCD52B515B783FC00E5893B /* dd-philosophy.png */ = {isa = PBXFileReference; lastKnownFileType = image.png; path = "dd-philosophy.png"; sourceTree = "<group>"; };
		8CCD52B615B783FC00E5893B /* diy-advice.png */ = {isa = PBXFileReference; lastKnownFileType = image.png; path = "diy-advice.png"; sourceTree = "<group>"; };
		8CCD52B715B783FC00E5893B /* diy-homeimprove.png */ = {isa = PBXFileReference; lastKnownFileType = image.png; path = "diy-homeimprove.png"; sourceTree = "<group>"; };
		8CCD52B815B783FC00E5893B /* drugs.png */ = {isa = PBXFileReference; lastKnownFileType = image.png; path = drugs.png; sourceTree = "<group>"; };
		8CCD52B915B783FC00E5893B /* en.png */ = {isa = PBXFileReference; lastKnownFileType = image.png; path = en.png; sourceTree = "<group>"; };
		8CCD52BA15B783FC00E5893B /* event.png */ = {isa = PBXFileReference; lastKnownFileType = image.png; path = event.png; sourceTree = "<group>"; };
		8CCD52BB15B783FC00E5893B /* flame.png */ = {isa = PBXFileReference; lastKnownFileType = image.png; path = flame.png; sourceTree = "<group>"; };
		8CCD52BC15B783FC00E5893B /* food.png */ = {isa = PBXFileReference; lastKnownFileType = image.png; path = food.png; sourceTree = "<group>"; };
		8CCD52BD15B783FC00E5893B /* fruity.png */ = {isa = PBXFileReference; lastKnownFileType = image.png; path = fruity.png; sourceTree = "<group>"; };
		8CCD52BE15B783FC00E5893B /* fyad-archery.png */ = {isa = PBXFileReference; lastKnownFileType = image.png; path = "fyad-archery.png"; sourceTree = "<group>"; };
		8CCD52BF15B783FC00E5893B /* fyad-falconry.png */ = {isa = PBXFileReference; lastKnownFileType = image.png; path = "fyad-falconry.png"; sourceTree = "<group>"; };
		8CCD52C015B783FC00E5893B /* fyad-nilbog.png */ = {isa = PBXFileReference; lastKnownFileType = image.png; path = "fyad-nilbog.png"; sourceTree = "<group>"; };
		8CCD52C115B783FC00E5893B /* fyad-tim.png */ = {isa = PBXFileReference; lastKnownFileType = image.png; path = "fyad-tim.png"; sourceTree = "<group>"; };
		8CCD52C215B783FC00E5893B /* games-360.png */ = {isa = PBXFileReference; lastKnownFileType = image.png; path = "games-360.png"; sourceTree = "<group>"; };
		8CCD52C315B783FC00E5893B /* games-360ps3tag.png */ = {isa = PBXFileReference; lastKnownFileType = image.png; path = "games-360ps3tag.png"; sourceTree = "<group>"; };
		8CCD52C415B783FC00E5893B /* games-3ds.png */ = {isa = PBXFileReference; lastKnownFileType = image.png; path = "games-3ds.png"; sourceTree = "<group>"; };
		8CCD52C515B783FC00E5893B /* games-ds.png */ = {isa = PBXFileReference; lastKnownFileType = image.png; path = "games-ds.png"; sourceTree = "<group>"; };
		8CCD52C615B783FC00E5893B /* games-letsplay.png */ = {isa = PBXFileReference; lastKnownFileType = image.png; path = "games-letsplay.png"; sourceTree = "<group>"; };
		8CCD52C715B783FC00E5893B /* games-ps3.png */ = {isa = PBXFileReference; lastKnownFileType = image.png; path = "games-ps3.png"; sourceTree = "<group>"; };
		8CCD52C815B783FC00E5893B /* games-psp.png */ = {isa = PBXFileReference; lastKnownFileType = image.png; path = "games-psp.png"; sourceTree = "<group>"; };
		8CCD52C915B783FC00E5893B /* Games-vita.png */ = {isa = PBXFileReference; lastKnownFileType = image.png; path = "Games-vita.png"; sourceTree = "<group>"; };
		8CCD52CA15B783FC00E5893B /* games-wii.png */ = {isa = PBXFileReference; lastKnownFileType = image.png; path = "games-wii.png"; sourceTree = "<group>"; };
		8CCD52CB15B783FC00E5893B /* games.png */ = {isa = PBXFileReference; lastKnownFileType = image.png; path = games.png; sourceTree = "<group>"; };
		8CCD52CC15B783FC00E5893B /* gip-EMT4.png */ = {isa = PBXFileReference; lastKnownFileType = image.png; path = "gip-EMT4.png"; sourceTree = "<group>"; };
		8CCD52CD15B783FC00E5893B /* gip-firetruck.png */ = {isa = PBXFileReference; lastKnownFileType = image.png; path = "gip-firetruck.png"; sourceTree = "<group>"; };
		8CCD52CE15B783FC00E5893B /* goonmeet.png */ = {isa = PBXFileReference; lastKnownFileType = image.png; path = goonmeet.png; sourceTree = "<group>"; };
		8CCD52CF15B783FC00E5893B /* gross.png */ = {isa = PBXFileReference; lastKnownFileType = image.png; path = gross.png; sourceTree = "<group>"; };
		8CCD52D015B783FC00E5893B /* guns-ohshi.png */ = {isa = PBXFileReference; lastKnownFileType = image.png; path = "guns-ohshi.png"; sourceTree = "<group>"; };
		8CCD52D115B783FC00E5893B /* guns.png */ = {isa = PBXFileReference; lastKnownFileType = image.png; path = guns.png; sourceTree = "<group>"; };
		8CCD52D215B783FC00E5893B /* hell-boot.png */ = {isa = PBXFileReference; lastKnownFileType = image.png; path = "hell-boot.png"; sourceTree = "<group>"; };
		8CCD52D315B783FC00E5893B /* hell-fuckthis.png */ = {isa = PBXFileReference; lastKnownFileType = image.png; path = "hell-fuckthis.png"; sourceTree = "<group>"; };
		8CCD52D415B783FC00E5893B /* hell-glomp.png */ = {isa = PBXFileReference; lastKnownFileType = image.png; path = "hell-glomp.png"; sourceTree = "<group>"; };
		8CCD52D515B783FC00E5893B /* hell-hive.png */ = {isa = PBXFileReference; lastKnownFileType = image.png; path = "hell-hive.png"; sourceTree = "<group>"; };
		8CCD52D615B783FC00E5893B /* hell-spergin.png */ = {isa = PBXFileReference; lastKnownFileType = image.png; path = "hell-spergin.png"; sourceTree = "<group>"; };
		8CCD52D715B783FC00E5893B /* hell-stfu.png */ = {isa = PBXFileReference; lastKnownFileType = image.png; path = "hell-stfu.png"; sourceTree = "<group>"; };
		8CCD52D815B783FC00E5893B /* hell-whore.png */ = {isa = PBXFileReference; lastKnownFileType = image.png; path = "hell-whore.png"; sourceTree = "<group>"; };
		8CCD52D915B783FC00E5893B /* help.png */ = {isa = PBXFileReference; lastKnownFileType = image.png; path = help.png; sourceTree = "<group>"; };
		8CCD52DA15B783FC00E5893B /* humor.png */ = {isa = PBXFileReference; lastKnownFileType = image.png; path = humor.png; sourceTree = "<group>"; };
		8CCD52DB15B783FC00E5893B /* icon-30-attnmod.png */ = {isa = PBXFileReference; lastKnownFileType = image.png; path = "icon-30-attnmod.png"; sourceTree = "<group>"; };
		8CCD52DC15B783FC00E5893B /* icon-31-hotthread.png */ = {isa = PBXFileReference; lastKnownFileType = image.png; path = "icon-31-hotthread.png"; sourceTree = "<group>"; };
		8CCD52DD15B783FC00E5893B /* icon-37-selling-secondary.png */ = {isa = PBXFileReference; lastKnownFileType = image.png; path = "icon-37-selling-secondary.png"; sourceTree = "<group>"; };
		8CCD52DE15B783FC00E5893B /* icon-37-selling.png */ = {isa = PBXFileReference; lastKnownFileType = image.png; path = "icon-37-selling.png"; sourceTree = "<group>"; };
		8CCD52DF15B783FC00E5893B /* icon-38-buying-secondary.png */ = {isa = PBXFileReference; lastKnownFileType = image.png; path = "icon-38-buying-secondary.png"; sourceTree = "<group>"; };
		8CCD52E015B783FC00E5893B /* icon-38-buying.png */ = {isa = PBXFileReference; lastKnownFileType = image.png; path = "icon-38-buying.png"; sourceTree = "<group>"; };
		8CCD52E115B783FC00E5893B /* icon-41-game-xbox.png */ = {isa = PBXFileReference; lastKnownFileType = image.png; path = "icon-41-game-xbox.png"; sourceTree = "<group>"; };
		8CCD52E215B783FC00E5893B /* icon-42-game-ps2.png */ = {isa = PBXFileReference; lastKnownFileType = image.png; path = "icon-42-game-ps2.png"; sourceTree = "<group>"; };
		8CCD52E315B783FC00E5893B /* icon-43-game-gamecube.png */ = {isa = PBXFileReference; lastKnownFileType = image.png; path = "icon-43-game-gamecube.png"; sourceTree = "<group>"; };
		8CCD52E415B783FC00E5893B /* icon-44-game-gba.png */ = {isa = PBXFileReference; lastKnownFileType = image.png; path = "icon-44-game-gba.png"; sourceTree = "<group>"; };
		8CCD52E515B783FC00E5893B /* icon-45-game-pc.png */ = {isa = PBXFileReference; lastKnownFileType = image.png; path = "icon-45-game-pc.png"; sourceTree = "<group>"; };
		8CCD52E615B783FC00E5893B /* icon-46-trading-secondary.png */ = {isa = PBXFileReference; lastKnownFileType = image.png; path = "icon-46-trading-secondary.png"; sourceTree = "<group>"; };
		8CCD52E715B783FC00E5893B /* icon-46-trading.png */ = {isa = PBXFileReference; lastKnownFileType = image.png; path = "icon-46-trading.png"; sourceTree = "<group>"; };
		8CCD52E815B783FC00E5893B /* icon-52-trading-secondary.png */ = {isa = PBXFileReference; lastKnownFileType = image.png; path = "icon-52-trading-secondary.png"; sourceTree = "<group>"; };
		8CCD52E915B783FC00E5893B /* icon-52-trading.png */ = {isa = PBXFileReference; lastKnownFileType = image.png; path = "icon-52-trading.png"; sourceTree = "<group>"; };
		8CCD52EA15B783FC00E5893B /* icon-59-lobster.png */ = {isa = PBXFileReference; lastKnownFileType = image.png; path = "icon-59-lobster.png"; sourceTree = "<group>"; };
		8CCD52EB15B783FC00E5893B /* icon-60-pig.png */ = {isa = PBXFileReference; lastKnownFileType = image.png; path = "icon-60-pig.png"; sourceTree = "<group>"; };
		8CCD52EC15B783FC00E5893B /* icon-61-comics.png */ = {isa = PBXFileReference; lastKnownFileType = image.png; path = "icon-61-comics.png"; sourceTree = "<group>"; };
		8CCD52ED15B783FC00E5893B /* icon-dear_richard.png */ = {isa = PBXFileReference; lastKnownFileType = image.png; path = "icon-dear_richard.png"; sourceTree = "<group>"; };
		8CCD52EE15B783FC00E5893B /* icon-honk.png */ = {isa = PBXFileReference; lastKnownFileType = image.png; path = "icon-honk.png"; sourceTree = "<group>"; };
		8CCD52EF15B783FC00E5893B /* icon23-banme.png */ = {isa = PBXFileReference; lastKnownFileType = image.png; path = "icon23-banme.png"; sourceTree = "<group>"; };
		8CCD52F015B783FC00E5893B /* lan-asia.png */ = {isa = PBXFileReference; lastKnownFileType = image.png; path = "lan-asia.png"; sourceTree = "<group>"; };
		8CCD52F115B783FC00E5893B /* lan-canada.png */ = {isa = PBXFileReference; lastKnownFileType = image.png; path = "lan-canada.png"; sourceTree = "<group>"; };
		8CCD52F215B783FC00E5893B /* lan-europe.png */ = {isa = PBXFileReference; lastKnownFileType = image.png; path = "lan-europe.png"; sourceTree = "<group>"; };
		8CCD52F315B783FC00E5893B /* lf-arecountry.png */ = {isa = PBXFileReference; lastKnownFileType = image.png; path = "lf-arecountry.png"; sourceTree = "<group>"; };
		8CCD52F415B783FC00E5893B /* LF-article.png */ = {isa = PBXFileReference; lastKnownFileType = image.png; path = "LF-article.png"; sourceTree = "<group>"; };
		8CCD52F515B783FC00E5893B /* LF-BiCurious.png */ = {isa = PBXFileReference; lastKnownFileType = image.png; path = "LF-BiCurious.png"; sourceTree = "<group>"; };
		8CCD52F615B783FC00E5893B /* lf-eurabia.png */ = {isa = PBXFileReference; lastKnownFileType = image.png; path = "lf-eurabia.png"; sourceTree = "<group>"; };
		8CCD52F715B783FC00E5893B /* lf-fff.png */ = {isa = PBXFileReference; lastKnownFileType = image.png; path = "lf-fff.png"; sourceTree = "<group>"; };
		8CCD52F815B783FC00E5893B /* lf-fuckit3.png */ = {isa = PBXFileReference; lastKnownFileType = image.png; path = "lf-fuckit3.png"; sourceTree = "<group>"; };
		8CCD52F915B783FC00E5893B /* LF-fuckshitdamntag2.png */ = {isa = PBXFileReference; lastKnownFileType = image.png; path = "LF-fuckshitdamntag2.png"; sourceTree = "<group>"; };
		8CCD52FA15B783FC00E5893B /* lf-gipper.png */ = {isa = PBXFileReference; lastKnownFileType = image.png; path = "lf-gipper.png"; sourceTree = "<group>"; };
		8CCD52FB15B783FC00E5893B /* lf-gotmine.png */ = {isa = PBXFileReference; lastKnownFileType = image.png; path = "lf-gotmine.png"; sourceTree = "<group>"; };
		8CCD52FC15B783FC00E5893B /* lf-hansen2.png */ = {isa = PBXFileReference; lastKnownFileType = image.png; path = "lf-hansen2.png"; sourceTree = "<group>"; };
		8CCD52FD15B783FC00E5893B /* LF-japan_clean_fast.png */ = {isa = PBXFileReference; lastKnownFileType = image.png; path = "LF-japan_clean_fast.png"; sourceTree = "<group>"; };
		8CCD52FE15B783FC00E5893B /* LF-pennybags.png */ = {isa = PBXFileReference; lastKnownFileType = image.png; path = "LF-pennybags.png"; sourceTree = "<group>"; };
		8CCD52FF15B783FC00E5893B /* LF-purestrain2.png */ = {isa = PBXFileReference; lastKnownFileType = image.png; path = "LF-purestrain2.png"; sourceTree = "<group>"; };
		8CCD530015B783FC00E5893B /* lf-race2.png */ = {isa = PBXFileReference; lastKnownFileType = image.png; path = "lf-race2.png"; sourceTree = "<group>"; };
		8CCD530115B783FC00E5893B /* link.png */ = {isa = PBXFileReference; lastKnownFileType = image.png; path = link.png; sourceTree = "<group>"; };
		8CCD530215B783FC00E5893B /* lp-text.png */ = {isa = PBXFileReference; lastKnownFileType = image.png; path = "lp-text.png"; sourceTree = "<group>"; };
		8CCD530315B783FC00E5893B /* movies.png */ = {isa = PBXFileReference; lastKnownFileType = image.png; path = movies.png; sourceTree = "<group>"; };
		8CCD530415B783FC00E5893B /* music.png */ = {isa = PBXFileReference; lastKnownFileType = image.png; path = music.png; sourceTree = "<group>"; };
		8CCD530515B783FC00E5893B /* newbie.png */ = {isa = PBXFileReference; lastKnownFileType = image.png; path = newbie.png; sourceTree = "<group>"; };
		8CCD530615B783FC00E5893B /* news.png */ = {isa = PBXFileReference; lastKnownFileType = image.png; path = news.png; sourceTree = "<group>"; };
		8CCD530715B783FC00E5893B /* nmd-country.png */ = {isa = PBXFileReference; lastKnownFileType = image.png; path = "nmd-country.png"; sourceTree = "<group>"; };
		8CCD530815B783FC00E5893B /* nmd-hiphop.png */ = {isa = PBXFileReference; lastKnownFileType = image.png; path = "nmd-hiphop.png"; sourceTree = "<group>"; };
		8CCD530915B783FC00E5893B /* nmd-metal.png */ = {isa = PBXFileReference; lastKnownFileType = image.png; path = "nmd-metal.png"; sourceTree = "<group>"; };
		8CCD530A15B783FC00E5893B /* nmd-rock.png */ = {isa = PBXFileReference; lastKnownFileType = image.png; path = "nmd-rock.png"; sourceTree = "<group>"; };
		8CCD530B15B783FC00E5893B /* nmd-tour.png */ = {isa = PBXFileReference; lastKnownFileType = image.png; path = "nmd-tour.png"; sourceTree = "<group>"; };
		8CCD530C15B783FC00E5893B /* nmd-us.png */ = {isa = PBXFileReference; lastKnownFileType = image.png; path = "nmd-us.png"; sourceTree = "<group>"; };
		8CCD530D15B783FC00E5893B /* nmd-world.png */ = {isa = PBXFileReference; lastKnownFileType = image.png; path = "nmd-world.png"; sourceTree = "<group>"; };
		8CCD530E15B783FC00E5893B /* phiz-dontlike.png */ = {isa = PBXFileReference; lastKnownFileType = image.png; path = "phiz-dontlike.png"; sourceTree = "<group>"; };
		8CCD530F15B783FC00E5893B /* phiz-kayne.png */ = {isa = PBXFileReference; lastKnownFileType = image.png; path = "phiz-kayne.png"; sourceTree = "<group>"; };
		8CCD531015B783FC00E5893B /* photos.png */ = {isa = PBXFileReference; lastKnownFileType = image.png; path = photos.png; sourceTree = "<group>"; };
		8CCD531115B783FC00E5893B /* photoshop.png */ = {isa = PBXFileReference; lastKnownFileType = image.png; path = photoshop.png; sourceTree = "<group>"; };
		8CCD531215B783FC00E5893B /* pi-cats.png */ = {isa = PBXFileReference; lastKnownFileType = image.png; path = "pi-cats.png"; sourceTree = "<group>"; };
		8CCD531315B783FC00E5893B /* pi-dogs.png */ = {isa = PBXFileReference; lastKnownFileType = image.png; path = "pi-dogs.png"; sourceTree = "<group>"; };
		8CCD531415B783FC00E5893B /* pi-fish.png */ = {isa = PBXFileReference; lastKnownFileType = image.png; path = "pi-fish.png"; sourceTree = "<group>"; };
		8CCD531515B783FC00E5893B /* politics.png */ = {isa = PBXFileReference; lastKnownFileType = image.png; path = politics.png; sourceTree = "<group>"; };
		8CCD531615B783FC00E5893B /* poll.png */ = {isa = PBXFileReference; lastKnownFileType = image.png; path = poll.png; sourceTree = "<group>"; };
		8CCD531715B783FC00E5893B /* question.png */ = {isa = PBXFileReference; lastKnownFileType = image.png; path = question.png; sourceTree = "<group>"; };
		8CCD531815B783FC00E5893B /* rant.png */ = {isa = PBXFileReference; lastKnownFileType = image.png; path = rant.png; sourceTree = "<group>"; };
		8CCD531915B783FC00E5893B /* repeat.png */ = {isa = PBXFileReference; lastKnownFileType = image.png; path = repeat.png; sourceTree = "<group>"; };
		8CCD531A15B783FC00E5893B /* request.png */ = {isa = PBXFileReference; lastKnownFileType = image.png; path = request.png; sourceTree = "<group>"; };
		8CCD531B15B783FC00E5893B /* RP-mls_tag.png */ = {isa = PBXFileReference; lastKnownFileType = image.png; path = "RP-mls_tag.png"; sourceTree = "<group>"; };
		8CCD531C15B783FC00E5893B /* sam-clothing.png */ = {isa = PBXFileReference; lastKnownFileType = image.png; path = "sam-clothing.png"; sourceTree = "<group>"; };
		8CCD531D15B783FC00E5893B /* sas-fantasy.png */ = {isa = PBXFileReference; lastKnownFileType = image.png; path = "sas-fantasy.png"; sourceTree = "<group>"; };
		8CCD531E15B783FC00E5893B /* school.png */ = {isa = PBXFileReference; lastKnownFileType = image.png; path = school.png; sourceTree = "<group>"; };
		8CCD531F15B783FC00E5893B /* science.png */ = {isa = PBXFileReference; lastKnownFileType = image.png; path = science.png; sourceTree = "<group>"; };
		8CCD532015B783FC00E5893B /* serious.png */ = {isa = PBXFileReference; lastKnownFileType = image.png; path = serious.png; sourceTree = "<group>"; };
		8CCD532115B783FC00E5893B /* sex.png */ = {isa = PBXFileReference; lastKnownFileType = image.png; path = sex.png; sourceTree = "<group>"; };
		8CCD532215B783FC00E5893B /* shitpost.png */ = {isa = PBXFileReference; lastKnownFileType = image.png; path = shitpost.png; sourceTree = "<group>"; };
		8CCD532315B783FC00E5893B /* shsc-apple.png */ = {isa = PBXFileReference; lastKnownFileType = image.png; path = "shsc-apple.png"; sourceTree = "<group>"; };
		8CCD532415B783FC00E5893B /* shsc-bsd.png */ = {isa = PBXFileReference; lastKnownFileType = image.png; path = "shsc-bsd.png"; sourceTree = "<group>"; };
		8CCD532515B783FC00E5893B /* shsc-code.png */ = {isa = PBXFileReference; lastKnownFileType = image.png; path = "shsc-code.png"; sourceTree = "<group>"; };
		8CCD532615B783FC00E5893B /* shsc-hardware.png */ = {isa = PBXFileReference; lastKnownFileType = image.png; path = "shsc-hardware.png"; sourceTree = "<group>"; };
		8CCD532715B783FC00E5893B /* shsc-laptop.png */ = {isa = PBXFileReference; lastKnownFileType = image.png; path = "shsc-laptop.png"; sourceTree = "<group>"; };
		8CCD532815B783FC00E5893B /* shsc-linux.png */ = {isa = PBXFileReference; lastKnownFileType = image.png; path = "shsc-linux.png"; sourceTree = "<group>"; };
		8CCD532915B783FC00E5893B /* shsc-networking.png */ = {isa = PBXFileReference; lastKnownFileType = image.png; path = "shsc-networking.png"; sourceTree = "<group>"; };
		8CCD532A15B783FC00E5893B /* shsc-sysadmin.png */ = {isa = PBXFileReference; lastKnownFileType = image.png; path = "shsc-sysadmin.png"; sourceTree = "<group>"; };
		8CCD532B15B783FC00E5893B /* shsc-win.png */ = {isa = PBXFileReference; lastKnownFileType = image.png; path = "shsc-win.png"; sourceTree = "<group>"; };
		8CCD532C15B783FC00E5893B /* sports-golf.png */ = {isa = PBXFileReference; lastKnownFileType = image.png; path = "sports-golf.png"; sourceTree = "<group>"; };
		8CCD532D15B783FC00E5893B /* sports-mlb.png */ = {isa = PBXFileReference; lastKnownFileType = image.png; path = "sports-mlb.png"; sourceTree = "<group>"; };
		8CCD532E15B783FC00E5893B /* sports-nascar.png */ = {isa = PBXFileReference; lastKnownFileType = image.png; path = "sports-nascar.png"; sourceTree = "<group>"; };
		8CCD532F15B783FC00E5893B /* sports-nba.png */ = {isa = PBXFileReference; lastKnownFileType = image.png; path = "sports-nba.png"; sourceTree = "<group>"; };
		8CCD533015B783FC00E5893B /* sports-ncaa.png */ = {isa = PBXFileReference; lastKnownFileType = image.png; path = "sports-ncaa.png"; sourceTree = "<group>"; };
		8CCD533115B783FC00E5893B /* sports-nfl.png */ = {isa = PBXFileReference; lastKnownFileType = image.png; path = "sports-nfl.png"; sourceTree = "<group>"; };
		8CCD533215B783FC00E5893B /* sports-nhl.png */ = {isa = PBXFileReference; lastKnownFileType = image.png; path = "sports-nhl.png"; sourceTree = "<group>"; };
		8CCD533315B783FC00E5893B /* sports-soccer.png */ = {isa = PBXFileReference; lastKnownFileType = image.png; path = "sports-soccer.png"; sourceTree = "<group>"; };
		8CCD533415B783FC00E5893B /* sports-wwe.png */ = {isa = PBXFileReference; lastKnownFileType = image.png; path = "sports-wwe.png"; sourceTree = "<group>"; };
		8CCD533515B783FC00E5893B /* sports.png */ = {isa = PBXFileReference; lastKnownFileType = image.png; path = sports.png; sourceTree = "<group>"; };
		8CCD533615B783FC00E5893B /* stupid.png */ = {isa = PBXFileReference; lastKnownFileType = image.png; path = stupid.png; sourceTree = "<group>"; };
		8CCD533715B783FC00E5893B /* tava-analog.png */ = {isa = PBXFileReference; lastKnownFileType = image.png; path = "tava-analog.png"; sourceTree = "<group>"; };
		8CCD533815B783FC00E5893B /* tava-cables.png */ = {isa = PBXFileReference; lastKnownFileType = image.png; path = "tava-cables.png"; sourceTree = "<group>"; };
		8CCD533915B783FC00E5893B /* tava-cellphone.png */ = {isa = PBXFileReference; lastKnownFileType = image.png; path = "tava-cellphone.png"; sourceTree = "<group>"; };
		8CCD533A15B783FC00E5893B /* tava-gadget.png */ = {isa = PBXFileReference; lastKnownFileType = image.png; path = "tava-gadget.png"; sourceTree = "<group>"; };
		8CCD533B15B783FC00E5893B /* tava-headphones.png */ = {isa = PBXFileReference; lastKnownFileType = image.png; path = "tava-headphones.png"; sourceTree = "<group>"; };
		8CCD533C15B783FC00E5893B /* tava-highdef.png */ = {isa = PBXFileReference; lastKnownFileType = image.png; path = "tava-highdef.png"; sourceTree = "<group>"; };
		8CCD533D15B783FC00E5893B /* tava-mp3.png */ = {isa = PBXFileReference; lastKnownFileType = image.png; path = "tava-mp3.png"; sourceTree = "<group>"; };
		8CCD533E15B783FC00E5893B /* tava-speakers.png */ = {isa = PBXFileReference; lastKnownFileType = image.png; path = "tava-speakers.png"; sourceTree = "<group>"; };
		8CCD533F15B783FC00E5893B /* tava-vintage.png */ = {isa = PBXFileReference; lastKnownFileType = image.png; path = "tava-vintage.png"; sourceTree = "<group>"; };
		8CCD534015B783FC00E5893B /* tcc-addiction.png */ = {isa = PBXFileReference; lastKnownFileType = image.png; path = "tcc-addiction.png"; sourceTree = "<group>"; };
		8CCD534115B783FC00E5893B /* tcc-shrooms.png */ = {isa = PBXFileReference; lastKnownFileType = image.png; path = "tcc-shrooms.png"; sourceTree = "<group>"; };
		8CCD534215B783FC00E5893B /* tech.png */ = {isa = PBXFileReference; lastKnownFileType = image.png; path = tech.png; sourceTree = "<group>"; };
		8CCD534315B783FC00E5893B /* tfr-box.png */ = {isa = PBXFileReference; lastKnownFileType = image.png; path = "tfr-box.png"; sourceTree = "<group>"; };
		8CCD534415B783FC00E5893B /* tg-gurps.png */ = {isa = PBXFileReference; lastKnownFileType = image.png; path = "tg-gurps.png"; sourceTree = "<group>"; };
		8CCD534515B783FC00E5893B /* tma-secondary.png */ = {isa = PBXFileReference; lastKnownFileType = image.png; path = "tma-secondary.png"; sourceTree = "<group>"; };
		8CCD534615B783FC00E5893B /* tv.png */ = {isa = PBXFileReference; lastKnownFileType = image.png; path = tv.png; sourceTree = "<group>"; };
		8CCD534715B783FC00E5893B /* tviv-cable.png */ = {isa = PBXFileReference; lastKnownFileType = image.png; path = "tviv-cable.png"; sourceTree = "<group>"; };
		8CCD534815B783FC00E5893B /* tviv-cartoon.png */ = {isa = PBXFileReference; lastKnownFileType = image.png; path = "tviv-cartoon.png"; sourceTree = "<group>"; };
		8CCD534915B783FC00E5893B /* tviv-competition.png */ = {isa = PBXFileReference; lastKnownFileType = image.png; path = "tviv-competition.png"; sourceTree = "<group>"; };
		8CCD534A15B783FC00E5893B /* tviv-dvd.png */ = {isa = PBXFileReference; lastKnownFileType = image.png; path = "tviv-dvd.png"; sourceTree = "<group>"; };
		8CCD534B15B783FC00E5893B /* tviv-on-demand.png */ = {isa = PBXFileReference; lastKnownFileType = image.png; path = "tviv-on-demand.png"; sourceTree = "<group>"; };
		8CCD534C15B783FC00E5893B /* tviv-spoilers.png */ = {isa = PBXFileReference; lastKnownFileType = image.png; path = "tviv-spoilers.png"; sourceTree = "<group>"; };
		8CCD534D15B783FC00E5893B /* unfunny.png */ = {isa = PBXFileReference; lastKnownFileType = image.png; path = unfunny.png; sourceTree = "<group>"; };
		8CCD534E15B783FC00E5893B /* video.png */ = {isa = PBXFileReference; lastKnownFileType = image.png; path = video.png; sourceTree = "<group>"; };
		8CCD534F15B783FC00E5893B /* weird.png */ = {isa = PBXFileReference; lastKnownFileType = image.png; path = weird.png; sourceTree = "<group>"; };
		8CCD535015B783FC00E5893B /* whine.png */ = {isa = PBXFileReference; lastKnownFileType = image.png; path = whine.png; sourceTree = "<group>"; };
		8CCD535115B783FC00E5893B /* wrestlehut-ecw.png */ = {isa = PBXFileReference; lastKnownFileType = image.png; path = "wrestlehut-ecw.png"; sourceTree = "<group>"; };
		8CCD535215B783FC00E5893B /* wrestlehut-thunder.png */ = {isa = PBXFileReference; lastKnownFileType = image.png; path = "wrestlehut-thunder.png"; sourceTree = "<group>"; };
		8CCD535315B783FC00E5893B /* wrestlehut-tna.png */ = {isa = PBXFileReference; lastKnownFileType = image.png; path = "wrestlehut-tna.png"; sourceTree = "<group>"; };
		8CCD535415B783FC00E5893B /* wrestling-raw.png */ = {isa = PBXFileReference; lastKnownFileType = image.png; path = "wrestling-raw.png"; sourceTree = "<group>"; };
		8CCD535515B783FD00E5893B /* wrestling-roh.png */ = {isa = PBXFileReference; lastKnownFileType = image.png; path = "wrestling-roh.png"; sourceTree = "<group>"; };
		8CCD535615B783FD00E5893B /* wrestling-sd.png */ = {isa = PBXFileReference; lastKnownFileType = image.png; path = "wrestling-sd.png"; sourceTree = "<group>"; };
		8CCD535715B783FD00E5893B /* ycs-goomba.png */ = {isa = PBXFileReference; lastKnownFileType = image.png; path = "ycs-goomba.png"; sourceTree = "<group>"; };
		8CCD535815B783FD00E5893B /* ycs-letsgo.png */ = {isa = PBXFileReference; lastKnownFileType = image.png; path = "ycs-letsgo.png"; sourceTree = "<group>"; };
		8CCD535915B783FD00E5893B /* yospos-blurit.png */ = {isa = PBXFileReference; lastKnownFileType = image.png; path = "yospos-blurit.png"; sourceTree = "<group>"; };
		8CCD535A15B783FD00E5893B /* YOSPOS-DOS.png */ = {isa = PBXFileReference; lastKnownFileType = image.png; path = "YOSPOS-DOS.png"; sourceTree = "<group>"; };
		8CCD535B15B783FD00E5893B /* yospos-hackersafe.png */ = {isa = PBXFileReference; lastKnownFileType = image.png; path = "yospos-hackersafe.png"; sourceTree = "<group>"; };
		8CCD535C15B783FD00E5893B /* yospos-janitor.png */ = {isa = PBXFileReference; lastKnownFileType = image.png; path = "yospos-janitor.png"; sourceTree = "<group>"; };
		8CCD535D15B783FD00E5893B /* yospos-netscape.png */ = {isa = PBXFileReference; lastKnownFileType = image.png; path = "yospos-netscape.png"; sourceTree = "<group>"; };
		8CCD535E15B783FD00E5893B /* yospos-web20.png */ = {isa = PBXFileReference; lastKnownFileType = image.png; path = "yospos-web20.png"; sourceTree = "<group>"; };
		8CCD535F15B783FD00E5893B /* yp-amiga859.png */ = {isa = PBXFileReference; lastKnownFileType = image.png; path = "yp-amiga859.png"; sourceTree = "<group>"; };
		8CCD536015B783FD00E5893B /* yp-apple.png */ = {isa = PBXFileReference; lastKnownFileType = image.png; path = "yp-apple.png"; sourceTree = "<group>"; };
		8CCD536115B783FD00E5893B /* yp-bsod.png */ = {isa = PBXFileReference; lastKnownFileType = image.png; path = "yp-bsod.png"; sourceTree = "<group>"; };
		8CCD536215B783FD00E5893B /* yp-c64.png */ = {isa = PBXFileReference; lastKnownFileType = image.png; path = "yp-c64.png"; sourceTree = "<group>"; };
		8CCD536315B783FD00E5893B /* yp-gnugpl.png */ = {isa = PBXFileReference; lastKnownFileType = image.png; path = "yp-gnugpl.png"; sourceTree = "<group>"; };
		8CCD536415B783FD00E5893B /* yp-snowcrash971.png */ = {isa = PBXFileReference; lastKnownFileType = image.png; path = "yp-snowcrash971.png"; sourceTree = "<group>"; };
		8CCD536515B783FD00E5893B /* yp-tubes296.png */ = {isa = PBXFileReference; lastKnownFileType = image.png; path = "yp-tubes296.png"; sourceTree = "<group>"; };
		8CDBA0771621D641000EE760 /* post-actions.png */ = {isa = PBXFileReference; lastKnownFileType = image.png; path = "post-actions.png"; sourceTree = "<group>"; };
		8CF02D9716484CCE0059BC56 /* lp-fps.png */ = {isa = PBXFileReference; lastKnownFileType = image.png; path = "lp-fps.png"; sourceTree = "<group>"; };
		8CF02D9816484CCE0059BC56 /* lp-romhack.png */ = {isa = PBXFileReference; lastKnownFileType = image.png; path = "lp-romhack.png"; sourceTree = "<group>"; };
		8CF02D9916484CCE0059BC56 /* lp-rpg.png */ = {isa = PBXFileReference; lastKnownFileType = image.png; path = "lp-rpg.png"; sourceTree = "<group>"; };
		8CF02D9A16484CCE0059BC56 /* lp-strategy.png */ = {isa = PBXFileReference; lastKnownFileType = image.png; path = "lp-strategy.png"; sourceTree = "<group>"; };
		8CF02D9B16484CCE0059BC56 /* lan-international.png */ = {isa = PBXFileReference; lastKnownFileType = image.png; path = "lan-international.png"; sourceTree = "<group>"; };
		8CF02D9C16484CCE0059BC56 /* lan-midwest.png */ = {isa = PBXFileReference; lastKnownFileType = image.png; path = "lan-midwest.png"; sourceTree = "<group>"; };
		8CF02D9D16484CCE0059BC56 /* lan-west.png */ = {isa = PBXFileReference; lastKnownFileType = image.png; path = "lan-west.png"; sourceTree = "<group>"; };
		8CF02D9E16484CCE0059BC56 /* guns-hunting.png */ = {isa = PBXFileReference; lastKnownFileType = image.png; path = "guns-hunting.png"; sourceTree = "<group>"; };
		8CF02D9F16484CCE0059BC56 /* guns-milsurp.png */ = {isa = PBXFileReference; lastKnownFileType = image.png; path = "guns-milsurp.png"; sourceTree = "<group>"; };
		8CF02DA016484CCE0059BC56 /* guns-paintball.png */ = {isa = PBXFileReference; lastKnownFileType = image.png; path = "guns-paintball.png"; sourceTree = "<group>"; };
		8CF02DA116484CCE0059BC56 /* guns-review.png */ = {isa = PBXFileReference; lastKnownFileType = image.png; path = "guns-review.png"; sourceTree = "<group>"; };
		8CF02DA216484CCE0059BC56 /* hell-jorts.png */ = {isa = PBXFileReference; lastKnownFileType = image.png; path = "hell-jorts.png"; sourceTree = "<group>"; };
		8CF02DA316484CCE0059BC56 /* guns-airsoft.png */ = {isa = PBXFileReference; lastKnownFileType = image.png; path = "guns-airsoft.png"; sourceTree = "<group>"; };
		8CF02DA416484CCE0059BC56 /* guns-ccw.png */ = {isa = PBXFileReference; lastKnownFileType = image.png; path = "guns-ccw.png"; sourceTree = "<group>"; };
		8CF02DA516484CCE0059BC56 /* sap-language.png */ = {isa = PBXFileReference; lastKnownFileType = image.png; path = "sap-language.png"; sourceTree = "<group>"; };
		8CF02DA616484CCE0059BC56 /* bss-manga.png */ = {isa = PBXFileReference; lastKnownFileType = image.png; path = "bss-manga.png"; sourceTree = "<group>"; };
		8CF02DA716484CCE0059BC56 /* bss-swag.png */ = {isa = PBXFileReference; lastKnownFileType = image.png; path = "bss-swag.png"; sourceTree = "<group>"; };
		8CF02DA816484CCE0059BC56 /* bss-webcomic.png */ = {isa = PBXFileReference; lastKnownFileType = image.png; path = "bss-webcomic.png"; sourceTree = "<group>"; };
		8CF02DA916484CCE0059BC56 /* byob-cheer.png */ = {isa = PBXFileReference; lastKnownFileType = image.png; path = "byob-cheer.png"; sourceTree = "<group>"; };
		8CF02DAA16484CCE0059BC56 /* Dorkroom-K-ROCK.png */ = {isa = PBXFileReference; lastKnownFileType = image.png; path = "Dorkroom-K-ROCK.png"; sourceTree = "<group>"; };
		8CF02DAB16484CCE0059BC56 /* fyad-bapes.png */ = {isa = PBXFileReference; lastKnownFileType = image.png; path = "fyad-bapes.png"; sourceTree = "<group>"; };
		8CF02DAC16484CCE0059BC56 /* fyad-blaagh.png */ = {isa = PBXFileReference; lastKnownFileType = image.png; path = "fyad-blaagh.png"; sourceTree = "<group>"; };
		8CF02DAD16484CCE0059BC56 /* fyad-blades.png */ = {isa = PBXFileReference; lastKnownFileType = image.png; path = "fyad-blades.png"; sourceTree = "<group>"; };
		8CF02DAE16484CCE0059BC56 /* fyad-burn.png */ = {isa = PBXFileReference; lastKnownFileType = image.png; path = "fyad-burn.png"; sourceTree = "<group>"; };
		8CF02DAF16484CCE0059BC56 /* fyad-champion.png */ = {isa = PBXFileReference; lastKnownFileType = image.png; path = "fyad-champion.png"; sourceTree = "<group>"; };
		8CF02DB016484CCE0059BC56 /* fyad-eggs.png */ = {isa = PBXFileReference; lastKnownFileType = image.png; path = "fyad-eggs.png"; sourceTree = "<group>"; };
		8CF02DB116484CCE0059BC56 /* fyad-salad.png */ = {isa = PBXFileReference; lastKnownFileType = image.png; path = "fyad-salad.png"; sourceTree = "<group>"; };
		8CF02DB216484CCE0059BC56 /* fyad-suts.png */ = {isa = PBXFileReference; lastKnownFileType = image.png; path = "fyad-suts.png"; sourceTree = "<group>"; };
		8CF02DB316484CCE0059BC56 /* bb-foreign.png */ = {isa = PBXFileReference; lastKnownFileType = image.png; path = "bb-foreign.png"; sourceTree = "<group>"; };
		8CF02DB416484CCE0059BC56 /* bss-con.png */ = {isa = PBXFileReference; lastKnownFileType = image.png; path = "bss-con.png"; sourceTree = "<group>"; };
		8CF02DB516484CCE0059BC56 /* bb-classics.png */ = {isa = PBXFileReference; lastKnownFileType = image.png; path = "bb-classics.png"; sourceTree = "<group>"; };
		8CF02DB616484CCE0059BC56 /* bss-new.png */ = {isa = PBXFileReference; lastKnownFileType = image.png; path = "bss-new.png"; sourceTree = "<group>"; };
		8CF02DB716484CCE0059BC56 /* bss-review.png */ = {isa = PBXFileReference; lastKnownFileType = image.png; path = "bss-review.png"; sourceTree = "<group>"; };
		8CF02DB816484CCE0059BC56 /* byob-dent.png */ = {isa = PBXFileReference; lastKnownFileType = image.png; path = "byob-dent.png"; sourceTree = "<group>"; };
		8CF02DB916484CCE0059BC56 /* byob-dont.png */ = {isa = PBXFileReference; lastKnownFileType = image.png; path = "byob-dont.png"; sourceTree = "<group>"; };
		8CF02DBA16484CCE0059BC56 /* byob-excuse.png */ = {isa = PBXFileReference; lastKnownFileType = image.png; path = "byob-excuse.png"; sourceTree = "<group>"; };
		8CF02DBB16484CCE0059BC56 /* CA-TAG-CA-streetmoto.png */ = {isa = PBXFileReference; lastKnownFileType = image.png; path = "CA-TAG-CA-streetmoto.png"; sourceTree = "<group>"; };
		8CF02DBC16484CCE0059BC56 /* cc-daily.png */ = {isa = PBXFileReference; lastKnownFileType = image.png; path = "cc-daily.png"; sourceTree = "<group>"; };
		8CF02DBD16484CCE0059BC56 /* dd-offmeds.png */ = {isa = PBXFileReference; lastKnownFileType = image.png; path = "dd-offmeds.png"; sourceTree = "<group>"; };
		8CF02DBE16484CCE0059BC56 /* diy-robots.png */ = {isa = PBXFileReference; lastKnownFileType = image.png; path = "diy-robots.png"; sourceTree = "<group>"; };
		8CF02DBF16484CCE0059BC56 /* diy-step.png */ = {isa = PBXFileReference; lastKnownFileType = image.png; path = "diy-step.png"; sourceTree = "<group>"; };
		8CF02DC016484CCE0059BC56 /* diy-tools.png */ = {isa = PBXFileReference; lastKnownFileType = image.png; path = "diy-tools.png"; sourceTree = "<group>"; };
		8CF02DC116484CCE0059BC56 /* Dorkroom-silkysmooth.png */ = {isa = PBXFileReference; lastKnownFileType = image.png; path = "Dorkroom-silkysmooth.png"; sourceTree = "<group>"; };
		8CF02DC216484CCE0059BC56 /* fyad-alas.png */ = {isa = PBXFileReference; lastKnownFileType = image.png; path = "fyad-alas.png"; sourceTree = "<group>"; };
		8CF02DC316484CCE0059BC56 /* fyad-blogs.png */ = {isa = PBXFileReference; lastKnownFileType = image.png; path = "fyad-blogs.png"; sourceTree = "<group>"; };
		8CF02DC416484CCE0059BC56 /* nmd-classical.png */ = {isa = PBXFileReference; lastKnownFileType = image.png; path = "nmd-classical.png"; sourceTree = "<group>"; };
		8CF02DC516484CCE0059BC56 /* nmd-electronic.png */ = {isa = PBXFileReference; lastKnownFileType = image.png; path = "nmd-electronic.png"; sourceTree = "<group>"; };
		8CF02DC616484CCE0059BC56 /* nmd-jazz.png */ = {isa = PBXFileReference; lastKnownFileType = image.png; path = "nmd-jazz.png"; sourceTree = "<group>"; };
		8CF02DC716484CCE0059BC56 /* nmd-pop.png */ = {isa = PBXFileReference; lastKnownFileType = image.png; path = "nmd-pop.png"; sourceTree = "<group>"; };
		8CF02DC816484CCE0059BC56 /* nmd-punk.png */ = {isa = PBXFileReference; lastKnownFileType = image.png; path = "nmd-punk.png"; sourceTree = "<group>"; };
		8CF02DC916484CCE0059BC56 /* bb-author.png */ = {isa = PBXFileReference; lastKnownFileType = image.png; path = "bb-author.png"; sourceTree = "<group>"; };
		8CF02DCA16484CCE0059BC56 /* bss-shipping.png */ = {isa = PBXFileReference; lastKnownFileType = image.png; path = "bss-shipping.png"; sourceTree = "<group>"; };
		8CF02DCB16484CCE0059BC56 /* byob-friends.png */ = {isa = PBXFileReference; lastKnownFileType = image.png; path = "byob-friends.png"; sourceTree = "<group>"; };
		8CF02DCC16484CCE0059BC56 /* byob-secrets.png */ = {isa = PBXFileReference; lastKnownFileType = image.png; path = "byob-secrets.png"; sourceTree = "<group>"; };
		8CF02DCD16484CCE0059BC56 /* byob-treasure.png */ = {isa = PBXFileReference; lastKnownFileType = image.png; path = "byob-treasure.png"; sourceTree = "<group>"; };
		8CF02DCE16484CCE0059BC56 /* CA-TAG-CA-atb.png */ = {isa = PBXFileReference; lastKnownFileType = image.png; path = "CA-TAG-CA-atb.png"; sourceTree = "<group>"; };
		8CF02DCF16484CCE0059BC56 /* CA-TAG-CA-dirtmoto.png */ = {isa = PBXFileReference; lastKnownFileType = image.png; path = "CA-TAG-CA-dirtmoto.png"; sourceTree = "<group>"; };
		8CF02DD016484CCE0059BC56 /* CA-TAG-CA-road.png */ = {isa = PBXFileReference; lastKnownFileType = image.png; path = "CA-TAG-CA-road.png"; sourceTree = "<group>"; };
		8CF02DD116484CCE0059BC56 /* cc-writing.png */ = {isa = PBXFileReference; lastKnownFileType = image.png; path = "cc-writing.png"; sourceTree = "<group>"; };
		8CF02DD216484CCE0059BC56 /* dd-africa.png */ = {isa = PBXFileReference; lastKnownFileType = image.png; path = "dd-africa.png"; sourceTree = "<group>"; };
		8CF02DD316484CCE0059BC56 /* fyad-cockfights.png */ = {isa = PBXFileReference; lastKnownFileType = image.png; path = "fyad-cockfights.png"; sourceTree = "<group>"; };
		8CF02DD416484CCE0059BC56 /* fyad-menopause.png */ = {isa = PBXFileReference; lastKnownFileType = image.png; path = "fyad-menopause.png"; sourceTree = "<group>"; };
		8CF02DD516484CCE0059BC56 /* gws-dessert.png */ = {isa = PBXFileReference; lastKnownFileType = image.png; path = "gws-dessert.png"; sourceTree = "<group>"; };
		8CF02DD616484CCE0059BC56 /* gws-diet.png */ = {isa = PBXFileReference; lastKnownFileType = image.png; path = "gws-diet.png"; sourceTree = "<group>"; };
		8CF02DD716484CCE0059BC56 /* gws-drink.png */ = {isa = PBXFileReference; lastKnownFileType = image.png; path = "gws-drink.png"; sourceTree = "<group>"; };
		8CF02DD816484CCE0059BC56 /* gws-fish.png */ = {isa = PBXFileReference; lastKnownFileType = image.png; path = "gws-fish.png"; sourceTree = "<group>"; };
		8CF02DD916484CCE0059BC56 /* gws-local.png */ = {isa = PBXFileReference; lastKnownFileType = image.png; path = "gws-local.png"; sourceTree = "<group>"; };
		8CF02DDA16484CCE0059BC56 /* gws-meat.png */ = {isa = PBXFileReference; lastKnownFileType = image.png; path = "gws-meat.png"; sourceTree = "<group>"; };
		8CF02DDB16484CCE0059BC56 /* gws-snacks.png */ = {isa = PBXFileReference; lastKnownFileType = image.png; path = "gws-snacks.png"; sourceTree = "<group>"; };
		8CF02DDC16484CCE0059BC56 /* gws-soup.png */ = {isa = PBXFileReference; lastKnownFileType = image.png; path = "gws-soup.png"; sourceTree = "<group>"; };
		8CF02DDD16484CCE0059BC56 /* gws-veggie.png */ = {isa = PBXFileReference; lastKnownFileType = image.png; path = "gws-veggie.png"; sourceTree = "<group>"; };
		8CF02DDE16484CCE0059BC56 /* pi-caged.png */ = {isa = PBXFileReference; lastKnownFileType = image.png; path = "pi-caged.png"; sourceTree = "<group>"; };
		8CF02DDF16484CCE0059BC56 /* pi-herps.png */ = {isa = PBXFileReference; lastKnownFileType = image.png; path = "pi-herps.png"; sourceTree = "<group>"; };
		8CF02DE016484CCE0059BC56 /* psp-itstime.png */ = {isa = PBXFileReference; lastKnownFileType = image.png; path = "psp-itstime.png"; sourceTree = "<group>"; };
		8CF02DE116484CCE0059BC56 /* psp-k1.png */ = {isa = PBXFileReference; lastKnownFileType = image.png; path = "psp-k1.png"; sourceTree = "<group>"; };
		8CF02DE216484CCE0059BC56 /* psp-mma.png */ = {isa = PBXFileReference; lastKnownFileType = image.png; path = "psp-mma.png"; sourceTree = "<group>"; };
		8CF02DE316484CCE0059BC56 /* psp-pride.png */ = {isa = PBXFileReference; lastKnownFileType = image.png; path = "psp-pride.png"; sourceTree = "<group>"; };
		8CF02DE416484CCE0059BC56 /* psp-thonglor.png */ = {isa = PBXFileReference; lastKnownFileType = image.png; path = "psp-thonglor.png"; sourceTree = "<group>"; };
		8CF02DE516484CCE0059BC56 /* psp-tuf.png */ = {isa = PBXFileReference; lastKnownFileType = image.png; path = "psp-tuf.png"; sourceTree = "<group>"; };
		8CF02DE616484CCE0059BC56 /* psp-ufc.png */ = {isa = PBXFileReference; lastKnownFileType = image.png; path = "psp-ufc.png"; sourceTree = "<group>"; };
		8CF02DE716484CCE0059BC56 /* RP-carling.png */ = {isa = PBXFileReference; lastKnownFileType = image.png; path = "RP-carling.png"; sourceTree = "<group>"; };
		8CF02DE816484CCE0059BC56 /* RP-championship.png */ = {isa = PBXFileReference; lastKnownFileType = image.png; path = "RP-championship.png"; sourceTree = "<group>"; };
		8CF02DE916484CCE0059BC56 /* RP-epl.png */ = {isa = PBXFileReference; lastKnownFileType = image.png; path = "RP-epl.png"; sourceTree = "<group>"; };
		8CF02DEA16484CCE0059BC56 /* RP-league.png */ = {isa = PBXFileReference; lastKnownFileType = image.png; path = "RP-league.png"; sourceTree = "<group>"; };
		8CF02DEB16484CCE0059BC56 /* RP-ligue1.png */ = {isa = PBXFileReference; lastKnownFileType = image.png; path = "RP-ligue1.png"; sourceTree = "<group>"; };
		8CF02DEC16484CCE0059BC56 /* RP-MOTD_TAG.png */ = {isa = PBXFileReference; lastKnownFileType = image.png; path = "RP-MOTD_TAG.png"; sourceTree = "<group>"; };
		8CF02DED16484CCE0059BC56 /* RP-nonleague.png */ = {isa = PBXFileReference; lastKnownFileType = image.png; path = "RP-nonleague.png"; sourceTree = "<group>"; };
		8CF02DEE16484CCE0059BC56 /* smartd-interestcheck.png */ = {isa = PBXFileReference; lastKnownFileType = image.png; path = "smartd-interestcheck.png"; sourceTree = "<group>"; };
		8CF02DEF16484CCE0059BC56 /* smartd-organs.png */ = {isa = PBXFileReference; lastKnownFileType = image.png; path = "smartd-organs.png"; sourceTree = "<group>"; };
		8CF02DF016484CCE0059BC56 /* smartd-potions.png */ = {isa = PBXFileReference; lastKnownFileType = image.png; path = "smartd-potions.png"; sourceTree = "<group>"; };
		8CF02DF116484CCE0059BC56 /* smartd-water.png */ = {isa = PBXFileReference; lastKnownFileType = image.png; path = "smartd-water.png"; sourceTree = "<group>"; };
		8CF02DF216484CCE0059BC56 /* sports-sylvia.png */ = {isa = PBXFileReference; lastKnownFileType = image.png; path = "sports-sylvia.png"; sourceTree = "<group>"; };
		8CF02DF316484CCE0059BC56 /* tcc-acid.png */ = {isa = PBXFileReference; lastKnownFileType = image.png; path = "tcc-acid.png"; sourceTree = "<group>"; };
		8CF02DF416484CCE0059BC56 /* tcc-downers.png */ = {isa = PBXFileReference; lastKnownFileType = image.png; path = "tcc-downers.png"; sourceTree = "<group>"; };
		8CF02DF516484CCE0059BC56 /* tcc-halluc.png */ = {isa = PBXFileReference; lastKnownFileType = image.png; path = "tcc-halluc.png"; sourceTree = "<group>"; };
		8CF02DF616484CCE0059BC56 /* tcc-rx.png */ = {isa = PBXFileReference; lastKnownFileType = image.png; path = "tcc-rx.png"; sourceTree = "<group>"; };
		8CF02DF716484CCE0059BC56 /* tcc-trip_report.png */ = {isa = PBXFileReference; lastKnownFileType = image.png; path = "tcc-trip_report.png"; sourceTree = "<group>"; };
		8CF02DF816484CCE0059BC56 /* tcc-txt.png */ = {isa = PBXFileReference; lastKnownFileType = image.png; path = "tcc-txt.png"; sourceTree = "<group>"; };
		8CF02DF916484CCE0059BC56 /* tcc-uppers.png */ = {isa = PBXFileReference; lastKnownFileType = image.png; path = "tcc-uppers.png"; sourceTree = "<group>"; };
		8CF02DFA16484CCE0059BC56 /* tg-boardgames.png */ = {isa = PBXFileReference; lastKnownFileType = image.png; path = "tg-boardgames.png"; sourceTree = "<group>"; };
		8CF02DFB16484CCE0059BC56 /* tg-recruiting.png */ = {isa = PBXFileReference; lastKnownFileType = image.png; path = "tg-recruiting.png"; sourceTree = "<group>"; };
		8CF02DFC16484CCE0059BC56 /* tg-wargames.png */ = {isa = PBXFileReference; lastKnownFileType = image.png; path = "tg-wargames.png"; sourceTree = "<group>"; };
		8CF02DFD16484CCE0059BC56 /* tviv-classic.png */ = {isa = PBXFileReference; lastKnownFileType = image.png; path = "tviv-classic.png"; sourceTree = "<group>"; };
		8CF02DFE16484CCE0059BC56 /* tviv-reality.png */ = {isa = PBXFileReference; lastKnownFileType = image.png; path = "tviv-reality.png"; sourceTree = "<group>"; };
		8CF02DFF16484CCE0059BC56 /* wrestlehut-global.png */ = {isa = PBXFileReference; lastKnownFileType = image.png; path = "wrestlehut-global.png"; sourceTree = "<group>"; };
		8CF02E0016484CCE0059BC56 /* ycs-girl.png */ = {isa = PBXFileReference; lastKnownFileType = image.png; path = "ycs-girl.png"; sourceTree = "<group>"; };
		8CF02E0116484CCE0059BC56 /* ycs-jc.png */ = {isa = PBXFileReference; lastKnownFileType = image.png; path = "ycs-jc.png"; sourceTree = "<group>"; };
		8CF95C621653276000060F19 /* phiz-crabcore.png */ = {isa = PBXFileReference; lastKnownFileType = image.png; path = "phiz-crabcore.png"; sourceTree = "<group>"; };
		8CF95C631653276000060F19 /* LF-gitrdun2.png */ = {isa = PBXFileReference; lastKnownFileType = image.png; path = "LF-gitrdun2.png"; sourceTree = "<group>"; };
		8CF95C641653276000060F19 /* LF-legacy.png */ = {isa = PBXFileReference; lastKnownFileType = image.png; path = "LF-legacy.png"; sourceTree = "<group>"; };
		8CF95C651653276000060F19 /* phiz-phag.png */ = {isa = PBXFileReference; lastKnownFileType = image.png; path = "phiz-phag.png"; sourceTree = "<group>"; };
		8CF95C661653276000060F19 /* phiz-rockist.png */ = {isa = PBXFileReference; lastKnownFileType = image.png; path = "phiz-rockist.png"; sourceTree = "<group>"; };
		8CF95C671653276000060F19 /* phiz-sincere.png */ = {isa = PBXFileReference; lastKnownFileType = image.png; path = "phiz-sincere.png"; sourceTree = "<group>"; };
		8CF95C681653276000060F19 /* phiz-prince.png */ = {isa = PBXFileReference; lastKnownFileType = image.png; path = "phiz-prince.png"; sourceTree = "<group>"; };
		8CF95C691653276000060F19 /* phiz-emo.png */ = {isa = PBXFileReference; lastKnownFileType = image.png; path = "phiz-emo.png"; sourceTree = "<group>"; };
		8CF95C6A1653276000060F19 /* phiz-donk.png */ = {isa = PBXFileReference; lastKnownFileType = image.png; path = "phiz-donk.png"; sourceTree = "<group>"; };
		8CF95C6B1653276000060F19 /* phiz-dollas.png */ = {isa = PBXFileReference; lastKnownFileType = image.png; path = "phiz-dollas.png"; sourceTree = "<group>"; };
		8CF95C6C1653276000060F19 /* LF-perspective_1.png */ = {isa = PBXFileReference; lastKnownFileType = image.png; path = "LF-perspective_1.png"; sourceTree = "<group>"; };
		8CF95C6D1653276000060F19 /* LF-nazisrael2.png */ = {isa = PBXFileReference; lastKnownFileType = image.png; path = "LF-nazisrael2.png"; sourceTree = "<group>"; };
		8CF95C6E1653276000060F19 /* lf-gooddog.png */ = {isa = PBXFileReference; lastKnownFileType = image.png; path = "lf-gooddog.png"; sourceTree = "<group>"; };
		8CF95C6F1653276000060F19 /* LF-gay2.png */ = {isa = PBXFileReference; lastKnownFileType = image.png; path = "LF-gay2.png"; sourceTree = "<group>"; };
		8CF95C701653276000060F19 /* LF-2wqxulw.png */ = {isa = PBXFileReference; lastKnownFileType = image.png; path = "LF-2wqxulw.png"; sourceTree = "<group>"; };
		8CF95C711653276000060F19 /* fyad-words.png */ = {isa = PBXFileReference; lastKnownFileType = image.png; path = "fyad-words.png"; sourceTree = "<group>"; };
		8CF95C721653276000060F19 /* fyad-wiki.png */ = {isa = PBXFileReference; lastKnownFileType = image.png; path = "fyad-wiki.png"; sourceTree = "<group>"; };
		8CF95C731653276000060F19 /* fyad-space.png */ = {isa = PBXFileReference; lastKnownFileType = image.png; path = "fyad-space.png"; sourceTree = "<group>"; };
		8CF95C741653276000060F19 /* fyad-otherforums.png */ = {isa = PBXFileReference; lastKnownFileType = image.png; path = "fyad-otherforums.png"; sourceTree = "<group>"; };
		8CF95C751653276000060F19 /* fyad-troll.png */ = {isa = PBXFileReference; lastKnownFileType = image.png; path = "fyad-troll.png"; sourceTree = "<group>"; };
		8CF95C761653276000060F19 /* ml-voice.png */ = {isa = PBXFileReference; lastKnownFileType = image.png; path = "ml-voice.png"; sourceTree = "<group>"; };
		8CF95C771653276000060F19 /* ml-theory.png */ = {isa = PBXFileReference; lastKnownFileType = image.png; path = "ml-theory.png"; sourceTree = "<group>"; };
		8CF95C781653276000060F19 /* ml-recording.png */ = {isa = PBXFileReference; lastKnownFileType = image.png; path = "ml-recording.png"; sourceTree = "<group>"; };
		8CF95C791653276000060F19 /* ml-guitar.png */ = {isa = PBXFileReference; lastKnownFileType = image.png; path = "ml-guitar.png"; sourceTree = "<group>"; };
		8CF95C7A1653276000060F19 /* ml-gear.png */ = {isa = PBXFileReference; lastKnownFileType = image.png; path = "ml-gear.png"; sourceTree = "<group>"; };
		8CF95C7B1653276000060F19 /* ml-feedback.png */ = {isa = PBXFileReference; lastKnownFileType = image.png; path = "ml-feedback.png"; sourceTree = "<group>"; };
		8CF95C7C1653276000060F19 /* ml-dumbass.png */ = {isa = PBXFileReference; lastKnownFileType = image.png; path = "ml-dumbass.png"; sourceTree = "<group>"; };
		8CF95C7D1653276000060F19 /* ml-drums.png */ = {isa = PBXFileReference; lastKnownFileType = image.png; path = "ml-drums.png"; sourceTree = "<group>"; };
		8CF95C7E1653276000060F19 /* ml-contest.png */ = {isa = PBXFileReference; lastKnownFileType = image.png; path = "ml-contest.png"; sourceTree = "<group>"; };
		8CF95C7F1653276000060F19 /* ml-bass.png */ = {isa = PBXFileReference; lastKnownFileType = image.png; path = "ml-bass.png"; sourceTree = "<group>"; };
		8CF95C801653276000060F19 /* ml-amps.png */ = {isa = PBXFileReference; lastKnownFileType = image.png; path = "ml-amps.png"; sourceTree = "<group>"; };
		8CF95C811653276000060F19 /* ml-acoustic.png */ = {isa = PBXFileReference; lastKnownFileType = image.png; path = "ml-acoustic.png"; sourceTree = "<group>"; };
		8CF95C821653276000060F19 /* gip-pew.png */ = {isa = PBXFileReference; lastKnownFileType = image.png; path = "gip-pew.png"; sourceTree = "<group>"; };
		8CF95C831653276000060F19 /* gip-money.png */ = {isa = PBXFileReference; lastKnownFileType = image.png; path = "gip-money.png"; sourceTree = "<group>"; };
		8CF95C841653276000060F19 /* gip-marines.png */ = {isa = PBXFileReference; lastKnownFileType = image.png; path = "gip-marines.png"; sourceTree = "<group>"; };
		8CF95C851653276000060F19 /* gip-airforce.png */ = {isa = PBXFileReference; lastKnownFileType = image.png; path = "gip-airforce.png"; sourceTree = "<group>"; };
/* End PBXFileReference section */

/* Begin PBXFrameworksBuildPhase section */
		1CBDB5B816259C6C0004BDF4 /* Frameworks */ = {
			isa = PBXFrameworksBuildPhase;
			buildActionMask = 2147483647;
			files = (
				1CBDB5BE16259C6C0004BDF4 /* SenTestingKit.framework in Frameworks */,
				1CBDB5BF16259C6C0004BDF4 /* UIKit.framework in Frameworks */,
				1CBDB5C016259C6C0004BDF4 /* Foundation.framework in Frameworks */,
				1CBDB5FC1625E7440004BDF4 /* libxml2.dylib in Frameworks */,
			);
			runOnlyForDeploymentPostprocessing = 0;
		};
		1D60588F0D05DD3D006BFB54 /* Frameworks */ = {
			isa = PBXFrameworksBuildPhase;
			buildActionMask = 2147483647;
			files = (
				8CB5468D15BD936600E8BEC1 /* ImageIO.framework in Frameworks */,
				110FAC0415745CE700ECF535 /* MessageUI.framework in Frameworks */,
				10D34FA9128F41160026C7C2 /* CFNetwork.framework in Frameworks */,
				117DBE3B1522A39A007125EF /* CoreData.framework in Frameworks */,
				288765080DF74369002DB57D /* CoreGraphics.framework in Frameworks */,
				1D60589F0D05DD5A006BFB54 /* Foundation.framework in Frameworks */,
				10D34FAF128F413C0026C7C2 /* MobileCoreServices.framework in Frameworks */,
				11099067134B86FD0013444C /* QuartzCore.framework in Frameworks */,
				1172A62E14F5DB160026CDA8 /* Security.framework in Frameworks */,
				10D34FB1128F413C0026C7C2 /* SystemConfiguration.framework in Frameworks */,
				1DF5F4E00D08C38300B7A737 /* UIKit.framework in Frameworks */,
				1CAB36B11548F0FE00A4A362 /* libxml2.dylib in Frameworks */,
				10D34FB7128F414E0026C7C2 /* libz.dylib in Frameworks */,
			);
			runOnlyForDeploymentPostprocessing = 0;
		};
/* End PBXFrameworksBuildPhase section */

/* Begin PBXGroup section */
		110FABC415745C1E00ECF535 /* AFNetworking */ = {
			isa = PBXGroup;
			children = (
				110FABC515745C1E00ECF535 /* AFHTTPClient.h */,
				110FABC615745C1E00ECF535 /* AFHTTPClient.m */,
				110FABC715745C1E00ECF535 /* AFHTTPRequestOperation.h */,
				110FABC815745C1E00ECF535 /* AFHTTPRequestOperation.m */,
				110FABC915745C1E00ECF535 /* AFImageRequestOperation.h */,
				110FABCA15745C1E00ECF535 /* AFImageRequestOperation.m */,
				110FABCB15745C1E00ECF535 /* AFJSONRequestOperation.h */,
				110FABCC15745C1E00ECF535 /* AFJSONRequestOperation.m */,
				110FABCD15745C1E00ECF535 /* AFJSONUtilities.h */,
				110FABCE15745C1E00ECF535 /* AFJSONUtilities.m */,
				110FABCF15745C1E00ECF535 /* AFNetworkActivityIndicatorManager.h */,
				110FABD015745C1E00ECF535 /* AFNetworkActivityIndicatorManager.m */,
				110FABD115745C1E00ECF535 /* AFNetworking.h */,
				110FABD215745C1E00ECF535 /* AFPropertyListRequestOperation.h */,
				110FABD315745C1E00ECF535 /* AFPropertyListRequestOperation.m */,
				110FABD415745C1E00ECF535 /* AFURLConnectionOperation.h */,
				110FABD515745C1E00ECF535 /* AFURLConnectionOperation.m */,
				110FABD615745C1E00ECF535 /* AFXMLRequestOperation.h */,
				110FABD715745C1E00ECF535 /* AFXMLRequestOperation.m */,
				110FABD815745C1E00ECF535 /* UIImageView+AFNetworking.h */,
				110FABD915745C1E00ECF535 /* UIImageView+AFNetworking.m */,
			);
			path = AFNetworking;
			sourceTree = "<group>";
		};
		1190F71813BE4EA900B9D271 /* Login */ = {
			isa = PBXGroup;
			children = (
				1190F71913BE4EA900B9D271 /* AwfulLoginController.h */,
				1190F71A13BE4EA900B9D271 /* AwfulLoginController.m */,
				1CBD5245162B66BC00928740 /* AwfulTextEntryCell.h */,
				1CBD5246162B66BC00928740 /* AwfulTextEntryCell.m */,
			);
			path = Login;
			sourceTree = "<group>";
		};
		1190F71C13BE4EA900B9D271 /* Main */ = {
			isa = PBXGroup;
			children = (
				1190F7F113BE4EDA00B9D271 /* Awful_Prefix.pch */,
				1190F71D13BE4EA900B9D271 /* AwfulAppDelegate.h */,
				1190F71E13BE4EA900B9D271 /* AwfulAppDelegate.m */,
				1CBDB5E51625AA240004BDF4 /* AwfulDataStack.h */,
				1CBDB5E61625AA240004BDF4 /* AwfulDataStack.m */,
				1CC7805E1612DB04002AF958 /* AwfulSplitViewController.h */,
				1CC7805F1612DB04002AF958 /* AwfulSplitViewController.m */,
				1C10157A164E8B0A00302B19 /* AwfulStartViewController.h */,
				1C10157B164E8B0A00302B19 /* AwfulStartViewController.m */,
				11DFB44014FF1CBB0001A34C /* AwfulTableViewController.h */,
				11DFB44114FF1CBB0001A34C /* AwfulTableViewController.m */,
				8C48EA1C159BC2AC00A59691 /* AwfulFetchedTableViewController.h */,
				8C48EA1D159BC2AC00A59691 /* AwfulFetchedTableViewController.m */,
				1CC38BA3160C2CE600C35A11 /* AwfulFetchedTableViewControllerSubclass.h */,
				1C090FBB163A6477003FD0A3 /* AwfulActionSheet.h */,
				1C090FBC163A6477003FD0A3 /* AwfulActionSheet.m */,
				1190F7F213BE4EDA00B9D271 /* main.m */,
				1C40E5AE1640F924004AAFA6 /* NSFileManager+UserDirectories.h */,
				1C40E5AF1640F924004AAFA6 /* NSFileManager+UserDirectories.m */,
				1CFBED0B1632212C008AF641 /* NSURL+QueryDictionary.h */,
				1CFBED0C1632212C008AF641 /* NSURL+QueryDictionary.m */,
				1CF0D614164AE95200CFA137 /* UIViewController+NavigationEnclosure.h */,
				1CF0D615164AE95200CFA137 /* UIViewController+NavigationEnclosure.m */,
			);
			path = Main;
			sourceTree = "<group>";
		};
		1190F76913BE4ECB00B9D271 /* Vendor */ = {
			isa = PBXGroup;
			children = (
				110FABC415745C1E00ECF535 /* AFNetworking */,
				1190F7BF13BE4ECB00B9D271 /* Hpple */,
				1190F7B213BE4ECB00B9D271 /* MWPhotoBrowser */,
				1C83DB551620113F00E53CFA /* NSData+Base64.h */,
				1C83DB561620113F00E53CFA /* NSData+Base64.m */,
				1190F7B013BE4ECB00B9D271 /* NSString+HTML.h */,
				1190F7B113BE4ECB00B9D271 /* NSString+HTML.m */,
				1C05ED40162299DE00FE567F /* SVProgressHUD */,
				1CC38B84160C0A5D00C35A11 /* SVPullToRefresh */,
			);
			path = Vendor;
			sourceTree = "<group>";
		};
		1190F7B213BE4ECB00B9D271 /* MWPhotoBrowser */ = {
			isa = PBXGroup;
			children = (
				1190F7B313BE4ECB00B9D271 /* MWPhoto.h */,
				1190F7B413BE4ECB00B9D271 /* MWPhoto.m */,
				1190F7B513BE4ECB00B9D271 /* MWPhotoBrowser.h */,
				1190F7B613BE4ECB00B9D271 /* MWPhotoBrowser.m */,
				1190F7B713BE4ECB00B9D271 /* UIImage+Decompress.h */,
				1190F7B813BE4ECB00B9D271 /* UIImage+Decompress.m */,
				1190F7B913BE4ECB00B9D271 /* UIImageViewTap.h */,
				1190F7BA13BE4ECB00B9D271 /* UIImageViewTap.m */,
				1190F7BB13BE4ECB00B9D271 /* UIViewTap.h */,
				1190F7BC13BE4ECB00B9D271 /* UIViewTap.m */,
				1190F7BD13BE4ECB00B9D271 /* ZoomingScrollView.h */,
				1190F7BE13BE4ECB00B9D271 /* ZoomingScrollView.m */,
			);
			path = MWPhotoBrowser;
			sourceTree = "<group>";
		};
		1190F7BF13BE4ECB00B9D271 /* Hpple */ = {
			isa = PBXGroup;
			children = (
				1190F7C113BE4ECB00B9D271 /* TFHpple.h */,
				1190F7C213BE4ECB00B9D271 /* TFHpple.m */,
				1190F7C313BE4ECB00B9D271 /* TFHppleElement.h */,
				1190F7C413BE4ECB00B9D271 /* TFHppleElement.m */,
				1190F7C513BE4ECB00B9D271 /* XPathQuery.h */,
				1190F7C613BE4ECB00B9D271 /* XPathQuery.m */,
			);
			name = Hpple;
			path = hpple;
			sourceTree = "<group>";
		};
		19C28FACFE9D520D11CA2CBB /* Products */ = {
			isa = PBXGroup;
			children = (
				1D6058910D05DD3D006BFB54 /* Awful.app */,
				1CBDB5BC16259C6C0004BDF4 /* ParsingTests.octest */,
			);
			name = Products;
			sourceTree = "<group>";
		};
		1C05ED40162299DE00FE567F /* SVProgressHUD */ = {
			isa = PBXGroup;
			children = (
				1C05ED47162299DE00FE567F /* SVProgressHUD.h */,
				1C05ED48162299DE00FE567F /* SVProgressHUD.m */,
				1C05ED5916229CDD00FE567F /* SVProgressHUD.bundle */,
			);
			path = SVProgressHUD;
			sourceTree = "<group>";
		};
		1C05EDAD16230BFE00FE567F /* Parsing */ = {
			isa = PBXGroup;
			children = (
				1C05EDAE16230C1700FE567F /* AwfulParsing.h */,
				1CBDB5F51625BACE0004BDF4 /* AwfulParsing.m */,
			);
			path = Parsing;
			sourceTree = "<group>";
		};
		1C278A3316453296007D3CEC /* Scrolling and Pulling */ = {
			isa = PBXGroup;
			children = (
				1C278A471647A47F007D3CEC /* AwfulPullToRefreshControl.h */,
				1C278A481647A47F007D3CEC /* AwfulPullToRefreshControl.m */,
				1C278A491647A47F007D3CEC /* AwfulScrollViewPullObserver.h */,
				1C278A4A1647A47F007D3CEC /* AwfulScrollViewPullObserver.m */,
			);
			path = "Scrolling and Pulling";
			sourceTree = "<group>";
		};
		1C3857A115675AFE0078AF95 /* Source */ = {
			isa = PBXGroup;
			children = (
				1CC7800E1612D8AE002AF958 /* Forums */,
				1C83DB50161FF45200E53CFA /* Imgur API */,
				1190F71813BE4EA900B9D271 /* Login */,
				1190F71C13BE4EA900B9D271 /* Main */,
				1C6474A61569989800C72657 /* Models */,
				1CC7801D1612D988002AF958 /* Networking */,
				1C05EDAD16230BFE00FE567F /* Parsing */,
				1CC780241612D9DD002AF958 /* Posts */,
				1C278A3316453296007D3CEC /* Scrolling and Pulling */,
				1CDD51951542949600326C7B /* Settings */,
				1CC780471612DA8D002AF958 /* Threads */,
			);
			path = Source;
			sourceTree = "<group>";
		};
		1C6474A61569989800C72657 /* Models */ = {
			isa = PBXGroup;
			children = (
				1CC38BB1160D8C5800C35A11 /* AwfulCategory.h */,
				1CC38BB2160D8C5800C35A11 /* AwfulCategory.m */,
				1C6474AB1569989800C72657 /* AwfulForum.h */,
				1C6474AC1569989800C72657 /* AwfulForum.m */,
				1C6474AD1569989800C72657 /* AwfulModels.h */,
				1C090FB8163A40C1003FD0A3 /* AwfulPost.h */,
				1C090FB9163A40C1003FD0A3 /* AwfulPost.m */,
				1C6474B41569989800C72657 /* AwfulThread.h */,
				1C6474B51569989800C72657 /* AwfulThread.m */,
				1CC780771612E0EA002AF958 /* AwfulUser.h */,
				1CC780781612E0EA002AF958 /* AwfulUser.m */,
				1C6474BA1569989800C72657 /* Generated */,
				1C1015A316514EF900302B19 /* Model.xcdatamodeld */,
				1CBDB5FD162600D30004BDF4 /* NSManagedObject+Awful.h */,
				1CBDB5FE162600D40004BDF4 /* NSManagedObject+Awful.m */,
			);
			path = Models;
			sourceTree = "<group>";
		};
		1C6474BA1569989800C72657 /* Generated */ = {
			isa = PBXGroup;
			children = (
				1CC38BB4160D8C6000C35A11 /* _AwfulCategory.h */,
				1CC38BB5160D8C6000C35A11 /* _AwfulCategory.m */,
				1C6474BD1569989800C72657 /* _AwfulForum.h */,
				1C6474BE1569989800C72657 /* _AwfulForum.m */,
				1C090FB5163A40A1003FD0A3 /* _AwfulPost.h */,
				1C090FB6163A40A1003FD0A3 /* _AwfulPost.m */,
				1C6474BF1569989800C72657 /* _AwfulThread.h */,
				1C6474C01569989800C72657 /* _AwfulThread.m */,
			);
			path = Generated;
			sourceTree = "<group>";
		};
		1C83DB50161FF45200E53CFA /* Imgur API */ = {
			isa = PBXGroup;
			children = (
				1C83DB52161FF48600E53CFA /* ImgurHTTPClient.h */,
				1C83DB53161FF48600E53CFA /* ImgurHTTPClient.m */,
			);
			path = "Imgur API";
			sourceTree = "<group>";
		};
		1CBDB5C116259C6C0004BDF4 /* Parsing */ = {
			isa = PBXGroup;
			children = (
				1CBDB5EA1625B76F0004BDF4 /* Fixtures */,
				1CBDB5C316259C6D0004BDF4 /* ParsingTests-Info.plist */,
				1CBDB5CA16259C6D0004BDF4 /* ParsingTests-Prefix.pch */,
				1CBDB5E11625A7780004BDF4 /* ParsingTests.h */,
				1CBDB5E21625A7780004BDF4 /* ParsingTests.m */,
				1CBDB5D61625A0A70004BDF4 /* BookmarkedThreadsTests.m */,
				1CBDB5D31625A08F0004BDF4 /* ForumTests.m */,
				1CBDB5DC1625A0C10004BDF4 /* NewReplyTests.m */,
				1CBDB5D91625A0B60004BDF4 /* ProfileTests.m */,
				1CBDB5DF1625A0D00004BDF4 /* ThreadTests.m */,
			);
			path = Parsing;
			sourceTree = "<group>";
		};
		1CBDB5CE16259C930004BDF4 /* Tests */ = {
			isa = PBXGroup;
			children = (
				1CBDB5C116259C6C0004BDF4 /* Parsing */,
			);
			path = Tests;
			sourceTree = "<group>";
		};
		1CBDB5EA1625B76F0004BDF4 /* Fixtures */ = {
			isa = PBXGroup;
			children = (
				1CBDB5EB1625B76F0004BDF4 /* bookmarkthreads.html */,
				1CBDB5EC1625B76F0004BDF4 /* forumdisplay.html */,
				1CBDB5ED1625B76F0004BDF4 /* member.html */,
				1CBDB5EE1625B76F0004BDF4 /* newreply.html */,
				1CBDB5EF1625B76F0004BDF4 /* showthread.html */,
			);
			path = Fixtures;
			sourceTree = "<group>";
		};
		1CC38B84160C0A5D00C35A11 /* SVPullToRefresh */ = {
			isa = PBXGroup;
			children = (
				1CC38B88160C0A5D00C35A11 /* SVPullToRefresh.h */,
				1CC38B89160C0A5D00C35A11 /* SVPullToRefresh.m */,
			);
			path = SVPullToRefresh;
			sourceTree = "<group>";
		};
		1CC7800E1612D8AE002AF958 /* Forums */ = {
			isa = PBXGroup;
			children = (
				1CC780161612D8AF002AF958 /* AwfulForumsListController.h */,
				1CC780171612D8AF002AF958 /* AwfulForumsListController.m */,
				1CC7800F1612D8AF002AF958 /* AwfulFavoritesViewController.h */,
				1CC780101612D8AF002AF958 /* AwfulFavoritesViewController.m */,
				1CC780111612D8AF002AF958 /* AwfulForumCell.h */,
				1CC780121612D8AF002AF958 /* AwfulForumCell.m */,
				1CC780131612D8AF002AF958 /* AwfulForumHeader.h */,
				1CC780141612D8AF002AF958 /* AwfulForumHeader.m */,
			);
			path = Forums;
			sourceTree = "<group>";
		};
		1CC7801D1612D988002AF958 /* Networking */ = {
			isa = PBXGroup;
			children = (
				1CC780201612D989002AF958 /* AwfulHTTPClient.h */,
				1CC780211612D989002AF958 /* AwfulHTTPClient.m */,
				1CAED9D916373F91001F5F04 /* AwfulThreadTags.h */,
				1CAED9DA16373F91001F5F04 /* AwfulThreadTags.m */,
			);
			path = Networking;
			sourceTree = "<group>";
		};
		1CC780241612D9DD002AF958 /* Posts */ = {
			isa = PBXGroup;
			children = (
				1CC780271612D9DE002AF958 /* AwfulPostsViewController.h */,
				1CC780281612D9DE002AF958 /* AwfulPostsViewController.m */,
				1CFBECEC163076F1008AF641 /* AwfulPageBar.h */,
				1CFBECED163076F1008AF641 /* AwfulPageBar.m */,
				1CC7802B1612D9DE002AF958 /* AwfulReplyViewController.h */,
				1CC7802C1612D9DE002AF958 /* AwfulReplyViewController.m */,
				1CC7802D1612D9DE002AF958 /* AwfulSpecificPageController.h */,
				1CC7802E1612D9DE002AF958 /* AwfulSpecificPageController.m */,
				1C95FED61634C0380041A01F /* AwfulThreadTitleLabel.h */,
				1C95FED71634C0380041A01F /* AwfulThreadTitleLabel.m */,
				1C23A0A0163E6C40006C7F39 /* AwfulPostsView.h */,
				1C23A0A1163E6C40006C7F39 /* AwfulPostsView.m */,
				1C23A0A4163E6E1D006C7F39 /* posts-view.html */,
				1C23A0A6163E7D2B006C7F39 /* posts-view.js */,
				1C40E5B11640FC2C004AAFA6 /* posts-view.css */,
				1C40E5B31640FDB8004AAFA6 /* posts-view-219.css */,
			);
			path = Posts;
			sourceTree = "<group>";
		};
		1CC780471612DA8D002AF958 /* Threads */ = {
			isa = PBXGroup;
			children = (
				1CC7804C1612DA8E002AF958 /* AwfulThreadListController.h */,
				1CC7804D1612DA8E002AF958 /* AwfulThreadListController.m */,
				1CC780481612DA8E002AF958 /* AwfulBookmarksController.h */,
				1CC780491612DA8E002AF958 /* AwfulBookmarksController.m */,
				1C13FF65161BCCB5000ED2B1 /* AwfulThreadCell.h */,
				1C13FF66161BCCB6000ED2B1 /* AwfulThreadCell.m */,
				1C13FF68161BF732000ED2B1 /* AwfulBadgeView.h */,
				1C13FF69161BF732000ED2B1 /* AwfulBadgeView.m */,
			);
			path = Threads;
			sourceTree = "<group>";
		};
		1CC780651612DBB2002AF958 /* Default */ = {
			isa = PBXGroup;
			children = (
				1CC780661612DBB2002AF958 /* Default-568h@2x.png */,
				1CC780671612DBB2002AF958 /* Default-Landscape.png */,
				1CC780681612DBB2002AF958 /* Default-Landscape@2x.png */,
				1CC780691612DBB2002AF958 /* Default-Portrait.png */,
				1CC7806A1612DBB2002AF958 /* Default-Portrait@2x.png */,
				1CC7806B1612DBB2002AF958 /* Default.png */,
				1CC7806C1612DBB2002AF958 /* Default@2x.png */,
			);
			path = Default;
			sourceTree = "<group>";
		};
		1CDD51951542949600326C7B /* Settings */ = {
			isa = PBXGroup;
			children = (
				1CDD5197154294D400326C7B /* AwfulSettings.h */,
				1CDD5198154294D400326C7B /* AwfulSettings.m */,
				11FDA294151018600014FDCD /* AwfulSettingsViewController.h */,
				11FDA295151018600014FDCD /* AwfulSettingsViewController.m */,
				1C277CA31543554700CD2CCE /* AwfulSettingsChoiceViewController.h */,
				1C277CA41543554700CD2CCE /* AwfulSettingsChoiceViewController.m */,
				1CFBED061631C068008AF641 /* AwfulLicensesViewController.h */,
				1CFBED071631C068008AF641 /* AwfulLicensesViewController.m */,
			);
			path = Settings;
			sourceTree = "<group>";
		};
		29B97314FDCFA39411CA2CEA /* Awful */ = {
			isa = PBXGroup;
			children = (
				8CCD498115B497A700E5893B /* Resources */,
				1C3857A115675AFE0078AF95 /* Source */,
				1190F76913BE4ECB00B9D271 /* Vendor */,
				1CBDB5CE16259C930004BDF4 /* Tests */,
				29B97323FDCFA39411CA2CEA /* Frameworks */,
				19C28FACFE9D520D11CA2CBB /* Products */,
			);
			name = Awful;
			sourceTree = "<group>";
		};
		29B97323FDCFA39411CA2CEA /* Frameworks */ = {
			isa = PBXGroup;
			children = (
				8CB5468C15BD936600E8BEC1 /* ImageIO.framework */,
				110FAC0315745CE700ECF535 /* MessageUI.framework */,
				117DBE3A1522A39A007125EF /* CoreData.framework */,
				1172A62D14F5DB160026CDA8 /* Security.framework */,
				11099066134B86FC0013444C /* QuartzCore.framework */,
				1DF5F4DF0D08C38300B7A737 /* UIKit.framework */,
				1D30AB110D05D00D00671497 /* Foundation.framework */,
				288765070DF74369002DB57D /* CoreGraphics.framework */,
				107CF9A211FF7776007C16F4 /* libxml2.2.7.3.dylib */,
				1CAB36B01548F0FE00A4A362 /* libxml2.dylib */,
				107CF9E011FF79D5007C16F4 /* libsqlite3.0.dylib */,
				10D34FA8128F41160026C7C2 /* CFNetwork.framework */,
				10D34FAE128F413C0026C7C2 /* MobileCoreServices.framework */,
				10D34FB0128F413C0026C7C2 /* SystemConfiguration.framework */,
				10D34FB6128F414E0026C7C2 /* libz.dylib */,
				1CBDB5BD16259C6C0004BDF4 /* SenTestingKit.framework */,
			);
			name = Frameworks;
			sourceTree = "<group>";
		};
		8CCD498115B497A700E5893B /* Resources */ = {
			isa = PBXGroup;
			children = (
				8CCD498215B497A700E5893B /* Awful-Info.plist */,
				8CCD4CC315B497A800E5893B /* Settings.plist */,
				1CBD5243162B5C2500928740 /* Custom CSS README.txt */,
				1CC780651612DBB2002AF958 /* Default */,
				8CCD498915B497A700E5893B /* Icons */,
				8CCD503B15B783FC00E5893B /* Images */,
				1CFBED041631BF53008AF641 /* licenses.html */,
				8CCD527B15B783FC00E5893B /* Thread Tags */,
				1CF0D618164B0A7C00CFA137 /* Forum Abbreviations.plist */,
			);
			path = Resources;
			sourceTree = "<group>";
		};
		8CCD498915B497A700E5893B /* Icons */ = {
			isa = PBXGroup;
			children = (
				8CCD498A15B497A700E5893B /* Icon-72.png */,
				8CCD498B15B497A700E5893B /* Icon-72@2x.png */,
				8CCD498C15B497A700E5893B /* Icon-Small-50.png */,
				8CCD498D15B497A700E5893B /* Icon-Small-50@2x.png */,
				8CCD498E15B497A700E5893B /* Icon-Small.png */,
				8CCD498F15B497A700E5893B /* Icon-Small@2x.png */,
				8CCD499015B497A700E5893B /* icon_114.png */,
				8CCD499115B497A700E5893B /* icon_57.png */,
				8CCD499215B497A700E5893B /* iTunesArtwork.png */,
				8CCD499315B497A700E5893B /* iTunesArtwork@2x.png */,
			);
			path = Icons;
			sourceTree = "<group>";
		};
		8CCD503B15B783FC00E5893B /* Images */ = {
			isa = PBXGroup;
			children = (
				1CBDB5841624B26B0004BDF4 /* 0.0stars.png */,
				1CBDB5851624B26B0004BDF4 /* 0.5stars.png */,
				1CBDB5861624B26B0004BDF4 /* 1.0stars.png */,
				1CBDB5871624B26B0004BDF4 /* 1.5stars.png */,
				1CBDB5881624B26B0004BDF4 /* 2.0stars.png */,
				1CBDB5891624B26B0004BDF4 /* 2.5stars.png */,
				1CBDB58A1624B26B0004BDF4 /* 3.0stars.png */,
				1CBDB58B1624B26B0004BDF4 /* 3.5stars.png */,
				1CBDB58C1624B26B0004BDF4 /* 4.0stars.png */,
				1CBDB58D1624B26B0004BDF4 /* 4.5stars.png */,
				1CBDB58E1624B26B0004BDF4 /* 5.0stars.png */,
				8CCD504215B783FC00E5893B /* action.png */,
				8CCD504315B783FC00E5893B /* action@2x.png */,
				1C3CC797162876AE00088AA8 /* adminstar.png */,
				8CCD504415B783FC00E5893B /* arrowleft.png */,
				8CCD504515B783FC00E5893B /* arrowleft@2x.png */,
				8CCD504615B783FC00E5893B /* arrowright.png */,
				1C13FF90161CDDD3000ED2B1 /* bookmarks-landscape.png */,
				1C13FF91161CDDD4000ED2B1 /* bookmarks-landscape@2x.png */,
				1C13FF92161CDDD4000ED2B1 /* bookmarks.png */,
				1C13FF93161CDDD4000ED2B1 /* bookmarks@2x.png */,
				8CCD504715B783FC00E5893B /* arrowright@2x.png */,
				8CCD504D15B783FC00E5893B /* cog.png */,
				8CCD504E15B783FC00E5893B /* cog@2x.png */,
				8CCD504F15B783FC00E5893B /* compose.png */,
				8CCD505015B783FC00E5893B /* compose@2x.png */,
				8C9B02BF1623630F00676B98 /* downArrowDark.png */,
				8CCD524215B783FC00E5893B /* forum-arrow-down.png */,
				8CCD524315B783FC00E5893B /* forum-arrow-down@2x.png */,
				8CCD524415B783FC00E5893B /* forum-arrow-right.png */,
				8CCD524515B783FC00E5893B /* forum-arrow-right@2x.png */,
				8C2D931916231BFE00DF604A /* go-to-forum@2x.png */,
				8CCD524D15B783FC00E5893B /* icon_arrow_left.png */,
				8CCD524E15B783FC00E5893B /* icon_arrow_right.png */,
				8CCD525115B783FC00E5893B /* list_icon.png */,
				8CCD525215B783FC00E5893B /* list_icon@2x.png */,
				1C40E5C0164296DE004AAFA6 /* load-read-posts@2x.png */,
				1C3CC798162876AE00088AA8 /* modstar.png */,
				1CBD5271162DCB1B00928740 /* navbar-back-landscape.png */,
				1CBD5272162DCB1B00928740 /* navbar-back-landscape@2x.png */,
				1CBD5273162DCB1B00928740 /* navbar-back.png */,
				1CBD5274162DCB1B00928740 /* navbar-back@2x.png */,
				1CBD5275162DCB1B00928740 /* navbar-button-landscape.png */,
				1CBD5276162DCB1B00928740 /* navbar-button-landscape@2x.png */,
				1CBD5277162DCB1B00928740 /* navbar-button.png */,
				1CBD5278162DCB1B00928740 /* navbar-button@2x.png */,
				1CBD527C162DCB1B00928740 /* navbar@2x.png */,
				1CFBECCB162F4ED7008AF641 /* pagebar-button-selected.png */,
				1CFBECCC162F4ED7008AF641 /* pagebar-button-selected@2x.png */,
				1CFBECCD162F4ED7008AF641 /* pagebar-button.png */,
				1CFBECCE162F4ED7008AF641 /* pagebar-button@2x.png */,
				1CFBECE5162F526A008AF641 /* pagebar-segmented-divider.png */,
				1CFBECE6162F526A008AF641 /* pagebar-segmented-divider@2x.png */,
				1CFBECD3162F4ED7008AF641 /* pagebar.png */,
				1CFBECD4162F4ED7008AF641 /* pagebar@2x.png */,
				8CDBA0771621D641000EE760 /* post-actions.png */,
				8C9B0355162368E800676B98 /* post-actions-dark.png */,
				8C9B0356162368E800676B98 /* post-actions-dark-read.png */,
				8C4141A8163B77880048942F /* post-actions-yospos.png */,
				8CCD525C15B783FC00E5893B /* rating0.png */,
				8CCD525D15B783FC00E5893B /* rating1.png */,
				8CCD525E15B783FC00E5893B /* rating2.png */,
				8CCD525F15B783FC00E5893B /* rating3.png */,
				8CCD526015B783FC00E5893B /* rating4.png */,
				8CCD526115B783FC00E5893B /* rating5.png */,
				8C2D931716231BFE00DF604A /* scroll-to-bottom@2x.png */,
				1CFBECFC1631A6EA008AF641 /* star-off.png */,
				1CFBECFD1631A6EA008AF641 /* star-off@2x.png */,
				1CFBECFE1631A6EA008AF641 /* star-on.png */,
				1CFBECFF1631A6EA008AF641 /* star-on@2x.png */,
				8CCD527715B783FC00E5893B /* sticky.png */,
				1C101572164E8A7200302B19 /* tag-collage-Landscape.png */,
				1C101573164E8A7200302B19 /* tag-collage-Landscape@2x.png */,
				1C101574164E8A7200302B19 /* tag-collage-Portrait.png */,
				1C101575164E8A7200302B19 /* tag-collage-Portrait@2x.png */,
			);
			path = Images;
			sourceTree = "<group>";
		};
		8CCD527B15B783FC00E5893B /* Thread Tags */ = {
			isa = PBXGroup;
			children = (
				8C5159D0163DB796000114F6 /* adtrw-hokutonoken.png */,
				8CCD527C15B783FC00E5893B /* ai-cycles.png */,
				8C5159D1163DB796000114F6 /* AICA-TAG-60s.png */,
				8C5159D2163DB796000114F6 /* AICA-TAG-70s.png */,
				8C5159D3163DB796000114F6 /* AICA-TAG-80s.png */,
				8C5159D4163DB796000114F6 /* AICA-TAG-classic.png */,
				8C5159D5163DB796000114F6 /* AICA-TAG-mods.png */,
				8C5159D6163DB796000114F6 /* AICA-TAG-newride.png */,
				8C5159D7163DB796000114F6 /* AICA-TAG-race.png */,
				1CAEDB05163778DF001F5F04 /* AICA-TAG-trip.png */,
				8CCD527D15B783FC00E5893B /* ama-secondary.png */,
				1CAEDB1316377914001F5F04 /* ap-1999.png */,
				8CCD527E15B783FC00E5893B /* art.png */,
				8CCD527F15B783FC00E5893B /* asktell-jobs.png */,
				8CCD528015B783FC00E5893B /* asktell-lifestyle.png */,
				8CCD528115B783FC00E5893B /* asktell-travel.png */,
				8CCD528215B783FC00E5893B /* attention.png */,
				8CCD528315B783FC00E5893B /* audio.png */,
				8CF02DC916484CCE0059BC56 /* bb-author.png */,
				8CF02DB516484CCE0059BC56 /* bb-classics.png */,
				8CCD528415B783FC00E5893B /* bb-fantasy.png */,
				8CF02DB316484CCE0059BC56 /* bb-foreign.png */,
				8CCD528515B783FC00E5893B /* bb-nonfiction.png */,
				8CCD528615B783FC00E5893B /* books.png */,
				8CAB2834164B4FB0009BC24F /* bs-diablo.png */,
				8CAB2835164B4FB0009BC24F /* bs-starcraft.png */,
				8CF02DB416484CCE0059BC56 /* bss-con.png */,
				8CCD528715B783FC00E5893B /* bss-discussion.png */,
				1C67BB1916493C5F00898B35 /* bss-fanboy.png */,
				8CCD528815B783FC00E5893B /* bss-indie.png */,
				8CF02DA616484CCE0059BC56 /* bss-manga.png */,
				8CF02DB616484CCE0059BC56 /* bss-new.png */,
				8CF02DB716484CCE0059BC56 /* bss-review.png */,
				8CF02DCA16484CCE0059BC56 /* bss-shipping.png */,
				8CF02DA716484CCE0059BC56 /* bss-swag.png */,
				8CF02DA816484CCE0059BC56 /* bss-webcomic.png */,
				8C6F08491653498F00B43251 /* byob-anti.png */,
				8CF02DA916484CCE0059BC56 /* byob-cheer.png */,
				1CAEDB1516377925001F5F04 /* byob-chill.png */,
				8CF02DB816484CCE0059BC56 /* byob-dent.png */,
				8CF02DB916484CCE0059BC56 /* byob-dont.png */,
				8CF02DBA16484CCE0059BC56 /* byob-excuse.png */,
				8CCD528915B783FC00E5893B /* byob-explosion.png */,
				8CF02DCB16484CCE0059BC56 /* byob-friends.png */,
				8CCD528A15B783FC00E5893B /* byob-gents.png */,
				8CCD528B15B783FC00E5893B /* byob-grouch.png */,
				1CAEDB171637792D001F5F04 /* byob-salt.png */,
				8CF02DCC16484CCE0059BC56 /* byob-secrets.png */,
				8CCD528C15B783FC00E5893B /* byob-slax.png */,
				1CAEDB1916377933001F5F04 /* byob-slayer.png */,
				1CAEDB1A16377933001F5F04 /* byob-soulja.png */,
				8CF02DCD16484CCE0059BC56 /* byob-treasure.png */,
				8CF02DCE16484CCE0059BC56 /* CA-TAG-CA-atb.png */,
				8CF02DCF16484CCE0059BC56 /* CA-TAG-CA-dirtmoto.png */,
				8CF02DD016484CCE0059BC56 /* CA-TAG-CA-road.png */,
				8CF02DBB16484CCE0059BC56 /* CA-TAG-CA-streetmoto.png */,
				8CCD528D15B783FC00E5893B /* cars.png */,
				8CCD528E15B783FC00E5893B /* cc-critique.png */,
				8CF02DBC16484CCE0059BC56 /* cc-daily.png */,
				8CCD528F15B783FC00E5893B /* cc-design.png */,
				8CCD529015B783FC00E5893B /* cc-fiction.png */,
				8CCD529115B783FC00E5893B /* cc-film.png */,
				8CCD529215B783FC00E5893B /* cc-poetry.png */,
				8CCD529315B783FC00E5893B /* cc-project.png */,
				8CCD529415B783FC00E5893B /* cc-tutorial.png */,
				8CF02DD116484CCE0059BC56 /* cc-writing.png */,
				8CCD529515B783FC00E5893B /* cc_design.png */,
				8CCD529615B783FC00E5893B /* cd_action.png */,
				8CCD529715B783FC00E5893B /* cd_classic.png */,
				8CCD529815B783FC00E5893B /* cd_comedy.png */,
				8CCD529915B783FC00E5893B /* cd_director.png */,
				8CCD529A15B783FC00E5893B /* cd_drama.png */,
				8CCD529B15B783FC00E5893B /* cd_horror2.png */,
				8CCD529C15B783FC00E5893B /* cd_hype.png */,
				8CCD529D15B783FC00E5893B /* cd_scifi.png */,
				8CCD529E15B783FC00E5893B /* cell-cdma.png */,
				8CCD529F15B783FC00E5893B /* cell-gsm.png */,
				8CCD52A015B783FC00E5893B /* coc-binbash.png */,
				8CCD52A115B783FC00E5893B /* coc-c.png */,
				8CCD52A215B783FC00E5893B /* coc-db.png */,
				8CCD52A315B783FC00E5893B /* coc-java.png */,
				8CCD52A415B783FC00E5893B /* coc-theory.png */,
				8CCD52A515B783FC00E5893B /* coc-web.png */,
				8CCD52A615B783FC00E5893B /* computers.png */,
				8CCD52A715B783FC00E5893B /* coupon-coupon.png */,
				8CCD52A815B783FC00E5893B /* coupon-free.png */,
				8CCD52A915B783FC00E5893B /* coupon-instore.png */,
				8CCD52AA15B783FC00E5893B /* coupon-nonus.png */,
				8CCD52AB15B783FC00E5893B /* cps-android.png */,
				8CCD52AC15B783FC00E5893B /* dd-9-11.png */,
				8CF02DD216484CCE0059BC56 /* dd-africa.png */,
				8CCD52AD15B783FC00E5893B /* dd-asia.png */,
				8CCD52AE15B783FC00E5893B /* dd-dems.png */,
				8CCD52AF15B783FC00E5893B /* dd-economics.png */,
				8CCD52B015B783FC00E5893B /* dd-environment.png */,
				1C101596165130AE00302B19 /* dd-europe.png */,
				1CAEDB1D1637793F001F5F04 /* dd-fox.png */,
				1CAED9F516375FE7001F5F04 /* dd-GOP.png */,
				8CCD52B115B783FC00E5893B /* dd-gotcha.png */,
				8CCD52B215B783FC00E5893B /* dd-history.png */,
				8CCD52B315B783FC00E5893B /* dd-law.png */,
				8CCD52B415B783FC00E5893B /* dd-notracist.png */,
				8CF02DBD16484CCE0059BC56 /* dd-offmeds.png */,
				8CCD52B515B783FC00E5893B /* dd-philosophy.png */,
				1CAEDB1F1637794E001F5F04 /* dd-religion.png */,
				1CAEDB201637794E001F5F04 /* dd-war.png */,
				8CCD52B615B783FC00E5893B /* diy-advice.png */,
				8CCD52B715B783FC00E5893B /* diy-homeimprove.png */,
				8CF02DBE16484CCE0059BC56 /* diy-robots.png */,
				8CF02DBF16484CCE0059BC56 /* diy-step.png */,
				1CAEDB2316377961001F5F04 /* diy-tips.png */,
				8CF02DC016484CCE0059BC56 /* diy-tools.png */,
				1CAEDB2416377961001F5F04 /* diy-wood.png */,
				8CF02DAA16484CCE0059BC56 /* Dorkroom-K-ROCK.png */,
				8CF02DC116484CCE0059BC56 /* Dorkroom-silkysmooth.png */,
				8CCD52B815B783FC00E5893B /* drugs.png */,
				8CCD52B915B783FC00E5893B /* en.png */,
				8CCD52BA15B783FC00E5893B /* event.png */,
				8CCD52BB15B783FC00E5893B /* flame.png */,
				8CCD52BC15B783FC00E5893B /* food.png */,
				8CCD52BD15B783FC00E5893B /* fruity.png */,
				8CF02DC216484CCE0059BC56 /* fyad-alas.png */,
				8CCD52BE15B783FC00E5893B /* fyad-archery.png */,
				1CAED9F316375FC8001F5F04 /* fyad-atheist.png */,
				8CF02DAB16484CCE0059BC56 /* fyad-bapes.png */,
				1CAEDB2716377973001F5F04 /* fyad-bats.png */,
				8CF02DAC16484CCE0059BC56 /* fyad-blaagh.png */,
				8CF02DAD16484CCE0059BC56 /* fyad-blades.png */,
				8CF02DC316484CCE0059BC56 /* fyad-blogs.png */,
				8CF02DAE16484CCE0059BC56 /* fyad-burn.png */,
				1CAEDB2816377973001F5F04 /* fyad-cats.png */,
				8CF02DAF16484CCE0059BC56 /* fyad-champion.png */,
				8CF02DD316484CCE0059BC56 /* fyad-cockfights.png */,
				1CAEDB2916377973001F5F04 /* fyad-dirigibles.png */,
				1CAEDB2A16377973001F5F04 /* fyad-dogfights.png */,
				8CF02DB016484CCE0059BC56 /* fyad-eggs.png */,
				8CCD52BF15B783FC00E5893B /* fyad-falconry.png */,
				1CAED9E616375FB8001F5F04 /* fyad-flannel.png */,
				1CAED9E716375FB8001F5F04 /* fyad-framed.png */,
				8C3CCD3F16533B1E00C28342 /* fyad-ghostride.png */,
				1CAEDB2F1637797C001F5F04 /* fyad-ghosts.png */,
				8CAAE2E61651CC52004C8C8A /* fyad-horses.png */,
				8C3CCD3E16533B1E00C28342 /* fyad-hark.png */,
				8C3CCD3D16533B1E00C28342 /* fyad-hunting.png */,
				1CAED9E816375FB8001F5F04 /* fyad-imgay.png */,
				8C3CCD3C16533B1E00C28342 /* fyad-moof.png */,
				8CAB2831164B4FB0009BC24F /* fyad-mystery.png */,
				1CAED9E916375FB8001F5F04 /* fyad-lovecum.png */,
				8CAAE2E51651CC52004C8C8A /* fyad-magician.png */,
				8CF02DD416484CCE0059BC56 /* fyad-menopause.png */,
				8CAB2831164B4FB0009BC24F /* fyad-mystery.png */,
				8CCD52C015B783FC00E5893B /* fyad-nilbog.png */,
				8CF95C741653276000060F19 /* fyad-otherforums.png */,
				1CAED9EA16375FB8001F5F04 /* fyad-parotty.png */,
				8CAB2830164B4FB0009BC24F /* fyad-puns.png */,
				1CAEDB3116377986001F5F04 /* fyad-robocop.png */,
				8CF02DB116484CCE0059BC56 /* fyad-salad.png */,
				1CAEDB3216377986001F5F04 /* fyad-sandwich.png */,
				8C3CCD63165344C200C28342 /* fyad-smallthread.png */,
				8CF95C731653276000060F19 /* fyad-space.png */,
				8C3CCD62165344C100C28342 /* fyad-speedrun.png */,
				1CAED9EB16375FB8001F5F04 /* fyad-socks.png */,
				8CF02DB216484CCE0059BC56 /* fyad-suts.png */,
				8CAAE2E41651CC52004C8C8A /* fyad-thuggery.png */,
				8CCD52C115B783FC00E5893B /* fyad-tim.png */,
<<<<<<< HEAD
				8CAB282F164B4FB0009BC24F /* fyad-trout.png */,
=======
				8C3CCD561653446600C28342 /* fyad-toucan.png */,
				8C3CCD3B16533B1E00C28342 /* fyad-tree.png */,
				8CF95C751653276000060F19 /* fyad-troll.png */,
				8CAB282F164B4FB0009BC24F /* fyad-trout.png */,
				8CF95C721653276000060F19 /* fyad-wiki.png */,
				8CF95C711653276000060F19 /* fyad-words.png */,
				8C3CCD3A16533B1D00C28342 /* fyad-yourrights.png */,
>>>>>>> 4ecc6fb1
				8C5159D9163DB796000114F6 /* fyad-zounds.png */,
				8CCD52C215B783FC00E5893B /* games-360.png */,
				8CCD52C315B783FC00E5893B /* games-360ps3tag.png */,
				8CCD52C415B783FC00E5893B /* games-3ds.png */,
				8CCD52C515B783FC00E5893B /* games-ds.png */,
				8CCD52C615B783FC00E5893B /* games-letsplay.png */,
				8CCD52C715B783FC00E5893B /* games-ps3.png */,
				8CCD52C815B783FC00E5893B /* games-psp.png */,
				8CCD52C915B783FC00E5893B /* Games-vita.png */,
				8CCD52CA15B783FC00E5893B /* games-wii.png */,
				8CCD52CB15B783FC00E5893B /* games.png */,
				8CF95C851653276000060F19 /* gip-airforce.png */,
				1CAED9E316375F91001F5F04 /* gip-army.png */,
				8CCD52CC15B783FC00E5893B /* gip-EMT4.png */,
				8CCD52CD15B783FC00E5893B /* gip-firetruck.png */,
				8CF95C841653276000060F19 /* gip-marines.png */,
				8CF95C831653276000060F19 /* gip-money.png */,
				8CAAE2E81651CC52004C8C8A /* gip-navy2.png */,
				8CF95C821653276000060F19 /* gip-pew.png */,
				1CAEDB3516377996001F5F04 /* gip-police3.png */,
				8CAAE2E71651CC52004C8C8A /* gip-uscg.png */,
				8CCD52CE15B783FC00E5893B /* goonmeet.png */,
				8CCD52CF15B783FC00E5893B /* gross.png */,
				8CF02DA316484CCE0059BC56 /* guns-airsoft.png */,
				1CAEDB37163779A2001F5F04 /* guns-ammo.png */,
				8CF02DA416484CCE0059BC56 /* guns-ccw.png */,
				8CF02D9E16484CCE0059BC56 /* guns-hunting.png */,
				8CF02D9F16484CCE0059BC56 /* guns-milsurp.png */,
				8CCD52D015B783FC00E5893B /* guns-ohshi.png */,
				8CF02DA016484CCE0059BC56 /* guns-paintball.png */,
				8CF02DA116484CCE0059BC56 /* guns-review.png */,
				8CCD52D115B783FC00E5893B /* guns.png */,
				1CAEDB39163779AA001F5F04 /* gws-bread.png */,
				8CF02DD516484CCE0059BC56 /* gws-dessert.png */,
				8CF02DD616484CCE0059BC56 /* gws-diet.png */,
				8CF02DD716484CCE0059BC56 /* gws-drink.png */,
				8CF02DD816484CCE0059BC56 /* gws-fish.png */,
				8CF02DD916484CCE0059BC56 /* gws-local.png */,
				8CF02DDA16484CCE0059BC56 /* gws-meat.png */,
				8CF02DDB16484CCE0059BC56 /* gws-snacks.png */,
				8CF02DDC16484CCE0059BC56 /* gws-soup.png */,
				8CF02DDD16484CCE0059BC56 /* gws-veggie.png */,
				8CCD52D215B783FC00E5893B /* hell-boot.png */,
				8CCD52D315B783FC00E5893B /* hell-fuckthis.png */,
				8CCD52D415B783FC00E5893B /* hell-glomp.png */,
				8CCD52D515B783FC00E5893B /* hell-hive.png */,
				8CF02DA216484CCE0059BC56 /* hell-jorts.png */,
				8CAAE2E31651CC52004C8C8A /* hell-miso.png */,
				8CCD52D615B783FC00E5893B /* hell-spergin.png */,
				8CCD52D715B783FC00E5893B /* hell-stfu.png */,
				8C3CCD4616533B5000C28342 /* hell-suck.png */,
				8C3CCD66165344D500C28342 /* hell-tim.png */,
				8CCD52D815B783FC00E5893B /* hell-whore.png */,
				8CCD52D915B783FC00E5893B /* help.png */,
				8CCD52DA15B783FC00E5893B /* humor.png */,
				8CCD52DB15B783FC00E5893B /* icon-30-attnmod.png */,
				8CCD52DC15B783FC00E5893B /* icon-31-hotthread.png */,
				8CCD52DD15B783FC00E5893B /* icon-37-selling-secondary.png */,
				8CCD52DE15B783FC00E5893B /* icon-37-selling.png */,
				8CCD52DF15B783FC00E5893B /* icon-38-buying-secondary.png */,
				8CCD52E015B783FC00E5893B /* icon-38-buying.png */,
				8CCD52E115B783FC00E5893B /* icon-41-game-xbox.png */,
				8CCD52E215B783FC00E5893B /* icon-42-game-ps2.png */,
				8CCD52E315B783FC00E5893B /* icon-43-game-gamecube.png */,
				8CCD52E415B783FC00E5893B /* icon-44-game-gba.png */,
				8CCD52E515B783FC00E5893B /* icon-45-game-pc.png */,
				8CCD52E615B783FC00E5893B /* icon-46-trading-secondary.png */,
				8CCD52E715B783FC00E5893B /* icon-46-trading.png */,
				8CCD52E815B783FC00E5893B /* icon-52-trading-secondary.png */,
				8CCD52E915B783FC00E5893B /* icon-52-trading.png */,
				8CCD52EA15B783FC00E5893B /* icon-59-lobster.png */,
				8CCD52EB15B783FC00E5893B /* icon-60-pig.png */,
				8CCD52EC15B783FC00E5893B /* icon-61-comics.png */,
				8CCD52ED15B783FC00E5893B /* icon-dear_richard.png */,
				8CCD52EE15B783FC00E5893B /* icon-honk.png */,
				8CCD52EF15B783FC00E5893B /* icon23-banme.png */,
				8CCD52F015B783FC00E5893B /* lan-asia.png */,
				8CCD52F115B783FC00E5893B /* lan-canada.png */,
				8CCD52F215B783FC00E5893B /* lan-europe.png */,
				8CF02D9B16484CCE0059BC56 /* lan-international.png */,
				8CF02D9C16484CCE0059BC56 /* lan-midwest.png */,
				1CAEDB3B163779BC001F5F04 /* lan-ne.png */,
				1CAEDB3C163779BC001F5F04 /* lan-nw.png */,
				1CAED9E116375F7C001F5F04 /* lan-south.png */,
				1CAEDB3F163779C1001F5F04 /* lan-sw.png */,
				8CF02D9D16484CCE0059BC56 /* lan-west.png */,
				8C3CCD4816533B6100C28342 /* LF-24yu5af.png */,
				8C3CCD4A16533B7E00C28342 /* LF-25tjf47.png */,
				8CAAE2E21651CC52004C8C8A /* LF-29qdqgy.png */,
				8C3CCD581653447B00C28342 /* LF-2mfbryu.png */,
				8CF95C701653276000060F19 /* LF-2wqxulw.png */,
				8CAAE2E11651CC52004C8C8A /* lf-9287.png */,
				8C3CCD4C16533B8B00C28342 /* lf-amerika.png */,
				8CCD52F315B783FC00E5893B /* lf-arecountry.png */,
				8CCD52F415B783FC00E5893B /* LF-article.png */,
				8CCD52F515B783FC00E5893B /* LF-BiCurious.png */,
				8CAAE2E01651CC52004C8C8A /* lf-choom.png */,
				1CAED9DD16375F52001F5F04 /* lf-dji.png */,
				8C3CCD4F16533B9E00C28342 /* lf-eu.png */,
				8CCD52F615B783FC00E5893B /* lf-eurabia.png */,
				8CAAE2DF1651CC52004C8C8A /* LF-fem_LF_tag2.png */,
				8CCD52F715B783FC00E5893B /* lf-fff.png */,
				8CCD52F815B783FC00E5893B /* lf-fuckit3.png */,
				8CCD52F915B783FC00E5893B /* LF-fuckshitdamntag2.png */,
				8CF95C6F1653276000060F19 /* LF-gay2.png */,
				8CCD52FA15B783FC00E5893B /* lf-gipper.png */,
				8CF95C631653276000060F19 /* LF-gitrdun2.png */,
				8CF95C6E1653276000060F19 /* lf-gooddog.png */,
				8CCD52FB15B783FC00E5893B /* lf-gotmine.png */,
				8CCD52FC15B783FC00E5893B /* lf-hansen2.png */,
				8C3CCD5A1653448700C28342 /* LF-iraq.png */,
				8CCD52FD15B783FC00E5893B /* LF-japan_clean_fast.png */,
				1CAEDB41163779CF001F5F04 /* lf-laters.png */,
				8CF95C641653276000060F19 /* LF-legacy.png */,
				1CAEDB43163779D9001F5F04 /* lf-marx.png */,
				8C3CCD4E16533B9E00C28342 /* lf-migra.png */,
				8CF95C6D1653276000060F19 /* LF-nazisrael2.png */,
				8CCD52FE15B783FC00E5893B /* LF-pennybags.png */,
				8CF95C6C1653276000060F19 /* LF-perspective_1.png */,
				8CCD52FF15B783FC00E5893B /* LF-purestrain2.png */,
				8CCD530015B783FC00E5893B /* lf-race2.png */,
				8CAAE2DE1651CC52004C8C8A /* LF-rungop.png */,
				8C3CCD5C1653449300C28342 /* lf-trains.png */,
				8C3CCD68165344E200C28342 /* lf-whites.png */,
				8CCD530115B783FC00E5893B /* link.png */,
				1CAEDB45163779E3001F5F04 /* lp-adventure.png */,
				8CF02D9716484CCE0059BC56 /* lp-fps.png */,
				8CF02D9816484CCE0059BC56 /* lp-romhack.png */,
				8CF02D9916484CCE0059BC56 /* lp-rpg.png */,
				8CF02D9A16484CCE0059BC56 /* lp-strategy.png */,
				8CCD530215B783FC00E5893B /* lp-text.png */,
				8CF95C811653276000060F19 /* ml-acoustic.png */,
				8CF95C801653276000060F19 /* ml-amps.png */,
				8CF95C7F1653276000060F19 /* ml-bass.png */,
				8CF95C7E1653276000060F19 /* ml-contest.png */,
				8CF95C7D1653276000060F19 /* ml-drums.png */,
				8CF95C7C1653276000060F19 /* ml-dumbass.png */,
				8CF95C7B1653276000060F19 /* ml-feedback.png */,
				8CF95C7A1653276000060F19 /* ml-gear.png */,
				8CF95C791653276000060F19 /* ml-guitar.png */,
				8CF95C781653276000060F19 /* ml-recording.png */,
				8CF95C771653276000060F19 /* ml-theory.png */,
				8CF95C761653276000060F19 /* ml-voice.png */,
				8CCD530315B783FC00E5893B /* movies.png */,
				8CCD530415B783FC00E5893B /* music.png */,
				8CCD530515B783FC00E5893B /* newbie.png */,
				8CCD530615B783FC00E5893B /* news.png */,
				8CF02DC416484CCE0059BC56 /* nmd-classical.png */,
				8CCD530715B783FC00E5893B /* nmd-country.png */,
				8CF02DC516484CCE0059BC56 /* nmd-electronic.png */,
				8CCD530815B783FC00E5893B /* nmd-hiphop.png */,
				8CF02DC616484CCE0059BC56 /* nmd-jazz.png */,
				8CCD530915B783FC00E5893B /* nmd-metal.png */,
				8CF02DC716484CCE0059BC56 /* nmd-pop.png */,
				8CF02DC816484CCE0059BC56 /* nmd-punk.png */,
				8CCD530A15B783FC00E5893B /* nmd-rock.png */,
				8CCD530B15B783FC00E5893B /* nmd-tour.png */,
				8CCD530C15B783FC00E5893B /* nmd-us.png */,
				8CCD530D15B783FC00E5893B /* nmd-world.png */,
				8CAAE2E91651CC52004C8C8A /* phiz-aoki.png */,
				8CF95C621653276000060F19 /* phiz-crabcore.png */,
				8CAAE2DD1651CC52004C8C8A /* phiz-dad.png */,
				8CF95C6B1653276000060F19 /* phiz-dollas.png */,
				8CF95C6A1653276000060F19 /* phiz-donk.png */,
				8CF95C691653276000060F19 /* phiz-emo.png */,
				8CCD530E15B783FC00E5893B /* phiz-dontlike.png */,
				8C3CCD5216533BAF00C28342 /* phiz-grind.png */,
				8CCD530F15B783FC00E5893B /* phiz-kayne.png */,
				8CAAE2EA1651CC52004C8C8A /* phiz-kermit.png */,
				8C3CCD5E165344A000C28342 /* phiz-irony.png */,
				8CF95C651653276000060F19 /* phiz-phag.png */,
				8C3CCD5316533BB000C28342 /* phiz-powerband.png */,
				8CF95C681653276000060F19 /* phiz-prince.png */,
				8CAAE2D61651CC52004C8C8A /* phiz-rap.png */,
				8C3CCD60165344AC00C28342 /* fyad-redants.png */,
				8CF95C661653276000060F19 /* phiz-rockist.png */,
				8CF95C671653276000060F19 /* phiz-sincere.png */,
				8CAAE2DC1651CC52004C8C8A /* phiz-smugwave.png */,
				1CAEDB47163779F0001F5F04 /* phiz-style.png */,
				8CAAE2DB1651CC52004C8C8A /* phiz-sucks.png */,
				1CAEDB48163779F0001F5F04 /* phiz-vampire.png */,
				8CCD531015B783FC00E5893B /* photos.png */,
				8CCD531115B783FC00E5893B /* photoshop.png */,
				1CAEDB4B163779FA001F5F04 /* pi-birds.png */,
				1CAEDB4C163779FA001F5F04 /* pi-bugs.png */,
				8CF02DDE16484CCE0059BC56 /* pi-caged.png */,
				8CCD531215B783FC00E5893B /* pi-cats.png */,
				8CCD531315B783FC00E5893B /* pi-dogs.png */,
				8CCD531415B783FC00E5893B /* pi-fish.png */,
				8CF02DDF16484CCE0059BC56 /* pi-herps.png */,
				8CCD531515B783FC00E5893B /* politics.png */,
				8CCD531615B783FC00E5893B /* poll.png */,
				1CAEDB4F16377A06001F5F04 /* psp-grappling.png */,
				8CF02DE016484CCE0059BC56 /* psp-itstime.png */,
				8CF02DE116484CCE0059BC56 /* psp-k1.png */,
				8CF02DE216484CCE0059BC56 /* psp-mma.png */,
				8CF02DE316484CCE0059BC56 /* psp-pride.png */,
				8CF02DE416484CCE0059BC56 /* psp-thonglor.png */,
				8CF02DE516484CCE0059BC56 /* psp-tuf.png */,
				8CF02DE616484CCE0059BC56 /* psp-ufc.png */,
				8CCD531715B783FC00E5893B /* question.png */,
				8CCD531815B783FC00E5893B /* rant.png */,
				8CCD531915B783FC00E5893B /* repeat.png */,
				8CCD531A15B783FC00E5893B /* request.png */,
				8C5159D8163DB796000114F6 /* RP-20a6zc0.png */,
				8CF02DE716484CCE0059BC56 /* RP-carling.png */,
				8CF02DE816484CCE0059BC56 /* RP-championship.png */,
				8CF02DE916484CCE0059BC56 /* RP-epl.png */,
				1CAEDB07163778FD001F5F04 /* RP-facup.png */,
				1CAEDB08163778FD001F5F04 /* RP-fifa.png */,
				8CF02DEA16484CCE0059BC56 /* RP-league.png */,
				1CAEDB09163778FD001F5F04 /* RP-LFP.png */,
				8CF02DEB16484CCE0059BC56 /* RP-ligue1.png */,
				8CCD531B15B783FC00E5893B /* RP-mls_tag.png */,
				8CF02DEC16484CCE0059BC56 /* RP-MOTD_TAG.png */,
				8CF02DED16484CCE0059BC56 /* RP-nonleague.png */,
				1CAEDB0D16377904001F5F04 /* RP-seriea.png */,
				1CAEDB0E16377904001F5F04 /* RP-spl.png */,
				1CAEDB0F16377904001F5F04 /* RP-uefa_tag.png */,
				8CCD531C15B783FC00E5893B /* sam-clothing.png */,
				8CF02DA516484CCE0059BC56 /* sap-language.png */,
				8CCD531D15B783FC00E5893B /* sas-fantasy.png */,
				8CCD531E15B783FC00E5893B /* school.png */,
				8CCD531F15B783FC00E5893B /* science.png */,
				8CCD532015B783FC00E5893B /* serious.png */,
				8CCD532115B783FC00E5893B /* sex.png */,
				8CCD532215B783FC00E5893B /* shitpost.png */,
				8CCD532315B783FC00E5893B /* shsc-apple.png */,
				8CCD532415B783FC00E5893B /* shsc-bsd.png */,
				8CCD532515B783FC00E5893B /* shsc-code.png */,
				8CCD532615B783FC00E5893B /* shsc-hardware.png */,
				8CCD532715B783FC00E5893B /* shsc-laptop.png */,
				8CCD532815B783FC00E5893B /* shsc-linux.png */,
				8CCD532915B783FC00E5893B /* shsc-networking.png */,
				8CCD532A15B783FC00E5893B /* shsc-sysadmin.png */,
				8CCD532B15B783FC00E5893B /* shsc-win.png */,
				8CF02DEE16484CCE0059BC56 /* smartd-interestcheck.png */,
				8CF02DEF16484CCE0059BC56 /* smartd-organs.png */,
				8CF02DF016484CCE0059BC56 /* smartd-potions.png */,
				8CF02DF116484CCE0059BC56 /* smartd-water.png */,
				1CAEDB5116377A13001F5F04 /* sports-boxing.png */,
				8CCD532C15B783FC00E5893B /* sports-golf.png */,
				8CCD532D15B783FC00E5893B /* sports-mlb.png */,
				8CCD532E15B783FC00E5893B /* sports-nascar.png */,
				8CCD532F15B783FC00E5893B /* sports-nba.png */,
				8CCD533015B783FC00E5893B /* sports-ncaa.png */,
				8CCD533115B783FC00E5893B /* sports-nfl.png */,
				8CCD533215B783FC00E5893B /* sports-nhl.png */,
				8CCD533315B783FC00E5893B /* sports-soccer.png */,
				8CF02DF216484CCE0059BC56 /* sports-sylvia.png */,
				8CCD533415B783FC00E5893B /* sports-wwe.png */,
				8CCD533515B783FC00E5893B /* sports.png */,
				8CCD533615B783FC00E5893B /* stupid.png */,
				8CCD533715B783FC00E5893B /* tava-analog.png */,
				8CCD533815B783FC00E5893B /* tava-cables.png */,
				8CCD533915B783FC00E5893B /* tava-cellphone.png */,
				8CCD533A15B783FC00E5893B /* tava-gadget.png */,
				8CCD533B15B783FC00E5893B /* tava-headphones.png */,
				8CCD533C15B783FC00E5893B /* tava-highdef.png */,
				8CCD533D15B783FC00E5893B /* tava-mp3.png */,
				8CCD533E15B783FC00E5893B /* tava-speakers.png */,
				8CCD533F15B783FC00E5893B /* tava-vintage.png */,
				8CF02DF316484CCE0059BC56 /* tcc-acid.png */,
				8CCD534015B783FC00E5893B /* tcc-addiction.png */,
				1CAEDB5316377A20001F5F04 /* tcc-busted.png */,
				8CF02DF416484CCE0059BC56 /* tcc-downers.png */,
				8CF02DF516484CCE0059BC56 /* tcc-halluc.png */,
				1CAEDB5516377A26001F5F04 /* tcc-research.png */,
				8CF02DF616484CCE0059BC56 /* tcc-rx.png */,
				8CCD534115B783FC00E5893B /* tcc-shrooms.png */,
				8CF02DF716484CCE0059BC56 /* tcc-trip_report.png */,
				8CF02DF816484CCE0059BC56 /* tcc-txt.png */,
				8CF02DF916484CCE0059BC56 /* tcc-uppers.png */,
				1CAEDB5716377A2C001F5F04 /* tcc-weed.png */,
				8CCD534215B783FC00E5893B /* tech.png */,
				8CAAE2DA1651CC52004C8C8A /* terrordome.png */,
				8CCD534315B783FC00E5893B /* tfr-box.png */,
				8CF02DFA16484CCE0059BC56 /* tg-boardgames.png */,
				8CAAE2D91651CC52004C8C8A /* tg-cards.png */,
				1CAEDB5916377A35001F5F04 /* tg-d20.png */,
				8CAAE2D81651CC52004C8C8A /* tg-dd.png */,
				8CCD534415B783FC00E5893B /* tg-gurps.png */,
				8CAB2832164B4FB0009BC24F /* tg-mafia.png */,
				8CAAE2EB1651CC52004C8C8A /* tg-poker.png */,
				8CF02DFB16484CCE0059BC56 /* tg-recruiting.png */,
				8CAAE2D71651CC52004C8C8A /* tg-story.png */,
				8CF02DFC16484CCE0059BC56 /* tg-wargames.png */,
				8CCD534515B783FC00E5893B /* tma-secondary.png */,
				8CCD534615B783FC00E5893B /* tv.png */,
				8CCD534715B783FC00E5893B /* tviv-cable.png */,
				8CCD534815B783FC00E5893B /* tviv-cartoon.png */,
				8CF02DFD16484CCE0059BC56 /* tviv-classic.png */,
				8CCD534915B783FC00E5893B /* tviv-competition.png */,
				8CCD534A15B783FC00E5893B /* tviv-dvd.png */,
				8CCD534B15B783FC00E5893B /* tviv-on-demand.png */,
				8CF02DFE16484CCE0059BC56 /* tviv-reality.png */,
				8CCD534C15B783FC00E5893B /* tviv-spoilers.png */,
				8CCD534D15B783FC00E5893B /* unfunny.png */,
				8CCD534E15B783FC00E5893B /* video.png */,
				8CCD534F15B783FC00E5893B /* weird.png */,
				8CCD535015B783FC00E5893B /* whine.png */,
				8CCD535115B783FC00E5893B /* wrestlehut-ecw.png */,
				8CF02DFF16484CCE0059BC56 /* wrestlehut-global.png */,
				1C101598165130C200302B19 /* wrestlehut-indy.png */,
				8CCD535215B783FC00E5893B /* wrestlehut-thunder.png */,
				8CCD535315B783FC00E5893B /* wrestlehut-tna.png */,
				8CCD535415B783FC00E5893B /* wrestling-raw.png */,
				8CCD535515B783FD00E5893B /* wrestling-roh.png */,
				8CCD535615B783FD00E5893B /* wrestling-sd.png */,
				1C9C675E164C332F00478270 /* ww-denim.png */,
				1CAEDB5B16377A43001F5F04 /* ycs-achieve.png */,
				8CF02E0016484CCE0059BC56 /* ycs-girl.png */,
				8CCD535715B783FD00E5893B /* ycs-goomba.png */,
				8CF02E0116484CCE0059BC56 /* ycs-jc.png */,
				8CCD535815B783FD00E5893B /* ycs-letsgo.png */,
				8CCD535915B783FD00E5893B /* yospos-blurit.png */,
				8CCD535A15B783FD00E5893B /* YOSPOS-DOS.png */,
				8CCD535B15B783FD00E5893B /* yospos-hackersafe.png */,
				8CCD535C15B783FD00E5893B /* yospos-janitor.png */,
				8CCD535D15B783FD00E5893B /* yospos-netscape.png */,
				8CCD535E15B783FD00E5893B /* yospos-web20.png */,
				8CCD535F15B783FD00E5893B /* yp-amiga859.png */,
				8CCD536015B783FD00E5893B /* yp-apple.png */,
				8CCD536115B783FD00E5893B /* yp-bsod.png */,
				8CCD536215B783FD00E5893B /* yp-c64.png */,
				8CCD536315B783FD00E5893B /* yp-gnugpl.png */,
				8CCD536415B783FD00E5893B /* yp-snowcrash971.png */,
				8CCD536515B783FD00E5893B /* yp-tubes296.png */,
			);
			path = "Thread Tags";
			sourceTree = "<group>";
		};
/* End PBXGroup section */

/* Begin PBXNativeTarget section */
		1CBDB5BB16259C6C0004BDF4 /* ParsingTests */ = {
			isa = PBXNativeTarget;
			buildConfigurationList = 1CBDB5CB16259C6D0004BDF4 /* Build configuration list for PBXNativeTarget "ParsingTests" */;
			buildPhases = (
				1CBDB5B716259C6C0004BDF4 /* Sources */,
				1CBDB5B816259C6C0004BDF4 /* Frameworks */,
				1CBDB5B916259C6C0004BDF4 /* Resources */,
				1CBDB5BA16259C6C0004BDF4 /* ShellScript */,
			);
			buildRules = (
			);
			dependencies = (
			);
			name = ParsingTests;
			productName = ParsingTests;
			productReference = 1CBDB5BC16259C6C0004BDF4 /* ParsingTests.octest */;
			productType = "com.apple.product-type.bundle";
		};
		1D6058900D05DD3D006BFB54 /* Awful */ = {
			isa = PBXNativeTarget;
			buildConfigurationList = 1D6058960D05DD3E006BFB54 /* Build configuration list for PBXNativeTarget "Awful" */;
			buildPhases = (
				1CFBED0A1631C9CA008AF641 /* Compile third-party licenses */,
				1C23A0B5163F482B006C7F39 /* Compile AwfulPostsView JavaScript */,
				1D60588D0D05DD3D006BFB54 /* Resources */,
				1C5D59EE1563666B00D00DBB /* mogenerator */,
				1D60588E0D05DD3D006BFB54 /* Sources */,
				1D60588F0D05DD3D006BFB54 /* Frameworks */,
				1CAED9D016373DFE001F5F04 /* Update image tag list */,
			);
			buildRules = (
			);
			dependencies = (
			);
			name = Awful;
			productName = Awful;
			productReference = 1D6058910D05DD3D006BFB54 /* Awful.app */;
			productType = "com.apple.product-type.application";
		};
/* End PBXNativeTarget section */

/* Begin PBXProject section */
		29B97313FDCFA39411CA2CEA /* Project object */ = {
			isa = PBXProject;
			attributes = {
				LastUpgradeCheck = 0450;
				ORGANIZATIONNAME = "Regular Berry Software LLC";
			};
			buildConfigurationList = C01FCF4E08A954540054247B /* Build configuration list for PBXProject "Awful" */;
			compatibilityVersion = "Xcode 3.2";
			developmentRegion = English;
			hasScannedForEncodings = 1;
			knownRegions = (
				English,
				Japanese,
				French,
				German,
				en,
			);
			mainGroup = 29B97314FDCFA39411CA2CEA /* Awful */;
			projectDirPath = "";
			projectRoot = "";
			targets = (
				1D6058900D05DD3D006BFB54 /* Awful */,
				1CBDB5BB16259C6C0004BDF4 /* ParsingTests */,
			);
		};
/* End PBXProject section */

/* Begin PBXResourcesBuildPhase section */
		1CBDB5B916259C6C0004BDF4 /* Resources */ = {
			isa = PBXResourcesBuildPhase;
			buildActionMask = 2147483647;
			files = (
				1CBDB5F01625B76F0004BDF4 /* bookmarkthreads.html in Resources */,
				1CBDB5F11625B76F0004BDF4 /* forumdisplay.html in Resources */,
				1CBDB5F21625B76F0004BDF4 /* member.html in Resources */,
				1CBDB5F31625B76F0004BDF4 /* newreply.html in Resources */,
				1CBDB5F41625B76F0004BDF4 /* showthread.html in Resources */,
			);
			runOnlyForDeploymentPostprocessing = 0;
		};
		1D60588D0D05DD3D006BFB54 /* Resources */ = {
			isa = PBXResourcesBuildPhase;
			buildActionMask = 2147483647;
			files = (
				1C23A0A7163E7D2B006C7F39 /* posts-view.js in Resources */,
				8CCD4CD415B497A800E5893B /* Icon-72.png in Resources */,
				8CCD4CD515B497A800E5893B /* Icon-72@2x.png in Resources */,
				8CCD4CD615B497A800E5893B /* Icon-Small-50.png in Resources */,
				8CCD4CD715B497A800E5893B /* Icon-Small-50@2x.png in Resources */,
				8CCD4CD815B497A800E5893B /* Icon-Small.png in Resources */,
				8CCD4CD915B497A800E5893B /* Icon-Small@2x.png in Resources */,
				8CCD4CDA15B497A800E5893B /* icon_114.png in Resources */,
				8CCD4CDB15B497A800E5893B /* icon_57.png in Resources */,
				8CCD4CDC15B497A800E5893B /* iTunesArtwork.png in Resources */,
				8CCD4CDD15B497A800E5893B /* iTunesArtwork@2x.png in Resources */,
				8CCD500615B497A900E5893B /* Settings.plist in Resources */,
				8CCD536E15B783FD00E5893B /* action.png in Resources */,
				8CCD536F15B783FD00E5893B /* action@2x.png in Resources */,
				8CCD537015B783FD00E5893B /* arrowleft.png in Resources */,
				8CCD537115B783FD00E5893B /* arrowleft@2x.png in Resources */,
				8CCD537215B783FD00E5893B /* arrowright.png in Resources */,
				8CCD537315B783FD00E5893B /* arrowright@2x.png in Resources */,
				8CCD537915B783FD00E5893B /* cog.png in Resources */,
				8CCD537A15B783FD00E5893B /* cog@2x.png in Resources */,
				8CCD537B15B783FD00E5893B /* compose.png in Resources */,
				8CCD537C15B783FD00E5893B /* compose@2x.png in Resources */,
				8CCD556B15B783FD00E5893B /* forum-arrow-down.png in Resources */,
				8CCD556C15B783FD00E5893B /* forum-arrow-down@2x.png in Resources */,
				8CCD556D15B783FD00E5893B /* forum-arrow-right.png in Resources */,
				8CCD556E15B783FD00E5893B /* forum-arrow-right@2x.png in Resources */,
				8CCD557515B783FD00E5893B /* icon_arrow_left.png in Resources */,
				8CCD557615B783FD00E5893B /* icon_arrow_right.png in Resources */,
				8CCD557915B783FD00E5893B /* list_icon.png in Resources */,
				8CCD557A15B783FD00E5893B /* list_icon@2x.png in Resources */,
				8CCD558415B783FD00E5893B /* rating0.png in Resources */,
				8CCD558515B783FD00E5893B /* rating1.png in Resources */,
				8CCD558615B783FD00E5893B /* rating2.png in Resources */,
				8CCD558715B783FD00E5893B /* rating3.png in Resources */,
				8CCD558815B783FD00E5893B /* rating4.png in Resources */,
				8CCD558915B783FD00E5893B /* rating5.png in Resources */,
				8CCD559E15B783FD00E5893B /* sticky.png in Resources */,
				1CC7806D1612DBB2002AF958 /* Default-568h@2x.png in Resources */,
				1CC7806E1612DBB2002AF958 /* Default-Landscape.png in Resources */,
				1CC7806F1612DBB2002AF958 /* Default-Landscape@2x.png in Resources */,
				1CC780701612DBB2002AF958 /* Default-Portrait.png in Resources */,
				1CC780711612DBB2002AF958 /* Default-Portrait@2x.png in Resources */,
				1CC780721612DBB2002AF958 /* Default.png in Resources */,
				1CC780731612DBB2002AF958 /* Default@2x.png in Resources */,
				1C13FF94161CDDD4000ED2B1 /* bookmarks-landscape.png in Resources */,
				1C13FF95161CDDD4000ED2B1 /* bookmarks-landscape@2x.png in Resources */,
				1C13FF96161CDDD4000ED2B1 /* bookmarks.png in Resources */,
				1C13FF97161CDDD4000ED2B1 /* bookmarks@2x.png in Resources */,
				1C05ED5A16229CDD00FE567F /* SVProgressHUD.bundle in Resources */,
				1CBDB58F1624B26B0004BDF4 /* 0.0stars.png in Resources */,
				1CBDB5901624B26B0004BDF4 /* 0.5stars.png in Resources */,
				1CBDB5911624B26B0004BDF4 /* 1.0stars.png in Resources */,
				1CBDB5921624B26B0004BDF4 /* 1.5stars.png in Resources */,
				1CBDB5931624B26B0004BDF4 /* 2.0stars.png in Resources */,
				1CBDB5941624B26B0004BDF4 /* 2.5stars.png in Resources */,
				1CBDB5951624B26B0004BDF4 /* 3.0stars.png in Resources */,
				1CBDB5961624B26B0004BDF4 /* 3.5stars.png in Resources */,
				1CBDB5971624B26B0004BDF4 /* 4.0stars.png in Resources */,
				1CBDB5981624B26B0004BDF4 /* 4.5stars.png in Resources */,
				1CBDB5991624B26B0004BDF4 /* 5.0stars.png in Resources */,
				1C3CC799162876AE00088AA8 /* adminstar.png in Resources */,
				1C3CC79A162876AE00088AA8 /* modstar.png in Resources */,
				1CBD5244162B5C2500928740 /* Custom CSS README.txt in Resources */,
				1CBD527D162DCB1B00928740 /* navbar-back-landscape.png in Resources */,
				1CBD527E162DCB1B00928740 /* navbar-back-landscape@2x.png in Resources */,
				1CBD527F162DCB1B00928740 /* navbar-back.png in Resources */,
				1CBD5280162DCB1B00928740 /* navbar-back@2x.png in Resources */,
				1CBD5281162DCB1B00928740 /* navbar-button-landscape.png in Resources */,
				1CBD5282162DCB1B00928740 /* navbar-button-landscape@2x.png in Resources */,
				1CBD5283162DCB1B00928740 /* navbar-button.png in Resources */,
				1CBD5284162DCB1B00928740 /* navbar-button@2x.png in Resources */,
				1CBD5288162DCB1B00928740 /* navbar@2x.png in Resources */,
				8CDBA0781621D641000EE760 /* post-actions.png in Resources */,
				8C2D931D16231BFE00DF604A /* scroll-to-bottom@2x.png in Resources */,
				8C2D931F16231BFE00DF604A /* go-to-forum@2x.png in Resources */,
				8C9B02C51623630F00676B98 /* downArrowDark.png in Resources */,
				8C9B0357162368E800676B98 /* post-actions-dark.png in Resources */,
				8C9B0358162368E800676B98 /* post-actions-dark-read.png in Resources */,
				1CFBECDB162F4ED7008AF641 /* pagebar-button-selected.png in Resources */,
				1CFBECDC162F4ED7008AF641 /* pagebar-button-selected@2x.png in Resources */,
				1CFBECDD162F4ED7008AF641 /* pagebar-button.png in Resources */,
				1CFBECDE162F4ED7008AF641 /* pagebar-button@2x.png in Resources */,
				1CFBECE3162F4ED7008AF641 /* pagebar.png in Resources */,
				1CFBECE4162F4ED7008AF641 /* pagebar@2x.png in Resources */,
				1CFBECE7162F526A008AF641 /* pagebar-segmented-divider.png in Resources */,
				1CFBECE8162F526A008AF641 /* pagebar-segmented-divider@2x.png in Resources */,
				1CFBED001631A6EA008AF641 /* star-off.png in Resources */,
				1CFBED011631A6EA008AF641 /* star-off@2x.png in Resources */,
				1CFBED021631A6EA008AF641 /* star-on.png in Resources */,
				1CFBED031631A6EA008AF641 /* star-on@2x.png in Resources */,
				1CFBED051631BF53008AF641 /* licenses.html in Resources */,
				1CAEDA0F16376E56001F5F04 /* ai-cycles.png in Resources */,
				1CAEDA1016376E56001F5F04 /* ama-secondary.png in Resources */,
				1CAEDA1116376E56001F5F04 /* art.png in Resources */,
				1CAEDA1216376E56001F5F04 /* asktell-jobs.png in Resources */,
				1CAEDA1316376E56001F5F04 /* asktell-lifestyle.png in Resources */,
				1CAEDA1416376E56001F5F04 /* asktell-travel.png in Resources */,
				1CAEDA1516376E56001F5F04 /* attention.png in Resources */,
				1CAEDA1616376E56001F5F04 /* audio.png in Resources */,
				1CAEDA1716376E56001F5F04 /* bb-fantasy.png in Resources */,
				1CAEDA1916376E56001F5F04 /* bb-nonfiction.png in Resources */,
				1CAEDA1A16376E56001F5F04 /* books.png in Resources */,
				1CAEDA1B16376E56001F5F04 /* bss-discussion.png in Resources */,
				1CAEDA1C16376E56001F5F04 /* bss-indie.png in Resources */,
				1CAEDA1D16376E56001F5F04 /* byob-explosion.png in Resources */,
				1CAEDA1E16376E56001F5F04 /* byob-gents.png in Resources */,
				1CAEDA1F16376E56001F5F04 /* byob-grouch.png in Resources */,
				1CAEDA2016376E56001F5F04 /* byob-slax.png in Resources */,
				1CAEDA2116376E56001F5F04 /* cars.png in Resources */,
				1CAEDA2216376E56001F5F04 /* cc-critique.png in Resources */,
				1CAEDA2316376E56001F5F04 /* cc-design.png in Resources */,
				1CAEDA2416376E56001F5F04 /* cc-fiction.png in Resources */,
				1CAEDA2516376E56001F5F04 /* cc-film.png in Resources */,
				1CAEDA2616376E56001F5F04 /* cc-poetry.png in Resources */,
				1CAEDA2716376E56001F5F04 /* cc-project.png in Resources */,
				1CAEDA2816376E56001F5F04 /* cc-tutorial.png in Resources */,
				1CAEDA2916376E56001F5F04 /* cc_design.png in Resources */,
				1CAEDA2A16376E56001F5F04 /* cd_action.png in Resources */,
				1CAEDA2B16376E56001F5F04 /* cd_classic.png in Resources */,
				1CAEDA2C16376E56001F5F04 /* cd_comedy.png in Resources */,
				1CAEDA2D16376E56001F5F04 /* cd_director.png in Resources */,
				1CAEDA2E16376E56001F5F04 /* cd_drama.png in Resources */,
				1CAEDA2F16376E56001F5F04 /* cd_horror2.png in Resources */,
				1CAEDA3016376E56001F5F04 /* cd_hype.png in Resources */,
				1CAEDA3116376E56001F5F04 /* cd_scifi.png in Resources */,
				1CAEDA3216376E56001F5F04 /* cell-cdma.png in Resources */,
				1CAEDA3316376E56001F5F04 /* cell-gsm.png in Resources */,
				1CAEDA3416376E56001F5F04 /* coc-binbash.png in Resources */,
				1CAEDA3516376E56001F5F04 /* coc-c.png in Resources */,
				1CAEDA3616376E56001F5F04 /* coc-db.png in Resources */,
				1CAEDA3716376E56001F5F04 /* coc-java.png in Resources */,
				1CAEDA3816376E56001F5F04 /* coc-theory.png in Resources */,
				1CAEDA3916376E56001F5F04 /* coc-web.png in Resources */,
				1CAEDA3A16376E56001F5F04 /* computers.png in Resources */,
				1CAEDA3B16376E56001F5F04 /* coupon-coupon.png in Resources */,
				1CAEDA3C16376E56001F5F04 /* coupon-free.png in Resources */,
				1CAEDA3D16376E56001F5F04 /* coupon-instore.png in Resources */,
				1CAEDA3E16376E56001F5F04 /* coupon-nonus.png in Resources */,
				1CAEDA3F16376E56001F5F04 /* cps-android.png in Resources */,
				1CAEDA4016376E56001F5F04 /* dd-9-11.png in Resources */,
				1CAEDA4116376E56001F5F04 /* dd-asia.png in Resources */,
				1CAEDA4216376E56001F5F04 /* dd-dems.png in Resources */,
				1CAEDA4316376E56001F5F04 /* dd-economics.png in Resources */,
				1CAEDA4416376E56001F5F04 /* dd-environment.png in Resources */,
				1CAEDA4516376E56001F5F04 /* dd-GOP.png in Resources */,
				1CAEDA4616376E56001F5F04 /* dd-gotcha.png in Resources */,
				1CAEDA4716376E56001F5F04 /* dd-history.png in Resources */,
				1CAEDA4816376E56001F5F04 /* dd-law.png in Resources */,
				1CAEDA4916376E56001F5F04 /* dd-notracist.png in Resources */,
				1CAEDA4A16376E56001F5F04 /* dd-philosophy.png in Resources */,
				1CAEDA4B16376E56001F5F04 /* diy-advice.png in Resources */,
				1CAEDA4C16376E56001F5F04 /* diy-homeimprove.png in Resources */,
				1CAEDA4D16376E56001F5F04 /* drugs.png in Resources */,
				1CAEDA4E16376E56001F5F04 /* en.png in Resources */,
				1CAEDA4F16376E56001F5F04 /* event.png in Resources */,
				1CAEDA5016376E56001F5F04 /* flame.png in Resources */,
				1CAEDA5116376E56001F5F04 /* food.png in Resources */,
				1CAEDA5216376E56001F5F04 /* fruity.png in Resources */,
				1CAEDA5316376E56001F5F04 /* fyad-archery.png in Resources */,
				1CAEDA5416376E56001F5F04 /* fyad-atheist.png in Resources */,
				1CAEDA5516376E56001F5F04 /* fyad-falconry.png in Resources */,
				1CAEDA5616376E56001F5F04 /* fyad-flannel.png in Resources */,
				1CAEDA5716376E56001F5F04 /* fyad-framed.png in Resources */,
				1CAEDA5816376E56001F5F04 /* fyad-imgay.png in Resources */,
				1CAEDA5916376E56001F5F04 /* fyad-lovecum.png in Resources */,
				1CAEDA5A16376E56001F5F04 /* fyad-nilbog.png in Resources */,
				1CAEDA5B16376E56001F5F04 /* fyad-parotty.png in Resources */,
				1CAEDA5C16376E56001F5F04 /* fyad-socks.png in Resources */,
				1CAEDA5D16376E56001F5F04 /* fyad-tim.png in Resources */,
				1CAEDA5E16376E56001F5F04 /* games-360.png in Resources */,
				1CAEDA5F16376E56001F5F04 /* games-360ps3tag.png in Resources */,
				1CAEDA6016376E56001F5F04 /* games-3ds.png in Resources */,
				1CAEDA6116376E56001F5F04 /* games-ds.png in Resources */,
				1CAEDA6216376E56001F5F04 /* games-letsplay.png in Resources */,
				1CAEDA6316376E56001F5F04 /* games-ps3.png in Resources */,
				1CAEDA6416376E56001F5F04 /* games-psp.png in Resources */,
				1CAEDA6516376E56001F5F04 /* Games-vita.png in Resources */,
				1CAEDA6616376E56001F5F04 /* games-wii.png in Resources */,
				1CAEDA6716376E56001F5F04 /* games.png in Resources */,
				1CAEDA6816376E56001F5F04 /* gip-army.png in Resources */,
				1CAEDA6916376E56001F5F04 /* gip-EMT4.png in Resources */,
				1CAEDA6A16376E56001F5F04 /* gip-firetruck.png in Resources */,
				1CAEDA6B16376E56001F5F04 /* goonmeet.png in Resources */,
				1CAEDA6C16376E56001F5F04 /* gross.png in Resources */,
				1CAEDA6D16376E56001F5F04 /* guns-ohshi.png in Resources */,
				1CAEDA6E16376E56001F5F04 /* guns.png in Resources */,
				1CAEDA6F16376E56001F5F04 /* hell-boot.png in Resources */,
				1CAEDA7016376E56001F5F04 /* hell-fuckthis.png in Resources */,
				1CAEDA7116376E56001F5F04 /* hell-glomp.png in Resources */,
				1CAEDA7216376E56001F5F04 /* hell-hive.png in Resources */,
				1CAEDA7316376E56001F5F04 /* hell-spergin.png in Resources */,
				1CAEDA7416376E56001F5F04 /* hell-stfu.png in Resources */,
				1CAEDA7516376E56001F5F04 /* hell-whore.png in Resources */,
				1CAEDA7616376E56001F5F04 /* help.png in Resources */,
				1CAEDA7716376E56001F5F04 /* humor.png in Resources */,
				1CAEDA7816376E56001F5F04 /* icon-30-attnmod.png in Resources */,
				1CAEDA7916376E56001F5F04 /* icon-31-hotthread.png in Resources */,
				1CAEDA7A16376E56001F5F04 /* icon-37-selling-secondary.png in Resources */,
				1CAEDA7B16376E56001F5F04 /* icon-37-selling.png in Resources */,
				1CAEDA7C16376E56001F5F04 /* icon-38-buying-secondary.png in Resources */,
				1CAEDA7D16376E56001F5F04 /* icon-38-buying.png in Resources */,
				1CAEDA7E16376E56001F5F04 /* icon-41-game-xbox.png in Resources */,
				1CAEDA7F16376E56001F5F04 /* icon-42-game-ps2.png in Resources */,
				1CAEDA8016376E56001F5F04 /* icon-43-game-gamecube.png in Resources */,
				1CAEDA8116376E56001F5F04 /* icon-44-game-gba.png in Resources */,
				1CAEDA8216376E56001F5F04 /* icon-45-game-pc.png in Resources */,
				1CAEDA8316376E56001F5F04 /* icon-46-trading-secondary.png in Resources */,
				1CAEDA8416376E56001F5F04 /* icon-46-trading.png in Resources */,
				1CAEDA8516376E56001F5F04 /* icon-52-trading-secondary.png in Resources */,
				1CAEDA8616376E56001F5F04 /* icon-52-trading.png in Resources */,
				1CAEDA8716376E56001F5F04 /* icon-59-lobster.png in Resources */,
				1CAEDA8816376E56001F5F04 /* icon-60-pig.png in Resources */,
				1CAEDA8916376E56001F5F04 /* icon-61-comics.png in Resources */,
				1CAEDA8A16376E56001F5F04 /* icon-dear_richard.png in Resources */,
				1CAEDA8B16376E56001F5F04 /* icon-honk.png in Resources */,
				1CAEDA8C16376E56001F5F04 /* icon23-banme.png in Resources */,
				1CAEDA8D16376E56001F5F04 /* lan-asia.png in Resources */,
				1CAEDA8E16376E56001F5F04 /* lan-canada.png in Resources */,
				1CAEDA8F16376E56001F5F04 /* lan-europe.png in Resources */,
				1CAEDA9016376E56001F5F04 /* lan-south.png in Resources */,
				1CAEDA9116376E56001F5F04 /* lf-arecountry.png in Resources */,
				1CAEDA9216376E56001F5F04 /* LF-article.png in Resources */,
				1CAEDA9316376E56001F5F04 /* LF-BiCurious.png in Resources */,
				1CAEDA9416376E56001F5F04 /* lf-dji.png in Resources */,
				1CAEDA9516376E56001F5F04 /* lf-eurabia.png in Resources */,
				1CAEDA9616376E56001F5F04 /* lf-fff.png in Resources */,
				1CAEDA9716376E56001F5F04 /* lf-fuckit3.png in Resources */,
				1CAEDA9816376E56001F5F04 /* LF-fuckshitdamntag2.png in Resources */,
				1CAEDA9916376E56001F5F04 /* lf-gipper.png in Resources */,
				1CAEDA9A16376E56001F5F04 /* lf-gotmine.png in Resources */,
				1CAEDA9B16376E56001F5F04 /* lf-hansen2.png in Resources */,
				1CAEDA9C16376E56001F5F04 /* LF-japan_clean_fast.png in Resources */,
				1CAEDA9D16376E56001F5F04 /* LF-pennybags.png in Resources */,
				1CAEDA9E16376E56001F5F04 /* LF-purestrain2.png in Resources */,
				1CAEDA9F16376E56001F5F04 /* lf-race2.png in Resources */,
				1CAEDAA016376E56001F5F04 /* link.png in Resources */,
				1CAEDAA116376E56001F5F04 /* lp-text.png in Resources */,
				1CAEDAA216376E56001F5F04 /* movies.png in Resources */,
				1CAEDAA316376E56001F5F04 /* music.png in Resources */,
				1CAEDAA416376E56001F5F04 /* newbie.png in Resources */,
				1CAEDAA516376E56001F5F04 /* news.png in Resources */,
				1CAEDAA616376E56001F5F04 /* nmd-country.png in Resources */,
				1CAEDAA716376E56001F5F04 /* nmd-hiphop.png in Resources */,
				1CAEDAA816376E56001F5F04 /* nmd-metal.png in Resources */,
				1CAEDAA916376E56001F5F04 /* nmd-rock.png in Resources */,
				1CAEDAAA16376E56001F5F04 /* nmd-tour.png in Resources */,
				1CAEDAAB16376E56001F5F04 /* nmd-us.png in Resources */,
				1CAEDAAC16376E56001F5F04 /* nmd-world.png in Resources */,
				1CAEDAAD16376E56001F5F04 /* phiz-dontlike.png in Resources */,
				1CAEDAAE16376E56001F5F04 /* phiz-kayne.png in Resources */,
				1CAEDAAF16376E56001F5F04 /* photos.png in Resources */,
				1CAEDAB016376E56001F5F04 /* photoshop.png in Resources */,
				1CAEDAB116376E56001F5F04 /* pi-cats.png in Resources */,
				1CAEDAB216376E56001F5F04 /* pi-dogs.png in Resources */,
				1CAEDAB316376E56001F5F04 /* pi-fish.png in Resources */,
				1CAEDAB416376E56001F5F04 /* politics.png in Resources */,
				1CAEDAB516376E56001F5F04 /* poll.png in Resources */,
				1CAEDAB616376E56001F5F04 /* question.png in Resources */,
				1CAEDAB716376E56001F5F04 /* rant.png in Resources */,
				1CAEDAB816376E56001F5F04 /* repeat.png in Resources */,
				1CAEDAB916376E56001F5F04 /* request.png in Resources */,
				1CAEDABA16376E56001F5F04 /* RP-mls_tag.png in Resources */,
				1CAEDABB16376E56001F5F04 /* sam-clothing.png in Resources */,
				1CAEDABC16376E56001F5F04 /* sas-fantasy.png in Resources */,
				1CAEDABD16376E56001F5F04 /* school.png in Resources */,
				1CAEDABE16376E56001F5F04 /* science.png in Resources */,
				1CAEDABF16376E56001F5F04 /* serious.png in Resources */,
				1CAEDAC016376E56001F5F04 /* sex.png in Resources */,
				1CAEDAC116376E56001F5F04 /* shitpost.png in Resources */,
				1CAEDAC216376E56001F5F04 /* shsc-apple.png in Resources */,
				1CAEDAC316376E56001F5F04 /* shsc-bsd.png in Resources */,
				1CAEDAC416376E56001F5F04 /* shsc-code.png in Resources */,
				1CAEDAC516376E56001F5F04 /* shsc-hardware.png in Resources */,
				1CAEDAC616376E56001F5F04 /* shsc-laptop.png in Resources */,
				1CAEDAC716376E56001F5F04 /* shsc-linux.png in Resources */,
				1CAEDAC816376E56001F5F04 /* shsc-networking.png in Resources */,
				1CAEDAC916376E56001F5F04 /* shsc-sysadmin.png in Resources */,
				1CAEDACA16376E56001F5F04 /* shsc-win.png in Resources */,
				1CAEDACB16376E56001F5F04 /* sports-golf.png in Resources */,
				1CAEDACC16376E56001F5F04 /* sports-mlb.png in Resources */,
				1CAEDACD16376E56001F5F04 /* sports-nascar.png in Resources */,
				1CAEDACE16376E56001F5F04 /* sports-nba.png in Resources */,
				1CAEDACF16376E56001F5F04 /* sports-ncaa.png in Resources */,
				1CAEDAD016376E56001F5F04 /* sports-nfl.png in Resources */,
				1CAEDAD116376E56001F5F04 /* sports-nhl.png in Resources */,
				1CAEDAD216376E56001F5F04 /* sports-soccer.png in Resources */,
				1CAEDAD316376E56001F5F04 /* sports-wwe.png in Resources */,
				1CAEDAD416376E56001F5F04 /* sports.png in Resources */,
				1CAEDAD516376E56001F5F04 /* stupid.png in Resources */,
				1CAEDAD616376E56001F5F04 /* tava-analog.png in Resources */,
				1CAEDAD716376E56001F5F04 /* tava-cables.png in Resources */,
				1CAEDAD816376E56001F5F04 /* tava-cellphone.png in Resources */,
				1CAEDAD916376E56001F5F04 /* tava-gadget.png in Resources */,
				1CAEDADA16376E56001F5F04 /* tava-headphones.png in Resources */,
				1CAEDADB16376E56001F5F04 /* tava-highdef.png in Resources */,
				1CAEDADC16376E56001F5F04 /* tava-mp3.png in Resources */,
				1CAEDADD16376E56001F5F04 /* tava-speakers.png in Resources */,
				1CAEDADE16376E56001F5F04 /* tava-vintage.png in Resources */,
				1CAEDADF16376E56001F5F04 /* tcc-addiction.png in Resources */,
				1CAEDAE016376E56001F5F04 /* tcc-shrooms.png in Resources */,
				1CAEDAE116376E56001F5F04 /* tech.png in Resources */,
				1CAEDAE216376E56001F5F04 /* tfr-box.png in Resources */,
				1CAEDAE316376E56001F5F04 /* tg-gurps.png in Resources */,
				1CAEDAE416376E56001F5F04 /* tma-secondary.png in Resources */,
				1CAEDAE516376E56001F5F04 /* tv.png in Resources */,
				1CAEDAE616376E56001F5F04 /* tviv-cable.png in Resources */,
				1CAEDAE716376E56001F5F04 /* tviv-cartoon.png in Resources */,
				1CAEDAE816376E56001F5F04 /* tviv-competition.png in Resources */,
				1CAEDAE916376E56001F5F04 /* tviv-dvd.png in Resources */,
				1CAEDAEA16376E56001F5F04 /* tviv-on-demand.png in Resources */,
				1CAEDAEB16376E56001F5F04 /* tviv-spoilers.png in Resources */,
				1CAEDAEC16376E56001F5F04 /* unfunny.png in Resources */,
				1CAEDAED16376E56001F5F04 /* video.png in Resources */,
				1CAEDAEE16376E56001F5F04 /* weird.png in Resources */,
				1CAEDAEF16376E56001F5F04 /* whine.png in Resources */,
				1CAEDAF016376E56001F5F04 /* wrestlehut-ecw.png in Resources */,
				1CAEDAF116376E56001F5F04 /* wrestlehut-thunder.png in Resources */,
				1CAEDAF216376E56001F5F04 /* wrestlehut-tna.png in Resources */,
				1CAEDAF316376E56001F5F04 /* wrestling-raw.png in Resources */,
				1CAEDAF416376E56001F5F04 /* wrestling-roh.png in Resources */,
				1CAEDAF516376E56001F5F04 /* wrestling-sd.png in Resources */,
				1CAEDAF616376E56001F5F04 /* ycs-goomba.png in Resources */,
				1CAEDAF716376E56001F5F04 /* ycs-letsgo.png in Resources */,
				1CAEDAF816376E56001F5F04 /* yospos-blurit.png in Resources */,
				1CAEDAF916376E56001F5F04 /* YOSPOS-DOS.png in Resources */,
				1CAEDAFA16376E56001F5F04 /* yospos-hackersafe.png in Resources */,
				1CAEDAFB16376E56001F5F04 /* yospos-janitor.png in Resources */,
				1CAEDAFC16376E56001F5F04 /* yospos-netscape.png in Resources */,
				1CAEDAFD16376E56001F5F04 /* yospos-web20.png in Resources */,
				1CAEDAFE16376E56001F5F04 /* yp-amiga859.png in Resources */,
				1CAEDAFF16376E56001F5F04 /* yp-apple.png in Resources */,
				1CAEDB0016376E56001F5F04 /* yp-bsod.png in Resources */,
				1CAEDB0116376E56001F5F04 /* yp-c64.png in Resources */,
				1CAEDB0216376E56001F5F04 /* yp-gnugpl.png in Resources */,
				1CAEDB0316376E56001F5F04 /* yp-snowcrash971.png in Resources */,
				1CAEDB0416376E56001F5F04 /* yp-tubes296.png in Resources */,
				1CAEDB06163778DF001F5F04 /* AICA-TAG-trip.png in Resources */,
				1CAEDB0A163778FD001F5F04 /* RP-facup.png in Resources */,
				1CAEDB0B163778FD001F5F04 /* RP-fifa.png in Resources */,
				1CAEDB0C163778FD001F5F04 /* RP-LFP.png in Resources */,
				1CAEDB1016377904001F5F04 /* RP-seriea.png in Resources */,
				1CAEDB1116377904001F5F04 /* RP-spl.png in Resources */,
				1CAEDB1216377904001F5F04 /* RP-uefa_tag.png in Resources */,
				1CAEDB1416377914001F5F04 /* ap-1999.png in Resources */,
				1CAEDB1616377925001F5F04 /* byob-chill.png in Resources */,
				1CAEDB181637792D001F5F04 /* byob-salt.png in Resources */,
				1CAEDB1B16377934001F5F04 /* byob-slayer.png in Resources */,
				1CAEDB1C16377934001F5F04 /* byob-soulja.png in Resources */,
				1CAEDB1E1637793F001F5F04 /* dd-fox.png in Resources */,
				1CAEDB211637794E001F5F04 /* dd-religion.png in Resources */,
				1CAEDB221637794E001F5F04 /* dd-war.png in Resources */,
				1CAEDB2516377962001F5F04 /* diy-tips.png in Resources */,
				1CAEDB2616377962001F5F04 /* diy-wood.png in Resources */,
				1CAEDB2B16377973001F5F04 /* fyad-bats.png in Resources */,
				1CAEDB2C16377973001F5F04 /* fyad-cats.png in Resources */,
				1CAEDB2D16377973001F5F04 /* fyad-dirigibles.png in Resources */,
				1CAEDB2E16377973001F5F04 /* fyad-dogfights.png in Resources */,
				1CAEDB301637797C001F5F04 /* fyad-ghosts.png in Resources */,
				1CAEDB3316377986001F5F04 /* fyad-robocop.png in Resources */,
				1CAEDB3416377986001F5F04 /* fyad-sandwich.png in Resources */,
				1CAEDB3616377996001F5F04 /* gip-police3.png in Resources */,
				1CAEDB38163779A2001F5F04 /* guns-ammo.png in Resources */,
				1CAEDB3A163779AB001F5F04 /* gws-bread.png in Resources */,
				1CAEDB3D163779BC001F5F04 /* lan-ne.png in Resources */,
				1CAEDB3E163779BC001F5F04 /* lan-nw.png in Resources */,
				1CAEDB40163779C1001F5F04 /* lan-sw.png in Resources */,
				1CAEDB42163779CF001F5F04 /* lf-laters.png in Resources */,
				1CAEDB44163779D9001F5F04 /* lf-marx.png in Resources */,
				1CAEDB46163779E3001F5F04 /* lp-adventure.png in Resources */,
				1CAEDB49163779F0001F5F04 /* phiz-style.png in Resources */,
				1CAEDB4A163779F0001F5F04 /* phiz-vampire.png in Resources */,
				1CAEDB4D163779FB001F5F04 /* pi-birds.png in Resources */,
				1CAEDB4E163779FB001F5F04 /* pi-bugs.png in Resources */,
				1CAEDB5016377A06001F5F04 /* psp-grappling.png in Resources */,
				1CAEDB5216377A13001F5F04 /* sports-boxing.png in Resources */,
				1CAEDB5416377A20001F5F04 /* tcc-busted.png in Resources */,
				1CAEDB5616377A26001F5F04 /* tcc-research.png in Resources */,
				1CAEDB5816377A2C001F5F04 /* tcc-weed.png in Resources */,
				1CAEDB5A16377A35001F5F04 /* tg-d20.png in Resources */,
				1CAEDB5C16377A43001F5F04 /* ycs-achieve.png in Resources */,
				8C4141A9163B77880048942F /* post-actions-yospos.png in Resources */,
				8C5159DA163DB796000114F6 /* adtrw-hokutonoken.png in Resources */,
				8C5159DB163DB796000114F6 /* AICA-TAG-60s.png in Resources */,
				8C5159DC163DB796000114F6 /* AICA-TAG-70s.png in Resources */,
				8C5159DD163DB796000114F6 /* AICA-TAG-80s.png in Resources */,
				8C5159DE163DB796000114F6 /* AICA-TAG-classic.png in Resources */,
				8C5159DF163DB796000114F6 /* AICA-TAG-mods.png in Resources */,
				8C5159E0163DB796000114F6 /* AICA-TAG-newride.png in Resources */,
				8C5159E1163DB796000114F6 /* AICA-TAG-race.png in Resources */,
				8C5159E2163DB796000114F6 /* RP-20a6zc0.png in Resources */,
				8C5159E3163DB796000114F6 /* fyad-zounds.png in Resources */,
				1C23A0A5163E6E1D006C7F39 /* posts-view.html in Resources */,
				1C40E5B21640FC2D004AAFA6 /* posts-view.css in Resources */,
				1C40E5B41640FDB9004AAFA6 /* posts-view-219.css in Resources */,
				1C40E5C1164296DE004AAFA6 /* load-read-posts@2x.png in Resources */,
				8CF02E0216484CCE0059BC56 /* lp-fps.png in Resources */,
				8CF02E0316484CCE0059BC56 /* lp-romhack.png in Resources */,
				8CF02E0416484CCE0059BC56 /* lp-rpg.png in Resources */,
				8CF02E0516484CCE0059BC56 /* lp-strategy.png in Resources */,
				8CF02E0616484CCE0059BC56 /* lan-international.png in Resources */,
				8CF02E0716484CCE0059BC56 /* lan-midwest.png in Resources */,
				8CF02E0816484CCE0059BC56 /* lan-west.png in Resources */,
				8CF02E0916484CCE0059BC56 /* guns-hunting.png in Resources */,
				8CF02E0A16484CCE0059BC56 /* guns-milsurp.png in Resources */,
				8CF02E0B16484CCE0059BC56 /* guns-paintball.png in Resources */,
				8CF02E0C16484CCE0059BC56 /* guns-review.png in Resources */,
				8CF02E0D16484CCE0059BC56 /* hell-jorts.png in Resources */,
				8CF02E0E16484CCE0059BC56 /* guns-airsoft.png in Resources */,
				8CF02E0F16484CCE0059BC56 /* guns-ccw.png in Resources */,
				8CF02E1016484CCE0059BC56 /* sap-language.png in Resources */,
				8CF02E1116484CCE0059BC56 /* bss-manga.png in Resources */,
				8CF02E1216484CCE0059BC56 /* bss-swag.png in Resources */,
				8CF02E1316484CCE0059BC56 /* bss-webcomic.png in Resources */,
				8CF02E1416484CCE0059BC56 /* byob-cheer.png in Resources */,
				8CF02E1516484CCE0059BC56 /* Dorkroom-K-ROCK.png in Resources */,
				8CF02E1616484CCE0059BC56 /* fyad-bapes.png in Resources */,
				8CF02E1716484CCE0059BC56 /* fyad-blaagh.png in Resources */,
				8CF02E1816484CCE0059BC56 /* fyad-blades.png in Resources */,
				8CF02E1916484CCE0059BC56 /* fyad-burn.png in Resources */,
				8CF02E1A16484CCE0059BC56 /* fyad-champion.png in Resources */,
				8CF02E1B16484CCE0059BC56 /* fyad-eggs.png in Resources */,
				8CF02E1C16484CCE0059BC56 /* fyad-salad.png in Resources */,
				8CF02E1D16484CCE0059BC56 /* fyad-suts.png in Resources */,
				8CF02E1E16484CCE0059BC56 /* bb-foreign.png in Resources */,
				8CF02E1F16484CCE0059BC56 /* bss-con.png in Resources */,
				8CF02E2016484CCE0059BC56 /* bb-classics.png in Resources */,
				8CF02E2116484CCE0059BC56 /* bss-new.png in Resources */,
				8CF02E2216484CCE0059BC56 /* bss-review.png in Resources */,
				8CF02E2316484CCE0059BC56 /* byob-dent.png in Resources */,
				8CF02E2416484CCE0059BC56 /* byob-dont.png in Resources */,
				8CF02E2516484CCE0059BC56 /* byob-excuse.png in Resources */,
				8CF02E2616484CCE0059BC56 /* CA-TAG-CA-streetmoto.png in Resources */,
				8CF02E2716484CCE0059BC56 /* cc-daily.png in Resources */,
				8CF02E2816484CCE0059BC56 /* dd-offmeds.png in Resources */,
				8CF02E2916484CCE0059BC56 /* diy-robots.png in Resources */,
				8CF02E2A16484CCE0059BC56 /* diy-step.png in Resources */,
				8CF02E2B16484CCE0059BC56 /* diy-tools.png in Resources */,
				8CF02E2C16484CCE0059BC56 /* Dorkroom-silkysmooth.png in Resources */,
				8CF02E2D16484CCE0059BC56 /* fyad-alas.png in Resources */,
				8CF02E2E16484CCE0059BC56 /* fyad-blogs.png in Resources */,
				8CF02E2F16484CCE0059BC56 /* nmd-classical.png in Resources */,
				8CF02E3016484CCE0059BC56 /* nmd-electronic.png in Resources */,
				8CF02E3116484CCE0059BC56 /* nmd-jazz.png in Resources */,
				8CF02E3216484CCE0059BC56 /* nmd-pop.png in Resources */,
				8CF02E3316484CCE0059BC56 /* nmd-punk.png in Resources */,
				8CF02E3416484CCE0059BC56 /* bb-author.png in Resources */,
				8CF02E3516484CCE0059BC56 /* bss-shipping.png in Resources */,
				8CF02E3616484CCE0059BC56 /* byob-friends.png in Resources */,
				8CF02E3716484CCE0059BC56 /* byob-secrets.png in Resources */,
				8CF02E3816484CCE0059BC56 /* byob-treasure.png in Resources */,
				8CF02E3916484CCE0059BC56 /* CA-TAG-CA-atb.png in Resources */,
				8CF02E3A16484CCE0059BC56 /* CA-TAG-CA-dirtmoto.png in Resources */,
				8CF02E3B16484CCE0059BC56 /* CA-TAG-CA-road.png in Resources */,
				8CF02E3C16484CCE0059BC56 /* cc-writing.png in Resources */,
				8CF02E3D16484CCE0059BC56 /* dd-africa.png in Resources */,
				8CF02E3E16484CCE0059BC56 /* fyad-cockfights.png in Resources */,
				8CF02E3F16484CCE0059BC56 /* fyad-menopause.png in Resources */,
				8CF02E4016484CCE0059BC56 /* gws-dessert.png in Resources */,
				8CF02E4116484CCE0059BC56 /* gws-diet.png in Resources */,
				8CF02E4216484CCE0059BC56 /* gws-drink.png in Resources */,
				8CF02E4316484CCE0059BC56 /* gws-fish.png in Resources */,
				8CF02E4416484CCE0059BC56 /* gws-local.png in Resources */,
				8CF02E4516484CCE0059BC56 /* gws-meat.png in Resources */,
				8CF02E4616484CCE0059BC56 /* gws-snacks.png in Resources */,
				8CF02E4716484CCE0059BC56 /* gws-soup.png in Resources */,
				8CF02E4816484CCE0059BC56 /* gws-veggie.png in Resources */,
				8CF02E4916484CCE0059BC56 /* pi-caged.png in Resources */,
				8CF02E4A16484CCE0059BC56 /* pi-herps.png in Resources */,
				8CF02E4B16484CCE0059BC56 /* psp-itstime.png in Resources */,
				8CF02E4C16484CCE0059BC56 /* psp-k1.png in Resources */,
				8CF02E4D16484CCE0059BC56 /* psp-mma.png in Resources */,
				8CF02E4E16484CCE0059BC56 /* psp-pride.png in Resources */,
				8CF02E4F16484CCE0059BC56 /* psp-thonglor.png in Resources */,
				8CF02E5016484CCE0059BC56 /* psp-tuf.png in Resources */,
				8CF02E5116484CCE0059BC56 /* psp-ufc.png in Resources */,
				8CF02E5216484CCE0059BC56 /* RP-carling.png in Resources */,
				8CF02E5316484CCE0059BC56 /* RP-championship.png in Resources */,
				8CF02E5416484CCE0059BC56 /* RP-epl.png in Resources */,
				8CF02E5516484CCE0059BC56 /* RP-league.png in Resources */,
				8CF02E5616484CCE0059BC56 /* RP-ligue1.png in Resources */,
				8CF02E5716484CCE0059BC56 /* RP-MOTD_TAG.png in Resources */,
				8CF02E5816484CCE0059BC56 /* RP-nonleague.png in Resources */,
				8CF02E5916484CCE0059BC56 /* smartd-interestcheck.png in Resources */,
				8CF02E5A16484CCE0059BC56 /* smartd-organs.png in Resources */,
				8CF02E5B16484CCE0059BC56 /* smartd-potions.png in Resources */,
				8CF02E5C16484CCE0059BC56 /* smartd-water.png in Resources */,
				8CF02E5D16484CCE0059BC56 /* sports-sylvia.png in Resources */,
				8CF02E5E16484CCE0059BC56 /* tcc-acid.png in Resources */,
				8CF02E5F16484CCE0059BC56 /* tcc-downers.png in Resources */,
				8CF02E6016484CCE0059BC56 /* tcc-halluc.png in Resources */,
				8CF02E6116484CCE0059BC56 /* tcc-rx.png in Resources */,
				8CF02E6216484CCE0059BC56 /* tcc-trip_report.png in Resources */,
				8CF02E6316484CCE0059BC56 /* tcc-txt.png in Resources */,
				8CF02E6416484CCE0059BC56 /* tcc-uppers.png in Resources */,
				8CF02E6516484CCE0059BC56 /* tg-boardgames.png in Resources */,
				8CF02E6616484CCE0059BC56 /* tg-recruiting.png in Resources */,
				8CF02E6716484CCE0059BC56 /* tg-wargames.png in Resources */,
				8CF02E6816484CCE0059BC56 /* tviv-classic.png in Resources */,
				8CF02E6916484CCE0059BC56 /* tviv-reality.png in Resources */,
				8CF02E6A16484CCE0059BC56 /* wrestlehut-global.png in Resources */,
				8CF02E6B16484CCE0059BC56 /* ycs-girl.png in Resources */,
				8CF02E6C16484CCE0059BC56 /* ycs-jc.png in Resources */,
				1C67BB1A16493C5F00898B35 /* bss-fanboy.png in Resources */,
				1CF0D619164B0A7C00CFA137 /* Forum Abbreviations.plist in Resources */,
				8CAB2836164B4FB0009BC24F /* fyad-trout.png in Resources */,
				8CAB2837164B4FB0009BC24F /* fyad-puns.png in Resources */,
				8CAB2838164B4FB0009BC24F /* fyad-mystery.png in Resources */,
				8CAB2839164B4FB0009BC24F /* tg-mafia.png in Resources */,
				8CAB283B164B4FB0009BC24F /* bs-diablo.png in Resources */,
				8CAB283C164B4FB0009BC24F /* bs-starcraft.png in Resources */,
				1C9C675F164C332F00478270 /* ww-denim.png in Resources */,
				1C101576164E8A7200302B19 /* tag-collage-Landscape.png in Resources */,
				1C101577164E8A7200302B19 /* tag-collage-Landscape@2x.png in Resources */,
				1C101578164E8A7200302B19 /* tag-collage-Portrait.png in Resources */,
				1C101579164E8A7200302B19 /* tag-collage-Portrait@2x.png in Resources */,
				1C101597165130AE00302B19 /* dd-europe.png in Resources */,
				1C101599165130C200302B19 /* wrestlehut-indy.png in Resources */,
				8CAAE2EC1651CC52004C8C8A /* phiz-rap.png in Resources */,
				8CAAE2ED1651CC52004C8C8A /* tg-story.png in Resources */,
				8CAAE2EE1651CC52004C8C8A /* tg-dd.png in Resources */,
				8CAAE2EF1651CC52004C8C8A /* tg-cards.png in Resources */,
				8CAAE2F01651CC52004C8C8A /* terrordome.png in Resources */,
				8CAAE2F11651CC52004C8C8A /* phiz-sucks.png in Resources */,
				8CAAE2F21651CC52004C8C8A /* phiz-smugwave.png in Resources */,
				8CAAE2F31651CC52004C8C8A /* phiz-dad.png in Resources */,
				8CAAE2F41651CC52004C8C8A /* LF-rungop.png in Resources */,
				8CAAE2F51651CC52004C8C8A /* LF-fem_LF_tag2.png in Resources */,
				8CAAE2F61651CC52004C8C8A /* lf-choom.png in Resources */,
				8CAAE2F71651CC52004C8C8A /* lf-9287.png in Resources */,
				8CAAE2F81651CC52004C8C8A /* LF-29qdqgy.png in Resources */,
				8CAAE2F91651CC52004C8C8A /* hell-miso.png in Resources */,
				8CAAE2FA1651CC52004C8C8A /* fyad-thuggery.png in Resources */,
				8CAAE2FB1651CC52004C8C8A /* fyad-magician.png in Resources */,
				8CAAE2FC1651CC52004C8C8A /* fyad-horses.png in Resources */,
				8CAAE2FD1651CC52004C8C8A /* gip-uscg.png in Resources */,
				8CAAE2FE1651CC52004C8C8A /* gip-navy2.png in Resources */,
				8CAAE2FF1651CC52004C8C8A /* phiz-aoki.png in Resources */,
				8CAAE3001651CC52004C8C8A /* phiz-kermit.png in Resources */,
				8CAAE3011651CC52004C8C8A /* tg-poker.png in Resources */,
				8CF95C861653276000060F19 /* phiz-crabcore.png in Resources */,
				8CF95C871653276000060F19 /* LF-gitrdun2.png in Resources */,
				8CF95C881653276000060F19 /* LF-legacy.png in Resources */,
				8CF95C891653276000060F19 /* phiz-phag.png in Resources */,
				8CF95C8A1653276000060F19 /* phiz-rockist.png in Resources */,
				8CF95C8B1653276000060F19 /* phiz-sincere.png in Resources */,
				8CF95C8C1653276000060F19 /* phiz-prince.png in Resources */,
				8CF95C8D1653276000060F19 /* phiz-emo.png in Resources */,
				8CF95C8E1653276000060F19 /* phiz-donk.png in Resources */,
				8CF95C8F1653276000060F19 /* phiz-dollas.png in Resources */,
				8CF95C901653276000060F19 /* LF-perspective_1.png in Resources */,
				8CF95C911653276000060F19 /* LF-nazisrael2.png in Resources */,
				8CF95C921653276000060F19 /* lf-gooddog.png in Resources */,
				8CF95C931653276000060F19 /* LF-gay2.png in Resources */,
				8CF95C941653276000060F19 /* LF-2wqxulw.png in Resources */,
				8CF95C951653276000060F19 /* fyad-words.png in Resources */,
				8CF95C961653276000060F19 /* fyad-wiki.png in Resources */,
				8CF95C971653276000060F19 /* fyad-space.png in Resources */,
				8CF95C981653276000060F19 /* fyad-otherforums.png in Resources */,
				8CF95C991653276000060F19 /* fyad-troll.png in Resources */,
				8CF95C9A1653276000060F19 /* ml-voice.png in Resources */,
				8CF95C9B1653276000060F19 /* ml-theory.png in Resources */,
				8CF95C9C1653276000060F19 /* ml-recording.png in Resources */,
				8CF95C9D1653276000060F19 /* ml-guitar.png in Resources */,
				8CF95C9E1653276000060F19 /* ml-gear.png in Resources */,
				8CF95C9F1653276000060F19 /* ml-feedback.png in Resources */,
				8CF95CA01653276000060F19 /* ml-dumbass.png in Resources */,
				8CF95CA11653276000060F19 /* ml-drums.png in Resources */,
				8CF95CA21653276000060F19 /* ml-contest.png in Resources */,
				8CF95CA31653276000060F19 /* ml-bass.png in Resources */,
				8CF95CA41653276000060F19 /* ml-amps.png in Resources */,
				8CF95CA51653276000060F19 /* ml-acoustic.png in Resources */,
				8CF95CA61653276000060F19 /* gip-pew.png in Resources */,
				8CF95CA71653276000060F19 /* gip-money.png in Resources */,
				8CF95CA81653276000060F19 /* gip-marines.png in Resources */,
				8CF95CA91653276000060F19 /* gip-airforce.png in Resources */,
				8C3CCD4016533B1E00C28342 /* fyad-yourrights.png in Resources */,
				8C3CCD4116533B1E00C28342 /* fyad-tree.png in Resources */,
				8C3CCD4216533B1E00C28342 /* fyad-moof.png in Resources */,
				8C3CCD4316533B1E00C28342 /* fyad-hunting.png in Resources */,
				8C3CCD4416533B1E00C28342 /* fyad-hark.png in Resources */,
				8C3CCD4516533B1E00C28342 /* fyad-ghostride.png in Resources */,
				8C3CCD4716533B5000C28342 /* hell-suck.png in Resources */,
				8C3CCD4916533B6100C28342 /* LF-24yu5af.png in Resources */,
				8C3CCD4B16533B7E00C28342 /* LF-25tjf47.png in Resources */,
				8C3CCD4D16533B8C00C28342 /* lf-amerika.png in Resources */,
				8C3CCD5016533B9E00C28342 /* lf-migra.png in Resources */,
				8C3CCD5116533B9E00C28342 /* lf-eu.png in Resources */,
				8C3CCD5416533BB000C28342 /* phiz-grind.png in Resources */,
				8C3CCD5516533BB000C28342 /* phiz-powerband.png in Resources */,
				8C3CCD571653446600C28342 /* fyad-toucan.png in Resources */,
				8C3CCD591653447B00C28342 /* LF-2mfbryu.png in Resources */,
				8C3CCD5B1653448700C28342 /* LF-iraq.png in Resources */,
				8C3CCD5D1653449400C28342 /* lf-trains.png in Resources */,
				8C3CCD5F165344A000C28342 /* phiz-irony.png in Resources */,
				8C3CCD61165344AC00C28342 /* fyad-redants.png in Resources */,
				8C3CCD64165344C200C28342 /* fyad-speedrun.png in Resources */,
				8C3CCD65165344C200C28342 /* fyad-smallthread.png in Resources */,
				8C3CCD67165344D500C28342 /* hell-tim.png in Resources */,
				8C3CCD69165344E300C28342 /* lf-whites.png in Resources */,
				8C6F084A1653498F00B43251 /* byob-anti.png in Resources */,
			);
			runOnlyForDeploymentPostprocessing = 0;
		};
/* End PBXResourcesBuildPhase section */

/* Begin PBXShellScriptBuildPhase section */
		1C23A0B5163F482B006C7F39 /* Compile AwfulPostsView JavaScript */ = {
			isa = PBXShellScriptBuildPhase;
			buildActionMask = 2147483647;
			files = (
			);
			inputPaths = (
			);
			name = "Compile AwfulPostsView JavaScript";
			outputPaths = (
			);
			runOnlyForDeploymentPostprocessing = 0;
			shellPath = /bin/sh;
			shellScript = "cd Source/Posts\nrake\n";
			showEnvVarsInLog = 0;
		};
		1C5D59EE1563666B00D00DBB /* mogenerator */ = {
			isa = PBXShellScriptBuildPhase;
			buildActionMask = 2147483647;
			files = (
			);
			inputPaths = (
			);
			name = mogenerator;
			outputPaths = (
			);
			runOnlyForDeploymentPostprocessing = 0;
			shellPath = /bin/sh;
			shellScript = "PATH=/usr/local/bin:$PATH\ncommand -v mogenerator >/dev/null 2>&1 || { echo >&2 \"Please install mogenerator! brew install mogenerator\"; exit 0; }\nMODELS=\"$PROJECT_DIR/Source/Models\"\nmogenerator --model \"$MODELS/Model.xcdatamodeld/Model.xcdatamodel\" --output-dir \"$MODELS\" --machine-dir \"$MODELS/Generated\" --template-var arc=true\n";
		};
		1CAED9D016373DFE001F5F04 /* Update image tag list */ = {
			isa = PBXShellScriptBuildPhase;
			buildActionMask = 2147483647;
			files = (
			);
			inputPaths = (
			);
			name = "Update image tag list";
			outputPaths = (
			);
			runOnlyForDeploymentPostprocessing = 0;
			shellPath = /bin/sh;
			shellScript = "rake tags\n";
			showEnvVarsInLog = 0;
		};
		1CBDB5BA16259C6C0004BDF4 /* ShellScript */ = {
			isa = PBXShellScriptBuildPhase;
			buildActionMask = 2147483647;
			files = (
			);
			inputPaths = (
			);
			outputPaths = (
			);
			runOnlyForDeploymentPostprocessing = 0;
			shellPath = /bin/sh;
			shellScript = "# Run the unit tests in this test bundle.\n\"${SYSTEM_DEVELOPER_DIR}/Tools/RunUnitTests\"\n";
		};
		1CFBED0A1631C9CA008AF641 /* Compile third-party licenses */ = {
			isa = PBXShellScriptBuildPhase;
			buildActionMask = 2147483647;
			files = (
			);
			inputPaths = (
			);
			name = "Compile third-party licenses";
			outputPaths = (
			);
			runOnlyForDeploymentPostprocessing = 0;
			shellPath = /bin/sh;
			shellScript = "rake licenses\n";
			showEnvVarsInLog = 0;
		};
/* End PBXShellScriptBuildPhase section */

/* Begin PBXSourcesBuildPhase section */
		1CBDB5B716259C6C0004BDF4 /* Sources */ = {
			isa = PBXSourcesBuildPhase;
			buildActionMask = 2147483647;
			files = (
				1CBDB5D41625A08F0004BDF4 /* ForumTests.m in Sources */,
				1CBDB5D71625A0A70004BDF4 /* BookmarkedThreadsTests.m in Sources */,
				1CBDB5DA1625A0B60004BDF4 /* ProfileTests.m in Sources */,
				1CBDB5DD1625A0C10004BDF4 /* NewReplyTests.m in Sources */,
				1CBDB5E01625A0D00004BDF4 /* ThreadTests.m in Sources */,
				1CBDB5E31625A7780004BDF4 /* ParsingTests.m in Sources */,
				1CBDB5F71625BACE0004BDF4 /* AwfulParsing.m in Sources */,
				1CBDB5F91625E7320004BDF4 /* TFHpple.m in Sources */,
				1CBDB5FA1625E7320004BDF4 /* TFHppleElement.m in Sources */,
				1CBDB5FB1625E7320004BDF4 /* XPathQuery.m in Sources */,
				1CAED9C41635BD1F001F5F04 /* NSURL+QueryDictionary.m in Sources */,
			);
			runOnlyForDeploymentPostprocessing = 0;
		};
		1D60588E0D05DD3D006BFB54 /* Sources */ = {
			isa = PBXSourcesBuildPhase;
			buildActionMask = 2147483647;
			files = (
				1190F75C13BE4EA900B9D271 /* AwfulLoginController.m in Sources */,
				1190F75E13BE4EA900B9D271 /* AwfulAppDelegate.m in Sources */,
				1190F7E613BE4ECB00B9D271 /* NSString+HTML.m in Sources */,
				1190F7E713BE4ECB00B9D271 /* MWPhoto.m in Sources */,
				1190F7E813BE4ECB00B9D271 /* MWPhotoBrowser.m in Sources */,
				1190F7E913BE4ECB00B9D271 /* UIImage+Decompress.m in Sources */,
				1190F7EA13BE4ECB00B9D271 /* UIImageViewTap.m in Sources */,
				1190F7EB13BE4ECB00B9D271 /* UIViewTap.m in Sources */,
				1190F7EC13BE4ECB00B9D271 /* ZoomingScrollView.m in Sources */,
				1190F7EE13BE4ECB00B9D271 /* TFHpple.m in Sources */,
				1190F7EF13BE4ECB00B9D271 /* TFHppleElement.m in Sources */,
				1190F7F013BE4ECB00B9D271 /* XPathQuery.m in Sources */,
				1190F7F313BE4EDA00B9D271 /* main.m in Sources */,
				11DFB44214FF1CBB0001A34C /* AwfulTableViewController.m in Sources */,
				11FDA296151018600014FDCD /* AwfulSettingsViewController.m in Sources */,
				1CDD5199154294D400326C7B /* AwfulSettings.m in Sources */,
				1C277CA51543554700CD2CCE /* AwfulSettingsChoiceViewController.m in Sources */,
				1C6474C71569989800C72657 /* AwfulForum.m in Sources */,
				1C6474CB1569989800C72657 /* AwfulThread.m in Sources */,
				1C6474CF1569989800C72657 /* _AwfulForum.m in Sources */,
				1C6474D01569989800C72657 /* _AwfulThread.m in Sources */,
				110FABDA15745C1E00ECF535 /* AFHTTPClient.m in Sources */,
				110FABDB15745C1E00ECF535 /* AFHTTPRequestOperation.m in Sources */,
				110FABDC15745C1E00ECF535 /* AFImageRequestOperation.m in Sources */,
				110FABDD15745C1E00ECF535 /* AFJSONRequestOperation.m in Sources */,
				110FABDE15745C1E00ECF535 /* AFJSONUtilities.m in Sources */,
				110FABDF15745C1E00ECF535 /* AFNetworkActivityIndicatorManager.m in Sources */,
				110FABE015745C1E00ECF535 /* AFPropertyListRequestOperation.m in Sources */,
				110FABE115745C1E00ECF535 /* AFURLConnectionOperation.m in Sources */,
				110FABE215745C1E00ECF535 /* AFXMLRequestOperation.m in Sources */,
				110FABE315745C1E00ECF535 /* UIImageView+AFNetworking.m in Sources */,
				8C48EA1E159BC2AC00A59691 /* AwfulFetchedTableViewController.m in Sources */,
				1CC38B8D160C0A5D00C35A11 /* SVPullToRefresh.m in Sources */,
				1CC38BB3160D8C5900C35A11 /* AwfulCategory.m in Sources */,
				1CC38BB6160D8C6000C35A11 /* _AwfulCategory.m in Sources */,
				1CC780181612D8AF002AF958 /* AwfulFavoritesViewController.m in Sources */,
				1CC780191612D8AF002AF958 /* AwfulForumCell.m in Sources */,
				1CC7801A1612D8AF002AF958 /* AwfulForumHeader.m in Sources */,
				1CC7801C1612D8AF002AF958 /* AwfulForumsListController.m in Sources */,
				1CC780231612D989002AF958 /* AwfulHTTPClient.m in Sources */,
				1CC780321612D9DE002AF958 /* AwfulPostsViewController.m in Sources */,
				1CC780341612D9DE002AF958 /* AwfulReplyViewController.m in Sources */,
				1CC780351612D9DE002AF958 /* AwfulSpecificPageController.m in Sources */,
				1CC7804E1612DA8E002AF958 /* AwfulBookmarksController.m in Sources */,
				1CC780501612DA8E002AF958 /* AwfulThreadListController.m in Sources */,
				1CC780601612DB04002AF958 /* AwfulSplitViewController.m in Sources */,
				1CC780791612E0EA002AF958 /* AwfulUser.m in Sources */,
				1C13FF67161BCCB6000ED2B1 /* AwfulThreadCell.m in Sources */,
				1C13FF6A161BF733000ED2B1 /* AwfulBadgeView.m in Sources */,
				1C83DB54161FF48600E53CFA /* ImgurHTTPClient.m in Sources */,
				1C83DB571620113F00E53CFA /* NSData+Base64.m in Sources */,
				1C05ED4F162299DE00FE567F /* SVProgressHUD.m in Sources */,
				1CBDB5E71625AA240004BDF4 /* AwfulDataStack.m in Sources */,
				1CBDB5F61625BACE0004BDF4 /* AwfulParsing.m in Sources */,
				1CBDB5FF162600D40004BDF4 /* NSManagedObject+Awful.m in Sources */,
				1CBD5247162B66BC00928740 /* AwfulTextEntryCell.m in Sources */,
				1CFBECEE163076F1008AF641 /* AwfulPageBar.m in Sources */,
				1CFBED081631C068008AF641 /* AwfulLicensesViewController.m in Sources */,
				1CFBED0D1632212C008AF641 /* NSURL+QueryDictionary.m in Sources */,
				1C95FED81634C0380041A01F /* AwfulThreadTitleLabel.m in Sources */,
				1CB52A6E1637B21700032AD3 /* AwfulThreadTags.m in Sources */,
				1C090FB7163A40A1003FD0A3 /* _AwfulPost.m in Sources */,
				1C090FBA163A40C1003FD0A3 /* AwfulPost.m in Sources */,
				1C090FBD163A6477003FD0A3 /* AwfulActionSheet.m in Sources */,
				1C23A0A2163E6C40006C7F39 /* AwfulPostsView.m in Sources */,
				1C40E5B01640F924004AAFA6 /* NSFileManager+UserDirectories.m in Sources */,
				1C278A4D1647A47F007D3CEC /* AwfulPullToRefreshControl.m in Sources */,
				1C278A4E1647A47F007D3CEC /* AwfulScrollViewPullObserver.m in Sources */,
				1CF0D616164AE95200CFA137 /* UIViewController+NavigationEnclosure.m in Sources */,
				1C10157C164E8B0A00302B19 /* AwfulStartViewController.m in Sources */,
				1C1015A616514EF900302B19 /* Model.xcdatamodeld in Sources */,
			);
			runOnlyForDeploymentPostprocessing = 0;
		};
/* End PBXSourcesBuildPhase section */

/* Begin XCBuildConfiguration section */
		1CBDB5CC16259C6D0004BDF4 /* Debug */ = {
			isa = XCBuildConfiguration;
			buildSettings = {
				ALWAYS_SEARCH_USER_PATHS = NO;
				CLANG_CXX_LANGUAGE_STANDARD = "gnu++0x";
				CLANG_CXX_LIBRARY = "libc++";
				CLANG_ENABLE_OBJC_ARC = YES;
				CLANG_WARN_EMPTY_BODY = YES;
				CLANG_WARN__DUPLICATE_METHOD_MATCH = YES;
				COPY_PHASE_STRIP = NO;
				FRAMEWORK_SEARCH_PATHS = (
					"\"$(SDKROOT)/Developer/Library/Frameworks\"",
					"\"$(DEVELOPER_LIBRARY_DIR)/Frameworks\"",
				);
				GCC_C_LANGUAGE_STANDARD = gnu99;
				GCC_DYNAMIC_NO_PIC = NO;
				GCC_OPTIMIZATION_LEVEL = 0;
				GCC_PRECOMPILE_PREFIX_HEADER = YES;
				GCC_PREFIX_HEADER = "Tests/Parsing/ParsingTests-Prefix.pch";
				GCC_PREPROCESSOR_DEFINITIONS = (
					"DEBUG=1",
					"$(inherited)",
				);
				GCC_SYMBOLS_PRIVATE_EXTERN = NO;
				GCC_WARN_UNINITIALIZED_AUTOS = YES;
				INFOPLIST_FILE = "Tests/Parsing/ParsingTests-Info.plist";
				IPHONEOS_DEPLOYMENT_TARGET = 6.0;
				ONLY_ACTIVE_ARCH = YES;
				PRODUCT_NAME = "$(TARGET_NAME)";
				WRAPPER_EXTENSION = octest;
			};
			name = Debug;
		};
		1CBDB5CD16259C6D0004BDF4 /* Release */ = {
			isa = XCBuildConfiguration;
			buildSettings = {
				ALWAYS_SEARCH_USER_PATHS = NO;
				CLANG_CXX_LANGUAGE_STANDARD = "gnu++0x";
				CLANG_CXX_LIBRARY = "libc++";
				CLANG_ENABLE_OBJC_ARC = YES;
				CLANG_WARN_EMPTY_BODY = YES;
				CLANG_WARN__DUPLICATE_METHOD_MATCH = YES;
				COPY_PHASE_STRIP = YES;
				FRAMEWORK_SEARCH_PATHS = (
					"\"$(SDKROOT)/Developer/Library/Frameworks\"",
					"\"$(DEVELOPER_LIBRARY_DIR)/Frameworks\"",
				);
				GCC_C_LANGUAGE_STANDARD = gnu99;
				GCC_PRECOMPILE_PREFIX_HEADER = YES;
				GCC_PREFIX_HEADER = "Tests/Parsing/ParsingTests-Prefix.pch";
				GCC_WARN_UNINITIALIZED_AUTOS = YES;
				INFOPLIST_FILE = "Tests/Parsing/ParsingTests-Info.plist";
				IPHONEOS_DEPLOYMENT_TARGET = 6.0;
				PRODUCT_NAME = "$(TARGET_NAME)";
				VALIDATE_PRODUCT = YES;
				WRAPPER_EXTENSION = octest;
			};
			name = Release;
		};
		1D6058940D05DD3E006BFB54 /* Debug */ = {
			isa = XCBuildConfiguration;
			buildSettings = {
				ALWAYS_SEARCH_USER_PATHS = NO;
				CLANG_ENABLE_OBJC_ARC = YES;
				COPY_PHASE_STRIP = NO;
				GCC_DYNAMIC_NO_PIC = NO;
				GCC_OPTIMIZATION_LEVEL = 0;
				GCC_PRECOMPILE_PREFIX_HEADER = YES;
				GCC_PREFIX_HEADER = Source/Main/Awful_Prefix.pch;
				GCC_TREAT_WARNINGS_AS_ERRORS = YES;
				INFOPLIST_FILE = "Resources/Awful-Info.plist";
				IPHONEOS_DEPLOYMENT_TARGET = 5.0;
				LIBRARY_SEARCH_PATHS = "$(inherited)";
				PRODUCT_NAME = Awful;
				SDKROOT = iphoneos;
				TARGETED_DEVICE_FAMILY = "1,2";
				WARNING_CFLAGS = (
					"-Wall",
					"-Wextra",
					"-pedantic",
					"-Wno-gnu",
					"-Wno-c++-compat",
					"-Wno-objc-missing-property-synthesis",
					"-Wno-readonly-setter-attrs",
					"-Wno-unused-parameter",
				);
			};
			name = Debug;
		};
		1D6058950D05DD3E006BFB54 /* Release */ = {
			isa = XCBuildConfiguration;
			buildSettings = {
				ALWAYS_SEARCH_USER_PATHS = NO;
				CLANG_ENABLE_OBJC_ARC = YES;
				CODE_SIGN_IDENTITY = "iPhone Distribution";
				"CODE_SIGN_IDENTITY[sdk=iphoneos*]" = "iPhone Distribution";
				COPY_PHASE_STRIP = NO;
				GCC_PRECOMPILE_PREFIX_HEADER = YES;
				GCC_PREFIX_HEADER = Source/Main/Awful_Prefix.pch;
				GCC_PREPROCESSOR_DEFINITIONS = "DEBUG=0";
				GCC_TREAT_WARNINGS_AS_ERRORS = YES;
				INFOPLIST_FILE = "Resources/Awful-Info.plist";
				IPHONEOS_DEPLOYMENT_TARGET = 5.0;
				LIBRARY_SEARCH_PATHS = "$(inherited)";
				PRODUCT_NAME = Awful;
				PROVISIONING_PROFILE = "";
				"PROVISIONING_PROFILE[sdk=iphoneos*]" = "";
				SDKROOT = iphoneos;
				TARGETED_DEVICE_FAMILY = "1,2";
				VALIDATE_PRODUCT = YES;
				WARNING_CFLAGS = (
					"-Wall",
					"-Wextra",
					"-pedantic",
					"-Wno-gnu",
					"-Wno-c++-compat",
					"-Wno-objc-missing-property-synthesis",
					"-Wno-readonly-setter-attrs",
					"-Wno-unused-parameter",
				);
			};
			name = Release;
		};
		C01FCF4F08A954540054247B /* Debug */ = {
			isa = XCBuildConfiguration;
			buildSettings = {
				ARCHS = "$(ARCHS_STANDARD_32_BIT)";
				CODE_SIGN_IDENTITY = "iPhone Developer";
				"CODE_SIGN_IDENTITY[sdk=iphoneos*]" = "iPhone Developer";
				GCC_C_LANGUAGE_STANDARD = c99;
				GCC_PREPROCESSOR_DEFINITIONS = "DEBUG=1";
				GCC_VERSION = com.apple.compilers.llvm.clang.1_0;
				GCC_WARN_ABOUT_RETURN_TYPE = YES;
				GCC_WARN_UNUSED_VARIABLE = YES;
				HEADER_SEARCH_PATHS = "${SDKROOT}/usr/include/libxml2";
				IPHONEOS_DEPLOYMENT_TARGET = 5.0;
				OTHER_LDFLAGS = "";
				PROVISIONING_PROFILE = "";
				"PROVISIONING_PROFILE[sdk=iphoneos*]" = "";
				SDKROOT = iphoneos;
			};
			name = Debug;
		};
		C01FCF5008A954540054247B /* Release */ = {
			isa = XCBuildConfiguration;
			buildSettings = {
				ARCHS = "$(ARCHS_STANDARD_32_BIT)";
				CODE_SIGN_IDENTITY = "iPhone Developer";
				"CODE_SIGN_IDENTITY[sdk=iphoneos*]" = "iPhone Developer";
				GCC_C_LANGUAGE_STANDARD = c99;
				GCC_WARN_ABOUT_RETURN_TYPE = YES;
				GCC_WARN_UNUSED_VARIABLE = YES;
				HEADER_SEARCH_PATHS = "${SDKROOT}/usr/include/libxml2";
				IPHONEOS_DEPLOYMENT_TARGET = 5.0;
				OTHER_CFLAGS = "-DNS_BLOCK_ASSERTIONS=1";
				PROVISIONING_PROFILE = "";
				"PROVISIONING_PROFILE[sdk=iphoneos*]" = "";
				SDKROOT = iphoneos;
			};
			name = Release;
		};
/* End XCBuildConfiguration section */

/* Begin XCConfigurationList section */
		1CBDB5CB16259C6D0004BDF4 /* Build configuration list for PBXNativeTarget "ParsingTests" */ = {
			isa = XCConfigurationList;
			buildConfigurations = (
				1CBDB5CC16259C6D0004BDF4 /* Debug */,
				1CBDB5CD16259C6D0004BDF4 /* Release */,
			);
			defaultConfigurationIsVisible = 0;
			defaultConfigurationName = Debug;
		};
		1D6058960D05DD3E006BFB54 /* Build configuration list for PBXNativeTarget "Awful" */ = {
			isa = XCConfigurationList;
			buildConfigurations = (
				1D6058940D05DD3E006BFB54 /* Debug */,
				1D6058950D05DD3E006BFB54 /* Release */,
			);
			defaultConfigurationIsVisible = 0;
			defaultConfigurationName = Debug;
		};
		C01FCF4E08A954540054247B /* Build configuration list for PBXProject "Awful" */ = {
			isa = XCConfigurationList;
			buildConfigurations = (
				C01FCF4F08A954540054247B /* Debug */,
				C01FCF5008A954540054247B /* Release */,
			);
			defaultConfigurationIsVisible = 0;
			defaultConfigurationName = Debug;
		};
/* End XCConfigurationList section */

/* Begin XCVersionGroup section */
		1C1015A316514EF900302B19 /* Model.xcdatamodeld */ = {
			isa = XCVersionGroup;
			children = (
				1C1015A416514EF900302B19 /* Model.xcdatamodel */,
				1C1015A516514EF900302B19 /* Old Model.xcdatamodel */,
			);
			currentVersion = 1C1015A416514EF900302B19 /* Model.xcdatamodel */;
			path = Model.xcdatamodeld;
			sourceTree = "<group>";
			versionGroupType = wrapper.xcdatamodel;
		};
/* End XCVersionGroup section */
	};
	rootObject = 29B97313FDCFA39411CA2CEA /* Project object */;
}<|MERGE_RESOLUTION|>--- conflicted
+++ resolved
@@ -2208,9 +2208,6 @@
 				8CF02DB216484CCE0059BC56 /* fyad-suts.png */,
 				8CAAE2E41651CC52004C8C8A /* fyad-thuggery.png */,
 				8CCD52C115B783FC00E5893B /* fyad-tim.png */,
-<<<<<<< HEAD
-				8CAB282F164B4FB0009BC24F /* fyad-trout.png */,
-=======
 				8C3CCD561653446600C28342 /* fyad-toucan.png */,
 				8C3CCD3B16533B1E00C28342 /* fyad-tree.png */,
 				8CF95C751653276000060F19 /* fyad-troll.png */,
@@ -2218,7 +2215,6 @@
 				8CF95C721653276000060F19 /* fyad-wiki.png */,
 				8CF95C711653276000060F19 /* fyad-words.png */,
 				8C3CCD3A16533B1D00C28342 /* fyad-yourrights.png */,
->>>>>>> 4ecc6fb1
 				8C5159D9163DB796000114F6 /* fyad-zounds.png */,
 				8CCD52C215B783FC00E5893B /* games-360.png */,
 				8CCD52C315B783FC00E5893B /* games-360ps3tag.png */,
