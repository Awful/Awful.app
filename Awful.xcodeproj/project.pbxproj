--- conflicted
+++ resolved
@@ -2652,16 +2652,13 @@
 				110FABFF15745C5C00ECF535 /* DDTTYLogger.m in Sources */,
 				110FAC0015745C5C00ECF535 /* ContextFilterLogFormatter.m in Sources */,
 				110FAC0115745C5C00ECF535 /* DispatchQueueLogFormatter.m in Sources */,
-<<<<<<< HEAD
 				8CFC22AB15813EC900B26904 /* AwfulCustomForums.m in Sources */,
 				8CFC22AC15813EC900B26904 /* AwfulFYADThreadCell.m in Sources */,
 				8CFC22AD15813EC900B26904 /* AwfulYOSPOSThreadCell.m in Sources */,
 				8CFC22B01581403C00B26904 /* AwfulFilmDumpThreadCell.m in Sources */,
 				8CFC22B31581404E00B26904 /* AwfulAskTellThreadCell.m in Sources */,
 				8C9A1B361582718D00BD28BB /* TDBadgedCell.m in Sources */,
-=======
 				1C2BFA25158AB59800692D85 /* AwfulCSSTemplate.m in Sources */,
->>>>>>> a5f8c413
 			);
 			runOnlyForDeploymentPostprocessing = 0;
 		};
