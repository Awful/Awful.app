--- conflicted
+++ resolved
@@ -506,10 +506,7 @@
 		8CCD558815B783FD00E5893B /* rating4.png in Resources */ = {isa = PBXBuildFile; fileRef = 8CCD526015B783FC00E5893B /* rating4.png */; };
 		8CCD558915B783FD00E5893B /* rating5.png in Resources */ = {isa = PBXBuildFile; fileRef = 8CCD526115B783FC00E5893B /* rating5.png */; };
 		8CCD559E15B783FD00E5893B /* sticky.png in Resources */ = {isa = PBXBuildFile; fileRef = 8CCD527715B783FC00E5893B /* sticky.png */; };
-<<<<<<< HEAD
 		8CDBA0781621D641000EE760 /* post-actions.png in Resources */ = {isa = PBXBuildFile; fileRef = 8CDBA0771621D641000EE760 /* post-actions.png */; };
-=======
-		8CDBA0781621D641000EE760 /* postActions.png in Resources */ = {isa = PBXBuildFile; fileRef = 8CDBA0771621D641000EE760 /* postActions.png */; };
 		8CF02E0216484CCE0059BC56 /* lp-fps.png in Resources */ = {isa = PBXBuildFile; fileRef = 8CF02D9716484CCE0059BC56 /* lp-fps.png */; };
 		8CF02E0316484CCE0059BC56 /* lp-romhack.png in Resources */ = {isa = PBXBuildFile; fileRef = 8CF02D9816484CCE0059BC56 /* lp-romhack.png */; };
 		8CF02E0416484CCE0059BC56 /* lp-rpg.png in Resources */ = {isa = PBXBuildFile; fileRef = 8CF02D9916484CCE0059BC56 /* lp-rpg.png */; };
@@ -617,7 +614,6 @@
 		8CF02E6A16484CCE0059BC56 /* wrestlehut-global.png in Resources */ = {isa = PBXBuildFile; fileRef = 8CF02DFF16484CCE0059BC56 /* wrestlehut-global.png */; };
 		8CF02E6B16484CCE0059BC56 /* ycs-girl.png in Resources */ = {isa = PBXBuildFile; fileRef = 8CF02E0016484CCE0059BC56 /* ycs-girl.png */; };
 		8CF02E6C16484CCE0059BC56 /* ycs-jc.png in Resources */ = {isa = PBXBuildFile; fileRef = 8CF02E0116484CCE0059BC56 /* ycs-jc.png */; };
->>>>>>> 78dd838f
 /* End PBXBuildFile section */
 
 /* Begin PBXFileReference section */
@@ -1193,10 +1189,7 @@
 		8CCD536315B783FD00E5893B /* yp-gnugpl.png */ = {isa = PBXFileReference; lastKnownFileType = image.png; path = "yp-gnugpl.png"; sourceTree = "<group>"; };
 		8CCD536415B783FD00E5893B /* yp-snowcrash971.png */ = {isa = PBXFileReference; lastKnownFileType = image.png; path = "yp-snowcrash971.png"; sourceTree = "<group>"; };
 		8CCD536515B783FD00E5893B /* yp-tubes296.png */ = {isa = PBXFileReference; lastKnownFileType = image.png; path = "yp-tubes296.png"; sourceTree = "<group>"; };
-<<<<<<< HEAD
 		8CDBA0771621D641000EE760 /* post-actions.png */ = {isa = PBXFileReference; lastKnownFileType = image.png; path = "post-actions.png"; sourceTree = "<group>"; };
-=======
-		8CDBA0771621D641000EE760 /* postActions.png */ = {isa = PBXFileReference; lastKnownFileType = image.png; path = postActions.png; sourceTree = "<group>"; };
 		8CF02D9716484CCE0059BC56 /* lp-fps.png */ = {isa = PBXFileReference; lastKnownFileType = image.png; path = "lp-fps.png"; sourceTree = "<group>"; };
 		8CF02D9816484CCE0059BC56 /* lp-romhack.png */ = {isa = PBXFileReference; lastKnownFileType = image.png; path = "lp-romhack.png"; sourceTree = "<group>"; };
 		8CF02D9916484CCE0059BC56 /* lp-rpg.png */ = {isa = PBXFileReference; lastKnownFileType = image.png; path = "lp-rpg.png"; sourceTree = "<group>"; };
@@ -1304,7 +1297,6 @@
 		8CF02DFF16484CCE0059BC56 /* wrestlehut-global.png */ = {isa = PBXFileReference; lastKnownFileType = image.png; path = "wrestlehut-global.png"; sourceTree = "<group>"; };
 		8CF02E0016484CCE0059BC56 /* ycs-girl.png */ = {isa = PBXFileReference; lastKnownFileType = image.png; path = "ycs-girl.png"; sourceTree = "<group>"; };
 		8CF02E0116484CCE0059BC56 /* ycs-jc.png */ = {isa = PBXFileReference; lastKnownFileType = image.png; path = "ycs-jc.png"; sourceTree = "<group>"; };
->>>>>>> 78dd838f
 /* End PBXFileReference section */
 
 /* Begin PBXFrameworksBuildPhase section */
@@ -2760,12 +2752,10 @@
 				8C5159E1163DB796000114F6 /* AICA-TAG-race.png in Resources */,
 				8C5159E2163DB796000114F6 /* RP-20a6zc0.png in Resources */,
 				8C5159E3163DB796000114F6 /* fyad-zounds.png in Resources */,
-<<<<<<< HEAD
 				1C23A0A5163E6E1D006C7F39 /* posts-view.html in Resources */,
 				1C40E5B21640FC2D004AAFA6 /* posts-view.css in Resources */,
 				1C40E5B41640FDB9004AAFA6 /* posts-view-219.css in Resources */,
 				1C40E5C1164296DE004AAFA6 /* load-read-posts@2x.png in Resources */,
-=======
 				8CF02E0216484CCE0059BC56 /* lp-fps.png in Resources */,
 				8CF02E0316484CCE0059BC56 /* lp-romhack.png in Resources */,
 				8CF02E0416484CCE0059BC56 /* lp-rpg.png in Resources */,
@@ -2873,7 +2863,6 @@
 				8CF02E6A16484CCE0059BC56 /* wrestlehut-global.png in Resources */,
 				8CF02E6B16484CCE0059BC56 /* ycs-girl.png in Resources */,
 				8CF02E6C16484CCE0059BC56 /* ycs-jc.png in Resources */,
->>>>>>> 78dd838f
 			);
 			runOnlyForDeploymentPostprocessing = 0;
 		};
