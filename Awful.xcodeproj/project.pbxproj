// !$*UTF8*$!
{
	archiveVersion = 1;
	classes = {
	};
	objectVersion = 46;
	objects = {

/* Begin PBXBuildFile section */
		10241B781247DF7F00EE71CA /* Default.png in Resources */ = {isa = PBXBuildFile; fileRef = 10241B771247DF7F00EE71CA /* Default.png */; };
		107CF9A311FF7776007C16F4 /* libxml2.2.7.3.dylib in Frameworks */ = {isa = PBXBuildFile; fileRef = 107CF9A211FF7776007C16F4 /* libxml2.2.7.3.dylib */; };
		107CF9E111FF79D5007C16F4 /* libsqlite3.0.dylib in Frameworks */ = {isa = PBXBuildFile; fileRef = 107CF9E011FF79D5007C16F4 /* libsqlite3.0.dylib */; };
		10913AAB12CBF13A007583AC /* list_icon.png in Resources */ = {isa = PBXBuildFile; fileRef = 10913AA612CBF13A007583AC /* list_icon.png */; };
		10913AAC12CBF13A007583AC /* list_icon@2x.png in Resources */ = {isa = PBXBuildFile; fileRef = 10913AA712CBF13A007583AC /* list_icon@2x.png */; };
		10913AAD12CBF13A007583AC /* reload@2x.png in Resources */ = {isa = PBXBuildFile; fileRef = 10913AA812CBF13A007583AC /* reload@2x.png */; };
		10913AAE12CBF13A007583AC /* stop.png in Resources */ = {isa = PBXBuildFile; fileRef = 10913AA912CBF13A007583AC /* stop.png */; };
		10913AAF12CBF13A007583AC /* stop@2x.png in Resources */ = {isa = PBXBuildFile; fileRef = 10913AAA12CBF13A007583AC /* stop@2x.png */; };
		10913AE712CBF871007583AC /* number-background.png in Resources */ = {isa = PBXBuildFile; fileRef = 10913AE612CBF871007583AC /* number-background.png */; };
		10913B6412CC03F3007583AC /* number-background@2x.png in Resources */ = {isa = PBXBuildFile; fileRef = 10913B6312CC03F3007583AC /* number-background@2x.png */; };
		10D34FA9128F41160026C7C2 /* CFNetwork.framework in Frameworks */ = {isa = PBXBuildFile; fileRef = 10D34FA8128F41160026C7C2 /* CFNetwork.framework */; };
		10D34FAF128F413C0026C7C2 /* MobileCoreServices.framework in Frameworks */ = {isa = PBXBuildFile; fileRef = 10D34FAE128F413C0026C7C2 /* MobileCoreServices.framework */; };
		10D34FB1128F413C0026C7C2 /* SystemConfiguration.framework in Frameworks */ = {isa = PBXBuildFile; fileRef = 10D34FB0128F413C0026C7C2 /* SystemConfiguration.framework */; };
		10D34FB7128F414E0026C7C2 /* libz.dylib in Frameworks */ = {isa = PBXBuildFile; fileRef = 10D34FB6128F414E0026C7C2 /* libz.dylib */; };
		10E38C0D12BEC14F002DBA3F /* arrowleft.png in Resources */ = {isa = PBXBuildFile; fileRef = 10E38BF912BEC14F002DBA3F /* arrowleft.png */; };
		10E38C0E12BEC14F002DBA3F /* btn_template_bg.png in Resources */ = {isa = PBXBuildFile; fileRef = 10E38BFA12BEC14F002DBA3F /* btn_template_bg.png */; };
		10E38C1012BEC14F002DBA3F /* folder.png in Resources */ = {isa = PBXBuildFile; fileRef = 10E38BFC12BEC14F002DBA3F /* folder.png */; };
		10E38C1112BEC14F002DBA3F /* icon_arrow_left.png in Resources */ = {isa = PBXBuildFile; fileRef = 10E38BFD12BEC14F002DBA3F /* icon_arrow_left.png */; };
		10E38C1212BEC14F002DBA3F /* icon_arrow_right.png in Resources */ = {isa = PBXBuildFile; fileRef = 10E38BFE12BEC14F002DBA3F /* icon_arrow_right.png */; };
		10E38C1312BEC14F002DBA3F /* icon_delete.png in Resources */ = {isa = PBXBuildFile; fileRef = 10E38BFF12BEC14F002DBA3F /* icon_delete.png */; };
		10E38C1412BEC14F002DBA3F /* icon_delete@2x.png in Resources */ = {isa = PBXBuildFile; fileRef = 10E38C0012BEC14F002DBA3F /* icon_delete@2x.png */; };
		10E38C1512BEC14F002DBA3F /* nav_bar_landscape_bg_iphone.png in Resources */ = {isa = PBXBuildFile; fileRef = 10E38C0112BEC14F002DBA3F /* nav_bar_landscape_bg_iphone.png */; };
		10E38C1612BEC14F002DBA3F /* nav_bar_landscape_bg_iphone@2x.png in Resources */ = {isa = PBXBuildFile; fileRef = 10E38C0212BEC14F002DBA3F /* nav_bar_landscape_bg_iphone@2x.png */; };
		10E38C1812BEC14F002DBA3F /* notloaded.png in Resources */ = {isa = PBXBuildFile; fileRef = 10E38C0412BEC14F002DBA3F /* notloaded.png */; };
		10E38C1912BEC14F002DBA3F /* piggy.png in Resources */ = {isa = PBXBuildFile; fileRef = 10E38C0512BEC14F002DBA3F /* piggy.png */; };
		10E38C1A12BEC14F002DBA3F /* preferences.png in Resources */ = {isa = PBXBuildFile; fileRef = 10E38C0612BEC14F002DBA3F /* preferences.png */; };
		10E38C1B12BEC14F002DBA3F /* reload.png in Resources */ = {isa = PBXBuildFile; fileRef = 10E38C0712BEC14F002DBA3F /* reload.png */; };
		10E38C1C12BEC14F002DBA3F /* star_off.png in Resources */ = {isa = PBXBuildFile; fileRef = 10E38C0812BEC14F002DBA3F /* star_off.png */; };
		10E38C1D12BEC14F002DBA3F /* star_on.png in Resources */ = {isa = PBXBuildFile; fileRef = 10E38C0912BEC14F002DBA3F /* star_on.png */; };
		10E38C1E12BEC14F002DBA3F /* star_on@2x.png in Resources */ = {isa = PBXBuildFile; fileRef = 10E38C0A12BEC14F002DBA3F /* star_on@2x.png */; };
		10E38C1F12BEC14F002DBA3F /* sticky.png in Resources */ = {isa = PBXBuildFile; fileRef = 10E38C0B12BEC14F002DBA3F /* sticky.png */; };
		10F5BB30124998B6006C5ED0 /* icon_57.png in Resources */ = {isa = PBXBuildFile; fileRef = 10F5BB2E124998B6006C5ED0 /* icon_57.png */; };
		10F5BB3312499953006C5ED0 /* Default@2x.png in Resources */ = {isa = PBXBuildFile; fileRef = 10F5BB3212499953006C5ED0 /* Default@2x.png */; };
		10F5BC59124BE14D006C5ED0 /* icon_114.png in Resources */ = {isa = PBXBuildFile; fileRef = 10F5BC58124BE14D006C5ED0 /* icon_114.png */; };
		11099067134B86FD0013444C /* QuartzCore.framework in Frameworks */ = {isa = PBXBuildFile; fileRef = 11099066134B86FC0013444C /* QuartzCore.framework */; };
		110EE32C1506D41300F2DC91 /* shsc-apple.png in Resources */ = {isa = PBXBuildFile; fileRef = 11243F7214D7187C00B06470 /* shsc-apple.png */; };
		112DB4BB14211F24005A98CB /* SALR.m in Sources */ = {isa = PBXBuildFile; fileRef = 112DB4BA14211F24005A98CB /* SALR.m */; };
		112DB4C21421208A005A98CB /* jquery.js in Resources */ = {isa = PBXBuildFile; fileRef = 112DB4BD14211F54005A98CB /* jquery.js */; };
		112DB4C31421208A005A98CB /* salr.js in Resources */ = {isa = PBXBuildFile; fileRef = 112DB4BE14211F54005A98CB /* salr.js */; };
		112ECF3214D7100A007EE7B6 /* art.png in Resources */ = {isa = PBXBuildFile; fileRef = 112ECF1014D7100A007EE7B6 /* art.png */; };
		112ECF3314D7100A007EE7B6 /* audio.png in Resources */ = {isa = PBXBuildFile; fileRef = 112ECF1114D7100A007EE7B6 /* audio.png */; };
		112ECF3414D7100A007EE7B6 /* books.png in Resources */ = {isa = PBXBuildFile; fileRef = 112ECF1214D7100A007EE7B6 /* books.png */; };
		112ECF3514D7100A007EE7B6 /* cars.png in Resources */ = {isa = PBXBuildFile; fileRef = 112ECF1314D7100A007EE7B6 /* cars.png */; };
		112ECF3614D7100A007EE7B6 /* dd-9-11.png in Resources */ = {isa = PBXBuildFile; fileRef = 112ECF1414D7100A007EE7B6 /* dd-9-11.png */; };
		112ECF3714D7100A007EE7B6 /* drugs.png in Resources */ = {isa = PBXBuildFile; fileRef = 112ECF1514D7100A007EE7B6 /* drugs.png */; };
		112ECF3814D7100A007EE7B6 /* en.png in Resources */ = {isa = PBXBuildFile; fileRef = 112ECF1614D7100A007EE7B6 /* en.png */; };
		112ECF3914D7100A007EE7B6 /* event.png in Resources */ = {isa = PBXBuildFile; fileRef = 112ECF1714D7100A007EE7B6 /* event.png */; };
		112ECF3A14D7100A007EE7B6 /* food.png in Resources */ = {isa = PBXBuildFile; fileRef = 112ECF1814D7100A007EE7B6 /* food.png */; };
		112ECF3B14D7100A007EE7B6 /* games.png in Resources */ = {isa = PBXBuildFile; fileRef = 112ECF1914D7100A007EE7B6 /* games.png */; };
		112ECF3C14D7100A007EE7B6 /* gross.png in Resources */ = {isa = PBXBuildFile; fileRef = 112ECF1A14D7100A007EE7B6 /* gross.png */; };
		112ECF3D14D7100A007EE7B6 /* guns.png in Resources */ = {isa = PBXBuildFile; fileRef = 112ECF1B14D7100A007EE7B6 /* guns.png */; };
		112ECF3E14D7100A007EE7B6 /* help.png in Resources */ = {isa = PBXBuildFile; fileRef = 112ECF1C14D7100A007EE7B6 /* help.png */; };
		112ECF3F14D7100A007EE7B6 /* humor.png in Resources */ = {isa = PBXBuildFile; fileRef = 112ECF1D14D7100A007EE7B6 /* humor.png */; };
		112ECF4014D7100A007EE7B6 /* icon-30-attnmod.png in Resources */ = {isa = PBXBuildFile; fileRef = 112ECF1E14D7100A007EE7B6 /* icon-30-attnmod.png */; };
		112ECF4114D7100A007EE7B6 /* icon-31-hotthread.png in Resources */ = {isa = PBXBuildFile; fileRef = 112ECF1F14D7100A007EE7B6 /* icon-31-hotthread.png */; };
		112ECF4214D7100A007EE7B6 /* movies.png in Resources */ = {isa = PBXBuildFile; fileRef = 112ECF2014D7100A007EE7B6 /* movies.png */; };
		112ECF4314D7100A007EE7B6 /* music.png in Resources */ = {isa = PBXBuildFile; fileRef = 112ECF2114D7100A007EE7B6 /* music.png */; };
		112ECF4414D7100A007EE7B6 /* newbie.png in Resources */ = {isa = PBXBuildFile; fileRef = 112ECF2214D7100A007EE7B6 /* newbie.png */; };
		112ECF4514D7100A007EE7B6 /* news.png in Resources */ = {isa = PBXBuildFile; fileRef = 112ECF2314D7100A007EE7B6 /* news.png */; };
		112ECF4614D7100A007EE7B6 /* photos.png in Resources */ = {isa = PBXBuildFile; fileRef = 112ECF2414D7100A007EE7B6 /* photos.png */; };
		112ECF4714D7100A007EE7B6 /* politics.png in Resources */ = {isa = PBXBuildFile; fileRef = 112ECF2514D7100A007EE7B6 /* politics.png */; };
		112ECF4814D7100A007EE7B6 /* poll.png in Resources */ = {isa = PBXBuildFile; fileRef = 112ECF2614D7100A007EE7B6 /* poll.png */; };
		112ECF4914D7100A007EE7B6 /* question.png in Resources */ = {isa = PBXBuildFile; fileRef = 112ECF2714D7100A007EE7B6 /* question.png */; };
		112ECF4A14D7100A007EE7B6 /* rant.png in Resources */ = {isa = PBXBuildFile; fileRef = 112ECF2814D7100A007EE7B6 /* rant.png */; };
		112ECF4B14D7100A007EE7B6 /* request.png in Resources */ = {isa = PBXBuildFile; fileRef = 112ECF2914D7100A007EE7B6 /* request.png */; };
		112ECF4C14D7100A007EE7B6 /* sam-clothing.png in Resources */ = {isa = PBXBuildFile; fileRef = 112ECF2A14D7100A007EE7B6 /* sam-clothing.png */; };
		112ECF4E14D7100A007EE7B6 /* stupid.png in Resources */ = {isa = PBXBuildFile; fileRef = 112ECF2C14D7100A007EE7B6 /* stupid.png */; };
		112ECF4F14D7100A007EE7B6 /* tv.png in Resources */ = {isa = PBXBuildFile; fileRef = 112ECF2D14D7100A007EE7B6 /* tv.png */; };
		112ECF5014D7100A007EE7B6 /* unfunny.png in Resources */ = {isa = PBXBuildFile; fileRef = 112ECF2E14D7100A007EE7B6 /* unfunny.png */; };
		112ECF5114D7100A007EE7B6 /* video.png in Resources */ = {isa = PBXBuildFile; fileRef = 112ECF2F14D7100A007EE7B6 /* video.png */; };
		112ECF5214D7100A007EE7B6 /* weird.png in Resources */ = {isa = PBXBuildFile; fileRef = 112ECF3014D7100A007EE7B6 /* weird.png */; };
		112ECF5314D7100A007EE7B6 /* whine.png in Resources */ = {isa = PBXBuildFile; fileRef = 112ECF3114D7100A007EE7B6 /* whine.png */; };
		1153D0D6144E5BA6007602E8 /* AwfulSpecificPageViewController.m in Sources */ = {isa = PBXBuildFile; fileRef = 1153D0D4144E5BA6007602E8 /* AwfulSpecificPageViewController.m */; };
		1156F004144B985000C0455B /* grey-gradient.png in Resources */ = {isa = PBXBuildFile; fileRef = 1156F003144B985000C0455B /* grey-gradient.png */; };
		115A05DA134814B6004FDCE5 /* arrowright.png in Resources */ = {isa = PBXBuildFile; fileRef = 115A05D9134814B6004FDCE5 /* arrowright.png */; };
		115A05DF13490D39004FDCE5 /* dotdotdot.png in Resources */ = {isa = PBXBuildFile; fileRef = 115A05DE13490D39004FDCE5 /* dotdotdot.png */; };
		1160385D153F673000DCC448 /* byob-grouch.png in Resources */ = {isa = PBXBuildFile; fileRef = 11603854153F673000DCC448 /* byob-grouch.png */; };
		1160385F153F673000DCC448 /* cd_hype.png in Resources */ = {isa = PBXBuildFile; fileRef = 11603856153F673000DCC448 /* cd_hype.png */; };
		11603860153F673000DCC448 /* lf-gotmine.png in Resources */ = {isa = PBXBuildFile; fileRef = 11603857153F673000DCC448 /* lf-gotmine.png */; };
		11603861153F673000DCC448 /* tava-cables.png in Resources */ = {isa = PBXBuildFile; fileRef = 11603858153F673000DCC448 /* tava-cables.png */; };
		11603862153F673000DCC448 /* tava-headphones.png in Resources */ = {isa = PBXBuildFile; fileRef = 11603859153F673000DCC448 /* tava-headphones.png */; };
		11603863153F673000DCC448 /* tava-mp3.png in Resources */ = {isa = PBXBuildFile; fileRef = 1160385A153F673000DCC448 /* tava-mp3.png */; };
		11603864153F673000DCC448 /* tava-vintage.png in Resources */ = {isa = PBXBuildFile; fileRef = 1160385B153F673000DCC448 /* tava-vintage.png */; };
		11603865153F673000DCC448 /* tcc-addiction.png in Resources */ = {isa = PBXBuildFile; fileRef = 1160385C153F673000DCC448 /* tcc-addiction.png */; };
		11603868153F684400DCC448 /* cc-design.png in Resources */ = {isa = PBXBuildFile; fileRef = 11603867153F684400DCC448 /* cc-design.png */; };
		11682AED1536348700D6B9B7 /* attention.png in Resources */ = {isa = PBXBuildFile; fileRef = 11682ABE1536348700D6B9B7 /* attention.png */; };
		11682AEE1536348700D6B9B7 /* cd_classic.png in Resources */ = {isa = PBXBuildFile; fileRef = 11682ABF1536348700D6B9B7 /* cd_classic.png */; };
		11682AEF1536348700D6B9B7 /* cd_comedy.png in Resources */ = {isa = PBXBuildFile; fileRef = 11682AC01536348700D6B9B7 /* cd_comedy.png */; };
		11682AF01536348700D6B9B7 /* computers.png in Resources */ = {isa = PBXBuildFile; fileRef = 11682AC11536348700D6B9B7 /* computers.png */; };
		11682AF11536348700D6B9B7 /* diy-advice.png in Resources */ = {isa = PBXBuildFile; fileRef = 11682AC21536348700D6B9B7 /* diy-advice.png */; };
		11682AF21536348700D6B9B7 /* flame.png in Resources */ = {isa = PBXBuildFile; fileRef = 11682AC31536348700D6B9B7 /* flame.png */; };
		11682AF31536348700D6B9B7 /* fruity.png in Resources */ = {isa = PBXBuildFile; fileRef = 11682AC41536348700D6B9B7 /* fruity.png */; };
		11682AF41536348700D6B9B7 /* games-3ds.png in Resources */ = {isa = PBXBuildFile; fileRef = 11682AC51536348700D6B9B7 /* games-3ds.png */; };
		11682AF51536348700D6B9B7 /* games-360.png in Resources */ = {isa = PBXBuildFile; fileRef = 11682AC61536348700D6B9B7 /* games-360.png */; };
		11682AF61536348700D6B9B7 /* games-360ps3tag.png in Resources */ = {isa = PBXBuildFile; fileRef = 11682AC71536348700D6B9B7 /* games-360ps3tag.png */; };
		11682AF71536348700D6B9B7 /* games-ds.png in Resources */ = {isa = PBXBuildFile; fileRef = 11682AC81536348700D6B9B7 /* games-ds.png */; };
		11682AF81536348700D6B9B7 /* games-letsplay.png in Resources */ = {isa = PBXBuildFile; fileRef = 11682AC91536348700D6B9B7 /* games-letsplay.png */; };
		11682AF91536348700D6B9B7 /* games-ps3.png in Resources */ = {isa = PBXBuildFile; fileRef = 11682ACA1536348700D6B9B7 /* games-ps3.png */; };
		11682AFA1536348700D6B9B7 /* games-psp.png in Resources */ = {isa = PBXBuildFile; fileRef = 11682ACB1536348700D6B9B7 /* games-psp.png */; };
		11682AFB1536348700D6B9B7 /* Games-vita.png in Resources */ = {isa = PBXBuildFile; fileRef = 11682ACC1536348700D6B9B7 /* Games-vita.png */; };
		11682AFC1536348700D6B9B7 /* games-wii.png in Resources */ = {isa = PBXBuildFile; fileRef = 11682ACD1536348700D6B9B7 /* games-wii.png */; };
		11682AFD1536348700D6B9B7 /* goonmeet.png in Resources */ = {isa = PBXBuildFile; fileRef = 11682ACE1536348700D6B9B7 /* goonmeet.png */; };
		11682AFE1536348700D6B9B7 /* hell-fuckthis.png in Resources */ = {isa = PBXBuildFile; fileRef = 11682ACF1536348700D6B9B7 /* hell-fuckthis.png */; };
		11682AFF1536348700D6B9B7 /* hell-hive.png in Resources */ = {isa = PBXBuildFile; fileRef = 11682AD01536348700D6B9B7 /* hell-hive.png */; };
		11682B001536348700D6B9B7 /* hell-stfu.png in Resources */ = {isa = PBXBuildFile; fileRef = 11682AD11536348700D6B9B7 /* hell-stfu.png */; };
		11682B011536348700D6B9B7 /* hell-whore.png in Resources */ = {isa = PBXBuildFile; fileRef = 11682AD21536348700D6B9B7 /* hell-whore.png */; };
		11682B021536348700D6B9B7 /* icon-41-game-xbox.png in Resources */ = {isa = PBXBuildFile; fileRef = 11682AD31536348700D6B9B7 /* icon-41-game-xbox.png */; };
		11682B031536348700D6B9B7 /* icon-42-game-ps2.png in Resources */ = {isa = PBXBuildFile; fileRef = 11682AD41536348700D6B9B7 /* icon-42-game-ps2.png */; };
		11682B041536348700D6B9B7 /* icon-43-game-gamecube.png in Resources */ = {isa = PBXBuildFile; fileRef = 11682AD51536348700D6B9B7 /* icon-43-game-gamecube.png */; };
		11682B051536348700D6B9B7 /* icon-44-game-gba.png in Resources */ = {isa = PBXBuildFile; fileRef = 11682AD61536348700D6B9B7 /* icon-44-game-gba.png */; };
		11682B061536348700D6B9B7 /* icon-45-game-pc.png in Resources */ = {isa = PBXBuildFile; fileRef = 11682AD71536348700D6B9B7 /* icon-45-game-pc.png */; };
		11682B071536348700D6B9B7 /* icon-dear_richard.png in Resources */ = {isa = PBXBuildFile; fileRef = 11682AD81536348700D6B9B7 /* icon-dear_richard.png */; };
		11682B081536348700D6B9B7 /* lf-fff.png in Resources */ = {isa = PBXBuildFile; fileRef = 11682AD91536348700D6B9B7 /* lf-fff.png */; };
		11682B091536348700D6B9B7 /* lf-fuckit3.png in Resources */ = {isa = PBXBuildFile; fileRef = 11682ADA1536348700D6B9B7 /* lf-fuckit3.png */; };
		11682B0A1536348700D6B9B7 /* lf-hansen2.png in Resources */ = {isa = PBXBuildFile; fileRef = 11682ADB1536348700D6B9B7 /* lf-hansen2.png */; };
		11682B0B1536348700D6B9B7 /* science.png in Resources */ = {isa = PBXBuildFile; fileRef = 11682ADC1536348700D6B9B7 /* science.png */; };
		11682B0C1536348700D6B9B7 /* serious.png in Resources */ = {isa = PBXBuildFile; fileRef = 11682ADD1536348700D6B9B7 /* serious.png */; };
		11682B0D1536348700D6B9B7 /* sex.png in Resources */ = {isa = PBXBuildFile; fileRef = 11682ADE1536348700D6B9B7 /* sex.png */; };
		11682B0E1536348700D6B9B7 /* shsc-win.png in Resources */ = {isa = PBXBuildFile; fileRef = 11682ADF1536348700D6B9B7 /* shsc-win.png */; };
		11682B0F1536348700D6B9B7 /* sports-golf.png in Resources */ = {isa = PBXBuildFile; fileRef = 11682AE01536348700D6B9B7 /* sports-golf.png */; };
		11682B101536348700D6B9B7 /* sports-ncaa.png in Resources */ = {isa = PBXBuildFile; fileRef = 11682AE11536348700D6B9B7 /* sports-ncaa.png */; };
		11682B111536348700D6B9B7 /* sports-nfl.png in Resources */ = {isa = PBXBuildFile; fileRef = 11682AE21536348700D6B9B7 /* sports-nfl.png */; };
		11682B121536348700D6B9B7 /* sports-soccer.png in Resources */ = {isa = PBXBuildFile; fileRef = 11682AE31536348700D6B9B7 /* sports-soccer.png */; };
		11682B131536348700D6B9B7 /* sports-wwe.png in Resources */ = {isa = PBXBuildFile; fileRef = 11682AE41536348700D6B9B7 /* sports-wwe.png */; };
		11682B141536348700D6B9B7 /* sports.png in Resources */ = {isa = PBXBuildFile; fileRef = 11682AE51536348700D6B9B7 /* sports.png */; };
		11682B151536348700D6B9B7 /* tech.png in Resources */ = {isa = PBXBuildFile; fileRef = 11682AE61536348700D6B9B7 /* tech.png */; };
		11682B161536348700D6B9B7 /* wrestlehut-ecw.png in Resources */ = {isa = PBXBuildFile; fileRef = 11682AE71536348700D6B9B7 /* wrestlehut-ecw.png */; };
		11682B171536348700D6B9B7 /* wrestlehut-thunder.png in Resources */ = {isa = PBXBuildFile; fileRef = 11682AE81536348700D6B9B7 /* wrestlehut-thunder.png */; };
		11682B181536348700D6B9B7 /* wrestlehut-tna.png in Resources */ = {isa = PBXBuildFile; fileRef = 11682AE91536348700D6B9B7 /* wrestlehut-tna.png */; };
		11682B191536348700D6B9B7 /* wrestling-raw.png in Resources */ = {isa = PBXBuildFile; fileRef = 11682AEA1536348700D6B9B7 /* wrestling-raw.png */; };
		11682B1A1536348700D6B9B7 /* wrestling-roh.png in Resources */ = {isa = PBXBuildFile; fileRef = 11682AEB1536348700D6B9B7 /* wrestling-roh.png */; };
		11682B1B1536348700D6B9B7 /* wrestling-sd.png in Resources */ = {isa = PBXBuildFile; fileRef = 11682AEC1536348700D6B9B7 /* wrestling-sd.png */; };
		116D3A6014DDC9E40002129F /* phone-template.html in Resources */ = {isa = PBXBuildFile; fileRef = 116D3A5F14DDC9E40002129F /* phone-template.html */; };
		116D3A6314DDD71C0002129F /* pad-template.html in Resources */ = {isa = PBXBuildFile; fileRef = 116D3A6214DDD71C0002129F /* pad-template.html */; };
		116EF3DC1523A86C0018580D /* AwfulForum+AwfulMethods.m in Sources */ = {isa = PBXBuildFile; fileRef = 116EF3DB1523A86C0018580D /* AwfulForum+AwfulMethods.m */; };
		116EF3F81523E5510018580D /* AwfulThread+AwfulMethods.m in Sources */ = {isa = PBXBuildFile; fileRef = 116EF3F71523E5500018580D /* AwfulThread+AwfulMethods.m */; };
		116EF41915251C5D0018580D /* AwfulUser+AwfulMethods.m in Sources */ = {isa = PBXBuildFile; fileRef = 116EF41815251C5D0018580D /* AwfulUser+AwfulMethods.m */; };
		116EF41C15251CDB0018580D /* AwfulUser.m in Sources */ = {isa = PBXBuildFile; fileRef = 116EF41B15251CDB0018580D /* AwfulUser.m */; };
		116EF42D1526588C0018580D /* AwfulThread.m in Sources */ = {isa = PBXBuildFile; fileRef = 116EF42C1526588C0018580D /* AwfulThread.m */; };
		116EF44015265D390018580D /* ama.png in Resources */ = {isa = PBXBuildFile; fileRef = 116EF43A15265D390018580D /* ama.png */; };
		116EF44115265D390018580D /* icon-37-selling.png in Resources */ = {isa = PBXBuildFile; fileRef = 116EF43B15265D390018580D /* icon-37-selling.png */; };
		116EF44215265D390018580D /* icon-38-buying.png in Resources */ = {isa = PBXBuildFile; fileRef = 116EF43C15265D390018580D /* icon-38-buying.png */; };
		116EF44315265D390018580D /* icon-46-trading.png in Resources */ = {isa = PBXBuildFile; fileRef = 116EF43D15265D390018580D /* icon-46-trading.png */; };
		116EF44415265D390018580D /* icon-52-trading.png in Resources */ = {isa = PBXBuildFile; fileRef = 116EF43E15265D390018580D /* icon-52-trading.png */; };
		116EF44515265D390018580D /* tma.png in Resources */ = {isa = PBXBuildFile; fileRef = 116EF43F15265D390018580D /* tma.png */; };
		1172A62E14F5DB160026CDA8 /* Security.framework in Frameworks */ = {isa = PBXBuildFile; fileRef = 1172A62D14F5DB160026CDA8 /* Security.framework */; };
		1172A63214F5DE8B0026CDA8 /* AwfulNetworkEngine.m in Sources */ = {isa = PBXBuildFile; fileRef = 1172A63114F5DE8B0026CDA8 /* AwfulNetworkEngine.m */; };
		117CE6E915433504005DD47B /* asktell-lifestyle.png in Resources */ = {isa = PBXBuildFile; fileRef = 117CE6DC15433504005DD47B /* asktell-lifestyle.png */; };
		117CE6EA15433504005DD47B /* asktell-travel.png in Resources */ = {isa = PBXBuildFile; fileRef = 117CE6DD15433504005DD47B /* asktell-travel.png */; };
		117CE6EB15433504005DD47B /* bb-fantasy.png in Resources */ = {isa = PBXBuildFile; fileRef = 117CE6DE15433504005DD47B /* bb-fantasy.png */; };
		117CE6EC15433504005DD47B /* cc_design.png in Resources */ = {isa = PBXBuildFile; fileRef = 117CE6DF15433504005DD47B /* cc_design.png */; };
		117CE6ED15433504005DD47B /* cc-film.png in Resources */ = {isa = PBXBuildFile; fileRef = 117CE6E015433504005DD47B /* cc-film.png */; };
		117CE6EE15433504005DD47B /* coc-c.png in Resources */ = {isa = PBXBuildFile; fileRef = 117CE6E115433504005DD47B /* coc-c.png */; };
		117CE6EF15433504005DD47B /* coc-web.png in Resources */ = {isa = PBXBuildFile; fileRef = 117CE6E215433504005DD47B /* coc-web.png */; };
		117CE6F015433504005DD47B /* cps-android.png in Resources */ = {isa = PBXBuildFile; fileRef = 117CE6E315433504005DD47B /* cps-android.png */; };
		117CE6F115433504005DD47B /* dd-gotcha.png in Resources */ = {isa = PBXBuildFile; fileRef = 117CE6E415433504005DD47B /* dd-gotcha.png */; };
		117CE6F215433504005DD47B /* dd-notracist.png in Resources */ = {isa = PBXBuildFile; fileRef = 117CE6E515433504005DD47B /* dd-notracist.png */; };
		117CE6F315433504005DD47B /* dd-philosophy.png in Resources */ = {isa = PBXBuildFile; fileRef = 117CE6E615433504005DD47B /* dd-philosophy.png */; };
		117CE6F415433504005DD47B /* yospos-netscape.png in Resources */ = {isa = PBXBuildFile; fileRef = 117CE6E715433504005DD47B /* yospos-netscape.png */; };
		117CE6F515433504005DD47B /* yp-bsod.png in Resources */ = {isa = PBXBuildFile; fileRef = 117CE6E815433504005DD47B /* yp-bsod.png */; };
		117DBE3B1522A39A007125EF /* CoreData.framework in Frameworks */ = {isa = PBXBuildFile; fileRef = 117DBE3A1522A39A007125EF /* CoreData.framework */; };
		117DBE431522AA2D007125EF /* Model.xcdatamodeld in Sources */ = {isa = PBXBuildFile; fileRef = 117DBE411522AA2D007125EF /* Model.xcdatamodeld */; };
		1185923613B93F3B0036E607 /* post-action-icon.png in Resources */ = {isa = PBXBuildFile; fileRef = 1185923513B93F3B0036E607 /* post-action-icon.png */; };
		1185923913B9425C0036E607 /* star_admin.gif in Resources */ = {isa = PBXBuildFile; fileRef = 1185923713B9425B0036E607 /* star_admin.gif */; };
		1185923A13B9425C0036E607 /* star_moderator.gif in Resources */ = {isa = PBXBuildFile; fileRef = 1185923813B9425B0036E607 /* star_moderator.gif */; };
		118CF798152C05BA00126AAC /* AwfulForum.m in Sources */ = {isa = PBXBuildFile; fileRef = 118CF797152C05BA00126AAC /* AwfulForum.m */; };
		118CF809152D281600126AAC /* AwfulAddFavoriteViewController.m in Sources */ = {isa = PBXBuildFile; fileRef = 118CF808152D281600126AAC /* AwfulAddFavoriteViewController.m */; };
		118E615B14E5A17500F0CE0A /* AwfulThreadCell.m in Sources */ = {isa = PBXBuildFile; fileRef = 112764F014DB4F6A003ACE76 /* AwfulThreadCell.m */; };
		118E615F14E5A1F100F0CE0A /* AwfulForumHeader.m in Sources */ = {isa = PBXBuildFile; fileRef = 112764EC14DB44E6003ACE76 /* AwfulForumHeader.m */; };
		1190F73413BE4EA900B9D271 /* AwfulActions.m in Sources */ = {isa = PBXBuildFile; fileRef = 1190F6CE13BE4EA900B9D271 /* AwfulActions.m */; };
		1190F73513BE4EA900B9D271 /* AwfulPostActions.m in Sources */ = {isa = PBXBuildFile; fileRef = 1190F6D013BE4EA900B9D271 /* AwfulPostActions.m */; };
		1190F73613BE4EA900B9D271 /* AwfulThreadActions.m in Sources */ = {isa = PBXBuildFile; fileRef = 1190F6D213BE4EA900B9D271 /* AwfulThreadActions.m */; };
		1190F73813BE4EA900B9D271 /* AwfulVoteActions.m in Sources */ = {isa = PBXBuildFile; fileRef = 1190F6D613BE4EA900B9D271 /* AwfulVoteActions.m */; };
		1190F73913BE4EA900B9D271 /* AwfulForumCell.m in Sources */ = {isa = PBXBuildFile; fileRef = 1190F6D913BE4EA900B9D271 /* AwfulForumCell.m */; };
		1190F73B13BE4EA900B9D271 /* AwfulForumHeaderView.xib in Resources */ = {isa = PBXBuildFile; fileRef = 1190F6DB13BE4EA900B9D271 /* AwfulForumHeaderView.xib */; };
		1190F73D13BE4EA900B9D271 /* AwfulForumsListController.m in Sources */ = {isa = PBXBuildFile; fileRef = 1190F6DE13BE4EA900B9D271 /* AwfulForumsListController.m */; };
		1190F74413BE4EA900B9D271 /* AwfulPage.m in Sources */ = {isa = PBXBuildFile; fileRef = 1190F6EB13BE4EA900B9D271 /* AwfulPage.m */; };
		1190F74813BE4EA900B9D271 /* AwfulPostBoxController.m in Sources */ = {isa = PBXBuildFile; fileRef = 1190F6F113BE4EA900B9D271 /* AwfulPostBoxController.m */; };
		1190F75213BE4EA900B9D271 /* AwfulBookmarksController.m in Sources */ = {isa = PBXBuildFile; fileRef = 1190F70713BE4EA900B9D271 /* AwfulBookmarksController.m */; };
		1190F75313BE4EA900B9D271 /* AwfulThreadListController.m in Sources */ = {isa = PBXBuildFile; fileRef = 1190F70913BE4EA900B9D271 /* AwfulThreadListController.m */; };
		1190F75C13BE4EA900B9D271 /* AwfulLoginController.m in Sources */ = {isa = PBXBuildFile; fileRef = 1190F71A13BE4EA900B9D271 /* AwfulLoginController.m */; };
		1190F75E13BE4EA900B9D271 /* AwfulAppDelegate.m in Sources */ = {isa = PBXBuildFile; fileRef = 1190F71E13BE4EA900B9D271 /* AwfulAppDelegate.m */; };
		1190F75F13BE4EA900B9D271 /* MainWindow.xib in Resources */ = {isa = PBXBuildFile; fileRef = 1190F71F13BE4EA900B9D271 /* MainWindow.xib */; };
		1190F76113BE4EA900B9D271 /* AwfulPageCount.m in Sources */ = {isa = PBXBuildFile; fileRef = 1190F72413BE4EA900B9D271 /* AwfulPageCount.m */; };
		1190F76213BE4EA900B9D271 /* AwfulPost.m in Sources */ = {isa = PBXBuildFile; fileRef = 1190F72613BE4EA900B9D271 /* AwfulPost.m */; };
		1190F76613BE4EA900B9D271 /* AwfulParse.m in Sources */ = {isa = PBXBuildFile; fileRef = 1190F72F13BE4EA900B9D271 /* AwfulParse.m */; };
		1190F76713BE4EA900B9D271 /* AwfulUtil.m in Sources */ = {isa = PBXBuildFile; fileRef = 1190F73113BE4EA900B9D271 /* AwfulUtil.m */; };
		1190F76813BE4EA900B9D271 /* SmilieGrabber.m in Sources */ = {isa = PBXBuildFile; fileRef = 1190F73313BE4EA900B9D271 /* SmilieGrabber.m */; };
		1190F7C713BE4ECB00B9D271 /* Appirater.m in Sources */ = {isa = PBXBuildFile; fileRef = 1190F76C13BE4ECB00B9D271 /* Appirater.m */; };
		1190F7D513BE4ECB00B9D271 /* JSBridgeWebView.m in Sources */ = {isa = PBXBuildFile; fileRef = 1190F78D13BE4ECB00B9D271 /* JSBridgeWebView.m */; };
		1190F7D613BE4ECB00B9D271 /* NSObject+SBJson.m in Sources */ = {isa = PBXBuildFile; fileRef = 1190F78F13BE4ECB00B9D271 /* NSObject+SBJson.m */; };
		1190F7D713BE4ECB00B9D271 /* SBJsonParser.m in Sources */ = {isa = PBXBuildFile; fileRef = 1190F79213BE4ECB00B9D271 /* SBJsonParser.m */; };
		1190F7D813BE4ECB00B9D271 /* SBJsonStreamParser.m in Sources */ = {isa = PBXBuildFile; fileRef = 1190F79413BE4ECB00B9D271 /* SBJsonStreamParser.m */; };
		1190F7D913BE4ECB00B9D271 /* SBJsonStreamParserAccumulator.m in Sources */ = {isa = PBXBuildFile; fileRef = 1190F79613BE4ECB00B9D271 /* SBJsonStreamParserAccumulator.m */; };
		1190F7DA13BE4ECB00B9D271 /* SBJsonStreamParserAdapter.m in Sources */ = {isa = PBXBuildFile; fileRef = 1190F79813BE4ECB00B9D271 /* SBJsonStreamParserAdapter.m */; };
		1190F7DB13BE4ECB00B9D271 /* SBJsonStreamParserState.m in Sources */ = {isa = PBXBuildFile; fileRef = 1190F79A13BE4ECB00B9D271 /* SBJsonStreamParserState.m */; };
		1190F7DC13BE4ECB00B9D271 /* SBJsonStreamWriter.m in Sources */ = {isa = PBXBuildFile; fileRef = 1190F79C13BE4ECB00B9D271 /* SBJsonStreamWriter.m */; };
		1190F7DD13BE4ECB00B9D271 /* SBJsonStreamWriterAccumulator.m in Sources */ = {isa = PBXBuildFile; fileRef = 1190F79E13BE4ECB00B9D271 /* SBJsonStreamWriterAccumulator.m */; };
		1190F7DE13BE4ECB00B9D271 /* SBJsonStreamWriterState.m in Sources */ = {isa = PBXBuildFile; fileRef = 1190F7A013BE4ECB00B9D271 /* SBJsonStreamWriterState.m */; };
		1190F7DF13BE4ECB00B9D271 /* SBJsonTokeniser.m in Sources */ = {isa = PBXBuildFile; fileRef = 1190F7A213BE4ECB00B9D271 /* SBJsonTokeniser.m */; };
		1190F7E013BE4ECB00B9D271 /* SBJsonUTF8Stream.m in Sources */ = {isa = PBXBuildFile; fileRef = 1190F7A413BE4ECB00B9D271 /* SBJsonUTF8Stream.m */; };
		1190F7E113BE4ECB00B9D271 /* SBJsonWriter.m in Sources */ = {isa = PBXBuildFile; fileRef = 1190F7A613BE4ECB00B9D271 /* SBJsonWriter.m */; };
		1190F7E313BE4ECB00B9D271 /* 37x-Checkmark.png in Resources */ = {isa = PBXBuildFile; fileRef = 1190F7A913BE4ECB00B9D271 /* 37x-Checkmark.png */; };
		1190F7E413BE4ECB00B9D271 /* MBProgressHUD.m in Sources */ = {isa = PBXBuildFile; fileRef = 1190F7AB13BE4ECB00B9D271 /* MBProgressHUD.m */; };
		1190F7E513BE4ECB00B9D271 /* GTMNSString+HTML.m in Sources */ = {isa = PBXBuildFile; fileRef = 1190F7AF13BE4ECB00B9D271 /* GTMNSString+HTML.m */; settings = {COMPILER_FLAGS = "-fno-objc-arc"; }; };
		1190F7E613BE4ECB00B9D271 /* NSString+HTML.m in Sources */ = {isa = PBXBuildFile; fileRef = 1190F7B113BE4ECB00B9D271 /* NSString+HTML.m */; };
		1190F7E713BE4ECB00B9D271 /* MWPhoto.m in Sources */ = {isa = PBXBuildFile; fileRef = 1190F7B413BE4ECB00B9D271 /* MWPhoto.m */; };
		1190F7E813BE4ECB00B9D271 /* MWPhotoBrowser.m in Sources */ = {isa = PBXBuildFile; fileRef = 1190F7B613BE4ECB00B9D271 /* MWPhotoBrowser.m */; };
		1190F7E913BE4ECB00B9D271 /* UIImage+Decompress.m in Sources */ = {isa = PBXBuildFile; fileRef = 1190F7B813BE4ECB00B9D271 /* UIImage+Decompress.m */; };
		1190F7EA13BE4ECB00B9D271 /* UIImageViewTap.m in Sources */ = {isa = PBXBuildFile; fileRef = 1190F7BA13BE4ECB00B9D271 /* UIImageViewTap.m */; };
		1190F7EB13BE4ECB00B9D271 /* UIViewTap.m in Sources */ = {isa = PBXBuildFile; fileRef = 1190F7BC13BE4ECB00B9D271 /* UIViewTap.m */; };
		1190F7EC13BE4ECB00B9D271 /* ZoomingScrollView.m in Sources */ = {isa = PBXBuildFile; fileRef = 1190F7BE13BE4ECB00B9D271 /* ZoomingScrollView.m */; };
		1190F7ED13BE4ECB00B9D271 /* LICENSE.txt in Resources */ = {isa = PBXBuildFile; fileRef = 1190F7C013BE4ECB00B9D271 /* LICENSE.txt */; };
		1190F7EE13BE4ECB00B9D271 /* TFHpple.m in Sources */ = {isa = PBXBuildFile; fileRef = 1190F7C213BE4ECB00B9D271 /* TFHpple.m */; };
		1190F7EF13BE4ECB00B9D271 /* TFHppleElement.m in Sources */ = {isa = PBXBuildFile; fileRef = 1190F7C413BE4ECB00B9D271 /* TFHppleElement.m */; };
		1190F7F013BE4ECB00B9D271 /* XPathQuery.m in Sources */ = {isa = PBXBuildFile; fileRef = 1190F7C613BE4ECB00B9D271 /* XPathQuery.m */; };
		1190F7F313BE4EDA00B9D271 /* main.m in Sources */ = {isa = PBXBuildFile; fileRef = 1190F7F213BE4EDA00B9D271 /* main.m */; };
		1190F80513BE58BB00B9D271 /* post.css in Resources */ = {isa = PBXBuildFile; fileRef = 1190F80313BE58BB00B9D271 /* post.css */; };
		1195D59414C4CB4400CA3A48 /* threadrating.png in Resources */ = {isa = PBXBuildFile; fileRef = 1195D59014C4CB4400CA3A48 /* threadrating.png */; };
		1199D7CF13AA9C4200264DE9 /* tiny_arrow_right.png in Resources */ = {isa = PBXBuildFile; fileRef = 1199D7CE13AA9C4200264DE9 /* tiny_arrow_right.png */; };
		11C1FFA714FC78D500B0250B /* 28-star.png in Resources */ = {isa = PBXBuildFile; fileRef = 11C1FFA514FC78D500B0250B /* 28-star.png */; };
		11C1FFA814FC78D500B0250B /* 28-star@2x.png in Resources */ = {isa = PBXBuildFile; fileRef = 11C1FFA614FC78D500B0250B /* 28-star@2x.png */; };
		11C1FFAD14FC797800B0250B /* 39-circle-check.png in Resources */ = {isa = PBXBuildFile; fileRef = 11C1FFA914FC797800B0250B /* 39-circle-check.png */; };
		11C1FFAE14FC797800B0250B /* 39-circle-check@2x.png in Resources */ = {isa = PBXBuildFile; fileRef = 11C1FFAA14FC797800B0250B /* 39-circle-check@2x.png */; };
		11C1FFAF14FC797800B0250B /* 40-inbox.png in Resources */ = {isa = PBXBuildFile; fileRef = 11C1FFAB14FC797800B0250B /* 40-inbox.png */; };
		11C1FFB014FC797800B0250B /* 40-inbox@2x.png in Resources */ = {isa = PBXBuildFile; fileRef = 11C1FFAC14FC797800B0250B /* 40-inbox@2x.png */; };
		11CED26715228E5300E95EE1 /* action.png in Resources */ = {isa = PBXBuildFile; fileRef = 11CED26515228E5300E95EE1 /* action.png */; };
		11CED26815228E5300E95EE1 /* action@2x.png in Resources */ = {isa = PBXBuildFile; fileRef = 11CED26615228E5300E95EE1 /* action@2x.png */; };
		11CED26C1522901100E95EE1 /* ButtonSegmentedControl.m in Sources */ = {isa = PBXBuildFile; fileRef = 11CED26B1522901100E95EE1 /* ButtonSegmentedControl.m */; };
		11D27507151E592A00E1AE9A /* arrowleft@2x.png in Resources */ = {isa = PBXBuildFile; fileRef = 11D27501151E592A00E1AE9A /* arrowleft@2x.png */; };
		11D27508151E592A00E1AE9A /* arrowright@2x.png in Resources */ = {isa = PBXBuildFile; fileRef = 11D27502151E592A00E1AE9A /* arrowright@2x.png */; };
		11D27509151E592A00E1AE9A /* cog.png in Resources */ = {isa = PBXBuildFile; fileRef = 11D27503151E592A00E1AE9A /* cog.png */; };
		11D2750A151E592A00E1AE9A /* cog@2x.png in Resources */ = {isa = PBXBuildFile; fileRef = 11D27504151E592A00E1AE9A /* cog@2x.png */; };
		11D2750B151E592A00E1AE9A /* compose.png in Resources */ = {isa = PBXBuildFile; fileRef = 11D27505151E592A00E1AE9A /* compose.png */; };
		11D2750C151E592A00E1AE9A /* compose@2x.png in Resources */ = {isa = PBXBuildFile; fileRef = 11D27506151E592A00E1AE9A /* compose@2x.png */; };
		11D31C5013C40FDF0018C6E0 /* tiny_arrow_right@2x.png in Resources */ = {isa = PBXBuildFile; fileRef = 11D31C4F13C40FDF0018C6E0 /* tiny_arrow_right@2x.png */; };
		11D3F0D41542318500FE955D /* navbargradient-landscape.png in Resources */ = {isa = PBXBuildFile; fileRef = 11D3F0D21542318500FE955D /* navbargradient-landscape.png */; };
		11D3F0D51542318500FE955D /* navbargradient-landscape@2x.png in Resources */ = {isa = PBXBuildFile; fileRef = 11D3F0D31542318500FE955D /* navbargradient-landscape@2x.png */; };
		11D46FE5154793B8004D800B /* ai-cycles.png in Resources */ = {isa = PBXBuildFile; fileRef = 11D46FB9154793B8004D800B /* ai-cycles.png */; };
		11D46FE6154793B8004D800B /* bb-nonfiction.png in Resources */ = {isa = PBXBuildFile; fileRef = 11D46FBA154793B8004D800B /* bb-nonfiction.png */; };
		11D46FE7154793B8004D800B /* byob-explosion.png in Resources */ = {isa = PBXBuildFile; fileRef = 11D46FBB154793B8004D800B /* byob-explosion.png */; };
		11D46FE8154793B8004D800B /* byob-gents.png in Resources */ = {isa = PBXBuildFile; fileRef = 11D46FBC154793B8004D800B /* byob-gents.png */; };
		11D46FE9154793B8004D800B /* byob-slax.png in Resources */ = {isa = PBXBuildFile; fileRef = 11D46FBD154793B8004D800B /* byob-slax.png */; };
		11D46FEA154793B8004D800B /* cc-poetry.png in Resources */ = {isa = PBXBuildFile; fileRef = 11D46FBE154793B8004D800B /* cc-poetry.png */; };
		11D46FEB154793B8004D800B /* cc-project.png in Resources */ = {isa = PBXBuildFile; fileRef = 11D46FBF154793B8004D800B /* cc-project.png */; };
		11D46FEC154793B8004D800B /* cc-tutorial.png in Resources */ = {isa = PBXBuildFile; fileRef = 11D46FC0154793B8004D800B /* cc-tutorial.png */; };
		11D46FED154793B8004D800B /* cd_action.png in Resources */ = {isa = PBXBuildFile; fileRef = 11D46FC1154793B8004D800B /* cd_action.png */; };
		11D46FEE154793B8004D800B /* cd_director.png in Resources */ = {isa = PBXBuildFile; fileRef = 11D46FC2154793B8004D800B /* cd_director.png */; };
		11D46FEF154793B8004D800B /* cd_horror2.png in Resources */ = {isa = PBXBuildFile; fileRef = 11D46FC3154793B8004D800B /* cd_horror2.png */; };
		11D46FF0154793B8004D800B /* cell-cdma.png in Resources */ = {isa = PBXBuildFile; fileRef = 11D46FC4154793B8004D800B /* cell-cdma.png */; };
		11D46FF1154793B8004D800B /* dd-dems.png in Resources */ = {isa = PBXBuildFile; fileRef = 11D46FC5154793B8004D800B /* dd-dems.png */; };
		11D46FF2154793B8004D800B /* dd-economics.png in Resources */ = {isa = PBXBuildFile; fileRef = 11D46FC6154793B8004D800B /* dd-economics.png */; };
		11D46FF3154793B8004D800B /* dd-environment.png in Resources */ = {isa = PBXBuildFile; fileRef = 11D46FC7154793B8004D800B /* dd-environment.png */; };
		11D46FF4154793B8004D800B /* dd-history.png in Resources */ = {isa = PBXBuildFile; fileRef = 11D46FC8154793B8004D800B /* dd-history.png */; };
		11D46FF5154793B8004D800B /* fyad-tim.png in Resources */ = {isa = PBXBuildFile; fileRef = 11D46FC9154793B8004D800B /* fyad-tim.png */; };
		11D46FF6154793B8004D800B /* gip-EMT4.png in Resources */ = {isa = PBXBuildFile; fileRef = 11D46FCA154793B8004D800B /* gip-EMT4.png */; };
		11D46FF7154793B8004D800B /* gip-firetruck.png in Resources */ = {isa = PBXBuildFile; fileRef = 11D46FCB154793B8004D800B /* gip-firetruck.png */; };
		11D46FF8154793B8004D800B /* guns-ohshi.png in Resources */ = {isa = PBXBuildFile; fileRef = 11D46FCC154793B8004D800B /* guns-ohshi.png */; };
		11D46FF9154793B8004D800B /* hell-spergin.png in Resources */ = {isa = PBXBuildFile; fileRef = 11D46FCD154793B8004D800B /* hell-spergin.png */; };
		11D46FFA154793B8004D800B /* lan-canada.png in Resources */ = {isa = PBXBuildFile; fileRef = 11D46FCE154793B8004D800B /* lan-canada.png */; };
		11D46FFB154793B8004D800B /* lf-arecountry.png in Resources */ = {isa = PBXBuildFile; fileRef = 11D46FCF154793B8004D800B /* lf-arecountry.png */; };
		11D46FFC154793B8004D800B /* LF-article.png in Resources */ = {isa = PBXBuildFile; fileRef = 11D46FD0154793B8004D800B /* LF-article.png */; };
		11D46FFD154793B8004D800B /* LF-BiCurious.png in Resources */ = {isa = PBXBuildFile; fileRef = 11D46FD1154793B8004D800B /* LF-BiCurious.png */; };
		11D46FFE154793B8004D800B /* lf-gipper.png in Resources */ = {isa = PBXBuildFile; fileRef = 11D46FD2154793B8004D800B /* lf-gipper.png */; };
		11D46FFF154793B8004D800B /* LF-japan_clean_fast.png in Resources */ = {isa = PBXBuildFile; fileRef = 11D46FD3154793B8004D800B /* LF-japan_clean_fast.png */; };
		11D47000154793B8004D800B /* LF-pennybags.png in Resources */ = {isa = PBXBuildFile; fileRef = 11D46FD4154793B8004D800B /* LF-pennybags.png */; };
		11D47001154793B8004D800B /* lp-text.png in Resources */ = {isa = PBXBuildFile; fileRef = 11D46FD5154793B8004D800B /* lp-text.png */; };
		11D47002154793B8004D800B /* phiz-dontlike.png in Resources */ = {isa = PBXBuildFile; fileRef = 11D46FD6154793B8004D800B /* phiz-dontlike.png */; };
		11D47003154793B8004D800B /* phiz-kayne.png in Resources */ = {isa = PBXBuildFile; fileRef = 11D46FD7154793B8004D800B /* phiz-kayne.png */; };
		11D47004154793B8004D800B /* pi-fish.png in Resources */ = {isa = PBXBuildFile; fileRef = 11D46FD8154793B8004D800B /* pi-fish.png */; };
		11D47005154793B8004D800B /* RP-mls_tag.png in Resources */ = {isa = PBXBuildFile; fileRef = 11D46FD9154793B8004D800B /* RP-mls_tag.png */; };
		11D47006154793B8004D800B /* sas-fantasy.png in Resources */ = {isa = PBXBuildFile; fileRef = 11D46FDA154793B8004D800B /* sas-fantasy.png */; };
		11D47007154793B8004D800B /* shsc-code.png in Resources */ = {isa = PBXBuildFile; fileRef = 11D46FDB154793B8004D800B /* shsc-code.png */; };
		11D47008154793B8004D800B /* shsc-linux.png in Resources */ = {isa = PBXBuildFile; fileRef = 11D46FDC154793B8004D800B /* shsc-linux.png */; };
		11D47009154793B8004D800B /* sports-nascar.png in Resources */ = {isa = PBXBuildFile; fileRef = 11D46FDD154793B8004D800B /* sports-nascar.png */; };
		11D4700A154793B8004D800B /* sports-nhl.png in Resources */ = {isa = PBXBuildFile; fileRef = 11D46FDE154793B8004D800B /* sports-nhl.png */; };
		11D4700B154793B8004D800B /* tava-gadget.png in Resources */ = {isa = PBXBuildFile; fileRef = 11D46FDF154793B8004D800B /* tava-gadget.png */; };
		11D4700C154793B8004D800B /* tava-highdef.png in Resources */ = {isa = PBXBuildFile; fileRef = 11D46FE0154793B8004D800B /* tava-highdef.png */; };
		11D4700D154793B8004D800B /* tviv-competition.png in Resources */ = {isa = PBXBuildFile; fileRef = 11D46FE1154793B8004D800B /* tviv-competition.png */; };
		11D4700E154793B8004D800B /* tviv-dvd.png in Resources */ = {isa = PBXBuildFile; fileRef = 11D46FE2154793B8004D800B /* tviv-dvd.png */; };
		11D4700F154793B8004D800B /* tviv-on-demand.png in Resources */ = {isa = PBXBuildFile; fileRef = 11D46FE3154793B8004D800B /* tviv-on-demand.png */; };
		11D47010154793B8004D800B /* tviv-spoilers.png in Resources */ = {isa = PBXBuildFile; fileRef = 11D46FE4154793B8004D800B /* tviv-spoilers.png */; };
		11D470161547A97A004D800B /* libTestFlight.a in Frameworks */ = {isa = PBXBuildFile; fileRef = 11D470121547A97A004D800B /* libTestFlight.a */; };
		11D5E85814DC5FA000C1002D /* AwfulPageDataController.m in Sources */ = {isa = PBXBuildFile; fileRef = 11D5E85714DC5FA000C1002D /* AwfulPageDataController.m */; };
		11D5E85D14DC6D5C00C1002D /* AwfulPageTemplate.m in Sources */ = {isa = PBXBuildFile; fileRef = 11D5E85C14DC6D5C00C1002D /* AwfulPageTemplate.m */; };
		11D7CB9214EA0867000DA96A /* icon23-banme.png in Resources */ = {isa = PBXBuildFile; fileRef = 11D7CB8D14EA0867000DA96A /* icon23-banme.png */; };
		11D7CB9314EA0867000DA96A /* link.png in Resources */ = {isa = PBXBuildFile; fileRef = 11D7CB8E14EA0867000DA96A /* link.png */; };
		11D7CB9414EA0867000DA96A /* photoshop.png in Resources */ = {isa = PBXBuildFile; fileRef = 11D7CB8F14EA0867000DA96A /* photoshop.png */; };
		11D7CB9514EA0867000DA96A /* repeat.png in Resources */ = {isa = PBXBuildFile; fileRef = 11D7CB9014EA0867000DA96A /* repeat.png */; };
		11D7CB9614EA0867000DA96A /* school.png in Resources */ = {isa = PBXBuildFile; fileRef = 11D7CB9114EA0867000DA96A /* school.png */; };
		11D7CB9814EA0CED000DA96A /* MainStoryboard.storyboard in Resources */ = {isa = PBXBuildFile; fileRef = 11D7CB9714EA0CED000DA96A /* MainStoryboard.storyboard */; };
		11DFB44214FF1CBB0001A34C /* AwfulTableViewController.m in Sources */ = {isa = PBXBuildFile; fileRef = 11DFB44114FF1CBB0001A34C /* AwfulTableViewController.m */; };
		11E53666151E8AB600EA74EA /* reply.png in Resources */ = {isa = PBXBuildFile; fileRef = 11E53664151E8AB600EA74EA /* reply.png */; };
		11E53667151E8AB600EA74EA /* reply@2x.png in Resources */ = {isa = PBXBuildFile; fileRef = 11E53665151E8AB600EA74EA /* reply@2x.png */; };
		11E5366B151E8B4C00EA74EA /* bookmarks.png in Resources */ = {isa = PBXBuildFile; fileRef = 11E53669151E8B4C00EA74EA /* bookmarks.png */; };
		11E5366C151E8B4C00EA74EA /* bookmarks@2x.png in Resources */ = {isa = PBXBuildFile; fileRef = 11E5366A151E8B4C00EA74EA /* bookmarks@2x.png */; };
		11FDA290151017490014FDCD /* MainStoryboardiPad.storyboard in Resources */ = {isa = PBXBuildFile; fileRef = 11FDA28E151017490014FDCD /* MainStoryboardiPad.storyboard */; };
		11FDA296151018600014FDCD /* AwfulSettingsViewController.m in Sources */ = {isa = PBXBuildFile; fileRef = 11FDA295151018600014FDCD /* AwfulSettingsViewController.m */; };
		11FDA299151018740014FDCD /* OtherWebController.m in Sources */ = {isa = PBXBuildFile; fileRef = 11FDA298151018740014FDCD /* OtherWebController.m */; };
		11FDA29C1510187F0014FDCD /* AwfulSplitViewController.m in Sources */ = {isa = PBXBuildFile; fileRef = 11FDA29B1510187F0014FDCD /* AwfulSplitViewController.m */; };
		11FDA2B7151170A20014FDCD /* navbargradient.png in Resources */ = {isa = PBXBuildFile; fileRef = 11FDA2B6151170A20014FDCD /* navbargradient.png */; };
		11FDA2BA151174F60014FDCD /* navbargradient@2x.png in Resources */ = {isa = PBXBuildFile; fileRef = 11FDA2B9151174F60014FDCD /* navbargradient@2x.png */; };
		11FDA2CD15129CAF0014FDCD /* EGORefreshTableHeaderView.m in Sources */ = {isa = PBXBuildFile; fileRef = 11FDA2C315129CAF0014FDCD /* EGORefreshTableHeaderView.m */; };
		11FDA2CE15129CAF0014FDCD /* blackArrow.png in Resources */ = {isa = PBXBuildFile; fileRef = 11FDA2C515129CAF0014FDCD /* blackArrow.png */; };
		11FDA2CF15129CAF0014FDCD /* blackArrow@2x.png in Resources */ = {isa = PBXBuildFile; fileRef = 11FDA2C615129CAF0014FDCD /* blackArrow@2x.png */; };
		11FDA2D015129CAF0014FDCD /* blueArrow.png in Resources */ = {isa = PBXBuildFile; fileRef = 11FDA2C715129CAF0014FDCD /* blueArrow.png */; };
		11FDA2D115129CAF0014FDCD /* blueArrow@2x.png in Resources */ = {isa = PBXBuildFile; fileRef = 11FDA2C815129CAF0014FDCD /* blueArrow@2x.png */; };
		11FDA2D215129CAF0014FDCD /* grayArrow.png in Resources */ = {isa = PBXBuildFile; fileRef = 11FDA2C915129CAF0014FDCD /* grayArrow.png */; };
		11FDA2D315129CAF0014FDCD /* grayArrow@2x.png in Resources */ = {isa = PBXBuildFile; fileRef = 11FDA2CA15129CAF0014FDCD /* grayArrow@2x.png */; };
		11FDA2D415129CAF0014FDCD /* whiteArrow.png in Resources */ = {isa = PBXBuildFile; fileRef = 11FDA2CB15129CAF0014FDCD /* whiteArrow.png */; };
		11FDA2D515129CAF0014FDCD /* whiteArrow@2x.png in Resources */ = {isa = PBXBuildFile; fileRef = 11FDA2CC15129CAF0014FDCD /* whiteArrow@2x.png */; };
		11FDA31F151567810014FDCD /* rating0.png in Resources */ = {isa = PBXBuildFile; fileRef = 11FDA319151567810014FDCD /* rating0.png */; };
		11FDA320151567810014FDCD /* rating1.png in Resources */ = {isa = PBXBuildFile; fileRef = 11FDA31A151567810014FDCD /* rating1.png */; };
		11FDA321151567810014FDCD /* rating2.png in Resources */ = {isa = PBXBuildFile; fileRef = 11FDA31B151567810014FDCD /* rating2.png */; };
		11FDA322151567810014FDCD /* rating3.png in Resources */ = {isa = PBXBuildFile; fileRef = 11FDA31C151567810014FDCD /* rating3.png */; };
		11FDA323151567810014FDCD /* rating4.png in Resources */ = {isa = PBXBuildFile; fileRef = 11FDA31D151567810014FDCD /* rating4.png */; };
		11FDA324151567810014FDCD /* rating5.png in Resources */ = {isa = PBXBuildFile; fileRef = 11FDA31E151567810014FDCD /* rating5.png */; };
		11FDA32815156E020014FDCD /* forum-arrow-down.png in Resources */ = {isa = PBXBuildFile; fileRef = 11FDA32615156E010014FDCD /* forum-arrow-down.png */; };
		11FDA32915156E020014FDCD /* forum-arrow-right.png in Resources */ = {isa = PBXBuildFile; fileRef = 11FDA32715156E010014FDCD /* forum-arrow-right.png */; };
		11FE9E39153CFC70002EE2B5 /* NSData+Base64.m in Sources */ = {isa = PBXBuildFile; fileRef = 11FE9E27153CFC6F002EE2B5 /* NSData+Base64.m */; };
		11FE9E3A153CFC70002EE2B5 /* NSDate+RFC1123.m in Sources */ = {isa = PBXBuildFile; fileRef = 11FE9E29153CFC6F002EE2B5 /* NSDate+RFC1123.m */; };
		11FE9E3B153CFC70002EE2B5 /* NSDictionary+RequestEncoding.m in Sources */ = {isa = PBXBuildFile; fileRef = 11FE9E2B153CFC6F002EE2B5 /* NSDictionary+RequestEncoding.m */; };
		11FE9E3C153CFC70002EE2B5 /* NSString+MKNetworkKitAdditions.m in Sources */ = {isa = PBXBuildFile; fileRef = 11FE9E2D153CFC6F002EE2B5 /* NSString+MKNetworkKitAdditions.m */; };
		11FE9E3D153CFC70002EE2B5 /* UIAlertView+MKNetworkKitAdditions.m in Sources */ = {isa = PBXBuildFile; fileRef = 11FE9E2F153CFC6F002EE2B5 /* UIAlertView+MKNetworkKitAdditions.m */; };
		11FE9E3E153CFC70002EE2B5 /* MKNetworkEngine.m in Sources */ = {isa = PBXBuildFile; fileRef = 11FE9E31153CFC6F002EE2B5 /* MKNetworkEngine.m */; };
		11FE9E3F153CFC70002EE2B5 /* MKNetworkOperation.m in Sources */ = {isa = PBXBuildFile; fileRef = 11FE9E34153CFC6F002EE2B5 /* MKNetworkOperation.m */; };
		11FE9E40153CFC70002EE2B5 /* Reachability.m in Sources */ = {isa = PBXBuildFile; fileRef = 11FE9E37153CFC6F002EE2B5 /* Reachability.m */; };
		1C277CA51543554700CD2CCE /* AwfulSettingsChoiceViewController.m in Sources */ = {isa = PBXBuildFile; fileRef = 1C277CA41543554700CD2CCE /* AwfulSettingsChoiceViewController.m */; };
		1C6A170715428F1D00410DB4 /* Settings.plist in Resources */ = {isa = PBXBuildFile; fileRef = 1C6A170615428F1D00410DB4 /* Settings.plist */; };
		1C7B87201544D83D00891D41 /* AwfulForumSection.m in Sources */ = {isa = PBXBuildFile; fileRef = 1C7B871F1544D83D00891D41 /* AwfulForumSection.m */; };
		1CDD5199154294D400326C7B /* AwfulSettings.m in Sources */ = {isa = PBXBuildFile; fileRef = 1CDD5198154294D400326C7B /* AwfulSettings.m */; };
		1CDF7A3E1537C157008EFAE4 /* GRMustache.m in Sources */ = {isa = PBXBuildFile; fileRef = 1CDF7A011537C157008EFAE4 /* GRMustache.m */; };
		1CDF7A3F1537C157008EFAE4 /* GRMustacheContext.m in Sources */ = {isa = PBXBuildFile; fileRef = 1CDF7A051537C157008EFAE4 /* GRMustacheContext.m */; settings = {COMPILER_FLAGS = "-fno-objc-arc"; }; };
		1CDF7A401537C157008EFAE4 /* GRMustacheError.m in Sources */ = {isa = PBXBuildFile; fileRef = 1CDF7A081537C157008EFAE4 /* GRMustacheError.m */; };
		1CDF7A411537C157008EFAE4 /* GRMustacheHelper.m in Sources */ = {isa = PBXBuildFile; fileRef = 1CDF7A0A1537C157008EFAE4 /* GRMustacheHelper.m */; settings = {COMPILER_FLAGS = "-fno-objc-arc"; }; };
		1CDF7A421537C157008EFAE4 /* GRMustacheInvocation.m in Sources */ = {isa = PBXBuildFile; fileRef = 1CDF7A0D1537C157008EFAE4 /* GRMustacheInvocation.m */; settings = {COMPILER_FLAGS = "-fno-objc-arc"; }; };
		1CDF7A431537C157008EFAE4 /* GRMustacheNSUndefinedKeyExceptionGuard.m in Sources */ = {isa = PBXBuildFile; fileRef = 1CDF7A0F1537C157008EFAE4 /* GRMustacheNSUndefinedKeyExceptionGuard.m */; };
		1CDF7A441537C157008EFAE4 /* GRMustacheProperty.m in Sources */ = {isa = PBXBuildFile; fileRef = 1CDF7A111537C157008EFAE4 /* GRMustacheProperty.m */; };
		1CDF7A451537C157008EFAE4 /* GRMustacheSection.m in Sources */ = {isa = PBXBuildFile; fileRef = 1CDF7A151537C157008EFAE4 /* GRMustacheSection.m */; settings = {COMPILER_FLAGS = "-fno-objc-arc"; }; };
		1CDF7A461537C157008EFAE4 /* GRMustacheTemplate.m in Sources */ = {isa = PBXBuildFile; fileRef = 1CDF7A181537C157008EFAE4 /* GRMustacheTemplate.m */; settings = {COMPILER_FLAGS = "-fno-objc-arc"; }; };
		1CDF7A471537C157008EFAE4 /* GRMustacheTemplateParser.m in Sources */ = {isa = PBXBuildFile; fileRef = 1CDF7A1B1537C157008EFAE4 /* GRMustacheTemplateParser.m */; settings = {COMPILER_FLAGS = "-fno-objc-arc"; }; };
		1CDF7A481537C157008EFAE4 /* GRMustacheTemplateRepository.m in Sources */ = {isa = PBXBuildFile; fileRef = 1CDF7A1E1537C157008EFAE4 /* GRMustacheTemplateRepository.m */; settings = {COMPILER_FLAGS = "-fno-objc-arc"; }; };
		1CDF7A491537C157008EFAE4 /* GRMustacheTextElement.m in Sources */ = {isa = PBXBuildFile; fileRef = 1CDF7A201537C157008EFAE4 /* GRMustacheTextElement.m */; settings = {COMPILER_FLAGS = "-fno-objc-arc"; }; };
		1CDF7A4A1537C157008EFAE4 /* GRMustacheToken.m in Sources */ = {isa = PBXBuildFile; fileRef = 1CDF7A221537C157008EFAE4 /* GRMustacheToken.m */; settings = {COMPILER_FLAGS = "-fno-objc-arc"; }; };
		1CDF7A4B1537C157008EFAE4 /* GRMustacheTokenizer.m in Sources */ = {isa = PBXBuildFile; fileRef = 1CDF7A241537C157008EFAE4 /* GRMustacheTokenizer.m */; settings = {COMPILER_FLAGS = "-fno-objc-arc"; }; };
		1CDF7A4C1537C157008EFAE4 /* GRMustacheVariableElement.m in Sources */ = {isa = PBXBuildFile; fileRef = 1CDF7A261537C157008EFAE4 /* GRMustacheVariableElement.m */; settings = {COMPILER_FLAGS = "-fno-objc-arc"; }; };
		1CDF7A5A1537C157008EFAE4 /* JRSwizzle.m in Sources */ = {isa = PBXBuildFile; fileRef = 1CDF7A3C1537C157008EFAE4 /* JRSwizzle.m */; };
		1CDF7A5E1537DD2D008EFAE4 /* PostContext.m in Sources */ = {isa = PBXBuildFile; fileRef = 1CDF7A5D1537DD2D008EFAE4 /* PostContext.m */; };
		1CF2C5061543B51200E327F5 /* AwfulFavoritesViewController.m in Sources */ = {isa = PBXBuildFile; fileRef = 1CF2C5051543B51200E327F5 /* AwfulFavoritesViewController.m */; };
		1D60589F0D05DD5A006BFB54 /* Foundation.framework in Frameworks */ = {isa = PBXBuildFile; fileRef = 1D30AB110D05D00D00671497 /* Foundation.framework */; };
		1DF5F4E00D08C38300B7A737 /* UIKit.framework in Frameworks */ = {isa = PBXBuildFile; fileRef = 1DF5F4DF0D08C38300B7A737 /* UIKit.framework */; };
		288765080DF74369002DB57D /* CoreGraphics.framework in Frameworks */ = {isa = PBXBuildFile; fileRef = 288765070DF74369002DB57D /* CoreGraphics.framework */; };
		5040D23E14D0BC5D009E73F7 /* back.png in Resources */ = {isa = PBXBuildFile; fileRef = 5040D23C14D0BC59009E73F7 /* back.png */; };
		5040D23F14D0BC5D009E73F7 /* back@2x.png in Resources */ = {isa = PBXBuildFile; fileRef = 5040D23D14D0BC5B009E73F7 /* back@2x.png */; };
		50574ECD14CA187D00FD1F92 /* dotdotdot-clear.png in Resources */ = {isa = PBXBuildFile; fileRef = 50574ECC14CA187D00FD1F92 /* dotdotdot-clear.png */; };
		50A8B96D1541D57E0065F3D9 /* MasterViewButton.png in Resources */ = {isa = PBXBuildFile; fileRef = 50A8B9681541D57E0065F3D9 /* MasterViewButton.png */; };
		50A8B96E1541D57E0065F3D9 /* multiPageMovement.png in Resources */ = {isa = PBXBuildFile; fileRef = 50A8B9691541D57E0065F3D9 /* multiPageMovement.png */; };
		50A8B96F1541D57E0065F3D9 /* ReplyButton.png in Resources */ = {isa = PBXBuildFile; fileRef = 50A8B96A1541D57E0065F3D9 /* ReplyButton.png */; };
		50A8B9701541D57E0065F3D9 /* singlePageMovement.png in Resources */ = {isa = PBXBuildFile; fileRef = 50A8B96B1541D57E0065F3D9 /* singlePageMovement.png */; };
		50A8B9711541D57E0065F3D9 /* ThreadActions.png in Resources */ = {isa = PBXBuildFile; fileRef = 50A8B96C1541D57E0065F3D9 /* ThreadActions.png */; };
/* End PBXBuildFile section */

/* Begin PBXFileReference section */
		10241B771247DF7F00EE71CA /* Default.png */ = {isa = PBXFileReference; lastKnownFileType = image.png; path = Default.png; sourceTree = "<group>"; };
		107CF9A211FF7776007C16F4 /* libxml2.2.7.3.dylib */ = {isa = PBXFileReference; lastKnownFileType = "compiled.mach-o.dylib"; name = libxml2.2.7.3.dylib; path = usr/lib/libxml2.2.7.3.dylib; sourceTree = SDKROOT; };
		107CF9E011FF79D5007C16F4 /* libsqlite3.0.dylib */ = {isa = PBXFileReference; lastKnownFileType = "compiled.mach-o.dylib"; name = libsqlite3.0.dylib; path = usr/lib/libsqlite3.0.dylib; sourceTree = SDKROOT; };
		10913AA612CBF13A007583AC /* list_icon.png */ = {isa = PBXFileReference; lastKnownFileType = image.png; name = list_icon.png; path = images/list_icon.png; sourceTree = "<group>"; };
		10913AA712CBF13A007583AC /* list_icon@2x.png */ = {isa = PBXFileReference; lastKnownFileType = image.png; name = "list_icon@2x.png"; path = "images/list_icon@2x.png"; sourceTree = "<group>"; };
		10913AA812CBF13A007583AC /* reload@2x.png */ = {isa = PBXFileReference; lastKnownFileType = image.png; name = "reload@2x.png"; path = "images/reload@2x.png"; sourceTree = "<group>"; };
		10913AA912CBF13A007583AC /* stop.png */ = {isa = PBXFileReference; lastKnownFileType = image.png; name = stop.png; path = images/stop.png; sourceTree = "<group>"; };
		10913AAA12CBF13A007583AC /* stop@2x.png */ = {isa = PBXFileReference; lastKnownFileType = image.png; name = "stop@2x.png"; path = "images/stop@2x.png"; sourceTree = "<group>"; };
		10913AE612CBF871007583AC /* number-background.png */ = {isa = PBXFileReference; lastKnownFileType = image.png; name = "number-background.png"; path = "images/number-background.png"; sourceTree = "<group>"; };
		10913B6312CC03F3007583AC /* number-background@2x.png */ = {isa = PBXFileReference; lastKnownFileType = image.png; name = "number-background@2x.png"; path = "images/number-background@2x.png"; sourceTree = "<group>"; };
		10D34FA8128F41160026C7C2 /* CFNetwork.framework */ = {isa = PBXFileReference; lastKnownFileType = wrapper.framework; name = CFNetwork.framework; path = System/Library/Frameworks/CFNetwork.framework; sourceTree = SDKROOT; };
		10D34FAE128F413C0026C7C2 /* MobileCoreServices.framework */ = {isa = PBXFileReference; lastKnownFileType = wrapper.framework; name = MobileCoreServices.framework; path = System/Library/Frameworks/MobileCoreServices.framework; sourceTree = SDKROOT; };
		10D34FB0128F413C0026C7C2 /* SystemConfiguration.framework */ = {isa = PBXFileReference; lastKnownFileType = wrapper.framework; name = SystemConfiguration.framework; path = System/Library/Frameworks/SystemConfiguration.framework; sourceTree = SDKROOT; };
		10D34FB6128F414E0026C7C2 /* libz.dylib */ = {isa = PBXFileReference; lastKnownFileType = "compiled.mach-o.dylib"; name = libz.dylib; path = usr/lib/libz.dylib; sourceTree = SDKROOT; };
		10E38BF912BEC14F002DBA3F /* arrowleft.png */ = {isa = PBXFileReference; lastKnownFileType = image.png; name = arrowleft.png; path = images/arrowleft.png; sourceTree = "<group>"; };
		10E38BFA12BEC14F002DBA3F /* btn_template_bg.png */ = {isa = PBXFileReference; lastKnownFileType = image.png; name = btn_template_bg.png; path = images/btn_template_bg.png; sourceTree = "<group>"; };
		10E38BFC12BEC14F002DBA3F /* folder.png */ = {isa = PBXFileReference; lastKnownFileType = image.png; name = folder.png; path = images/folder.png; sourceTree = "<group>"; };
		10E38BFD12BEC14F002DBA3F /* icon_arrow_left.png */ = {isa = PBXFileReference; lastKnownFileType = image.png; name = icon_arrow_left.png; path = images/icon_arrow_left.png; sourceTree = "<group>"; };
		10E38BFE12BEC14F002DBA3F /* icon_arrow_right.png */ = {isa = PBXFileReference; lastKnownFileType = image.png; name = icon_arrow_right.png; path = images/icon_arrow_right.png; sourceTree = "<group>"; };
		10E38BFF12BEC14F002DBA3F /* icon_delete.png */ = {isa = PBXFileReference; lastKnownFileType = image.png; name = icon_delete.png; path = images/icon_delete.png; sourceTree = "<group>"; };
		10E38C0012BEC14F002DBA3F /* icon_delete@2x.png */ = {isa = PBXFileReference; lastKnownFileType = image.png; name = "icon_delete@2x.png"; path = "images/icon_delete@2x.png"; sourceTree = "<group>"; };
		10E38C0112BEC14F002DBA3F /* nav_bar_landscape_bg_iphone.png */ = {isa = PBXFileReference; lastKnownFileType = image.png; name = nav_bar_landscape_bg_iphone.png; path = images/nav_bar_landscape_bg_iphone.png; sourceTree = "<group>"; };
		10E38C0212BEC14F002DBA3F /* nav_bar_landscape_bg_iphone@2x.png */ = {isa = PBXFileReference; lastKnownFileType = image.png; name = "nav_bar_landscape_bg_iphone@2x.png"; path = "images/nav_bar_landscape_bg_iphone@2x.png"; sourceTree = "<group>"; };
		10E38C0412BEC14F002DBA3F /* notloaded.png */ = {isa = PBXFileReference; lastKnownFileType = image.png; name = notloaded.png; path = images/notloaded.png; sourceTree = "<group>"; };
		10E38C0512BEC14F002DBA3F /* piggy.png */ = {isa = PBXFileReference; lastKnownFileType = image.png; name = piggy.png; path = images/piggy.png; sourceTree = "<group>"; };
		10E38C0612BEC14F002DBA3F /* preferences.png */ = {isa = PBXFileReference; lastKnownFileType = image.png; name = preferences.png; path = images/preferences.png; sourceTree = "<group>"; };
		10E38C0712BEC14F002DBA3F /* reload.png */ = {isa = PBXFileReference; lastKnownFileType = image.png; name = reload.png; path = images/reload.png; sourceTree = "<group>"; };
		10E38C0812BEC14F002DBA3F /* star_off.png */ = {isa = PBXFileReference; lastKnownFileType = image.png; name = star_off.png; path = images/star_off.png; sourceTree = "<group>"; };
		10E38C0912BEC14F002DBA3F /* star_on.png */ = {isa = PBXFileReference; lastKnownFileType = image.png; name = star_on.png; path = images/star_on.png; sourceTree = "<group>"; };
		10E38C0A12BEC14F002DBA3F /* star_on@2x.png */ = {isa = PBXFileReference; lastKnownFileType = image.png; name = "star_on@2x.png"; path = "images/star_on@2x.png"; sourceTree = "<group>"; };
		10E38C0B12BEC14F002DBA3F /* sticky.png */ = {isa = PBXFileReference; lastKnownFileType = image.png; name = sticky.png; path = images/sticky.png; sourceTree = "<group>"; };
		10F5BB2E124998B6006C5ED0 /* icon_57.png */ = {isa = PBXFileReference; lastKnownFileType = image.png; path = icon_57.png; sourceTree = "<group>"; };
		10F5BB3212499953006C5ED0 /* Default@2x.png */ = {isa = PBXFileReference; lastKnownFileType = image.png; path = "Default@2x.png"; sourceTree = "<group>"; };
		10F5BC58124BE14D006C5ED0 /* icon_114.png */ = {isa = PBXFileReference; lastKnownFileType = image.png; path = icon_114.png; sourceTree = "<group>"; };
		11099066134B86FC0013444C /* QuartzCore.framework */ = {isa = PBXFileReference; lastKnownFileType = wrapper.framework; name = QuartzCore.framework; path = System/Library/Frameworks/QuartzCore.framework; sourceTree = SDKROOT; };
		11243F7214D7187C00B06470 /* shsc-apple.png */ = {isa = PBXFileReference; lastKnownFileType = image.png; path = "shsc-apple.png"; sourceTree = "<group>"; };
		112764EB14DB44E6003ACE76 /* AwfulForumHeader.h */ = {isa = PBXFileReference; fileEncoding = 4; lastKnownFileType = sourcecode.c.h; path = AwfulForumHeader.h; sourceTree = "<group>"; };
		112764EC14DB44E6003ACE76 /* AwfulForumHeader.m */ = {isa = PBXFileReference; fileEncoding = 4; lastKnownFileType = sourcecode.c.objc; path = AwfulForumHeader.m; sourceTree = "<group>"; };
		112764EF14DB4F6A003ACE76 /* AwfulThreadCell.h */ = {isa = PBXFileReference; fileEncoding = 4; lastKnownFileType = sourcecode.c.h; path = AwfulThreadCell.h; sourceTree = "<group>"; };
		112764F014DB4F6A003ACE76 /* AwfulThreadCell.m */ = {isa = PBXFileReference; fileEncoding = 4; lastKnownFileType = sourcecode.c.objc; path = AwfulThreadCell.m; sourceTree = "<group>"; };
		112DB4B914211F24005A98CB /* SALR.h */ = {isa = PBXFileReference; fileEncoding = 4; lastKnownFileType = sourcecode.c.h; path = SALR.h; sourceTree = "<group>"; };
		112DB4BA14211F24005A98CB /* SALR.m */ = {isa = PBXFileReference; fileEncoding = 4; lastKnownFileType = sourcecode.c.objc; path = SALR.m; sourceTree = "<group>"; };
		112DB4BD14211F54005A98CB /* jquery.js */ = {isa = PBXFileReference; fileEncoding = 4; lastKnownFileType = sourcecode.javascript; path = jquery.js; sourceTree = "<group>"; };
		112DB4BE14211F54005A98CB /* salr.js */ = {isa = PBXFileReference; fileEncoding = 4; lastKnownFileType = sourcecode.javascript; path = salr.js; sourceTree = "<group>"; };
		112ECF1014D7100A007EE7B6 /* art.png */ = {isa = PBXFileReference; lastKnownFileType = image.png; path = art.png; sourceTree = "<group>"; };
		112ECF1114D7100A007EE7B6 /* audio.png */ = {isa = PBXFileReference; lastKnownFileType = image.png; path = audio.png; sourceTree = "<group>"; };
		112ECF1214D7100A007EE7B6 /* books.png */ = {isa = PBXFileReference; lastKnownFileType = image.png; path = books.png; sourceTree = "<group>"; };
		112ECF1314D7100A007EE7B6 /* cars.png */ = {isa = PBXFileReference; lastKnownFileType = image.png; path = cars.png; sourceTree = "<group>"; };
		112ECF1414D7100A007EE7B6 /* dd-9-11.png */ = {isa = PBXFileReference; lastKnownFileType = image.png; path = "dd-9-11.png"; sourceTree = "<group>"; };
		112ECF1514D7100A007EE7B6 /* drugs.png */ = {isa = PBXFileReference; lastKnownFileType = image.png; path = drugs.png; sourceTree = "<group>"; };
		112ECF1614D7100A007EE7B6 /* en.png */ = {isa = PBXFileReference; lastKnownFileType = image.png; path = en.png; sourceTree = "<group>"; };
		112ECF1714D7100A007EE7B6 /* event.png */ = {isa = PBXFileReference; lastKnownFileType = image.png; path = event.png; sourceTree = "<group>"; };
		112ECF1814D7100A007EE7B6 /* food.png */ = {isa = PBXFileReference; lastKnownFileType = image.png; path = food.png; sourceTree = "<group>"; };
		112ECF1914D7100A007EE7B6 /* games.png */ = {isa = PBXFileReference; lastKnownFileType = image.png; path = games.png; sourceTree = "<group>"; };
		112ECF1A14D7100A007EE7B6 /* gross.png */ = {isa = PBXFileReference; lastKnownFileType = image.png; path = gross.png; sourceTree = "<group>"; };
		112ECF1B14D7100A007EE7B6 /* guns.png */ = {isa = PBXFileReference; lastKnownFileType = image.png; path = guns.png; sourceTree = "<group>"; };
		112ECF1C14D7100A007EE7B6 /* help.png */ = {isa = PBXFileReference; lastKnownFileType = image.png; path = help.png; sourceTree = "<group>"; };
		112ECF1D14D7100A007EE7B6 /* humor.png */ = {isa = PBXFileReference; lastKnownFileType = image.png; path = humor.png; sourceTree = "<group>"; };
		112ECF1E14D7100A007EE7B6 /* icon-30-attnmod.png */ = {isa = PBXFileReference; lastKnownFileType = image.png; path = "icon-30-attnmod.png"; sourceTree = "<group>"; };
		112ECF1F14D7100A007EE7B6 /* icon-31-hotthread.png */ = {isa = PBXFileReference; lastKnownFileType = image.png; path = "icon-31-hotthread.png"; sourceTree = "<group>"; };
		112ECF2014D7100A007EE7B6 /* movies.png */ = {isa = PBXFileReference; lastKnownFileType = image.png; path = movies.png; sourceTree = "<group>"; };
		112ECF2114D7100A007EE7B6 /* music.png */ = {isa = PBXFileReference; lastKnownFileType = image.png; path = music.png; sourceTree = "<group>"; };
		112ECF2214D7100A007EE7B6 /* newbie.png */ = {isa = PBXFileReference; lastKnownFileType = image.png; path = newbie.png; sourceTree = "<group>"; };
		112ECF2314D7100A007EE7B6 /* news.png */ = {isa = PBXFileReference; lastKnownFileType = image.png; path = news.png; sourceTree = "<group>"; };
		112ECF2414D7100A007EE7B6 /* photos.png */ = {isa = PBXFileReference; lastKnownFileType = image.png; path = photos.png; sourceTree = "<group>"; };
		112ECF2514D7100A007EE7B6 /* politics.png */ = {isa = PBXFileReference; lastKnownFileType = image.png; path = politics.png; sourceTree = "<group>"; };
		112ECF2614D7100A007EE7B6 /* poll.png */ = {isa = PBXFileReference; lastKnownFileType = image.png; path = poll.png; sourceTree = "<group>"; };
		112ECF2714D7100A007EE7B6 /* question.png */ = {isa = PBXFileReference; lastKnownFileType = image.png; path = question.png; sourceTree = "<group>"; };
		112ECF2814D7100A007EE7B6 /* rant.png */ = {isa = PBXFileReference; lastKnownFileType = image.png; path = rant.png; sourceTree = "<group>"; };
		112ECF2914D7100A007EE7B6 /* request.png */ = {isa = PBXFileReference; lastKnownFileType = image.png; path = request.png; sourceTree = "<group>"; };
		112ECF2A14D7100A007EE7B6 /* sam-clothing.png */ = {isa = PBXFileReference; lastKnownFileType = image.png; path = "sam-clothing.png"; sourceTree = "<group>"; };
		112ECF2C14D7100A007EE7B6 /* stupid.png */ = {isa = PBXFileReference; lastKnownFileType = image.png; path = stupid.png; sourceTree = "<group>"; };
		112ECF2D14D7100A007EE7B6 /* tv.png */ = {isa = PBXFileReference; lastKnownFileType = image.png; path = tv.png; sourceTree = "<group>"; };
		112ECF2E14D7100A007EE7B6 /* unfunny.png */ = {isa = PBXFileReference; lastKnownFileType = image.png; path = unfunny.png; sourceTree = "<group>"; };
		112ECF2F14D7100A007EE7B6 /* video.png */ = {isa = PBXFileReference; lastKnownFileType = image.png; path = video.png; sourceTree = "<group>"; };
		112ECF3014D7100A007EE7B6 /* weird.png */ = {isa = PBXFileReference; lastKnownFileType = image.png; path = weird.png; sourceTree = "<group>"; };
		112ECF3114D7100A007EE7B6 /* whine.png */ = {isa = PBXFileReference; lastKnownFileType = image.png; path = whine.png; sourceTree = "<group>"; };
		1153D0D3144E5BA6007602E8 /* AwfulSpecificPageViewController.h */ = {isa = PBXFileReference; fileEncoding = 4; lastKnownFileType = sourcecode.c.h; path = AwfulSpecificPageViewController.h; sourceTree = "<group>"; };
		1153D0D4144E5BA6007602E8 /* AwfulSpecificPageViewController.m */ = {isa = PBXFileReference; fileEncoding = 4; lastKnownFileType = sourcecode.c.objc; path = AwfulSpecificPageViewController.m; sourceTree = "<group>"; };
		1156F003144B985000C0455B /* grey-gradient.png */ = {isa = PBXFileReference; lastKnownFileType = image.png; name = "grey-gradient.png"; path = "images/grey-gradient.png"; sourceTree = "<group>"; };
		115A05D9134814B6004FDCE5 /* arrowright.png */ = {isa = PBXFileReference; lastKnownFileType = image.png; name = arrowright.png; path = images/arrowright.png; sourceTree = "<group>"; };
		115A05DE13490D39004FDCE5 /* dotdotdot.png */ = {isa = PBXFileReference; lastKnownFileType = image.png; name = dotdotdot.png; path = images/dotdotdot.png; sourceTree = "<group>"; };
		11603854153F673000DCC448 /* byob-grouch.png */ = {isa = PBXFileReference; lastKnownFileType = image.png; path = "byob-grouch.png"; sourceTree = "<group>"; };
		11603856153F673000DCC448 /* cd_hype.png */ = {isa = PBXFileReference; lastKnownFileType = image.png; path = cd_hype.png; sourceTree = "<group>"; };
		11603857153F673000DCC448 /* lf-gotmine.png */ = {isa = PBXFileReference; lastKnownFileType = image.png; path = "lf-gotmine.png"; sourceTree = "<group>"; };
		11603858153F673000DCC448 /* tava-cables.png */ = {isa = PBXFileReference; lastKnownFileType = image.png; path = "tava-cables.png"; sourceTree = "<group>"; };
		11603859153F673000DCC448 /* tava-headphones.png */ = {isa = PBXFileReference; lastKnownFileType = image.png; path = "tava-headphones.png"; sourceTree = "<group>"; };
		1160385A153F673000DCC448 /* tava-mp3.png */ = {isa = PBXFileReference; lastKnownFileType = image.png; path = "tava-mp3.png"; sourceTree = "<group>"; };
		1160385B153F673000DCC448 /* tava-vintage.png */ = {isa = PBXFileReference; lastKnownFileType = image.png; path = "tava-vintage.png"; sourceTree = "<group>"; };
		1160385C153F673000DCC448 /* tcc-addiction.png */ = {isa = PBXFileReference; lastKnownFileType = image.png; path = "tcc-addiction.png"; sourceTree = "<group>"; };
		11603867153F684400DCC448 /* cc-design.png */ = {isa = PBXFileReference; lastKnownFileType = image.png; path = "cc-design.png"; sourceTree = "<group>"; };
		11682ABE1536348700D6B9B7 /* attention.png */ = {isa = PBXFileReference; lastKnownFileType = image.png; path = attention.png; sourceTree = "<group>"; };
		11682ABF1536348700D6B9B7 /* cd_classic.png */ = {isa = PBXFileReference; lastKnownFileType = image.png; path = cd_classic.png; sourceTree = "<group>"; };
		11682AC01536348700D6B9B7 /* cd_comedy.png */ = {isa = PBXFileReference; lastKnownFileType = image.png; path = cd_comedy.png; sourceTree = "<group>"; };
		11682AC11536348700D6B9B7 /* computers.png */ = {isa = PBXFileReference; lastKnownFileType = image.png; path = computers.png; sourceTree = "<group>"; };
		11682AC21536348700D6B9B7 /* diy-advice.png */ = {isa = PBXFileReference; lastKnownFileType = image.png; path = "diy-advice.png"; sourceTree = "<group>"; };
		11682AC31536348700D6B9B7 /* flame.png */ = {isa = PBXFileReference; lastKnownFileType = image.png; path = flame.png; sourceTree = "<group>"; };
		11682AC41536348700D6B9B7 /* fruity.png */ = {isa = PBXFileReference; lastKnownFileType = image.png; path = fruity.png; sourceTree = "<group>"; };
		11682AC51536348700D6B9B7 /* games-3ds.png */ = {isa = PBXFileReference; lastKnownFileType = image.png; path = "games-3ds.png"; sourceTree = "<group>"; };
		11682AC61536348700D6B9B7 /* games-360.png */ = {isa = PBXFileReference; lastKnownFileType = image.png; path = "games-360.png"; sourceTree = "<group>"; };
		11682AC71536348700D6B9B7 /* games-360ps3tag.png */ = {isa = PBXFileReference; lastKnownFileType = image.png; path = "games-360ps3tag.png"; sourceTree = "<group>"; };
		11682AC81536348700D6B9B7 /* games-ds.png */ = {isa = PBXFileReference; lastKnownFileType = image.png; path = "games-ds.png"; sourceTree = "<group>"; };
		11682AC91536348700D6B9B7 /* games-letsplay.png */ = {isa = PBXFileReference; lastKnownFileType = image.png; path = "games-letsplay.png"; sourceTree = "<group>"; };
		11682ACA1536348700D6B9B7 /* games-ps3.png */ = {isa = PBXFileReference; lastKnownFileType = image.png; path = "games-ps3.png"; sourceTree = "<group>"; };
		11682ACB1536348700D6B9B7 /* games-psp.png */ = {isa = PBXFileReference; lastKnownFileType = image.png; path = "games-psp.png"; sourceTree = "<group>"; };
		11682ACC1536348700D6B9B7 /* Games-vita.png */ = {isa = PBXFileReference; lastKnownFileType = image.png; path = "Games-vita.png"; sourceTree = "<group>"; };
		11682ACD1536348700D6B9B7 /* games-wii.png */ = {isa = PBXFileReference; lastKnownFileType = image.png; path = "games-wii.png"; sourceTree = "<group>"; };
		11682ACE1536348700D6B9B7 /* goonmeet.png */ = {isa = PBXFileReference; lastKnownFileType = image.png; path = goonmeet.png; sourceTree = "<group>"; };
		11682ACF1536348700D6B9B7 /* hell-fuckthis.png */ = {isa = PBXFileReference; lastKnownFileType = image.png; path = "hell-fuckthis.png"; sourceTree = "<group>"; };
		11682AD01536348700D6B9B7 /* hell-hive.png */ = {isa = PBXFileReference; lastKnownFileType = image.png; path = "hell-hive.png"; sourceTree = "<group>"; };
		11682AD11536348700D6B9B7 /* hell-stfu.png */ = {isa = PBXFileReference; lastKnownFileType = image.png; path = "hell-stfu.png"; sourceTree = "<group>"; };
		11682AD21536348700D6B9B7 /* hell-whore.png */ = {isa = PBXFileReference; lastKnownFileType = image.png; path = "hell-whore.png"; sourceTree = "<group>"; };
		11682AD31536348700D6B9B7 /* icon-41-game-xbox.png */ = {isa = PBXFileReference; lastKnownFileType = image.png; path = "icon-41-game-xbox.png"; sourceTree = "<group>"; };
		11682AD41536348700D6B9B7 /* icon-42-game-ps2.png */ = {isa = PBXFileReference; lastKnownFileType = image.png; path = "icon-42-game-ps2.png"; sourceTree = "<group>"; };
		11682AD51536348700D6B9B7 /* icon-43-game-gamecube.png */ = {isa = PBXFileReference; lastKnownFileType = image.png; path = "icon-43-game-gamecube.png"; sourceTree = "<group>"; };
		11682AD61536348700D6B9B7 /* icon-44-game-gba.png */ = {isa = PBXFileReference; lastKnownFileType = image.png; path = "icon-44-game-gba.png"; sourceTree = "<group>"; };
		11682AD71536348700D6B9B7 /* icon-45-game-pc.png */ = {isa = PBXFileReference; lastKnownFileType = image.png; path = "icon-45-game-pc.png"; sourceTree = "<group>"; };
		11682AD81536348700D6B9B7 /* icon-dear_richard.png */ = {isa = PBXFileReference; lastKnownFileType = image.png; path = "icon-dear_richard.png"; sourceTree = "<group>"; };
		11682AD91536348700D6B9B7 /* lf-fff.png */ = {isa = PBXFileReference; lastKnownFileType = image.png; path = "lf-fff.png"; sourceTree = "<group>"; };
		11682ADA1536348700D6B9B7 /* lf-fuckit3.png */ = {isa = PBXFileReference; lastKnownFileType = image.png; path = "lf-fuckit3.png"; sourceTree = "<group>"; };
		11682ADB1536348700D6B9B7 /* lf-hansen2.png */ = {isa = PBXFileReference; lastKnownFileType = image.png; path = "lf-hansen2.png"; sourceTree = "<group>"; };
		11682ADC1536348700D6B9B7 /* science.png */ = {isa = PBXFileReference; lastKnownFileType = image.png; path = science.png; sourceTree = "<group>"; };
		11682ADD1536348700D6B9B7 /* serious.png */ = {isa = PBXFileReference; lastKnownFileType = image.png; path = serious.png; sourceTree = "<group>"; };
		11682ADE1536348700D6B9B7 /* sex.png */ = {isa = PBXFileReference; lastKnownFileType = image.png; path = sex.png; sourceTree = "<group>"; };
		11682ADF1536348700D6B9B7 /* shsc-win.png */ = {isa = PBXFileReference; lastKnownFileType = image.png; path = "shsc-win.png"; sourceTree = "<group>"; };
		11682AE01536348700D6B9B7 /* sports-golf.png */ = {isa = PBXFileReference; lastKnownFileType = image.png; path = "sports-golf.png"; sourceTree = "<group>"; };
		11682AE11536348700D6B9B7 /* sports-ncaa.png */ = {isa = PBXFileReference; lastKnownFileType = image.png; path = "sports-ncaa.png"; sourceTree = "<group>"; };
		11682AE21536348700D6B9B7 /* sports-nfl.png */ = {isa = PBXFileReference; lastKnownFileType = image.png; path = "sports-nfl.png"; sourceTree = "<group>"; };
		11682AE31536348700D6B9B7 /* sports-soccer.png */ = {isa = PBXFileReference; lastKnownFileType = image.png; path = "sports-soccer.png"; sourceTree = "<group>"; };
		11682AE41536348700D6B9B7 /* sports-wwe.png */ = {isa = PBXFileReference; lastKnownFileType = image.png; path = "sports-wwe.png"; sourceTree = "<group>"; };
		11682AE51536348700D6B9B7 /* sports.png */ = {isa = PBXFileReference; lastKnownFileType = image.png; path = sports.png; sourceTree = "<group>"; };
		11682AE61536348700D6B9B7 /* tech.png */ = {isa = PBXFileReference; lastKnownFileType = image.png; path = tech.png; sourceTree = "<group>"; };
		11682AE71536348700D6B9B7 /* wrestlehut-ecw.png */ = {isa = PBXFileReference; lastKnownFileType = image.png; path = "wrestlehut-ecw.png"; sourceTree = "<group>"; };
		11682AE81536348700D6B9B7 /* wrestlehut-thunder.png */ = {isa = PBXFileReference; lastKnownFileType = image.png; path = "wrestlehut-thunder.png"; sourceTree = "<group>"; };
		11682AE91536348700D6B9B7 /* wrestlehut-tna.png */ = {isa = PBXFileReference; lastKnownFileType = image.png; path = "wrestlehut-tna.png"; sourceTree = "<group>"; };
		11682AEA1536348700D6B9B7 /* wrestling-raw.png */ = {isa = PBXFileReference; lastKnownFileType = image.png; path = "wrestling-raw.png"; sourceTree = "<group>"; };
		11682AEB1536348700D6B9B7 /* wrestling-roh.png */ = {isa = PBXFileReference; lastKnownFileType = image.png; path = "wrestling-roh.png"; sourceTree = "<group>"; };
		11682AEC1536348700D6B9B7 /* wrestling-sd.png */ = {isa = PBXFileReference; lastKnownFileType = image.png; path = "wrestling-sd.png"; sourceTree = "<group>"; };
		116D3A5F14DDC9E40002129F /* phone-template.html */ = {isa = PBXFileReference; fileEncoding = 4; lastKnownFileType = text.html; name = "phone-template.html"; path = "../web resources/phone-template.html"; sourceTree = "<group>"; };
		116D3A6214DDD71C0002129F /* pad-template.html */ = {isa = PBXFileReference; fileEncoding = 4; lastKnownFileType = text.html; name = "pad-template.html"; path = "web resources/pad-template.html"; sourceTree = SOURCE_ROOT; };
		116EF3DA1523A86C0018580D /* AwfulForum+AwfulMethods.h */ = {isa = PBXFileReference; fileEncoding = 4; lastKnownFileType = sourcecode.c.h; path = "AwfulForum+AwfulMethods.h"; sourceTree = "<group>"; };
		116EF3DB1523A86C0018580D /* AwfulForum+AwfulMethods.m */ = {isa = PBXFileReference; fileEncoding = 4; lastKnownFileType = sourcecode.c.objc; path = "AwfulForum+AwfulMethods.m"; sourceTree = "<group>"; };
		116EF3F61523E5500018580D /* AwfulThread+AwfulMethods.h */ = {isa = PBXFileReference; fileEncoding = 4; lastKnownFileType = sourcecode.c.h; path = "AwfulThread+AwfulMethods.h"; sourceTree = "<group>"; };
		116EF3F71523E5500018580D /* AwfulThread+AwfulMethods.m */ = {isa = PBXFileReference; fileEncoding = 4; lastKnownFileType = sourcecode.c.objc; path = "AwfulThread+AwfulMethods.m"; sourceTree = "<group>"; };
		116EF41715251C5D0018580D /* AwfulUser+AwfulMethods.h */ = {isa = PBXFileReference; fileEncoding = 4; lastKnownFileType = sourcecode.c.h; path = "AwfulUser+AwfulMethods.h"; sourceTree = "<group>"; };
		116EF41815251C5D0018580D /* AwfulUser+AwfulMethods.m */ = {isa = PBXFileReference; fileEncoding = 4; lastKnownFileType = sourcecode.c.objc; path = "AwfulUser+AwfulMethods.m"; sourceTree = "<group>"; };
		116EF41A15251CDB0018580D /* AwfulUser.h */ = {isa = PBXFileReference; fileEncoding = 4; lastKnownFileType = sourcecode.c.h; path = AwfulUser.h; sourceTree = "<group>"; };
		116EF41B15251CDB0018580D /* AwfulUser.m */ = {isa = PBXFileReference; fileEncoding = 4; lastKnownFileType = sourcecode.c.objc; path = AwfulUser.m; sourceTree = "<group>"; };
		116EF42B1526588C0018580D /* AwfulThread.h */ = {isa = PBXFileReference; fileEncoding = 4; lastKnownFileType = sourcecode.c.h; path = AwfulThread.h; sourceTree = "<group>"; };
		116EF42C1526588C0018580D /* AwfulThread.m */ = {isa = PBXFileReference; fileEncoding = 4; lastKnownFileType = sourcecode.c.objc; path = AwfulThread.m; sourceTree = "<group>"; };
		116EF43A15265D390018580D /* ama.png */ = {isa = PBXFileReference; lastKnownFileType = image.png; path = ama.png; sourceTree = "<group>"; };
		116EF43B15265D390018580D /* icon-37-selling.png */ = {isa = PBXFileReference; lastKnownFileType = image.png; path = "icon-37-selling.png"; sourceTree = "<group>"; };
		116EF43C15265D390018580D /* icon-38-buying.png */ = {isa = PBXFileReference; lastKnownFileType = image.png; path = "icon-38-buying.png"; sourceTree = "<group>"; };
		116EF43D15265D390018580D /* icon-46-trading.png */ = {isa = PBXFileReference; lastKnownFileType = image.png; path = "icon-46-trading.png"; sourceTree = "<group>"; };
		116EF43E15265D390018580D /* icon-52-trading.png */ = {isa = PBXFileReference; lastKnownFileType = image.png; path = "icon-52-trading.png"; sourceTree = "<group>"; };
		116EF43F15265D390018580D /* tma.png */ = {isa = PBXFileReference; lastKnownFileType = image.png; path = tma.png; sourceTree = "<group>"; };
		1172A62D14F5DB160026CDA8 /* Security.framework */ = {isa = PBXFileReference; lastKnownFileType = wrapper.framework; name = Security.framework; path = System/Library/Frameworks/Security.framework; sourceTree = SDKROOT; };
		1172A63014F5DE8B0026CDA8 /* AwfulNetworkEngine.h */ = {isa = PBXFileReference; fileEncoding = 4; lastKnownFileType = sourcecode.c.h; name = AwfulNetworkEngine.h; path = AwfulNetworking/AwfulNetworkEngine.h; sourceTree = "<group>"; };
		1172A63114F5DE8B0026CDA8 /* AwfulNetworkEngine.m */ = {isa = PBXFileReference; fileEncoding = 4; lastKnownFileType = sourcecode.c.objc; name = AwfulNetworkEngine.m; path = AwfulNetworking/AwfulNetworkEngine.m; sourceTree = "<group>"; };
		117CE6DC15433504005DD47B /* asktell-lifestyle.png */ = {isa = PBXFileReference; lastKnownFileType = image.png; path = "asktell-lifestyle.png"; sourceTree = "<group>"; };
		117CE6DD15433504005DD47B /* asktell-travel.png */ = {isa = PBXFileReference; lastKnownFileType = image.png; path = "asktell-travel.png"; sourceTree = "<group>"; };
		117CE6DE15433504005DD47B /* bb-fantasy.png */ = {isa = PBXFileReference; lastKnownFileType = image.png; path = "bb-fantasy.png"; sourceTree = "<group>"; };
		117CE6DF15433504005DD47B /* cc_design.png */ = {isa = PBXFileReference; lastKnownFileType = image.png; path = cc_design.png; sourceTree = "<group>"; };
		117CE6E015433504005DD47B /* cc-film.png */ = {isa = PBXFileReference; lastKnownFileType = image.png; path = "cc-film.png"; sourceTree = "<group>"; };
		117CE6E115433504005DD47B /* coc-c.png */ = {isa = PBXFileReference; lastKnownFileType = image.png; path = "coc-c.png"; sourceTree = "<group>"; };
		117CE6E215433504005DD47B /* coc-web.png */ = {isa = PBXFileReference; lastKnownFileType = image.png; path = "coc-web.png"; sourceTree = "<group>"; };
		117CE6E315433504005DD47B /* cps-android.png */ = {isa = PBXFileReference; lastKnownFileType = image.png; path = "cps-android.png"; sourceTree = "<group>"; };
		117CE6E415433504005DD47B /* dd-gotcha.png */ = {isa = PBXFileReference; lastKnownFileType = image.png; path = "dd-gotcha.png"; sourceTree = "<group>"; };
		117CE6E515433504005DD47B /* dd-notracist.png */ = {isa = PBXFileReference; lastKnownFileType = image.png; path = "dd-notracist.png"; sourceTree = "<group>"; };
		117CE6E615433504005DD47B /* dd-philosophy.png */ = {isa = PBXFileReference; lastKnownFileType = image.png; path = "dd-philosophy.png"; sourceTree = "<group>"; };
		117CE6E715433504005DD47B /* yospos-netscape.png */ = {isa = PBXFileReference; lastKnownFileType = image.png; path = "yospos-netscape.png"; sourceTree = "<group>"; };
		117CE6E815433504005DD47B /* yp-bsod.png */ = {isa = PBXFileReference; lastKnownFileType = image.png; path = "yp-bsod.png"; sourceTree = "<group>"; };
		117DBE3A1522A39A007125EF /* CoreData.framework */ = {isa = PBXFileReference; lastKnownFileType = wrapper.framework; name = CoreData.framework; path = System/Library/Frameworks/CoreData.framework; sourceTree = SDKROOT; };
		117DBE421522AA2D007125EF /* Model.xcdatamodel */ = {isa = PBXFileReference; lastKnownFileType = wrapper.xcdatamodel; path = Model.xcdatamodel; sourceTree = "<group>"; };
		1185923513B93F3B0036E607 /* post-action-icon.png */ = {isa = PBXFileReference; lastKnownFileType = image.png; name = "post-action-icon.png"; path = "images/post-action-icon.png"; sourceTree = "<group>"; };
		1185923713B9425B0036E607 /* star_admin.gif */ = {isa = PBXFileReference; lastKnownFileType = image.gif; name = star_admin.gif; path = images/star_admin.gif; sourceTree = "<group>"; };
		1185923813B9425B0036E607 /* star_moderator.gif */ = {isa = PBXFileReference; lastKnownFileType = image.gif; name = star_moderator.gif; path = images/star_moderator.gif; sourceTree = "<group>"; };
		118CF796152C05BA00126AAC /* AwfulForum.h */ = {isa = PBXFileReference; fileEncoding = 4; lastKnownFileType = sourcecode.c.h; path = AwfulForum.h; sourceTree = "<group>"; };
		118CF797152C05BA00126AAC /* AwfulForum.m */ = {isa = PBXFileReference; fileEncoding = 4; lastKnownFileType = sourcecode.c.objc; path = AwfulForum.m; sourceTree = "<group>"; };
		118CF807152D281600126AAC /* AwfulAddFavoriteViewController.h */ = {isa = PBXFileReference; fileEncoding = 4; lastKnownFileType = sourcecode.c.h; path = AwfulAddFavoriteViewController.h; sourceTree = "<group>"; };
		118CF808152D281600126AAC /* AwfulAddFavoriteViewController.m */ = {isa = PBXFileReference; fileEncoding = 4; lastKnownFileType = sourcecode.c.objc; path = AwfulAddFavoriteViewController.m; sourceTree = "<group>"; };
		1190F6CD13BE4EA900B9D271 /* AwfulActions.h */ = {isa = PBXFileReference; fileEncoding = 4; lastKnownFileType = sourcecode.c.h; path = AwfulActions.h; sourceTree = "<group>"; };
		1190F6CE13BE4EA900B9D271 /* AwfulActions.m */ = {isa = PBXFileReference; fileEncoding = 4; lastKnownFileType = sourcecode.c.objc; path = AwfulActions.m; sourceTree = "<group>"; };
		1190F6CF13BE4EA900B9D271 /* AwfulPostActions.h */ = {isa = PBXFileReference; fileEncoding = 4; lastKnownFileType = sourcecode.c.h; path = AwfulPostActions.h; sourceTree = "<group>"; };
		1190F6D013BE4EA900B9D271 /* AwfulPostActions.m */ = {isa = PBXFileReference; fileEncoding = 4; lastKnownFileType = sourcecode.c.objc; path = AwfulPostActions.m; sourceTree = "<group>"; };
		1190F6D113BE4EA900B9D271 /* AwfulThreadActions.h */ = {isa = PBXFileReference; fileEncoding = 4; lastKnownFileType = sourcecode.c.h; path = AwfulThreadActions.h; sourceTree = "<group>"; };
		1190F6D213BE4EA900B9D271 /* AwfulThreadActions.m */ = {isa = PBXFileReference; fileEncoding = 4; lastKnownFileType = sourcecode.c.objc; path = AwfulThreadActions.m; sourceTree = "<group>"; };
		1190F6D513BE4EA900B9D271 /* AwfulVoteActions.h */ = {isa = PBXFileReference; fileEncoding = 4; lastKnownFileType = sourcecode.c.h; path = AwfulVoteActions.h; sourceTree = "<group>"; };
		1190F6D613BE4EA900B9D271 /* AwfulVoteActions.m */ = {isa = PBXFileReference; fileEncoding = 4; lastKnownFileType = sourcecode.c.objc; path = AwfulVoteActions.m; sourceTree = "<group>"; };
		1190F6D813BE4EA900B9D271 /* AwfulForumCell.h */ = {isa = PBXFileReference; fileEncoding = 4; lastKnownFileType = sourcecode.c.h; path = AwfulForumCell.h; sourceTree = "<group>"; };
		1190F6D913BE4EA900B9D271 /* AwfulForumCell.m */ = {isa = PBXFileReference; fileEncoding = 4; lastKnownFileType = sourcecode.c.objc; path = AwfulForumCell.m; sourceTree = "<group>"; };
		1190F6DB13BE4EA900B9D271 /* AwfulForumHeaderView.xib */ = {isa = PBXFileReference; fileEncoding = 4; lastKnownFileType = file.xib; path = AwfulForumHeaderView.xib; sourceTree = "<group>"; };
		1190F6DD13BE4EA900B9D271 /* AwfulForumsListController.h */ = {isa = PBXFileReference; fileEncoding = 4; lastKnownFileType = sourcecode.c.h; path = AwfulForumsListController.h; sourceTree = "<group>"; };
		1190F6DE13BE4EA900B9D271 /* AwfulForumsListController.m */ = {isa = PBXFileReference; fileEncoding = 4; lastKnownFileType = sourcecode.c.objc; path = AwfulForumsListController.m; sourceTree = "<group>"; };
		1190F6EA13BE4EA900B9D271 /* AwfulPage.h */ = {isa = PBXFileReference; fileEncoding = 4; lastKnownFileType = sourcecode.c.h; path = AwfulPage.h; sourceTree = "<group>"; };
		1190F6EB13BE4EA900B9D271 /* AwfulPage.m */ = {isa = PBXFileReference; fileEncoding = 4; lastKnownFileType = sourcecode.c.objc; path = AwfulPage.m; sourceTree = "<group>"; };
		1190F6F013BE4EA900B9D271 /* AwfulPostBoxController.h */ = {isa = PBXFileReference; fileEncoding = 4; lastKnownFileType = sourcecode.c.h; path = AwfulPostBoxController.h; sourceTree = "<group>"; };
		1190F6F113BE4EA900B9D271 /* AwfulPostBoxController.m */ = {isa = PBXFileReference; fileEncoding = 4; lastKnownFileType = sourcecode.c.objc; path = AwfulPostBoxController.m; sourceTree = "<group>"; };
		1190F70613BE4EA900B9D271 /* AwfulBookmarksController.h */ = {isa = PBXFileReference; fileEncoding = 4; lastKnownFileType = sourcecode.c.h; path = AwfulBookmarksController.h; sourceTree = "<group>"; };
		1190F70713BE4EA900B9D271 /* AwfulBookmarksController.m */ = {isa = PBXFileReference; fileEncoding = 4; lastKnownFileType = sourcecode.c.objc; path = AwfulBookmarksController.m; sourceTree = "<group>"; };
		1190F70813BE4EA900B9D271 /* AwfulThreadListController.h */ = {isa = PBXFileReference; fileEncoding = 4; lastKnownFileType = sourcecode.c.h; path = AwfulThreadListController.h; sourceTree = "<group>"; };
		1190F70913BE4EA900B9D271 /* AwfulThreadListController.m */ = {isa = PBXFileReference; fileEncoding = 4; lastKnownFileType = sourcecode.c.objc; path = AwfulThreadListController.m; sourceTree = "<group>"; };
		1190F71913BE4EA900B9D271 /* AwfulLoginController.h */ = {isa = PBXFileReference; fileEncoding = 4; lastKnownFileType = sourcecode.c.h; path = AwfulLoginController.h; sourceTree = "<group>"; };
		1190F71A13BE4EA900B9D271 /* AwfulLoginController.m */ = {isa = PBXFileReference; fileEncoding = 4; lastKnownFileType = sourcecode.c.objc; path = AwfulLoginController.m; sourceTree = "<group>"; };
		1190F71D13BE4EA900B9D271 /* AwfulAppDelegate.h */ = {isa = PBXFileReference; fileEncoding = 4; lastKnownFileType = sourcecode.c.h; path = AwfulAppDelegate.h; sourceTree = "<group>"; };
		1190F71E13BE4EA900B9D271 /* AwfulAppDelegate.m */ = {isa = PBXFileReference; fileEncoding = 4; lastKnownFileType = sourcecode.c.objc; path = AwfulAppDelegate.m; sourceTree = "<group>"; };
		1190F71F13BE4EA900B9D271 /* MainWindow.xib */ = {isa = PBXFileReference; fileEncoding = 4; lastKnownFileType = file.xib; path = MainWindow.xib; sourceTree = "<group>"; };
		1190F72313BE4EA900B9D271 /* AwfulPageCount.h */ = {isa = PBXFileReference; fileEncoding = 4; lastKnownFileType = sourcecode.c.h; path = AwfulPageCount.h; sourceTree = "<group>"; };
		1190F72413BE4EA900B9D271 /* AwfulPageCount.m */ = {isa = PBXFileReference; fileEncoding = 4; lastKnownFileType = sourcecode.c.objc; path = AwfulPageCount.m; sourceTree = "<group>"; };
		1190F72513BE4EA900B9D271 /* AwfulPost.h */ = {isa = PBXFileReference; fileEncoding = 4; lastKnownFileType = sourcecode.c.h; path = AwfulPost.h; sourceTree = "<group>"; };
		1190F72613BE4EA900B9D271 /* AwfulPost.m */ = {isa = PBXFileReference; fileEncoding = 4; lastKnownFileType = sourcecode.c.objc; path = AwfulPost.m; sourceTree = "<group>"; };
		1190F72E13BE4EA900B9D271 /* AwfulParse.h */ = {isa = PBXFileReference; fileEncoding = 4; lastKnownFileType = sourcecode.c.h; path = AwfulParse.h; sourceTree = "<group>"; };
		1190F72F13BE4EA900B9D271 /* AwfulParse.m */ = {isa = PBXFileReference; fileEncoding = 4; lastKnownFileType = sourcecode.c.objc; path = AwfulParse.m; sourceTree = "<group>"; };
		1190F73013BE4EA900B9D271 /* AwfulUtil.h */ = {isa = PBXFileReference; fileEncoding = 4; lastKnownFileType = sourcecode.c.h; path = AwfulUtil.h; sourceTree = "<group>"; };
		1190F73113BE4EA900B9D271 /* AwfulUtil.m */ = {isa = PBXFileReference; fileEncoding = 4; lastKnownFileType = sourcecode.c.objc; path = AwfulUtil.m; sourceTree = "<group>"; };
		1190F73213BE4EA900B9D271 /* SmilieGrabber.h */ = {isa = PBXFileReference; fileEncoding = 4; lastKnownFileType = sourcecode.c.h; path = SmilieGrabber.h; sourceTree = "<group>"; };
		1190F73313BE4EA900B9D271 /* SmilieGrabber.m */ = {isa = PBXFileReference; fileEncoding = 4; lastKnownFileType = sourcecode.c.objc; path = SmilieGrabber.m; sourceTree = "<group>"; };
		1190F76B13BE4ECB00B9D271 /* Appirater.h */ = {isa = PBXFileReference; fileEncoding = 4; lastKnownFileType = sourcecode.c.h; path = Appirater.h; sourceTree = "<group>"; };
		1190F76C13BE4ECB00B9D271 /* Appirater.m */ = {isa = PBXFileReference; fileEncoding = 4; lastKnownFileType = sourcecode.c.objc; path = Appirater.m; sourceTree = "<group>"; };
		1190F78C13BE4ECB00B9D271 /* JSBridgeWebView.h */ = {isa = PBXFileReference; fileEncoding = 4; lastKnownFileType = sourcecode.c.h; path = JSBridgeWebView.h; sourceTree = "<group>"; };
		1190F78D13BE4ECB00B9D271 /* JSBridgeWebView.m */ = {isa = PBXFileReference; fileEncoding = 4; lastKnownFileType = sourcecode.c.objc; path = JSBridgeWebView.m; sourceTree = "<group>"; };
		1190F78E13BE4ECB00B9D271 /* NSObject+SBJson.h */ = {isa = PBXFileReference; fileEncoding = 4; lastKnownFileType = sourcecode.c.h; path = "NSObject+SBJson.h"; sourceTree = "<group>"; };
		1190F78F13BE4ECB00B9D271 /* NSObject+SBJson.m */ = {isa = PBXFileReference; fileEncoding = 4; lastKnownFileType = sourcecode.c.objc; path = "NSObject+SBJson.m"; sourceTree = "<group>"; };
		1190F79013BE4ECB00B9D271 /* SBJson.h */ = {isa = PBXFileReference; fileEncoding = 4; lastKnownFileType = sourcecode.c.h; path = SBJson.h; sourceTree = "<group>"; };
		1190F79113BE4ECB00B9D271 /* SBJsonParser.h */ = {isa = PBXFileReference; fileEncoding = 4; lastKnownFileType = sourcecode.c.h; path = SBJsonParser.h; sourceTree = "<group>"; };
		1190F79213BE4ECB00B9D271 /* SBJsonParser.m */ = {isa = PBXFileReference; fileEncoding = 4; lastKnownFileType = sourcecode.c.objc; path = SBJsonParser.m; sourceTree = "<group>"; };
		1190F79313BE4ECB00B9D271 /* SBJsonStreamParser.h */ = {isa = PBXFileReference; fileEncoding = 4; lastKnownFileType = sourcecode.c.h; path = SBJsonStreamParser.h; sourceTree = "<group>"; };
		1190F79413BE4ECB00B9D271 /* SBJsonStreamParser.m */ = {isa = PBXFileReference; fileEncoding = 4; lastKnownFileType = sourcecode.c.objc; path = SBJsonStreamParser.m; sourceTree = "<group>"; };
		1190F79513BE4ECB00B9D271 /* SBJsonStreamParserAccumulator.h */ = {isa = PBXFileReference; fileEncoding = 4; lastKnownFileType = sourcecode.c.h; path = SBJsonStreamParserAccumulator.h; sourceTree = "<group>"; };
		1190F79613BE4ECB00B9D271 /* SBJsonStreamParserAccumulator.m */ = {isa = PBXFileReference; fileEncoding = 4; lastKnownFileType = sourcecode.c.objc; path = SBJsonStreamParserAccumulator.m; sourceTree = "<group>"; };
		1190F79713BE4ECB00B9D271 /* SBJsonStreamParserAdapter.h */ = {isa = PBXFileReference; fileEncoding = 4; lastKnownFileType = sourcecode.c.h; path = SBJsonStreamParserAdapter.h; sourceTree = "<group>"; };
		1190F79813BE4ECB00B9D271 /* SBJsonStreamParserAdapter.m */ = {isa = PBXFileReference; fileEncoding = 4; lastKnownFileType = sourcecode.c.objc; path = SBJsonStreamParserAdapter.m; sourceTree = "<group>"; };
		1190F79913BE4ECB00B9D271 /* SBJsonStreamParserState.h */ = {isa = PBXFileReference; fileEncoding = 4; lastKnownFileType = sourcecode.c.h; path = SBJsonStreamParserState.h; sourceTree = "<group>"; };
		1190F79A13BE4ECB00B9D271 /* SBJsonStreamParserState.m */ = {isa = PBXFileReference; fileEncoding = 4; lastKnownFileType = sourcecode.c.objc; path = SBJsonStreamParserState.m; sourceTree = "<group>"; };
		1190F79B13BE4ECB00B9D271 /* SBJsonStreamWriter.h */ = {isa = PBXFileReference; fileEncoding = 4; lastKnownFileType = sourcecode.c.h; path = SBJsonStreamWriter.h; sourceTree = "<group>"; };
		1190F79C13BE4ECB00B9D271 /* SBJsonStreamWriter.m */ = {isa = PBXFileReference; fileEncoding = 4; lastKnownFileType = sourcecode.c.objc; path = SBJsonStreamWriter.m; sourceTree = "<group>"; };
		1190F79D13BE4ECB00B9D271 /* SBJsonStreamWriterAccumulator.h */ = {isa = PBXFileReference; fileEncoding = 4; lastKnownFileType = sourcecode.c.h; path = SBJsonStreamWriterAccumulator.h; sourceTree = "<group>"; };
		1190F79E13BE4ECB00B9D271 /* SBJsonStreamWriterAccumulator.m */ = {isa = PBXFileReference; fileEncoding = 4; lastKnownFileType = sourcecode.c.objc; path = SBJsonStreamWriterAccumulator.m; sourceTree = "<group>"; };
		1190F79F13BE4ECB00B9D271 /* SBJsonStreamWriterState.h */ = {isa = PBXFileReference; fileEncoding = 4; lastKnownFileType = sourcecode.c.h; path = SBJsonStreamWriterState.h; sourceTree = "<group>"; };
		1190F7A013BE4ECB00B9D271 /* SBJsonStreamWriterState.m */ = {isa = PBXFileReference; fileEncoding = 4; lastKnownFileType = sourcecode.c.objc; path = SBJsonStreamWriterState.m; sourceTree = "<group>"; };
		1190F7A113BE4ECB00B9D271 /* SBJsonTokeniser.h */ = {isa = PBXFileReference; fileEncoding = 4; lastKnownFileType = sourcecode.c.h; path = SBJsonTokeniser.h; sourceTree = "<group>"; };
		1190F7A213BE4ECB00B9D271 /* SBJsonTokeniser.m */ = {isa = PBXFileReference; fileEncoding = 4; lastKnownFileType = sourcecode.c.objc; path = SBJsonTokeniser.m; sourceTree = "<group>"; };
		1190F7A313BE4ECB00B9D271 /* SBJsonUTF8Stream.h */ = {isa = PBXFileReference; fileEncoding = 4; lastKnownFileType = sourcecode.c.h; path = SBJsonUTF8Stream.h; sourceTree = "<group>"; };
		1190F7A413BE4ECB00B9D271 /* SBJsonUTF8Stream.m */ = {isa = PBXFileReference; fileEncoding = 4; lastKnownFileType = sourcecode.c.objc; path = SBJsonUTF8Stream.m; sourceTree = "<group>"; };
		1190F7A513BE4ECB00B9D271 /* SBJsonWriter.h */ = {isa = PBXFileReference; fileEncoding = 4; lastKnownFileType = sourcecode.c.h; path = SBJsonWriter.h; sourceTree = "<group>"; };
		1190F7A613BE4ECB00B9D271 /* SBJsonWriter.m */ = {isa = PBXFileReference; fileEncoding = 4; lastKnownFileType = sourcecode.c.objc; path = SBJsonWriter.m; sourceTree = "<group>"; };
		1190F7A913BE4ECB00B9D271 /* 37x-Checkmark.png */ = {isa = PBXFileReference; lastKnownFileType = image.png; path = "37x-Checkmark.png"; sourceTree = "<group>"; };
		1190F7AA13BE4ECB00B9D271 /* MBProgressHUD.h */ = {isa = PBXFileReference; fileEncoding = 4; lastKnownFileType = sourcecode.c.h; path = MBProgressHUD.h; sourceTree = "<group>"; };
		1190F7AB13BE4ECB00B9D271 /* MBProgressHUD.m */ = {isa = PBXFileReference; fileEncoding = 4; lastKnownFileType = sourcecode.c.objc; path = MBProgressHUD.m; sourceTree = "<group>"; };
		1190F7AD13BE4ECB00B9D271 /* GTMDefines.h */ = {isa = PBXFileReference; fileEncoding = 4; lastKnownFileType = sourcecode.c.h; path = GTMDefines.h; sourceTree = "<group>"; };
		1190F7AE13BE4ECB00B9D271 /* GTMNSString+HTML.h */ = {isa = PBXFileReference; fileEncoding = 4; lastKnownFileType = sourcecode.c.h; path = "GTMNSString+HTML.h"; sourceTree = "<group>"; };
		1190F7AF13BE4ECB00B9D271 /* GTMNSString+HTML.m */ = {isa = PBXFileReference; fileEncoding = 4; lastKnownFileType = sourcecode.c.objc; path = "GTMNSString+HTML.m"; sourceTree = "<group>"; };
		1190F7B013BE4ECB00B9D271 /* NSString+HTML.h */ = {isa = PBXFileReference; fileEncoding = 4; lastKnownFileType = sourcecode.c.h; path = "NSString+HTML.h"; sourceTree = "<group>"; };
		1190F7B113BE4ECB00B9D271 /* NSString+HTML.m */ = {isa = PBXFileReference; fileEncoding = 4; lastKnownFileType = sourcecode.c.objc; path = "NSString+HTML.m"; sourceTree = "<group>"; };
		1190F7B313BE4ECB00B9D271 /* MWPhoto.h */ = {isa = PBXFileReference; fileEncoding = 4; lastKnownFileType = sourcecode.c.h; path = MWPhoto.h; sourceTree = "<group>"; };
		1190F7B413BE4ECB00B9D271 /* MWPhoto.m */ = {isa = PBXFileReference; fileEncoding = 4; lastKnownFileType = sourcecode.c.objc; path = MWPhoto.m; sourceTree = "<group>"; };
		1190F7B513BE4ECB00B9D271 /* MWPhotoBrowser.h */ = {isa = PBXFileReference; fileEncoding = 4; lastKnownFileType = sourcecode.c.h; path = MWPhotoBrowser.h; sourceTree = "<group>"; };
		1190F7B613BE4ECB00B9D271 /* MWPhotoBrowser.m */ = {isa = PBXFileReference; fileEncoding = 4; lastKnownFileType = sourcecode.c.objc; path = MWPhotoBrowser.m; sourceTree = "<group>"; };
		1190F7B713BE4ECB00B9D271 /* UIImage+Decompress.h */ = {isa = PBXFileReference; fileEncoding = 4; lastKnownFileType = sourcecode.c.h; path = "UIImage+Decompress.h"; sourceTree = "<group>"; };
		1190F7B813BE4ECB00B9D271 /* UIImage+Decompress.m */ = {isa = PBXFileReference; fileEncoding = 4; lastKnownFileType = sourcecode.c.objc; path = "UIImage+Decompress.m"; sourceTree = "<group>"; };
		1190F7B913BE4ECB00B9D271 /* UIImageViewTap.h */ = {isa = PBXFileReference; fileEncoding = 4; lastKnownFileType = sourcecode.c.h; path = UIImageViewTap.h; sourceTree = "<group>"; };
		1190F7BA13BE4ECB00B9D271 /* UIImageViewTap.m */ = {isa = PBXFileReference; fileEncoding = 4; lastKnownFileType = sourcecode.c.objc; path = UIImageViewTap.m; sourceTree = "<group>"; };
		1190F7BB13BE4ECB00B9D271 /* UIViewTap.h */ = {isa = PBXFileReference; fileEncoding = 4; lastKnownFileType = sourcecode.c.h; path = UIViewTap.h; sourceTree = "<group>"; };
		1190F7BC13BE4ECB00B9D271 /* UIViewTap.m */ = {isa = PBXFileReference; fileEncoding = 4; lastKnownFileType = sourcecode.c.objc; path = UIViewTap.m; sourceTree = "<group>"; };
		1190F7BD13BE4ECB00B9D271 /* ZoomingScrollView.h */ = {isa = PBXFileReference; fileEncoding = 4; lastKnownFileType = sourcecode.c.h; path = ZoomingScrollView.h; sourceTree = "<group>"; };
		1190F7BE13BE4ECB00B9D271 /* ZoomingScrollView.m */ = {isa = PBXFileReference; fileEncoding = 4; lastKnownFileType = sourcecode.c.objc; path = ZoomingScrollView.m; sourceTree = "<group>"; };
		1190F7C013BE4ECB00B9D271 /* LICENSE.txt */ = {isa = PBXFileReference; fileEncoding = 4; lastKnownFileType = text; path = LICENSE.txt; sourceTree = "<group>"; };
		1190F7C113BE4ECB00B9D271 /* TFHpple.h */ = {isa = PBXFileReference; fileEncoding = 4; lastKnownFileType = sourcecode.c.h; path = TFHpple.h; sourceTree = "<group>"; };
		1190F7C213BE4ECB00B9D271 /* TFHpple.m */ = {isa = PBXFileReference; fileEncoding = 4; lastKnownFileType = sourcecode.c.objc; path = TFHpple.m; sourceTree = "<group>"; };
		1190F7C313BE4ECB00B9D271 /* TFHppleElement.h */ = {isa = PBXFileReference; fileEncoding = 4; lastKnownFileType = sourcecode.c.h; path = TFHppleElement.h; sourceTree = "<group>"; };
		1190F7C413BE4ECB00B9D271 /* TFHppleElement.m */ = {isa = PBXFileReference; fileEncoding = 4; lastKnownFileType = sourcecode.c.objc; path = TFHppleElement.m; sourceTree = "<group>"; };
		1190F7C513BE4ECB00B9D271 /* XPathQuery.h */ = {isa = PBXFileReference; fileEncoding = 4; lastKnownFileType = sourcecode.c.h; path = XPathQuery.h; sourceTree = "<group>"; };
		1190F7C613BE4ECB00B9D271 /* XPathQuery.m */ = {isa = PBXFileReference; fileEncoding = 4; lastKnownFileType = sourcecode.c.objc; path = XPathQuery.m; sourceTree = "<group>"; };
		1190F7F113BE4EDA00B9D271 /* Awful_Prefix.pch */ = {isa = PBXFileReference; fileEncoding = 4; lastKnownFileType = sourcecode.c.h; path = Awful_Prefix.pch; sourceTree = "<group>"; };
		1190F7F213BE4EDA00B9D271 /* main.m */ = {isa = PBXFileReference; fileEncoding = 4; lastKnownFileType = sourcecode.c.objc; path = main.m; sourceTree = "<group>"; };
		1190F80313BE58BB00B9D271 /* post.css */ = {isa = PBXFileReference; fileEncoding = 4; lastKnownFileType = text.css; path = post.css; sourceTree = "<group>"; };
		1195D59014C4CB4400CA3A48 /* threadrating.png */ = {isa = PBXFileReference; lastKnownFileType = image.png; name = threadrating.png; path = images/threadrating.png; sourceTree = "<group>"; };
		1199D7CE13AA9C4200264DE9 /* tiny_arrow_right.png */ = {isa = PBXFileReference; lastKnownFileType = image.png; name = tiny_arrow_right.png; path = images/tiny_arrow_right.png; sourceTree = "<group>"; };
		11C1FFA514FC78D500B0250B /* 28-star.png */ = {isa = PBXFileReference; lastKnownFileType = image.png; name = "28-star.png"; path = "images/28-star.png"; sourceTree = "<group>"; };
		11C1FFA614FC78D500B0250B /* 28-star@2x.png */ = {isa = PBXFileReference; lastKnownFileType = image.png; name = "28-star@2x.png"; path = "images/28-star@2x.png"; sourceTree = "<group>"; };
		11C1FFA914FC797800B0250B /* 39-circle-check.png */ = {isa = PBXFileReference; lastKnownFileType = image.png; name = "39-circle-check.png"; path = "images/39-circle-check.png"; sourceTree = "<group>"; };
		11C1FFAA14FC797800B0250B /* 39-circle-check@2x.png */ = {isa = PBXFileReference; lastKnownFileType = image.png; name = "39-circle-check@2x.png"; path = "images/39-circle-check@2x.png"; sourceTree = "<group>"; };
		11C1FFAB14FC797800B0250B /* 40-inbox.png */ = {isa = PBXFileReference; lastKnownFileType = image.png; name = "40-inbox.png"; path = "images/40-inbox.png"; sourceTree = "<group>"; };
		11C1FFAC14FC797800B0250B /* 40-inbox@2x.png */ = {isa = PBXFileReference; lastKnownFileType = image.png; name = "40-inbox@2x.png"; path = "images/40-inbox@2x.png"; sourceTree = "<group>"; };
		11CED26515228E5300E95EE1 /* action.png */ = {isa = PBXFileReference; lastKnownFileType = image.png; name = action.png; path = images/action.png; sourceTree = "<group>"; };
		11CED26615228E5300E95EE1 /* action@2x.png */ = {isa = PBXFileReference; lastKnownFileType = image.png; name = "action@2x.png"; path = "images/action@2x.png"; sourceTree = "<group>"; };
		11CED26A1522901100E95EE1 /* ButtonSegmentedControl.h */ = {isa = PBXFileReference; fileEncoding = 4; lastKnownFileType = sourcecode.c.h; path = ButtonSegmentedControl.h; sourceTree = "<group>"; };
		11CED26B1522901100E95EE1 /* ButtonSegmentedControl.m */ = {isa = PBXFileReference; fileEncoding = 4; lastKnownFileType = sourcecode.c.objc; path = ButtonSegmentedControl.m; sourceTree = "<group>"; };
		11D27501151E592A00E1AE9A /* arrowleft@2x.png */ = {isa = PBXFileReference; lastKnownFileType = image.png; name = "arrowleft@2x.png"; path = "images/arrowleft@2x.png"; sourceTree = "<group>"; };
		11D27502151E592A00E1AE9A /* arrowright@2x.png */ = {isa = PBXFileReference; lastKnownFileType = image.png; name = "arrowright@2x.png"; path = "images/arrowright@2x.png"; sourceTree = "<group>"; };
		11D27503151E592A00E1AE9A /* cog.png */ = {isa = PBXFileReference; lastKnownFileType = image.png; name = cog.png; path = images/cog.png; sourceTree = "<group>"; };
		11D27504151E592A00E1AE9A /* cog@2x.png */ = {isa = PBXFileReference; lastKnownFileType = image.png; name = "cog@2x.png"; path = "images/cog@2x.png"; sourceTree = "<group>"; };
		11D27505151E592A00E1AE9A /* compose.png */ = {isa = PBXFileReference; lastKnownFileType = image.png; name = compose.png; path = images/compose.png; sourceTree = "<group>"; };
		11D27506151E592A00E1AE9A /* compose@2x.png */ = {isa = PBXFileReference; lastKnownFileType = image.png; name = "compose@2x.png"; path = "images/compose@2x.png"; sourceTree = "<group>"; };
		11D31C4F13C40FDF0018C6E0 /* tiny_arrow_right@2x.png */ = {isa = PBXFileReference; lastKnownFileType = image.png; name = "tiny_arrow_right@2x.png"; path = "images/tiny_arrow_right@2x.png"; sourceTree = "<group>"; };
		11D3F0D21542318500FE955D /* navbargradient-landscape.png */ = {isa = PBXFileReference; lastKnownFileType = image.png; name = "navbargradient-landscape.png"; path = "images/navbargradient-landscape.png"; sourceTree = "<group>"; };
		11D3F0D31542318500FE955D /* navbargradient-landscape@2x.png */ = {isa = PBXFileReference; lastKnownFileType = image.png; name = "navbargradient-landscape@2x.png"; path = "images/navbargradient-landscape@2x.png"; sourceTree = "<group>"; };
		11D46FB9154793B8004D800B /* ai-cycles.png */ = {isa = PBXFileReference; lastKnownFileType = image.png; path = "ai-cycles.png"; sourceTree = "<group>"; };
		11D46FBA154793B8004D800B /* bb-nonfiction.png */ = {isa = PBXFileReference; lastKnownFileType = image.png; path = "bb-nonfiction.png"; sourceTree = "<group>"; };
		11D46FBB154793B8004D800B /* byob-explosion.png */ = {isa = PBXFileReference; lastKnownFileType = image.png; path = "byob-explosion.png"; sourceTree = "<group>"; };
		11D46FBC154793B8004D800B /* byob-gents.png */ = {isa = PBXFileReference; lastKnownFileType = image.png; path = "byob-gents.png"; sourceTree = "<group>"; };
		11D46FBD154793B8004D800B /* byob-slax.png */ = {isa = PBXFileReference; lastKnownFileType = image.png; path = "byob-slax.png"; sourceTree = "<group>"; };
		11D46FBE154793B8004D800B /* cc-poetry.png */ = {isa = PBXFileReference; lastKnownFileType = image.png; path = "cc-poetry.png"; sourceTree = "<group>"; };
		11D46FBF154793B8004D800B /* cc-project.png */ = {isa = PBXFileReference; lastKnownFileType = image.png; path = "cc-project.png"; sourceTree = "<group>"; };
		11D46FC0154793B8004D800B /* cc-tutorial.png */ = {isa = PBXFileReference; lastKnownFileType = image.png; path = "cc-tutorial.png"; sourceTree = "<group>"; };
		11D46FC1154793B8004D800B /* cd_action.png */ = {isa = PBXFileReference; lastKnownFileType = image.png; path = cd_action.png; sourceTree = "<group>"; };
		11D46FC2154793B8004D800B /* cd_director.png */ = {isa = PBXFileReference; lastKnownFileType = image.png; path = cd_director.png; sourceTree = "<group>"; };
		11D46FC3154793B8004D800B /* cd_horror2.png */ = {isa = PBXFileReference; lastKnownFileType = image.png; path = cd_horror2.png; sourceTree = "<group>"; };
		11D46FC4154793B8004D800B /* cell-cdma.png */ = {isa = PBXFileReference; lastKnownFileType = image.png; path = "cell-cdma.png"; sourceTree = "<group>"; };
		11D46FC5154793B8004D800B /* dd-dems.png */ = {isa = PBXFileReference; lastKnownFileType = image.png; path = "dd-dems.png"; sourceTree = "<group>"; };
		11D46FC6154793B8004D800B /* dd-economics.png */ = {isa = PBXFileReference; lastKnownFileType = image.png; path = "dd-economics.png"; sourceTree = "<group>"; };
		11D46FC7154793B8004D800B /* dd-environment.png */ = {isa = PBXFileReference; lastKnownFileType = image.png; path = "dd-environment.png"; sourceTree = "<group>"; };
		11D46FC8154793B8004D800B /* dd-history.png */ = {isa = PBXFileReference; lastKnownFileType = image.png; path = "dd-history.png"; sourceTree = "<group>"; };
		11D46FC9154793B8004D800B /* fyad-tim.png */ = {isa = PBXFileReference; lastKnownFileType = image.png; path = "fyad-tim.png"; sourceTree = "<group>"; };
		11D46FCA154793B8004D800B /* gip-EMT4.png */ = {isa = PBXFileReference; lastKnownFileType = image.png; path = "gip-EMT4.png"; sourceTree = "<group>"; };
		11D46FCB154793B8004D800B /* gip-firetruck.png */ = {isa = PBXFileReference; lastKnownFileType = image.png; path = "gip-firetruck.png"; sourceTree = "<group>"; };
		11D46FCC154793B8004D800B /* guns-ohshi.png */ = {isa = PBXFileReference; lastKnownFileType = image.png; path = "guns-ohshi.png"; sourceTree = "<group>"; };
		11D46FCD154793B8004D800B /* hell-spergin.png */ = {isa = PBXFileReference; lastKnownFileType = image.png; path = "hell-spergin.png"; sourceTree = "<group>"; };
		11D46FCE154793B8004D800B /* lan-canada.png */ = {isa = PBXFileReference; lastKnownFileType = image.png; path = "lan-canada.png"; sourceTree = "<group>"; };
		11D46FCF154793B8004D800B /* lf-arecountry.png */ = {isa = PBXFileReference; lastKnownFileType = image.png; path = "lf-arecountry.png"; sourceTree = "<group>"; };
		11D46FD0154793B8004D800B /* LF-article.png */ = {isa = PBXFileReference; lastKnownFileType = image.png; path = "LF-article.png"; sourceTree = "<group>"; };
		11D46FD1154793B8004D800B /* LF-BiCurious.png */ = {isa = PBXFileReference; lastKnownFileType = image.png; path = "LF-BiCurious.png"; sourceTree = "<group>"; };
		11D46FD2154793B8004D800B /* lf-gipper.png */ = {isa = PBXFileReference; lastKnownFileType = image.png; path = "lf-gipper.png"; sourceTree = "<group>"; };
		11D46FD3154793B8004D800B /* LF-japan_clean_fast.png */ = {isa = PBXFileReference; lastKnownFileType = image.png; path = "LF-japan_clean_fast.png"; sourceTree = "<group>"; };
		11D46FD4154793B8004D800B /* LF-pennybags.png */ = {isa = PBXFileReference; lastKnownFileType = image.png; path = "LF-pennybags.png"; sourceTree = "<group>"; };
		11D46FD5154793B8004D800B /* lp-text.png */ = {isa = PBXFileReference; lastKnownFileType = image.png; path = "lp-text.png"; sourceTree = "<group>"; };
		11D46FD6154793B8004D800B /* phiz-dontlike.png */ = {isa = PBXFileReference; lastKnownFileType = image.png; path = "phiz-dontlike.png"; sourceTree = "<group>"; };
		11D46FD7154793B8004D800B /* phiz-kayne.png */ = {isa = PBXFileReference; lastKnownFileType = image.png; path = "phiz-kayne.png"; sourceTree = "<group>"; };
		11D46FD8154793B8004D800B /* pi-fish.png */ = {isa = PBXFileReference; lastKnownFileType = image.png; path = "pi-fish.png"; sourceTree = "<group>"; };
		11D46FD9154793B8004D800B /* RP-mls_tag.png */ = {isa = PBXFileReference; lastKnownFileType = image.png; path = "RP-mls_tag.png"; sourceTree = "<group>"; };
		11D46FDA154793B8004D800B /* sas-fantasy.png */ = {isa = PBXFileReference; lastKnownFileType = image.png; path = "sas-fantasy.png"; sourceTree = "<group>"; };
		11D46FDB154793B8004D800B /* shsc-code.png */ = {isa = PBXFileReference; lastKnownFileType = image.png; path = "shsc-code.png"; sourceTree = "<group>"; };
		11D46FDC154793B8004D800B /* shsc-linux.png */ = {isa = PBXFileReference; lastKnownFileType = image.png; path = "shsc-linux.png"; sourceTree = "<group>"; };
		11D46FDD154793B8004D800B /* sports-nascar.png */ = {isa = PBXFileReference; lastKnownFileType = image.png; path = "sports-nascar.png"; sourceTree = "<group>"; };
		11D46FDE154793B8004D800B /* sports-nhl.png */ = {isa = PBXFileReference; lastKnownFileType = image.png; path = "sports-nhl.png"; sourceTree = "<group>"; };
		11D46FDF154793B8004D800B /* tava-gadget.png */ = {isa = PBXFileReference; lastKnownFileType = image.png; path = "tava-gadget.png"; sourceTree = "<group>"; };
		11D46FE0154793B8004D800B /* tava-highdef.png */ = {isa = PBXFileReference; lastKnownFileType = image.png; path = "tava-highdef.png"; sourceTree = "<group>"; };
		11D46FE1154793B8004D800B /* tviv-competition.png */ = {isa = PBXFileReference; lastKnownFileType = image.png; path = "tviv-competition.png"; sourceTree = "<group>"; };
		11D46FE2154793B8004D800B /* tviv-dvd.png */ = {isa = PBXFileReference; lastKnownFileType = image.png; path = "tviv-dvd.png"; sourceTree = "<group>"; };
		11D46FE3154793B8004D800B /* tviv-on-demand.png */ = {isa = PBXFileReference; lastKnownFileType = image.png; path = "tviv-on-demand.png"; sourceTree = "<group>"; };
		11D46FE4154793B8004D800B /* tviv-spoilers.png */ = {isa = PBXFileReference; lastKnownFileType = image.png; path = "tviv-spoilers.png"; sourceTree = "<group>"; };
		11D470121547A97A004D800B /* libTestFlight.a */ = {isa = PBXFileReference; lastKnownFileType = archive.ar; path = libTestFlight.a; sourceTree = "<group>"; };
		11D470151547A97A004D800B /* TestFlight.h */ = {isa = PBXFileReference; fileEncoding = 4; lastKnownFileType = sourcecode.c.h; path = TestFlight.h; sourceTree = "<group>"; };
		11D5E85614DC5FA000C1002D /* AwfulPageDataController.h */ = {isa = PBXFileReference; fileEncoding = 4; lastKnownFileType = sourcecode.c.h; path = AwfulPageDataController.h; sourceTree = "<group>"; };
		11D5E85714DC5FA000C1002D /* AwfulPageDataController.m */ = {isa = PBXFileReference; fileEncoding = 4; lastKnownFileType = sourcecode.c.objc; path = AwfulPageDataController.m; sourceTree = "<group>"; };
		11D5E85B14DC6D5C00C1002D /* AwfulPageTemplate.h */ = {isa = PBXFileReference; fileEncoding = 4; lastKnownFileType = sourcecode.c.h; name = AwfulPageTemplate.h; path = Templates/AwfulPageTemplate.h; sourceTree = "<group>"; };
		11D5E85C14DC6D5C00C1002D /* AwfulPageTemplate.m */ = {isa = PBXFileReference; fileEncoding = 4; lastKnownFileType = sourcecode.c.objc; name = AwfulPageTemplate.m; path = Templates/AwfulPageTemplate.m; sourceTree = "<group>"; };
		11D7CB8D14EA0867000DA96A /* icon23-banme.png */ = {isa = PBXFileReference; lastKnownFileType = image.png; path = "icon23-banme.png"; sourceTree = "<group>"; };
		11D7CB8E14EA0867000DA96A /* link.png */ = {isa = PBXFileReference; lastKnownFileType = image.png; path = link.png; sourceTree = "<group>"; };
		11D7CB8F14EA0867000DA96A /* photoshop.png */ = {isa = PBXFileReference; lastKnownFileType = image.png; path = photoshop.png; sourceTree = "<group>"; };
		11D7CB9014EA0867000DA96A /* repeat.png */ = {isa = PBXFileReference; lastKnownFileType = image.png; path = repeat.png; sourceTree = "<group>"; };
		11D7CB9114EA0867000DA96A /* school.png */ = {isa = PBXFileReference; lastKnownFileType = image.png; path = school.png; sourceTree = "<group>"; };
		11D7CB9714EA0CED000DA96A /* MainStoryboard.storyboard */ = {isa = PBXFileReference; fileEncoding = 4; lastKnownFileType = file.storyboard; path = MainStoryboard.storyboard; sourceTree = SOURCE_ROOT; };
		11DFB44014FF1CBB0001A34C /* AwfulTableViewController.h */ = {isa = PBXFileReference; fileEncoding = 4; lastKnownFileType = sourcecode.c.h; path = AwfulTableViewController.h; sourceTree = "<group>"; };
		11DFB44114FF1CBB0001A34C /* AwfulTableViewController.m */ = {isa = PBXFileReference; fileEncoding = 4; lastKnownFileType = sourcecode.c.objc; path = AwfulTableViewController.m; sourceTree = "<group>"; };
		11E4556B15435F4A006C36A3 /* Settings.plist */ = {isa = PBXFileReference; fileEncoding = 4; lastKnownFileType = text.plist.xml; path = Settings.plist; sourceTree = "<group>"; };
		11E53664151E8AB600EA74EA /* reply.png */ = {isa = PBXFileReference; lastKnownFileType = image.png; name = reply.png; path = images/reply.png; sourceTree = "<group>"; };
		11E53665151E8AB600EA74EA /* reply@2x.png */ = {isa = PBXFileReference; lastKnownFileType = image.png; name = "reply@2x.png"; path = "images/reply@2x.png"; sourceTree = "<group>"; };
		11E53669151E8B4C00EA74EA /* bookmarks.png */ = {isa = PBXFileReference; lastKnownFileType = image.png; name = bookmarks.png; path = images/bookmarks.png; sourceTree = "<group>"; };
		11E5366A151E8B4C00EA74EA /* bookmarks@2x.png */ = {isa = PBXFileReference; lastKnownFileType = image.png; name = "bookmarks@2x.png"; path = "images/bookmarks@2x.png"; sourceTree = "<group>"; };
		11FDA28E151017490014FDCD /* MainStoryboardiPad.storyboard */ = {isa = PBXFileReference; fileEncoding = 4; lastKnownFileType = file.storyboard; name = MainStoryboardiPad.storyboard; path = iPad/MainStoryboardiPad.storyboard; sourceTree = "<group>"; };
		11FDA294151018600014FDCD /* AwfulSettingsViewController.h */ = {isa = PBXFileReference; fileEncoding = 4; lastKnownFileType = sourcecode.c.h; path = AwfulSettingsViewController.h; sourceTree = "<group>"; };
		11FDA295151018600014FDCD /* AwfulSettingsViewController.m */ = {isa = PBXFileReference; fileEncoding = 4; lastKnownFileType = sourcecode.c.objc; path = AwfulSettingsViewController.m; sourceTree = "<group>"; };
		11FDA297151018740014FDCD /* OtherWebController.h */ = {isa = PBXFileReference; fileEncoding = 4; lastKnownFileType = sourcecode.c.h; path = OtherWebController.h; sourceTree = "<group>"; };
		11FDA298151018740014FDCD /* OtherWebController.m */ = {isa = PBXFileReference; fileEncoding = 4; lastKnownFileType = sourcecode.c.objc; path = OtherWebController.m; sourceTree = "<group>"; };
		11FDA29A1510187F0014FDCD /* AwfulSplitViewController.h */ = {isa = PBXFileReference; fileEncoding = 4; lastKnownFileType = sourcecode.c.h; name = AwfulSplitViewController.h; path = iPad/AwfulSplitViewController.h; sourceTree = "<group>"; };
		11FDA29B1510187F0014FDCD /* AwfulSplitViewController.m */ = {isa = PBXFileReference; fileEncoding = 4; lastKnownFileType = sourcecode.c.objc; name = AwfulSplitViewController.m; path = iPad/AwfulSplitViewController.m; sourceTree = "<group>"; };
		11FDA2B6151170A20014FDCD /* navbargradient.png */ = {isa = PBXFileReference; lastKnownFileType = image.png; name = navbargradient.png; path = images/navbargradient.png; sourceTree = "<group>"; };
		11FDA2B9151174F60014FDCD /* navbargradient@2x.png */ = {isa = PBXFileReference; lastKnownFileType = image.png; name = "navbargradient@2x.png"; path = "images/navbargradient@2x.png"; sourceTree = "<group>"; };
		11FDA2C215129CAF0014FDCD /* EGORefreshTableHeaderView.h */ = {isa = PBXFileReference; fileEncoding = 4; lastKnownFileType = sourcecode.c.h; path = EGORefreshTableHeaderView.h; sourceTree = "<group>"; };
		11FDA2C315129CAF0014FDCD /* EGORefreshTableHeaderView.m */ = {isa = PBXFileReference; fileEncoding = 4; lastKnownFileType = sourcecode.c.objc; path = EGORefreshTableHeaderView.m; sourceTree = "<group>"; };
		11FDA2C515129CAF0014FDCD /* blackArrow.png */ = {isa = PBXFileReference; lastKnownFileType = image.png; path = blackArrow.png; sourceTree = "<group>"; };
		11FDA2C615129CAF0014FDCD /* blackArrow@2x.png */ = {isa = PBXFileReference; lastKnownFileType = image.png; path = "blackArrow@2x.png"; sourceTree = "<group>"; };
		11FDA2C715129CAF0014FDCD /* blueArrow.png */ = {isa = PBXFileReference; lastKnownFileType = image.png; path = blueArrow.png; sourceTree = "<group>"; };
		11FDA2C815129CAF0014FDCD /* blueArrow@2x.png */ = {isa = PBXFileReference; lastKnownFileType = image.png; path = "blueArrow@2x.png"; sourceTree = "<group>"; };
		11FDA2C915129CAF0014FDCD /* grayArrow.png */ = {isa = PBXFileReference; lastKnownFileType = image.png; path = grayArrow.png; sourceTree = "<group>"; };
		11FDA2CA15129CAF0014FDCD /* grayArrow@2x.png */ = {isa = PBXFileReference; lastKnownFileType = image.png; path = "grayArrow@2x.png"; sourceTree = "<group>"; };
		11FDA2CB15129CAF0014FDCD /* whiteArrow.png */ = {isa = PBXFileReference; lastKnownFileType = image.png; path = whiteArrow.png; sourceTree = "<group>"; };
		11FDA2CC15129CAF0014FDCD /* whiteArrow@2x.png */ = {isa = PBXFileReference; lastKnownFileType = image.png; path = "whiteArrow@2x.png"; sourceTree = "<group>"; };
		11FDA319151567810014FDCD /* rating0.png */ = {isa = PBXFileReference; lastKnownFileType = image.png; name = rating0.png; path = images/rating0.png; sourceTree = "<group>"; };
		11FDA31A151567810014FDCD /* rating1.png */ = {isa = PBXFileReference; lastKnownFileType = image.png; name = rating1.png; path = images/rating1.png; sourceTree = "<group>"; };
		11FDA31B151567810014FDCD /* rating2.png */ = {isa = PBXFileReference; lastKnownFileType = image.png; name = rating2.png; path = images/rating2.png; sourceTree = "<group>"; };
		11FDA31C151567810014FDCD /* rating3.png */ = {isa = PBXFileReference; lastKnownFileType = image.png; name = rating3.png; path = images/rating3.png; sourceTree = "<group>"; };
		11FDA31D151567810014FDCD /* rating4.png */ = {isa = PBXFileReference; lastKnownFileType = image.png; name = rating4.png; path = images/rating4.png; sourceTree = "<group>"; };
		11FDA31E151567810014FDCD /* rating5.png */ = {isa = PBXFileReference; lastKnownFileType = image.png; name = rating5.png; path = images/rating5.png; sourceTree = "<group>"; };
		11FDA32615156E010014FDCD /* forum-arrow-down.png */ = {isa = PBXFileReference; lastKnownFileType = image.png; name = "forum-arrow-down.png"; path = "images/forum-arrow-down.png"; sourceTree = "<group>"; };
		11FDA32715156E010014FDCD /* forum-arrow-right.png */ = {isa = PBXFileReference; lastKnownFileType = image.png; name = "forum-arrow-right.png"; path = "images/forum-arrow-right.png"; sourceTree = "<group>"; };
		11FE9E26153CFC6F002EE2B5 /* NSData+Base64.h */ = {isa = PBXFileReference; fileEncoding = 4; lastKnownFileType = sourcecode.c.h; path = "NSData+Base64.h"; sourceTree = "<group>"; };
		11FE9E27153CFC6F002EE2B5 /* NSData+Base64.m */ = {isa = PBXFileReference; fileEncoding = 4; lastKnownFileType = sourcecode.c.objc; path = "NSData+Base64.m"; sourceTree = "<group>"; };
		11FE9E28153CFC6F002EE2B5 /* NSDate+RFC1123.h */ = {isa = PBXFileReference; fileEncoding = 4; lastKnownFileType = sourcecode.c.h; path = "NSDate+RFC1123.h"; sourceTree = "<group>"; };
		11FE9E29153CFC6F002EE2B5 /* NSDate+RFC1123.m */ = {isa = PBXFileReference; fileEncoding = 4; lastKnownFileType = sourcecode.c.objc; path = "NSDate+RFC1123.m"; sourceTree = "<group>"; };
		11FE9E2A153CFC6F002EE2B5 /* NSDictionary+RequestEncoding.h */ = {isa = PBXFileReference; fileEncoding = 4; lastKnownFileType = sourcecode.c.h; path = "NSDictionary+RequestEncoding.h"; sourceTree = "<group>"; };
		11FE9E2B153CFC6F002EE2B5 /* NSDictionary+RequestEncoding.m */ = {isa = PBXFileReference; fileEncoding = 4; lastKnownFileType = sourcecode.c.objc; path = "NSDictionary+RequestEncoding.m"; sourceTree = "<group>"; };
		11FE9E2C153CFC6F002EE2B5 /* NSString+MKNetworkKitAdditions.h */ = {isa = PBXFileReference; fileEncoding = 4; lastKnownFileType = sourcecode.c.h; path = "NSString+MKNetworkKitAdditions.h"; sourceTree = "<group>"; };
		11FE9E2D153CFC6F002EE2B5 /* NSString+MKNetworkKitAdditions.m */ = {isa = PBXFileReference; fileEncoding = 4; lastKnownFileType = sourcecode.c.objc; path = "NSString+MKNetworkKitAdditions.m"; sourceTree = "<group>"; };
		11FE9E2E153CFC6F002EE2B5 /* UIAlertView+MKNetworkKitAdditions.h */ = {isa = PBXFileReference; fileEncoding = 4; lastKnownFileType = sourcecode.c.h; path = "UIAlertView+MKNetworkKitAdditions.h"; sourceTree = "<group>"; };
		11FE9E2F153CFC6F002EE2B5 /* UIAlertView+MKNetworkKitAdditions.m */ = {isa = PBXFileReference; fileEncoding = 4; lastKnownFileType = sourcecode.c.objc; path = "UIAlertView+MKNetworkKitAdditions.m"; sourceTree = "<group>"; };
		11FE9E30153CFC6F002EE2B5 /* MKNetworkEngine.h */ = {isa = PBXFileReference; fileEncoding = 4; lastKnownFileType = sourcecode.c.h; path = MKNetworkEngine.h; sourceTree = "<group>"; };
		11FE9E31153CFC6F002EE2B5 /* MKNetworkEngine.m */ = {isa = PBXFileReference; fileEncoding = 4; lastKnownFileType = sourcecode.c.objc; path = MKNetworkEngine.m; sourceTree = "<group>"; };
		11FE9E32153CFC6F002EE2B5 /* MKNetworkKit.h */ = {isa = PBXFileReference; fileEncoding = 4; lastKnownFileType = sourcecode.c.h; path = MKNetworkKit.h; sourceTree = "<group>"; };
		11FE9E33153CFC6F002EE2B5 /* MKNetworkOperation.h */ = {isa = PBXFileReference; fileEncoding = 4; lastKnownFileType = sourcecode.c.h; path = MKNetworkOperation.h; sourceTree = "<group>"; };
		11FE9E34153CFC6F002EE2B5 /* MKNetworkOperation.m */ = {isa = PBXFileReference; fileEncoding = 4; lastKnownFileType = sourcecode.c.objc; path = MKNetworkOperation.m; sourceTree = "<group>"; };
		11FE9E36153CFC6F002EE2B5 /* Reachability.h */ = {isa = PBXFileReference; fileEncoding = 4; lastKnownFileType = sourcecode.c.h; path = Reachability.h; sourceTree = "<group>"; };
		11FE9E37153CFC6F002EE2B5 /* Reachability.m */ = {isa = PBXFileReference; fileEncoding = 4; lastKnownFileType = sourcecode.c.objc; path = Reachability.m; sourceTree = "<group>"; };
		1C277CA31543554700CD2CCE /* AwfulSettingsChoiceViewController.h */ = {isa = PBXFileReference; fileEncoding = 4; lastKnownFileType = sourcecode.c.h; path = AwfulSettingsChoiceViewController.h; sourceTree = "<group>"; };
		1C277CA41543554700CD2CCE /* AwfulSettingsChoiceViewController.m */ = {isa = PBXFileReference; fileEncoding = 4; lastKnownFileType = sourcecode.c.objc; path = AwfulSettingsChoiceViewController.m; sourceTree = "<group>"; };
		1C6A170615428F1D00410DB4 /* Settings.plist */ = {isa = PBXFileReference; fileEncoding = 4; lastKnownFileType = text.plist.xml; path = Settings.plist; sourceTree = "<group>"; };
		1C7B871B1544D73100891D41 /* AwfulForumsListControllerSubclass.h */ = {isa = PBXFileReference; fileEncoding = 4; lastKnownFileType = sourcecode.c.h; path = AwfulForumsListControllerSubclass.h; sourceTree = "<group>"; };
		1C7B871E1544D83C00891D41 /* AwfulForumSection.h */ = {isa = PBXFileReference; fileEncoding = 4; lastKnownFileType = sourcecode.c.h; path = AwfulForumSection.h; sourceTree = "<group>"; };
		1C7B871F1544D83D00891D41 /* AwfulForumSection.m */ = {isa = PBXFileReference; fileEncoding = 4; lastKnownFileType = sourcecode.c.objc; path = AwfulForumSection.m; sourceTree = "<group>"; };
		1CDD5197154294D400326C7B /* AwfulSettings.h */ = {isa = PBXFileReference; fileEncoding = 4; lastKnownFileType = sourcecode.c.h; path = AwfulSettings.h; sourceTree = "<group>"; };
		1CDD5198154294D400326C7B /* AwfulSettings.m */ = {isa = PBXFileReference; fileEncoding = 4; lastKnownFileType = sourcecode.c.objc; path = AwfulSettings.m; sourceTree = "<group>"; };
		1CDF7A001537C157008EFAE4 /* GRMustache.h */ = {isa = PBXFileReference; fileEncoding = 4; lastKnownFileType = sourcecode.c.h; path = GRMustache.h; sourceTree = "<group>"; };
		1CDF7A011537C157008EFAE4 /* GRMustache.m */ = {isa = PBXFileReference; fileEncoding = 4; lastKnownFileType = sourcecode.c.objc; path = GRMustache.m; sourceTree = "<group>"; };
		1CDF7A021537C157008EFAE4 /* GRMustache_private.h */ = {isa = PBXFileReference; fileEncoding = 4; lastKnownFileType = sourcecode.c.h; path = GRMustache_private.h; sourceTree = "<group>"; };
		1CDF7A031537C157008EFAE4 /* GRMustacheAvailabilityMacros.h */ = {isa = PBXFileReference; fileEncoding = 4; lastKnownFileType = sourcecode.c.h; path = GRMustacheAvailabilityMacros.h; sourceTree = "<group>"; };
		1CDF7A041537C157008EFAE4 /* GRMustacheAvailabilityMacros_private.h */ = {isa = PBXFileReference; fileEncoding = 4; lastKnownFileType = sourcecode.c.h; path = GRMustacheAvailabilityMacros_private.h; sourceTree = "<group>"; };
		1CDF7A051537C157008EFAE4 /* GRMustacheContext.m */ = {isa = PBXFileReference; fileEncoding = 4; lastKnownFileType = sourcecode.c.objc; path = GRMustacheContext.m; sourceTree = "<group>"; };
		1CDF7A061537C157008EFAE4 /* GRMustacheContext_private.h */ = {isa = PBXFileReference; fileEncoding = 4; lastKnownFileType = sourcecode.c.h; path = GRMustacheContext_private.h; sourceTree = "<group>"; };
		1CDF7A071537C157008EFAE4 /* GRMustacheError.h */ = {isa = PBXFileReference; fileEncoding = 4; lastKnownFileType = sourcecode.c.h; path = GRMustacheError.h; sourceTree = "<group>"; };
		1CDF7A081537C157008EFAE4 /* GRMustacheError.m */ = {isa = PBXFileReference; fileEncoding = 4; lastKnownFileType = sourcecode.c.objc; path = GRMustacheError.m; sourceTree = "<group>"; };
		1CDF7A091537C157008EFAE4 /* GRMustacheHelper.h */ = {isa = PBXFileReference; fileEncoding = 4; lastKnownFileType = sourcecode.c.h; path = GRMustacheHelper.h; sourceTree = "<group>"; };
		1CDF7A0A1537C157008EFAE4 /* GRMustacheHelper.m */ = {isa = PBXFileReference; fileEncoding = 4; lastKnownFileType = sourcecode.c.objc; path = GRMustacheHelper.m; sourceTree = "<group>"; };
		1CDF7A0B1537C157008EFAE4 /* GRMustacheHelper_private.h */ = {isa = PBXFileReference; fileEncoding = 4; lastKnownFileType = sourcecode.c.h; path = GRMustacheHelper_private.h; sourceTree = "<group>"; };
		1CDF7A0C1537C157008EFAE4 /* GRMustacheInvocation.h */ = {isa = PBXFileReference; fileEncoding = 4; lastKnownFileType = sourcecode.c.h; path = GRMustacheInvocation.h; sourceTree = "<group>"; };
		1CDF7A0D1537C157008EFAE4 /* GRMustacheInvocation.m */ = {isa = PBXFileReference; fileEncoding = 4; lastKnownFileType = sourcecode.c.objc; path = GRMustacheInvocation.m; sourceTree = "<group>"; };
		1CDF7A0E1537C157008EFAE4 /* GRMustacheInvocation_private.h */ = {isa = PBXFileReference; fileEncoding = 4; lastKnownFileType = sourcecode.c.h; path = GRMustacheInvocation_private.h; sourceTree = "<group>"; };
		1CDF7A0F1537C157008EFAE4 /* GRMustacheNSUndefinedKeyExceptionGuard.m */ = {isa = PBXFileReference; fileEncoding = 4; lastKnownFileType = sourcecode.c.objc; path = GRMustacheNSUndefinedKeyExceptionGuard.m; sourceTree = "<group>"; };
		1CDF7A101537C157008EFAE4 /* GRMustacheNSUndefinedKeyExceptionGuard_private.h */ = {isa = PBXFileReference; fileEncoding = 4; lastKnownFileType = sourcecode.c.h; path = GRMustacheNSUndefinedKeyExceptionGuard_private.h; sourceTree = "<group>"; };
		1CDF7A111537C157008EFAE4 /* GRMustacheProperty.m */ = {isa = PBXFileReference; fileEncoding = 4; lastKnownFileType = sourcecode.c.objc; path = GRMustacheProperty.m; sourceTree = "<group>"; };
		1CDF7A121537C157008EFAE4 /* GRMustacheProperty_private.h */ = {isa = PBXFileReference; fileEncoding = 4; lastKnownFileType = sourcecode.c.h; path = GRMustacheProperty_private.h; sourceTree = "<group>"; };
		1CDF7A131537C157008EFAE4 /* GRMustacheRenderingElement_private.h */ = {isa = PBXFileReference; fileEncoding = 4; lastKnownFileType = sourcecode.c.h; path = GRMustacheRenderingElement_private.h; sourceTree = "<group>"; };
		1CDF7A141537C157008EFAE4 /* GRMustacheSection.h */ = {isa = PBXFileReference; fileEncoding = 4; lastKnownFileType = sourcecode.c.h; path = GRMustacheSection.h; sourceTree = "<group>"; };
		1CDF7A151537C157008EFAE4 /* GRMustacheSection.m */ = {isa = PBXFileReference; fileEncoding = 4; lastKnownFileType = sourcecode.c.objc; path = GRMustacheSection.m; sourceTree = "<group>"; };
		1CDF7A161537C157008EFAE4 /* GRMustacheSection_private.h */ = {isa = PBXFileReference; fileEncoding = 4; lastKnownFileType = sourcecode.c.h; path = GRMustacheSection_private.h; sourceTree = "<group>"; };
		1CDF7A171537C157008EFAE4 /* GRMustacheTemplate.h */ = {isa = PBXFileReference; fileEncoding = 4; lastKnownFileType = sourcecode.c.h; path = GRMustacheTemplate.h; sourceTree = "<group>"; };
		1CDF7A181537C157008EFAE4 /* GRMustacheTemplate.m */ = {isa = PBXFileReference; fileEncoding = 4; lastKnownFileType = sourcecode.c.objc; path = GRMustacheTemplate.m; sourceTree = "<group>"; };
		1CDF7A191537C157008EFAE4 /* GRMustacheTemplate_private.h */ = {isa = PBXFileReference; fileEncoding = 4; lastKnownFileType = sourcecode.c.h; path = GRMustacheTemplate_private.h; sourceTree = "<group>"; };
		1CDF7A1A1537C157008EFAE4 /* GRMustacheTemplateDelegate.h */ = {isa = PBXFileReference; fileEncoding = 4; lastKnownFileType = sourcecode.c.h; path = GRMustacheTemplateDelegate.h; sourceTree = "<group>"; };
		1CDF7A1B1537C157008EFAE4 /* GRMustacheTemplateParser.m */ = {isa = PBXFileReference; fileEncoding = 4; lastKnownFileType = sourcecode.c.objc; path = GRMustacheTemplateParser.m; sourceTree = "<group>"; };
		1CDF7A1C1537C157008EFAE4 /* GRMustacheTemplateParser_private.h */ = {isa = PBXFileReference; fileEncoding = 4; lastKnownFileType = sourcecode.c.h; path = GRMustacheTemplateParser_private.h; sourceTree = "<group>"; };
		1CDF7A1D1537C157008EFAE4 /* GRMustacheTemplateRepository.h */ = {isa = PBXFileReference; fileEncoding = 4; lastKnownFileType = sourcecode.c.h; path = GRMustacheTemplateRepository.h; sourceTree = "<group>"; };
		1CDF7A1E1537C157008EFAE4 /* GRMustacheTemplateRepository.m */ = {isa = PBXFileReference; fileEncoding = 4; lastKnownFileType = sourcecode.c.objc; path = GRMustacheTemplateRepository.m; sourceTree = "<group>"; };
		1CDF7A1F1537C157008EFAE4 /* GRMustacheTemplateRepository_private.h */ = {isa = PBXFileReference; fileEncoding = 4; lastKnownFileType = sourcecode.c.h; path = GRMustacheTemplateRepository_private.h; sourceTree = "<group>"; };
		1CDF7A201537C157008EFAE4 /* GRMustacheTextElement.m */ = {isa = PBXFileReference; fileEncoding = 4; lastKnownFileType = sourcecode.c.objc; path = GRMustacheTextElement.m; sourceTree = "<group>"; };
		1CDF7A211537C157008EFAE4 /* GRMustacheTextElement_private.h */ = {isa = PBXFileReference; fileEncoding = 4; lastKnownFileType = sourcecode.c.h; path = GRMustacheTextElement_private.h; sourceTree = "<group>"; };
		1CDF7A221537C157008EFAE4 /* GRMustacheToken.m */ = {isa = PBXFileReference; fileEncoding = 4; lastKnownFileType = sourcecode.c.objc; path = GRMustacheToken.m; sourceTree = "<group>"; };
		1CDF7A231537C157008EFAE4 /* GRMustacheToken_private.h */ = {isa = PBXFileReference; fileEncoding = 4; lastKnownFileType = sourcecode.c.h; path = GRMustacheToken_private.h; sourceTree = "<group>"; };
		1CDF7A241537C157008EFAE4 /* GRMustacheTokenizer.m */ = {isa = PBXFileReference; fileEncoding = 4; lastKnownFileType = sourcecode.c.objc; path = GRMustacheTokenizer.m; sourceTree = "<group>"; };
		1CDF7A251537C157008EFAE4 /* GRMustacheTokenizer_private.h */ = {isa = PBXFileReference; fileEncoding = 4; lastKnownFileType = sourcecode.c.h; path = GRMustacheTokenizer_private.h; sourceTree = "<group>"; };
		1CDF7A261537C157008EFAE4 /* GRMustacheVariableElement.m */ = {isa = PBXFileReference; fileEncoding = 4; lastKnownFileType = sourcecode.c.objc; path = GRMustacheVariableElement.m; sourceTree = "<group>"; };
		1CDF7A271537C157008EFAE4 /* GRMustacheVariableElement_private.h */ = {isa = PBXFileReference; fileEncoding = 4; lastKnownFileType = sourcecode.c.h; path = GRMustacheVariableElement_private.h; sourceTree = "<group>"; };
		1CDF7A281537C157008EFAE4 /* GRMustacheVersion.h */ = {isa = PBXFileReference; fileEncoding = 4; lastKnownFileType = sourcecode.c.h; path = GRMustacheVersion.h; sourceTree = "<group>"; };
		1CDF7A3B1537C157008EFAE4 /* JRSwizzle.h */ = {isa = PBXFileReference; fileEncoding = 4; lastKnownFileType = sourcecode.c.h; path = JRSwizzle.h; sourceTree = "<group>"; };
		1CDF7A3C1537C157008EFAE4 /* JRSwizzle.m */ = {isa = PBXFileReference; fileEncoding = 4; lastKnownFileType = sourcecode.c.objc; path = JRSwizzle.m; sourceTree = "<group>"; };
		1CDF7A5C1537DD2D008EFAE4 /* PostContext.h */ = {isa = PBXFileReference; fileEncoding = 4; lastKnownFileType = sourcecode.c.h; name = PostContext.h; path = Templates/PostContext.h; sourceTree = "<group>"; };
		1CDF7A5D1537DD2D008EFAE4 /* PostContext.m */ = {isa = PBXFileReference; fileEncoding = 4; lastKnownFileType = sourcecode.c.objc; name = PostContext.m; path = Templates/PostContext.m; sourceTree = "<group>"; };
		1CF2C5041543B51200E327F5 /* AwfulFavoritesViewController.h */ = {isa = PBXFileReference; fileEncoding = 4; lastKnownFileType = sourcecode.c.h; path = AwfulFavoritesViewController.h; sourceTree = "<group>"; };
		1CF2C5051543B51200E327F5 /* AwfulFavoritesViewController.m */ = {isa = PBXFileReference; fileEncoding = 4; lastKnownFileType = sourcecode.c.objc; path = AwfulFavoritesViewController.m; sourceTree = "<group>"; };
		1D30AB110D05D00D00671497 /* Foundation.framework */ = {isa = PBXFileReference; lastKnownFileType = wrapper.framework; name = Foundation.framework; path = System/Library/Frameworks/Foundation.framework; sourceTree = SDKROOT; };
		1D6058910D05DD3D006BFB54 /* Awful.app */ = {isa = PBXFileReference; explicitFileType = wrapper.application; includeInIndex = 0; path = Awful.app; sourceTree = BUILT_PRODUCTS_DIR; };
		1DF5F4DF0D08C38300B7A737 /* UIKit.framework */ = {isa = PBXFileReference; lastKnownFileType = wrapper.framework; name = UIKit.framework; path = System/Library/Frameworks/UIKit.framework; sourceTree = SDKROOT; };
		288765070DF74369002DB57D /* CoreGraphics.framework */ = {isa = PBXFileReference; lastKnownFileType = wrapper.framework; name = CoreGraphics.framework; path = System/Library/Frameworks/CoreGraphics.framework; sourceTree = SDKROOT; };
		5040D23C14D0BC59009E73F7 /* back.png */ = {isa = PBXFileReference; lastKnownFileType = image.png; name = back.png; path = images/back.png; sourceTree = "<group>"; };
		5040D23D14D0BC5B009E73F7 /* back@2x.png */ = {isa = PBXFileReference; lastKnownFileType = image.png; name = "back@2x.png"; path = "images/back@2x.png"; sourceTree = "<group>"; };
		50574ECC14CA187D00FD1F92 /* dotdotdot-clear.png */ = {isa = PBXFileReference; lastKnownFileType = image.png; name = "dotdotdot-clear.png"; path = "images/dotdotdot-clear.png"; sourceTree = "<group>"; };
		50A8B9681541D57E0065F3D9 /* MasterViewButton.png */ = {isa = PBXFileReference; lastKnownFileType = image.png; name = MasterViewButton.png; path = images/help/MasterViewButton.png; sourceTree = "<group>"; };
		50A8B9691541D57E0065F3D9 /* multiPageMovement.png */ = {isa = PBXFileReference; lastKnownFileType = image.png; name = multiPageMovement.png; path = images/help/multiPageMovement.png; sourceTree = "<group>"; };
		50A8B96A1541D57E0065F3D9 /* ReplyButton.png */ = {isa = PBXFileReference; lastKnownFileType = image.png; name = ReplyButton.png; path = images/help/ReplyButton.png; sourceTree = "<group>"; };
		50A8B96B1541D57E0065F3D9 /* singlePageMovement.png */ = {isa = PBXFileReference; lastKnownFileType = image.png; name = singlePageMovement.png; path = images/help/singlePageMovement.png; sourceTree = "<group>"; };
		50A8B96C1541D57E0065F3D9 /* ThreadActions.png */ = {isa = PBXFileReference; lastKnownFileType = image.png; name = ThreadActions.png; path = images/help/ThreadActions.png; sourceTree = "<group>"; };
		8D1107310486CEB800E47090 /* Awful-Info.plist */ = {isa = PBXFileReference; fileEncoding = 4; lastKnownFileType = text.plist.xml; path = "Awful-Info.plist"; plistStructureDefinitionIdentifier = "com.apple.xcode.plist.structure-definition.iphone.info-plist"; sourceTree = "<group>"; };
/* End PBXFileReference section */

/* Begin PBXFrameworksBuildPhase section */
		1D60588F0D05DD3D006BFB54 /* Frameworks */ = {
			isa = PBXFrameworksBuildPhase;
			buildActionMask = 2147483647;
			files = (
				10D34FA9128F41160026C7C2 /* CFNetwork.framework in Frameworks */,
				117DBE3B1522A39A007125EF /* CoreData.framework in Frameworks */,
				288765080DF74369002DB57D /* CoreGraphics.framework in Frameworks */,
				1D60589F0D05DD5A006BFB54 /* Foundation.framework in Frameworks */,
				107CF9E111FF79D5007C16F4 /* libsqlite3.0.dylib in Frameworks */,
				107CF9A311FF7776007C16F4 /* libxml2.2.7.3.dylib in Frameworks */,
				10D34FB7128F414E0026C7C2 /* libz.dylib in Frameworks */,
				10D34FAF128F413C0026C7C2 /* MobileCoreServices.framework in Frameworks */,
				11099067134B86FD0013444C /* QuartzCore.framework in Frameworks */,
				1172A62E14F5DB160026CDA8 /* Security.framework in Frameworks */,
				10D34FB1128F413C0026C7C2 /* SystemConfiguration.framework in Frameworks */,
<<<<<<< HEAD
				10D34FB7128F414E0026C7C2 /* libz.dylib in Frameworks */,
				11D470161547A97A004D800B /* libTestFlight.a in Frameworks */,
=======
				1DF5F4E00D08C38300B7A737 /* UIKit.framework in Frameworks */,
>>>>>>> 7678c8c4
			);
			runOnlyForDeploymentPostprocessing = 0;
		};
/* End PBXFrameworksBuildPhase section */

/* Begin PBXGroup section */
		080E96DDFE201D6D7F000001 /* Classes */ = {
			isa = PBXGroup;
			children = (
				1190F6CC13BE4EA900B9D271 /* Actions */,
				1190F6D713BE4EA900B9D271 /* AwfulForumList */,
				1190F70513BE4EA900B9D271 /* AwfulThreadList */,
				1190F6E813BE4EA900B9D271 /* AwfulPage */,
				1172A62F14F5DE500026CDA8 /* AwfulNetworking */,
				1190F70B13BE4EA900B9D271 /* Extras */,
				1190F71813BE4EA900B9D271 /* Login */,
				1190F71C13BE4EA900B9D271 /* Main */,
				1190F72013BE4EA900B9D271 /* Models */,
				1CDD51951542949600326C7B /* Settings */,
				11D5E85A14DC6D3E00C1002D /* Templates */,
				1190F72B13BE4EA900B9D271 /* Util */,
			);
			path = Classes;
			sourceTree = "<group>";
		};
		10E93EB9121DC70E00CCBF6D /* images */ = {
			isa = PBXGroup;
			children = (
				50A8B9671541D52D0065F3D9 /* help */,
				112ECF0F14D7100A007EE7B6 /* threadtags */,
				11CED26515228E5300E95EE1 /* action.png */,
				11CED26615228E5300E95EE1 /* action@2x.png */,
				5040D23C14D0BC59009E73F7 /* back.png */,
				5040D23D14D0BC5B009E73F7 /* back@2x.png */,
				11E53669151E8B4C00EA74EA /* bookmarks.png */,
				11E5366A151E8B4C00EA74EA /* bookmarks@2x.png */,
				11D3F0D21542318500FE955D /* navbargradient-landscape.png */,
				11D3F0D31542318500FE955D /* navbargradient-landscape@2x.png */,
				11E53664151E8AB600EA74EA /* reply.png */,
				11E53665151E8AB600EA74EA /* reply@2x.png */,
				11D27501151E592A00E1AE9A /* arrowleft@2x.png */,
				11D27502151E592A00E1AE9A /* arrowright@2x.png */,
				11D27503151E592A00E1AE9A /* cog.png */,
				11D27504151E592A00E1AE9A /* cog@2x.png */,
				11D27505151E592A00E1AE9A /* compose.png */,
				11D27506151E592A00E1AE9A /* compose@2x.png */,
				11FDA32615156E010014FDCD /* forum-arrow-down.png */,
				11FDA32715156E010014FDCD /* forum-arrow-right.png */,
				11FDA319151567810014FDCD /* rating0.png */,
				11FDA31A151567810014FDCD /* rating1.png */,
				11FDA31B151567810014FDCD /* rating2.png */,
				11FDA31C151567810014FDCD /* rating3.png */,
				11FDA31D151567810014FDCD /* rating4.png */,
				11FDA31E151567810014FDCD /* rating5.png */,
				11FDA2B9151174F60014FDCD /* navbargradient@2x.png */,
				11FDA2B6151170A20014FDCD /* navbargradient.png */,
				11C1FFA914FC797800B0250B /* 39-circle-check.png */,
				11C1FFAA14FC797800B0250B /* 39-circle-check@2x.png */,
				11C1FFAB14FC797800B0250B /* 40-inbox.png */,
				11C1FFAC14FC797800B0250B /* 40-inbox@2x.png */,
				11C1FFA514FC78D500B0250B /* 28-star.png */,
				11C1FFA614FC78D500B0250B /* 28-star@2x.png */,
				50574ECC14CA187D00FD1F92 /* dotdotdot-clear.png */,
				1195D59014C4CB4400CA3A48 /* threadrating.png */,
				1156F003144B985000C0455B /* grey-gradient.png */,
				11D31C4F13C40FDF0018C6E0 /* tiny_arrow_right@2x.png */,
				1185923713B9425B0036E607 /* star_admin.gif */,
				1185923813B9425B0036E607 /* star_moderator.gif */,
				1185923513B93F3B0036E607 /* post-action-icon.png */,
				1199D7CE13AA9C4200264DE9 /* tiny_arrow_right.png */,
				115A05DE13490D39004FDCE5 /* dotdotdot.png */,
				115A05D9134814B6004FDCE5 /* arrowright.png */,
				10913B6312CC03F3007583AC /* number-background@2x.png */,
				10913AE612CBF871007583AC /* number-background.png */,
				10913AA612CBF13A007583AC /* list_icon.png */,
				10913AA712CBF13A007583AC /* list_icon@2x.png */,
				10E38C0712BEC14F002DBA3F /* reload.png */,
				10913AA812CBF13A007583AC /* reload@2x.png */,
				10913AA912CBF13A007583AC /* stop.png */,
				10913AAA12CBF13A007583AC /* stop@2x.png */,
				10E38BF912BEC14F002DBA3F /* arrowleft.png */,
				10E38BFA12BEC14F002DBA3F /* btn_template_bg.png */,
				10E38BFC12BEC14F002DBA3F /* folder.png */,
				10E38BFD12BEC14F002DBA3F /* icon_arrow_left.png */,
				10E38BFE12BEC14F002DBA3F /* icon_arrow_right.png */,
				10E38BFF12BEC14F002DBA3F /* icon_delete.png */,
				10E38C0012BEC14F002DBA3F /* icon_delete@2x.png */,
				10E38C0112BEC14F002DBA3F /* nav_bar_landscape_bg_iphone.png */,
				10E38C0212BEC14F002DBA3F /* nav_bar_landscape_bg_iphone@2x.png */,
				10E38C0412BEC14F002DBA3F /* notloaded.png */,
				10E38C0512BEC14F002DBA3F /* piggy.png */,
				10E38C0612BEC14F002DBA3F /* preferences.png */,
				10E38C0812BEC14F002DBA3F /* star_off.png */,
				10E38C0912BEC14F002DBA3F /* star_on.png */,
				10E38C0A12BEC14F002DBA3F /* star_on@2x.png */,
				10E38C0B12BEC14F002DBA3F /* sticky.png */,
			);
			name = images;
			sourceTree = "<group>";
		};
		112ECF0F14D7100A007EE7B6 /* threadtags */ = {
			isa = PBXGroup;
			children = (
				11D46FB9154793B8004D800B /* ai-cycles.png */,
				11D46FBA154793B8004D800B /* bb-nonfiction.png */,
				11D46FBB154793B8004D800B /* byob-explosion.png */,
				11D46FBC154793B8004D800B /* byob-gents.png */,
				11D46FBD154793B8004D800B /* byob-slax.png */,
				11D46FBE154793B8004D800B /* cc-poetry.png */,
				11D46FBF154793B8004D800B /* cc-project.png */,
				11D46FC0154793B8004D800B /* cc-tutorial.png */,
				11D46FC1154793B8004D800B /* cd_action.png */,
				11D46FC2154793B8004D800B /* cd_director.png */,
				11D46FC3154793B8004D800B /* cd_horror2.png */,
				11D46FC4154793B8004D800B /* cell-cdma.png */,
				11D46FC5154793B8004D800B /* dd-dems.png */,
				11D46FC6154793B8004D800B /* dd-economics.png */,
				11D46FC7154793B8004D800B /* dd-environment.png */,
				11D46FC8154793B8004D800B /* dd-history.png */,
				11D46FC9154793B8004D800B /* fyad-tim.png */,
				11D46FCA154793B8004D800B /* gip-EMT4.png */,
				11D46FCB154793B8004D800B /* gip-firetruck.png */,
				11D46FCC154793B8004D800B /* guns-ohshi.png */,
				11D46FCD154793B8004D800B /* hell-spergin.png */,
				11D46FCE154793B8004D800B /* lan-canada.png */,
				11D46FCF154793B8004D800B /* lf-arecountry.png */,
				11D46FD0154793B8004D800B /* LF-article.png */,
				11D46FD1154793B8004D800B /* LF-BiCurious.png */,
				11D46FD2154793B8004D800B /* lf-gipper.png */,
				11D46FD3154793B8004D800B /* LF-japan_clean_fast.png */,
				11D46FD4154793B8004D800B /* LF-pennybags.png */,
				11D46FD5154793B8004D800B /* lp-text.png */,
				11D46FD6154793B8004D800B /* phiz-dontlike.png */,
				11D46FD7154793B8004D800B /* phiz-kayne.png */,
				11D46FD8154793B8004D800B /* pi-fish.png */,
				11D46FD9154793B8004D800B /* RP-mls_tag.png */,
				11D46FDA154793B8004D800B /* sas-fantasy.png */,
				11D46FDB154793B8004D800B /* shsc-code.png */,
				11D46FDC154793B8004D800B /* shsc-linux.png */,
				11D46FDD154793B8004D800B /* sports-nascar.png */,
				11D46FDE154793B8004D800B /* sports-nhl.png */,
				11D46FDF154793B8004D800B /* tava-gadget.png */,
				11D46FE0154793B8004D800B /* tava-highdef.png */,
				11D46FE1154793B8004D800B /* tviv-competition.png */,
				11D46FE2154793B8004D800B /* tviv-dvd.png */,
				11D46FE3154793B8004D800B /* tviv-on-demand.png */,
				11D46FE4154793B8004D800B /* tviv-spoilers.png */,
				117CE6DC15433504005DD47B /* asktell-lifestyle.png */,
				117CE6DD15433504005DD47B /* asktell-travel.png */,
				117CE6DE15433504005DD47B /* bb-fantasy.png */,
				117CE6DF15433504005DD47B /* cc_design.png */,
				117CE6E015433504005DD47B /* cc-film.png */,
				117CE6E115433504005DD47B /* coc-c.png */,
				117CE6E215433504005DD47B /* coc-web.png */,
				117CE6E315433504005DD47B /* cps-android.png */,
				117CE6E415433504005DD47B /* dd-gotcha.png */,
				117CE6E515433504005DD47B /* dd-notracist.png */,
				117CE6E615433504005DD47B /* dd-philosophy.png */,
				117CE6E715433504005DD47B /* yospos-netscape.png */,
				117CE6E815433504005DD47B /* yp-bsod.png */,
				11603867153F684400DCC448 /* cc-design.png */,
				11603854153F673000DCC448 /* byob-grouch.png */,
				11603856153F673000DCC448 /* cd_hype.png */,
				11603857153F673000DCC448 /* lf-gotmine.png */,
				11603858153F673000DCC448 /* tava-cables.png */,
				11603859153F673000DCC448 /* tava-headphones.png */,
				1160385A153F673000DCC448 /* tava-mp3.png */,
				1160385B153F673000DCC448 /* tava-vintage.png */,
				1160385C153F673000DCC448 /* tcc-addiction.png */,
				11682ABE1536348700D6B9B7 /* attention.png */,
				11682ABF1536348700D6B9B7 /* cd_classic.png */,
				11682AC01536348700D6B9B7 /* cd_comedy.png */,
				11682AC11536348700D6B9B7 /* computers.png */,
				11682AC21536348700D6B9B7 /* diy-advice.png */,
				11682AC31536348700D6B9B7 /* flame.png */,
				11682AC41536348700D6B9B7 /* fruity.png */,
				11682AC51536348700D6B9B7 /* games-3ds.png */,
				11682AC61536348700D6B9B7 /* games-360.png */,
				11682AC71536348700D6B9B7 /* games-360ps3tag.png */,
				11682AC81536348700D6B9B7 /* games-ds.png */,
				11682AC91536348700D6B9B7 /* games-letsplay.png */,
				11682ACA1536348700D6B9B7 /* games-ps3.png */,
				11682ACB1536348700D6B9B7 /* games-psp.png */,
				11682ACC1536348700D6B9B7 /* Games-vita.png */,
				11682ACD1536348700D6B9B7 /* games-wii.png */,
				11682ACE1536348700D6B9B7 /* goonmeet.png */,
				11682ACF1536348700D6B9B7 /* hell-fuckthis.png */,
				11682AD01536348700D6B9B7 /* hell-hive.png */,
				11682AD11536348700D6B9B7 /* hell-stfu.png */,
				11682AD21536348700D6B9B7 /* hell-whore.png */,
				11682AD31536348700D6B9B7 /* icon-41-game-xbox.png */,
				11682AD41536348700D6B9B7 /* icon-42-game-ps2.png */,
				11682AD51536348700D6B9B7 /* icon-43-game-gamecube.png */,
				11682AD61536348700D6B9B7 /* icon-44-game-gba.png */,
				11682AD71536348700D6B9B7 /* icon-45-game-pc.png */,
				11682AD81536348700D6B9B7 /* icon-dear_richard.png */,
				11682AD91536348700D6B9B7 /* lf-fff.png */,
				11682ADA1536348700D6B9B7 /* lf-fuckit3.png */,
				11682ADB1536348700D6B9B7 /* lf-hansen2.png */,
				11682ADC1536348700D6B9B7 /* science.png */,
				11682ADD1536348700D6B9B7 /* serious.png */,
				11682ADE1536348700D6B9B7 /* sex.png */,
				11682ADF1536348700D6B9B7 /* shsc-win.png */,
				11682AE01536348700D6B9B7 /* sports-golf.png */,
				11682AE11536348700D6B9B7 /* sports-ncaa.png */,
				11682AE21536348700D6B9B7 /* sports-nfl.png */,
				11682AE31536348700D6B9B7 /* sports-soccer.png */,
				11682AE41536348700D6B9B7 /* sports-wwe.png */,
				11682AE51536348700D6B9B7 /* sports.png */,
				11682AE61536348700D6B9B7 /* tech.png */,
				11682AE71536348700D6B9B7 /* wrestlehut-ecw.png */,
				11682AE81536348700D6B9B7 /* wrestlehut-thunder.png */,
				11682AE91536348700D6B9B7 /* wrestlehut-tna.png */,
				11682AEA1536348700D6B9B7 /* wrestling-raw.png */,
				11682AEB1536348700D6B9B7 /* wrestling-roh.png */,
				11682AEC1536348700D6B9B7 /* wrestling-sd.png */,
				116EF43A15265D390018580D /* ama.png */,
				116EF43B15265D390018580D /* icon-37-selling.png */,
				116EF43C15265D390018580D /* icon-38-buying.png */,
				116EF43D15265D390018580D /* icon-46-trading.png */,
				116EF43E15265D390018580D /* icon-52-trading.png */,
				116EF43F15265D390018580D /* tma.png */,
				11D7CB8D14EA0867000DA96A /* icon23-banme.png */,
				11D7CB8E14EA0867000DA96A /* link.png */,
				11D7CB8F14EA0867000DA96A /* photoshop.png */,
				11D7CB9014EA0867000DA96A /* repeat.png */,
				11D7CB9114EA0867000DA96A /* school.png */,
				11243F7214D7187C00B06470 /* shsc-apple.png */,
				112ECF1014D7100A007EE7B6 /* art.png */,
				112ECF1114D7100A007EE7B6 /* audio.png */,
				112ECF1214D7100A007EE7B6 /* books.png */,
				112ECF1314D7100A007EE7B6 /* cars.png */,
				112ECF1414D7100A007EE7B6 /* dd-9-11.png */,
				112ECF1514D7100A007EE7B6 /* drugs.png */,
				112ECF1614D7100A007EE7B6 /* en.png */,
				112ECF1714D7100A007EE7B6 /* event.png */,
				112ECF1814D7100A007EE7B6 /* food.png */,
				112ECF1914D7100A007EE7B6 /* games.png */,
				112ECF1A14D7100A007EE7B6 /* gross.png */,
				112ECF1B14D7100A007EE7B6 /* guns.png */,
				112ECF1C14D7100A007EE7B6 /* help.png */,
				112ECF1D14D7100A007EE7B6 /* humor.png */,
				112ECF1E14D7100A007EE7B6 /* icon-30-attnmod.png */,
				112ECF1F14D7100A007EE7B6 /* icon-31-hotthread.png */,
				112ECF2014D7100A007EE7B6 /* movies.png */,
				112ECF2114D7100A007EE7B6 /* music.png */,
				112ECF2214D7100A007EE7B6 /* newbie.png */,
				112ECF2314D7100A007EE7B6 /* news.png */,
				112ECF2414D7100A007EE7B6 /* photos.png */,
				112ECF2514D7100A007EE7B6 /* politics.png */,
				112ECF2614D7100A007EE7B6 /* poll.png */,
				112ECF2714D7100A007EE7B6 /* question.png */,
				112ECF2814D7100A007EE7B6 /* rant.png */,
				112ECF2914D7100A007EE7B6 /* request.png */,
				112ECF2A14D7100A007EE7B6 /* sam-clothing.png */,
				112ECF2C14D7100A007EE7B6 /* stupid.png */,
				112ECF2D14D7100A007EE7B6 /* tv.png */,
				112ECF2E14D7100A007EE7B6 /* unfunny.png */,
				112ECF2F14D7100A007EE7B6 /* video.png */,
				112ECF3014D7100A007EE7B6 /* weird.png */,
				112ECF3114D7100A007EE7B6 /* whine.png */,
			);
			name = threadtags;
			path = images/threadtags;
			sourceTree = "<group>";
		};
		1153D103144E7217007602E8 /* iPad */ = {
			isa = PBXGroup;
			children = (
				11FDA28E151017490014FDCD /* MainStoryboardiPad.storyboard */,
				11FDA29A1510187F0014FDCD /* AwfulSplitViewController.h */,
				11FDA29B1510187F0014FDCD /* AwfulSplitViewController.m */,
			);
			name = iPad;
			sourceTree = "<group>";
		};
		1172A62F14F5DE500026CDA8 /* AwfulNetworking */ = {
			isa = PBXGroup;
			children = (
				1172A63014F5DE8B0026CDA8 /* AwfulNetworkEngine.h */,
				1172A63114F5DE8B0026CDA8 /* AwfulNetworkEngine.m */,
			);
			name = AwfulNetworking;
			sourceTree = "<group>";
		};
		1190F6CC13BE4EA900B9D271 /* Actions */ = {
			isa = PBXGroup;
			children = (
				1190F6CD13BE4EA900B9D271 /* AwfulActions.h */,
				1190F6CE13BE4EA900B9D271 /* AwfulActions.m */,
				1190F6CF13BE4EA900B9D271 /* AwfulPostActions.h */,
				1190F6D013BE4EA900B9D271 /* AwfulPostActions.m */,
				1190F6D113BE4EA900B9D271 /* AwfulThreadActions.h */,
				1190F6D213BE4EA900B9D271 /* AwfulThreadActions.m */,
				1190F6D513BE4EA900B9D271 /* AwfulVoteActions.h */,
				1190F6D613BE4EA900B9D271 /* AwfulVoteActions.m */,
			);
			path = Actions;
			sourceTree = "<group>";
		};
		1190F6D713BE4EA900B9D271 /* AwfulForumList */ = {
			isa = PBXGroup;
			children = (
				1190F6DD13BE4EA900B9D271 /* AwfulForumsListController.h */,
				1190F6DE13BE4EA900B9D271 /* AwfulForumsListController.m */,
				1C7B871B1544D73100891D41 /* AwfulForumsListControllerSubclass.h */,
				1C7B871E1544D83C00891D41 /* AwfulForumSection.h */,
				1C7B871F1544D83D00891D41 /* AwfulForumSection.m */,
				1CF2C5041543B51200E327F5 /* AwfulFavoritesViewController.h */,
				1CF2C5051543B51200E327F5 /* AwfulFavoritesViewController.m */,
				1190F6D813BE4EA900B9D271 /* AwfulForumCell.h */,
				1190F6D913BE4EA900B9D271 /* AwfulForumCell.m */,
				112764EB14DB44E6003ACE76 /* AwfulForumHeader.h */,
				112764EC14DB44E6003ACE76 /* AwfulForumHeader.m */,
				1190F6DB13BE4EA900B9D271 /* AwfulForumHeaderView.xib */,
				118CF807152D281600126AAC /* AwfulAddFavoriteViewController.h */,
				118CF808152D281600126AAC /* AwfulAddFavoriteViewController.m */,
			);
			path = AwfulForumList;
			sourceTree = "<group>";
		};
		1190F6E813BE4EA900B9D271 /* AwfulPage */ = {
			isa = PBXGroup;
			children = (
				1190F6EA13BE4EA900B9D271 /* AwfulPage.h */,
				1190F6EB13BE4EA900B9D271 /* AwfulPage.m */,
				1190F6F013BE4EA900B9D271 /* AwfulPostBoxController.h */,
				1190F6F113BE4EA900B9D271 /* AwfulPostBoxController.m */,
				1153D0D3144E5BA6007602E8 /* AwfulSpecificPageViewController.h */,
				1153D0D4144E5BA6007602E8 /* AwfulSpecificPageViewController.m */,
				11D5E85614DC5FA000C1002D /* AwfulPageDataController.h */,
				11D5E85714DC5FA000C1002D /* AwfulPageDataController.m */,
			);
			path = AwfulPage;
			sourceTree = "<group>";
		};
		1190F70513BE4EA900B9D271 /* AwfulThreadList */ = {
			isa = PBXGroup;
			children = (
				1190F70813BE4EA900B9D271 /* AwfulThreadListController.h */,
				1190F70913BE4EA900B9D271 /* AwfulThreadListController.m */,
				1190F70613BE4EA900B9D271 /* AwfulBookmarksController.h */,
				1190F70713BE4EA900B9D271 /* AwfulBookmarksController.m */,
				112764EF14DB4F6A003ACE76 /* AwfulThreadCell.h */,
				112764F014DB4F6A003ACE76 /* AwfulThreadCell.m */,
			);
			path = AwfulThreadList;
			sourceTree = "<group>";
		};
		1190F70B13BE4EA900B9D271 /* Extras */ = {
			isa = PBXGroup;
			children = (
				11FDA297151018740014FDCD /* OtherWebController.h */,
				11FDA298151018740014FDCD /* OtherWebController.m */,
				11CED26A1522901100E95EE1 /* ButtonSegmentedControl.h */,
				11CED26B1522901100E95EE1 /* ButtonSegmentedControl.m */,
			);
			path = Extras;
			sourceTree = "<group>";
		};
		1190F71813BE4EA900B9D271 /* Login */ = {
			isa = PBXGroup;
			children = (
				1190F71913BE4EA900B9D271 /* AwfulLoginController.h */,
				1190F71A13BE4EA900B9D271 /* AwfulLoginController.m */,
			);
			path = Login;
			sourceTree = "<group>";
		};
		1190F71C13BE4EA900B9D271 /* Main */ = {
			isa = PBXGroup;
			children = (
				11D7CB9714EA0CED000DA96A /* MainStoryboard.storyboard */,
				1190F71D13BE4EA900B9D271 /* AwfulAppDelegate.h */,
				1190F71E13BE4EA900B9D271 /* AwfulAppDelegate.m */,
				1190F71F13BE4EA900B9D271 /* MainWindow.xib */,
				11DFB44014FF1CBB0001A34C /* AwfulTableViewController.h */,
				11DFB44114FF1CBB0001A34C /* AwfulTableViewController.m */,
			);
			path = Main;
			sourceTree = "<group>";
		};
		1190F72013BE4EA900B9D271 /* Models */ = {
			isa = PBXGroup;
			children = (
				117DBE411522AA2D007125EF /* Model.xcdatamodeld */,
				118CF796152C05BA00126AAC /* AwfulForum.h */,
				118CF797152C05BA00126AAC /* AwfulForum.m */,
				116EF3DA1523A86C0018580D /* AwfulForum+AwfulMethods.h */,
				116EF3DB1523A86C0018580D /* AwfulForum+AwfulMethods.m */,
				116EF42B1526588C0018580D /* AwfulThread.h */,
				116EF42C1526588C0018580D /* AwfulThread.m */,
				116EF3F61523E5500018580D /* AwfulThread+AwfulMethods.h */,
				116EF3F71523E5500018580D /* AwfulThread+AwfulMethods.m */,
				1190F72313BE4EA900B9D271 /* AwfulPageCount.h */,
				1190F72413BE4EA900B9D271 /* AwfulPageCount.m */,
				1190F72513BE4EA900B9D271 /* AwfulPost.h */,
				1190F72613BE4EA900B9D271 /* AwfulPost.m */,
				116EF41A15251CDB0018580D /* AwfulUser.h */,
				116EF41B15251CDB0018580D /* AwfulUser.m */,
				116EF41715251C5D0018580D /* AwfulUser+AwfulMethods.h */,
				116EF41815251C5D0018580D /* AwfulUser+AwfulMethods.m */,
			);
			path = Models;
			sourceTree = "<group>";
		};
		1190F72B13BE4EA900B9D271 /* Util */ = {
			isa = PBXGroup;
			children = (
				112DB4B914211F24005A98CB /* SALR.h */,
				112DB4BA14211F24005A98CB /* SALR.m */,
				1190F72E13BE4EA900B9D271 /* AwfulParse.h */,
				1190F72F13BE4EA900B9D271 /* AwfulParse.m */,
				1190F73013BE4EA900B9D271 /* AwfulUtil.h */,
				1190F73113BE4EA900B9D271 /* AwfulUtil.m */,
				1190F73213BE4EA900B9D271 /* SmilieGrabber.h */,
				1190F73313BE4EA900B9D271 /* SmilieGrabber.m */,
			);
			path = Util;
			sourceTree = "<group>";
		};
		1190F76913BE4ECB00B9D271 /* 3rd Party Sources */ = {
			isa = PBXGroup;
			children = (
				11D470111547A97A004D800B /* TestFlightSDK1 */,
				11FE9E22153CFC6F002EE2B5 /* MKNetworkKit */,
				1190F76A13BE4ECB00B9D271 /* Appirater */,
				11FDA2BF15129CAF0014FDCD /* EGOTableViewPullRefresh */,
				1CDF79FE1537C157008EFAE4 /* GRMustache */,
				1190F7BF13BE4ECB00B9D271 /* Hpple */,
				1190F7A813BE4ECB00B9D271 /* MBProgressHUD */,
				1190F7AC13BE4ECB00B9D271 /* MWFeedParser */,
				1190F7B213BE4ECB00B9D271 /* MWPhotoBrowser */,
				1190F78B13BE4ECB00B9D271 /* SBJson */,
			);
			path = "3rd Party Sources";
			sourceTree = "<group>";
		};
		1190F76A13BE4ECB00B9D271 /* Appirater */ = {
			isa = PBXGroup;
			children = (
				1190F76B13BE4ECB00B9D271 /* Appirater.h */,
				1190F76C13BE4ECB00B9D271 /* Appirater.m */,
			);
			name = Appirater;
			path = "arashpayan-appirater-776ce19";
			sourceTree = "<group>";
		};
		1190F78B13BE4ECB00B9D271 /* SBJson */ = {
			isa = PBXGroup;
			children = (
				1190F78C13BE4ECB00B9D271 /* JSBridgeWebView.h */,
				1190F78D13BE4ECB00B9D271 /* JSBridgeWebView.m */,
				1190F78E13BE4ECB00B9D271 /* NSObject+SBJson.h */,
				1190F78F13BE4ECB00B9D271 /* NSObject+SBJson.m */,
				1190F79013BE4ECB00B9D271 /* SBJson.h */,
				1190F79113BE4ECB00B9D271 /* SBJsonParser.h */,
				1190F79213BE4ECB00B9D271 /* SBJsonParser.m */,
				1190F79313BE4ECB00B9D271 /* SBJsonStreamParser.h */,
				1190F79413BE4ECB00B9D271 /* SBJsonStreamParser.m */,
				1190F79513BE4ECB00B9D271 /* SBJsonStreamParserAccumulator.h */,
				1190F79613BE4ECB00B9D271 /* SBJsonStreamParserAccumulator.m */,
				1190F79713BE4ECB00B9D271 /* SBJsonStreamParserAdapter.h */,
				1190F79813BE4ECB00B9D271 /* SBJsonStreamParserAdapter.m */,
				1190F79913BE4ECB00B9D271 /* SBJsonStreamParserState.h */,
				1190F79A13BE4ECB00B9D271 /* SBJsonStreamParserState.m */,
				1190F79B13BE4ECB00B9D271 /* SBJsonStreamWriter.h */,
				1190F79C13BE4ECB00B9D271 /* SBJsonStreamWriter.m */,
				1190F79D13BE4ECB00B9D271 /* SBJsonStreamWriterAccumulator.h */,
				1190F79E13BE4ECB00B9D271 /* SBJsonStreamWriterAccumulator.m */,
				1190F79F13BE4ECB00B9D271 /* SBJsonStreamWriterState.h */,
				1190F7A013BE4ECB00B9D271 /* SBJsonStreamWriterState.m */,
				1190F7A113BE4ECB00B9D271 /* SBJsonTokeniser.h */,
				1190F7A213BE4ECB00B9D271 /* SBJsonTokeniser.m */,
				1190F7A313BE4ECB00B9D271 /* SBJsonUTF8Stream.h */,
				1190F7A413BE4ECB00B9D271 /* SBJsonUTF8Stream.m */,
				1190F7A513BE4ECB00B9D271 /* SBJsonWriter.h */,
				1190F7A613BE4ECB00B9D271 /* SBJsonWriter.m */,
			);
			name = SBJson;
			path = json;
			sourceTree = "<group>";
		};
		1190F7A813BE4ECB00B9D271 /* MBProgressHUD */ = {
			isa = PBXGroup;
			children = (
				1190F7A913BE4ECB00B9D271 /* 37x-Checkmark.png */,
				1190F7AA13BE4ECB00B9D271 /* MBProgressHUD.h */,
				1190F7AB13BE4ECB00B9D271 /* MBProgressHUD.m */,
			);
			path = MBProgressHUD;
			sourceTree = "<group>";
		};
		1190F7AC13BE4ECB00B9D271 /* MWFeedParser */ = {
			isa = PBXGroup;
			children = (
				1190F7AD13BE4ECB00B9D271 /* GTMDefines.h */,
				1190F7AE13BE4ECB00B9D271 /* GTMNSString+HTML.h */,
				1190F7AF13BE4ECB00B9D271 /* GTMNSString+HTML.m */,
				1190F7B013BE4ECB00B9D271 /* NSString+HTML.h */,
				1190F7B113BE4ECB00B9D271 /* NSString+HTML.m */,
			);
			name = MWFeedParser;
			path = "mwaterfall-MWFeedParser-ea43013";
			sourceTree = "<group>";
		};
		1190F7B213BE4ECB00B9D271 /* MWPhotoBrowser */ = {
			isa = PBXGroup;
			children = (
				1190F7B313BE4ECB00B9D271 /* MWPhoto.h */,
				1190F7B413BE4ECB00B9D271 /* MWPhoto.m */,
				1190F7B513BE4ECB00B9D271 /* MWPhotoBrowser.h */,
				1190F7B613BE4ECB00B9D271 /* MWPhotoBrowser.m */,
				1190F7B713BE4ECB00B9D271 /* UIImage+Decompress.h */,
				1190F7B813BE4ECB00B9D271 /* UIImage+Decompress.m */,
				1190F7B913BE4ECB00B9D271 /* UIImageViewTap.h */,
				1190F7BA13BE4ECB00B9D271 /* UIImageViewTap.m */,
				1190F7BB13BE4ECB00B9D271 /* UIViewTap.h */,
				1190F7BC13BE4ECB00B9D271 /* UIViewTap.m */,
				1190F7BD13BE4ECB00B9D271 /* ZoomingScrollView.h */,
				1190F7BE13BE4ECB00B9D271 /* ZoomingScrollView.m */,
			);
			path = MWPhotoBrowser;
			sourceTree = "<group>";
		};
		1190F7BF13BE4ECB00B9D271 /* Hpple */ = {
			isa = PBXGroup;
			children = (
				1190F7C013BE4ECB00B9D271 /* LICENSE.txt */,
				1190F7C113BE4ECB00B9D271 /* TFHpple.h */,
				1190F7C213BE4ECB00B9D271 /* TFHpple.m */,
				1190F7C313BE4ECB00B9D271 /* TFHppleElement.h */,
				1190F7C413BE4ECB00B9D271 /* TFHppleElement.m */,
				1190F7C513BE4ECB00B9D271 /* XPathQuery.h */,
				1190F7C613BE4ECB00B9D271 /* XPathQuery.m */,
			);
			name = Hpple;
			path = "topfunky-hpple";
			sourceTree = "<group>";
		};
		1190F80113BE58BB00B9D271 /* web resources */ = {
			isa = PBXGroup;
			children = (
				112DB4BD14211F54005A98CB /* jquery.js */,
				112DB4BE14211F54005A98CB /* salr.js */,
				1190F80313BE58BB00B9D271 /* post.css */,
			);
			path = "web resources";
			sourceTree = "<group>";
		};
		11D470111547A97A004D800B /* TestFlightSDK1 */ = {
			isa = PBXGroup;
			children = (
				11D470121547A97A004D800B /* libTestFlight.a */,
				11D470151547A97A004D800B /* TestFlight.h */,
			);
			path = TestFlightSDK1;
			sourceTree = "<group>";
		};
		11D5E85A14DC6D3E00C1002D /* Templates */ = {
			isa = PBXGroup;
			children = (
				11D5E85B14DC6D5C00C1002D /* AwfulPageTemplate.h */,
				11D5E85C14DC6D5C00C1002D /* AwfulPageTemplate.m */,
				1CDF7A5C1537DD2D008EFAE4 /* PostContext.h */,
				1CDF7A5D1537DD2D008EFAE4 /* PostContext.m */,
				116D3A5F14DDC9E40002129F /* phone-template.html */,
				116D3A6214DDD71C0002129F /* pad-template.html */,
			);
			name = Templates;
			sourceTree = "<group>";
		};
		11FDA2BF15129CAF0014FDCD /* EGOTableViewPullRefresh */ = {
			isa = PBXGroup;
			children = (
				11FDA2C015129CAF0014FDCD /* Classes */,
				11FDA2C415129CAF0014FDCD /* Resources */,
			);
			path = EGOTableViewPullRefresh;
			sourceTree = "<group>";
		};
		11FDA2C015129CAF0014FDCD /* Classes */ = {
			isa = PBXGroup;
			children = (
				11FDA2C115129CAF0014FDCD /* View */,
			);
			path = Classes;
			sourceTree = "<group>";
		};
		11FDA2C115129CAF0014FDCD /* View */ = {
			isa = PBXGroup;
			children = (
				11FDA2C215129CAF0014FDCD /* EGORefreshTableHeaderView.h */,
				11FDA2C315129CAF0014FDCD /* EGORefreshTableHeaderView.m */,
			);
			path = View;
			sourceTree = "<group>";
		};
		11FDA2C415129CAF0014FDCD /* Resources */ = {
			isa = PBXGroup;
			children = (
				11FDA2C515129CAF0014FDCD /* blackArrow.png */,
				11FDA2C615129CAF0014FDCD /* blackArrow@2x.png */,
				11FDA2C715129CAF0014FDCD /* blueArrow.png */,
				11FDA2C815129CAF0014FDCD /* blueArrow@2x.png */,
				11FDA2C915129CAF0014FDCD /* grayArrow.png */,
				11FDA2CA15129CAF0014FDCD /* grayArrow@2x.png */,
				11FDA2CB15129CAF0014FDCD /* whiteArrow.png */,
				11FDA2CC15129CAF0014FDCD /* whiteArrow@2x.png */,
			);
			path = Resources;
			sourceTree = "<group>";
		};
		11FE9E22153CFC6F002EE2B5 /* MKNetworkKit */ = {
			isa = PBXGroup;
			children = (
				11FE9E23153CFC6F002EE2B5 /* Categories */,
				11FE9E30153CFC6F002EE2B5 /* MKNetworkEngine.h */,
				11FE9E31153CFC6F002EE2B5 /* MKNetworkEngine.m */,
				11FE9E32153CFC6F002EE2B5 /* MKNetworkKit.h */,
				11FE9E33153CFC6F002EE2B5 /* MKNetworkOperation.h */,
				11FE9E34153CFC6F002EE2B5 /* MKNetworkOperation.m */,
				11FE9E35153CFC6F002EE2B5 /* Reachability */,
			);
			path = MKNetworkKit;
			sourceTree = "<group>";
		};
		11FE9E23153CFC6F002EE2B5 /* Categories */ = {
			isa = PBXGroup;
			children = (
				11FE9E26153CFC6F002EE2B5 /* NSData+Base64.h */,
				11FE9E27153CFC6F002EE2B5 /* NSData+Base64.m */,
				11FE9E28153CFC6F002EE2B5 /* NSDate+RFC1123.h */,
				11FE9E29153CFC6F002EE2B5 /* NSDate+RFC1123.m */,
				11FE9E2A153CFC6F002EE2B5 /* NSDictionary+RequestEncoding.h */,
				11FE9E2B153CFC6F002EE2B5 /* NSDictionary+RequestEncoding.m */,
				11FE9E2C153CFC6F002EE2B5 /* NSString+MKNetworkKitAdditions.h */,
				11FE9E2D153CFC6F002EE2B5 /* NSString+MKNetworkKitAdditions.m */,
				11FE9E2E153CFC6F002EE2B5 /* UIAlertView+MKNetworkKitAdditions.h */,
				11FE9E2F153CFC6F002EE2B5 /* UIAlertView+MKNetworkKitAdditions.m */,
			);
			path = Categories;
			sourceTree = "<group>";
		};
		11FE9E35153CFC6F002EE2B5 /* Reachability */ = {
			isa = PBXGroup;
			children = (
				11FE9E36153CFC6F002EE2B5 /* Reachability.h */,
				11FE9E37153CFC6F002EE2B5 /* Reachability.m */,
			);
			path = Reachability;
			sourceTree = "<group>";
		};
		19C28FACFE9D520D11CA2CBB /* Products */ = {
			isa = PBXGroup;
			children = (
				1D6058910D05DD3D006BFB54 /* Awful.app */,
			);
			name = Products;
			sourceTree = "<group>";
		};
		1CDD51951542949600326C7B /* Settings */ = {
			isa = PBXGroup;
			children = (
				1CDD5197154294D400326C7B /* AwfulSettings.h */,
				1CDD5198154294D400326C7B /* AwfulSettings.m */,
				11FDA294151018600014FDCD /* AwfulSettingsViewController.h */,
				11FDA295151018600014FDCD /* AwfulSettingsViewController.m */,
				1C277CA31543554700CD2CCE /* AwfulSettingsChoiceViewController.h */,
				1C277CA41543554700CD2CCE /* AwfulSettingsChoiceViewController.m */,
			);
			path = Settings;
			sourceTree = "<group>";
		};
		1CDF79FE1537C157008EFAE4 /* GRMustache */ = {
			isa = PBXGroup;
			children = (
				1CDF79FF1537C157008EFAE4 /* classes */,
				1CDF7A391537C157008EFAE4 /* vendor */,
			);
			path = GRMustache;
			sourceTree = "<group>";
		};
		1CDF79FF1537C157008EFAE4 /* classes */ = {
			isa = PBXGroup;
			children = (
				1CDF7A001537C157008EFAE4 /* GRMustache.h */,
				1CDF7A011537C157008EFAE4 /* GRMustache.m */,
				1CDF7A021537C157008EFAE4 /* GRMustache_private.h */,
				1CDF7A031537C157008EFAE4 /* GRMustacheAvailabilityMacros.h */,
				1CDF7A041537C157008EFAE4 /* GRMustacheAvailabilityMacros_private.h */,
				1CDF7A051537C157008EFAE4 /* GRMustacheContext.m */,
				1CDF7A061537C157008EFAE4 /* GRMustacheContext_private.h */,
				1CDF7A071537C157008EFAE4 /* GRMustacheError.h */,
				1CDF7A081537C157008EFAE4 /* GRMustacheError.m */,
				1CDF7A091537C157008EFAE4 /* GRMustacheHelper.h */,
				1CDF7A0A1537C157008EFAE4 /* GRMustacheHelper.m */,
				1CDF7A0B1537C157008EFAE4 /* GRMustacheHelper_private.h */,
				1CDF7A0C1537C157008EFAE4 /* GRMustacheInvocation.h */,
				1CDF7A0D1537C157008EFAE4 /* GRMustacheInvocation.m */,
				1CDF7A0E1537C157008EFAE4 /* GRMustacheInvocation_private.h */,
				1CDF7A0F1537C157008EFAE4 /* GRMustacheNSUndefinedKeyExceptionGuard.m */,
				1CDF7A101537C157008EFAE4 /* GRMustacheNSUndefinedKeyExceptionGuard_private.h */,
				1CDF7A111537C157008EFAE4 /* GRMustacheProperty.m */,
				1CDF7A121537C157008EFAE4 /* GRMustacheProperty_private.h */,
				1CDF7A131537C157008EFAE4 /* GRMustacheRenderingElement_private.h */,
				1CDF7A141537C157008EFAE4 /* GRMustacheSection.h */,
				1CDF7A151537C157008EFAE4 /* GRMustacheSection.m */,
				1CDF7A161537C157008EFAE4 /* GRMustacheSection_private.h */,
				1CDF7A171537C157008EFAE4 /* GRMustacheTemplate.h */,
				1CDF7A181537C157008EFAE4 /* GRMustacheTemplate.m */,
				1CDF7A191537C157008EFAE4 /* GRMustacheTemplate_private.h */,
				1CDF7A1A1537C157008EFAE4 /* GRMustacheTemplateDelegate.h */,
				1CDF7A1B1537C157008EFAE4 /* GRMustacheTemplateParser.m */,
				1CDF7A1C1537C157008EFAE4 /* GRMustacheTemplateParser_private.h */,
				1CDF7A1D1537C157008EFAE4 /* GRMustacheTemplateRepository.h */,
				1CDF7A1E1537C157008EFAE4 /* GRMustacheTemplateRepository.m */,
				1CDF7A1F1537C157008EFAE4 /* GRMustacheTemplateRepository_private.h */,
				1CDF7A201537C157008EFAE4 /* GRMustacheTextElement.m */,
				1CDF7A211537C157008EFAE4 /* GRMustacheTextElement_private.h */,
				1CDF7A221537C157008EFAE4 /* GRMustacheToken.m */,
				1CDF7A231537C157008EFAE4 /* GRMustacheToken_private.h */,
				1CDF7A241537C157008EFAE4 /* GRMustacheTokenizer.m */,
				1CDF7A251537C157008EFAE4 /* GRMustacheTokenizer_private.h */,
				1CDF7A261537C157008EFAE4 /* GRMustacheVariableElement.m */,
				1CDF7A271537C157008EFAE4 /* GRMustacheVariableElement_private.h */,
				1CDF7A281537C157008EFAE4 /* GRMustacheVersion.h */,
			);
			path = classes;
			sourceTree = "<group>";
		};
		1CDF7A391537C157008EFAE4 /* vendor */ = {
			isa = PBXGroup;
			children = (
				1CDF7A3A1537C157008EFAE4 /* jrswizzle */,
			);
			path = vendor;
			sourceTree = "<group>";
		};
		1CDF7A3A1537C157008EFAE4 /* jrswizzle */ = {
			isa = PBXGroup;
			children = (
				1CDF7A3B1537C157008EFAE4 /* JRSwizzle.h */,
				1CDF7A3C1537C157008EFAE4 /* JRSwizzle.m */,
			);
			path = jrswizzle;
			sourceTree = "<group>";
		};
		29B97314FDCFA39411CA2CEA /* Awful */ = {
			isa = PBXGroup;
			children = (
				080E96DDFE201D6D7F000001 /* Classes */,
				1153D103144E7217007602E8 /* iPad */,
				1190F76913BE4ECB00B9D271 /* 3rd Party Sources */,
				29B97315FDCFA39411CA2CEA /* Other Sources */,
				29B97317FDCFA39411CA2CEA /* Resources */,
				29B97323FDCFA39411CA2CEA /* Frameworks */,
				19C28FACFE9D520D11CA2CBB /* Products */,
			);
			name = Awful;
			sourceTree = "<group>";
		};
		29B97315FDCFA39411CA2CEA /* Other Sources */ = {
			isa = PBXGroup;
			children = (
				1190F7F113BE4EDA00B9D271 /* Awful_Prefix.pch */,
				1190F7F213BE4EDA00B9D271 /* main.m */,
			);
			name = "Other Sources";
			sourceTree = "<group>";
		};
		29B97317FDCFA39411CA2CEA /* Resources */ = {
			isa = PBXGroup;
			children = (
				11E4556B15435F4A006C36A3 /* Settings.plist */,
				1190F80113BE58BB00B9D271 /* web resources */,
				10E93EB9121DC70E00CCBF6D /* images */,
				10F5BB2E124998B6006C5ED0 /* icon_57.png */,
				10F5BC58124BE14D006C5ED0 /* icon_114.png */,
				10F5BB3212499953006C5ED0 /* Default@2x.png */,
				10241B771247DF7F00EE71CA /* Default.png */,
				8D1107310486CEB800E47090 /* Awful-Info.plist */,
				1C6A170615428F1D00410DB4 /* Settings.plist */,
			);
			name = Resources;
			sourceTree = "<group>";
		};
		29B97323FDCFA39411CA2CEA /* Frameworks */ = {
			isa = PBXGroup;
			children = (
				117DBE3A1522A39A007125EF /* CoreData.framework */,
				1172A62D14F5DB160026CDA8 /* Security.framework */,
				11099066134B86FC0013444C /* QuartzCore.framework */,
				1DF5F4DF0D08C38300B7A737 /* UIKit.framework */,
				1D30AB110D05D00D00671497 /* Foundation.framework */,
				288765070DF74369002DB57D /* CoreGraphics.framework */,
				107CF9A211FF7776007C16F4 /* libxml2.2.7.3.dylib */,
				107CF9E011FF79D5007C16F4 /* libsqlite3.0.dylib */,
				10D34FA8128F41160026C7C2 /* CFNetwork.framework */,
				10D34FAE128F413C0026C7C2 /* MobileCoreServices.framework */,
				10D34FB0128F413C0026C7C2 /* SystemConfiguration.framework */,
				10D34FB6128F414E0026C7C2 /* libz.dylib */,
			);
			name = Frameworks;
			sourceTree = "<group>";
		};
		50A8B9671541D52D0065F3D9 /* help */ = {
			isa = PBXGroup;
			children = (
				50A8B9681541D57E0065F3D9 /* MasterViewButton.png */,
				50A8B9691541D57E0065F3D9 /* multiPageMovement.png */,
				50A8B96A1541D57E0065F3D9 /* ReplyButton.png */,
				50A8B96B1541D57E0065F3D9 /* singlePageMovement.png */,
				50A8B96C1541D57E0065F3D9 /* ThreadActions.png */,
			);
			name = help;
			sourceTree = "<group>";
		};
/* End PBXGroup section */

/* Begin PBXNativeTarget section */
		1D6058900D05DD3D006BFB54 /* Awful */ = {
			isa = PBXNativeTarget;
			buildConfigurationList = 1D6058960D05DD3E006BFB54 /* Build configuration list for PBXNativeTarget "Awful" */;
			buildPhases = (
				1D60588D0D05DD3D006BFB54 /* Resources */,
				1D60588E0D05DD3D006BFB54 /* Sources */,
				1D60588F0D05DD3D006BFB54 /* Frameworks */,
			);
			buildRules = (
			);
			dependencies = (
			);
			name = Awful;
			productName = Awful;
			productReference = 1D6058910D05DD3D006BFB54 /* Awful.app */;
			productType = "com.apple.product-type.application";
		};
/* End PBXNativeTarget section */

/* Begin PBXProject section */
		29B97313FDCFA39411CA2CEA /* Project object */ = {
			isa = PBXProject;
			attributes = {
				LastUpgradeCheck = 0430;
				ORGANIZATIONNAME = "Regular Berry Software LLC";
			};
			buildConfigurationList = C01FCF4E08A954540054247B /* Build configuration list for PBXProject "Awful" */;
			compatibilityVersion = "Xcode 3.2";
			developmentRegion = English;
			hasScannedForEncodings = 1;
			knownRegions = (
				English,
				Japanese,
				French,
				German,
				en,
			);
			mainGroup = 29B97314FDCFA39411CA2CEA /* Awful */;
			projectDirPath = "";
			projectRoot = "";
			targets = (
				1D6058900D05DD3D006BFB54 /* Awful */,
			);
		};
/* End PBXProject section */

/* Begin PBXResourcesBuildPhase section */
		1D60588D0D05DD3D006BFB54 /* Resources */ = {
			isa = PBXResourcesBuildPhase;
			buildActionMask = 2147483647;
			files = (
				110EE32C1506D41300F2DC91 /* shsc-apple.png in Resources */,
				112DB4C21421208A005A98CB /* jquery.js in Resources */,
				112DB4C31421208A005A98CB /* salr.js in Resources */,
				10241B781247DF7F00EE71CA /* Default.png in Resources */,
				10F5BB30124998B6006C5ED0 /* icon_57.png in Resources */,
				10F5BB3312499953006C5ED0 /* Default@2x.png in Resources */,
				10F5BC59124BE14D006C5ED0 /* icon_114.png in Resources */,
				10E38C0D12BEC14F002DBA3F /* arrowleft.png in Resources */,
				10E38C0E12BEC14F002DBA3F /* btn_template_bg.png in Resources */,
				10E38C1012BEC14F002DBA3F /* folder.png in Resources */,
				10E38C1112BEC14F002DBA3F /* icon_arrow_left.png in Resources */,
				10E38C1212BEC14F002DBA3F /* icon_arrow_right.png in Resources */,
				10E38C1312BEC14F002DBA3F /* icon_delete.png in Resources */,
				10E38C1412BEC14F002DBA3F /* icon_delete@2x.png in Resources */,
				10E38C1512BEC14F002DBA3F /* nav_bar_landscape_bg_iphone.png in Resources */,
				10E38C1612BEC14F002DBA3F /* nav_bar_landscape_bg_iphone@2x.png in Resources */,
				10E38C1812BEC14F002DBA3F /* notloaded.png in Resources */,
				10E38C1912BEC14F002DBA3F /* piggy.png in Resources */,
				10E38C1A12BEC14F002DBA3F /* preferences.png in Resources */,
				10E38C1B12BEC14F002DBA3F /* reload.png in Resources */,
				10E38C1C12BEC14F002DBA3F /* star_off.png in Resources */,
				10E38C1D12BEC14F002DBA3F /* star_on.png in Resources */,
				10E38C1E12BEC14F002DBA3F /* star_on@2x.png in Resources */,
				10E38C1F12BEC14F002DBA3F /* sticky.png in Resources */,
				10913AAB12CBF13A007583AC /* list_icon.png in Resources */,
				10913AAC12CBF13A007583AC /* list_icon@2x.png in Resources */,
				10913AAD12CBF13A007583AC /* reload@2x.png in Resources */,
				10913AAE12CBF13A007583AC /* stop.png in Resources */,
				10913AAF12CBF13A007583AC /* stop@2x.png in Resources */,
				10913AE712CBF871007583AC /* number-background.png in Resources */,
				10913B6412CC03F3007583AC /* number-background@2x.png in Resources */,
				115A05DA134814B6004FDCE5 /* arrowright.png in Resources */,
				115A05DF13490D39004FDCE5 /* dotdotdot.png in Resources */,
				1199D7CF13AA9C4200264DE9 /* tiny_arrow_right.png in Resources */,
				1185923613B93F3B0036E607 /* post-action-icon.png in Resources */,
				1185923913B9425C0036E607 /* star_admin.gif in Resources */,
				1185923A13B9425C0036E607 /* star_moderator.gif in Resources */,
				1190F73B13BE4EA900B9D271 /* AwfulForumHeaderView.xib in Resources */,
				1190F75F13BE4EA900B9D271 /* MainWindow.xib in Resources */,
				1190F7E313BE4ECB00B9D271 /* 37x-Checkmark.png in Resources */,
				1190F7ED13BE4ECB00B9D271 /* LICENSE.txt in Resources */,
				1190F80513BE58BB00B9D271 /* post.css in Resources */,
				11D31C5013C40FDF0018C6E0 /* tiny_arrow_right@2x.png in Resources */,
				1156F004144B985000C0455B /* grey-gradient.png in Resources */,
				50574ECD14CA187D00FD1F92 /* dotdotdot-clear.png in Resources */,
				5040D23E14D0BC5D009E73F7 /* back.png in Resources */,
				5040D23F14D0BC5D009E73F7 /* back@2x.png in Resources */,
				116D3A6014DDC9E40002129F /* phone-template.html in Resources */,
				116D3A6314DDD71C0002129F /* pad-template.html in Resources */,
				1195D59414C4CB4400CA3A48 /* threadrating.png in Resources */,
				112ECF3214D7100A007EE7B6 /* art.png in Resources */,
				112ECF3314D7100A007EE7B6 /* audio.png in Resources */,
				112ECF3414D7100A007EE7B6 /* books.png in Resources */,
				112ECF3514D7100A007EE7B6 /* cars.png in Resources */,
				112ECF3614D7100A007EE7B6 /* dd-9-11.png in Resources */,
				112ECF3714D7100A007EE7B6 /* drugs.png in Resources */,
				112ECF3814D7100A007EE7B6 /* en.png in Resources */,
				112ECF3914D7100A007EE7B6 /* event.png in Resources */,
				112ECF3A14D7100A007EE7B6 /* food.png in Resources */,
				112ECF3B14D7100A007EE7B6 /* games.png in Resources */,
				112ECF3C14D7100A007EE7B6 /* gross.png in Resources */,
				112ECF3D14D7100A007EE7B6 /* guns.png in Resources */,
				112ECF3E14D7100A007EE7B6 /* help.png in Resources */,
				112ECF3F14D7100A007EE7B6 /* humor.png in Resources */,
				112ECF4014D7100A007EE7B6 /* icon-30-attnmod.png in Resources */,
				112ECF4114D7100A007EE7B6 /* icon-31-hotthread.png in Resources */,
				112ECF4214D7100A007EE7B6 /* movies.png in Resources */,
				112ECF4314D7100A007EE7B6 /* music.png in Resources */,
				112ECF4414D7100A007EE7B6 /* newbie.png in Resources */,
				112ECF4514D7100A007EE7B6 /* news.png in Resources */,
				112ECF4614D7100A007EE7B6 /* photos.png in Resources */,
				112ECF4714D7100A007EE7B6 /* politics.png in Resources */,
				112ECF4814D7100A007EE7B6 /* poll.png in Resources */,
				112ECF4914D7100A007EE7B6 /* question.png in Resources */,
				112ECF4A14D7100A007EE7B6 /* rant.png in Resources */,
				112ECF4B14D7100A007EE7B6 /* request.png in Resources */,
				112ECF4C14D7100A007EE7B6 /* sam-clothing.png in Resources */,
				112ECF4E14D7100A007EE7B6 /* stupid.png in Resources */,
				112ECF4F14D7100A007EE7B6 /* tv.png in Resources */,
				112ECF5014D7100A007EE7B6 /* unfunny.png in Resources */,
				112ECF5114D7100A007EE7B6 /* video.png in Resources */,
				112ECF5214D7100A007EE7B6 /* weird.png in Resources */,
				112ECF5314D7100A007EE7B6 /* whine.png in Resources */,
				11D7CB9214EA0867000DA96A /* icon23-banme.png in Resources */,
				11D7CB9314EA0867000DA96A /* link.png in Resources */,
				11D7CB9414EA0867000DA96A /* photoshop.png in Resources */,
				11D7CB9514EA0867000DA96A /* repeat.png in Resources */,
				11D7CB9614EA0867000DA96A /* school.png in Resources */,
				11D7CB9814EA0CED000DA96A /* MainStoryboard.storyboard in Resources */,
				11C1FFA714FC78D500B0250B /* 28-star.png in Resources */,
				11C1FFA814FC78D500B0250B /* 28-star@2x.png in Resources */,
				11C1FFAD14FC797800B0250B /* 39-circle-check.png in Resources */,
				11C1FFAE14FC797800B0250B /* 39-circle-check@2x.png in Resources */,
				11C1FFAF14FC797800B0250B /* 40-inbox.png in Resources */,
				11C1FFB014FC797800B0250B /* 40-inbox@2x.png in Resources */,
				11FDA290151017490014FDCD /* MainStoryboardiPad.storyboard in Resources */,
				11FDA2B7151170A20014FDCD /* navbargradient.png in Resources */,
				11FDA2BA151174F60014FDCD /* navbargradient@2x.png in Resources */,
				11FDA2CE15129CAF0014FDCD /* blackArrow.png in Resources */,
				11FDA2CF15129CAF0014FDCD /* blackArrow@2x.png in Resources */,
				11FDA2D015129CAF0014FDCD /* blueArrow.png in Resources */,
				11FDA2D115129CAF0014FDCD /* blueArrow@2x.png in Resources */,
				11FDA2D215129CAF0014FDCD /* grayArrow.png in Resources */,
				11FDA2D315129CAF0014FDCD /* grayArrow@2x.png in Resources */,
				11FDA2D415129CAF0014FDCD /* whiteArrow.png in Resources */,
				11FDA2D515129CAF0014FDCD /* whiteArrow@2x.png in Resources */,
				11FDA31F151567810014FDCD /* rating0.png in Resources */,
				11FDA320151567810014FDCD /* rating1.png in Resources */,
				11FDA321151567810014FDCD /* rating2.png in Resources */,
				11FDA322151567810014FDCD /* rating3.png in Resources */,
				11FDA323151567810014FDCD /* rating4.png in Resources */,
				11FDA324151567810014FDCD /* rating5.png in Resources */,
				11FDA32815156E020014FDCD /* forum-arrow-down.png in Resources */,
				11FDA32915156E020014FDCD /* forum-arrow-right.png in Resources */,
				11D27507151E592A00E1AE9A /* arrowleft@2x.png in Resources */,
				11D27508151E592A00E1AE9A /* arrowright@2x.png in Resources */,
				11D27509151E592A00E1AE9A /* cog.png in Resources */,
				11D2750A151E592A00E1AE9A /* cog@2x.png in Resources */,
				11D2750B151E592A00E1AE9A /* compose.png in Resources */,
				11D2750C151E592A00E1AE9A /* compose@2x.png in Resources */,
				11E53666151E8AB600EA74EA /* reply.png in Resources */,
				11E53667151E8AB600EA74EA /* reply@2x.png in Resources */,
				11E5366B151E8B4C00EA74EA /* bookmarks.png in Resources */,
				11E5366C151E8B4C00EA74EA /* bookmarks@2x.png in Resources */,
				11CED26715228E5300E95EE1 /* action.png in Resources */,
				11CED26815228E5300E95EE1 /* action@2x.png in Resources */,
				116EF44015265D390018580D /* ama.png in Resources */,
				116EF44115265D390018580D /* icon-37-selling.png in Resources */,
				116EF44215265D390018580D /* icon-38-buying.png in Resources */,
				116EF44315265D390018580D /* icon-46-trading.png in Resources */,
				116EF44415265D390018580D /* icon-52-trading.png in Resources */,
				116EF44515265D390018580D /* tma.png in Resources */,
				11682AED1536348700D6B9B7 /* attention.png in Resources */,
				11682AEE1536348700D6B9B7 /* cd_classic.png in Resources */,
				11682AEF1536348700D6B9B7 /* cd_comedy.png in Resources */,
				11682AF01536348700D6B9B7 /* computers.png in Resources */,
				11682AF11536348700D6B9B7 /* diy-advice.png in Resources */,
				11682AF21536348700D6B9B7 /* flame.png in Resources */,
				11682AF31536348700D6B9B7 /* fruity.png in Resources */,
				11682AF41536348700D6B9B7 /* games-3ds.png in Resources */,
				11682AF51536348700D6B9B7 /* games-360.png in Resources */,
				11682AF61536348700D6B9B7 /* games-360ps3tag.png in Resources */,
				11682AF71536348700D6B9B7 /* games-ds.png in Resources */,
				11682AF81536348700D6B9B7 /* games-letsplay.png in Resources */,
				11682AF91536348700D6B9B7 /* games-ps3.png in Resources */,
				11682AFA1536348700D6B9B7 /* games-psp.png in Resources */,
				11682AFB1536348700D6B9B7 /* Games-vita.png in Resources */,
				11682AFC1536348700D6B9B7 /* games-wii.png in Resources */,
				11682AFD1536348700D6B9B7 /* goonmeet.png in Resources */,
				11682AFE1536348700D6B9B7 /* hell-fuckthis.png in Resources */,
				11682AFF1536348700D6B9B7 /* hell-hive.png in Resources */,
				11682B001536348700D6B9B7 /* hell-stfu.png in Resources */,
				11682B011536348700D6B9B7 /* hell-whore.png in Resources */,
				11682B021536348700D6B9B7 /* icon-41-game-xbox.png in Resources */,
				11682B031536348700D6B9B7 /* icon-42-game-ps2.png in Resources */,
				11682B041536348700D6B9B7 /* icon-43-game-gamecube.png in Resources */,
				11682B051536348700D6B9B7 /* icon-44-game-gba.png in Resources */,
				11682B061536348700D6B9B7 /* icon-45-game-pc.png in Resources */,
				11682B071536348700D6B9B7 /* icon-dear_richard.png in Resources */,
				11682B081536348700D6B9B7 /* lf-fff.png in Resources */,
				11682B091536348700D6B9B7 /* lf-fuckit3.png in Resources */,
				11682B0A1536348700D6B9B7 /* lf-hansen2.png in Resources */,
				11682B0B1536348700D6B9B7 /* science.png in Resources */,
				11682B0C1536348700D6B9B7 /* serious.png in Resources */,
				11682B0D1536348700D6B9B7 /* sex.png in Resources */,
				11682B0E1536348700D6B9B7 /* shsc-win.png in Resources */,
				11682B0F1536348700D6B9B7 /* sports-golf.png in Resources */,
				11682B101536348700D6B9B7 /* sports-ncaa.png in Resources */,
				11682B111536348700D6B9B7 /* sports-nfl.png in Resources */,
				11682B121536348700D6B9B7 /* sports-soccer.png in Resources */,
				11682B131536348700D6B9B7 /* sports-wwe.png in Resources */,
				11682B141536348700D6B9B7 /* sports.png in Resources */,
				11682B151536348700D6B9B7 /* tech.png in Resources */,
				11682B161536348700D6B9B7 /* wrestlehut-ecw.png in Resources */,
				11682B171536348700D6B9B7 /* wrestlehut-thunder.png in Resources */,
				11682B181536348700D6B9B7 /* wrestlehut-tna.png in Resources */,
				11682B191536348700D6B9B7 /* wrestling-raw.png in Resources */,
				11682B1A1536348700D6B9B7 /* wrestling-roh.png in Resources */,
				11682B1B1536348700D6B9B7 /* wrestling-sd.png in Resources */,
				1160385D153F673000DCC448 /* byob-grouch.png in Resources */,
				1160385F153F673000DCC448 /* cd_hype.png in Resources */,
				11603860153F673000DCC448 /* lf-gotmine.png in Resources */,
				11603861153F673000DCC448 /* tava-cables.png in Resources */,
				11603862153F673000DCC448 /* tava-headphones.png in Resources */,
				11603863153F673000DCC448 /* tava-mp3.png in Resources */,
				11603864153F673000DCC448 /* tava-vintage.png in Resources */,
				11603865153F673000DCC448 /* tcc-addiction.png in Resources */,
				11603868153F684400DCC448 /* cc-design.png in Resources */,
				50A8B96D1541D57E0065F3D9 /* MasterViewButton.png in Resources */,
				50A8B96E1541D57E0065F3D9 /* multiPageMovement.png in Resources */,
				50A8B96F1541D57E0065F3D9 /* ReplyButton.png in Resources */,
				50A8B9701541D57E0065F3D9 /* singlePageMovement.png in Resources */,
				50A8B9711541D57E0065F3D9 /* ThreadActions.png in Resources */,
				11D3F0D41542318500FE955D /* navbargradient-landscape.png in Resources */,
				11D3F0D51542318500FE955D /* navbargradient-landscape@2x.png in Resources */,
				117CE6E915433504005DD47B /* asktell-lifestyle.png in Resources */,
				117CE6EA15433504005DD47B /* asktell-travel.png in Resources */,
				117CE6EB15433504005DD47B /* bb-fantasy.png in Resources */,
				117CE6EC15433504005DD47B /* cc_design.png in Resources */,
				117CE6ED15433504005DD47B /* cc-film.png in Resources */,
				117CE6EE15433504005DD47B /* coc-c.png in Resources */,
				117CE6EF15433504005DD47B /* coc-web.png in Resources */,
				117CE6F015433504005DD47B /* cps-android.png in Resources */,
				117CE6F115433504005DD47B /* dd-gotcha.png in Resources */,
				117CE6F215433504005DD47B /* dd-notracist.png in Resources */,
				117CE6F315433504005DD47B /* dd-philosophy.png in Resources */,
				117CE6F415433504005DD47B /* yospos-netscape.png in Resources */,
				117CE6F515433504005DD47B /* yp-bsod.png in Resources */,
				1C6A170715428F1D00410DB4 /* Settings.plist in Resources */,
				11D46FE5154793B8004D800B /* ai-cycles.png in Resources */,
				11D46FE6154793B8004D800B /* bb-nonfiction.png in Resources */,
				11D46FE7154793B8004D800B /* byob-explosion.png in Resources */,
				11D46FE8154793B8004D800B /* byob-gents.png in Resources */,
				11D46FE9154793B8004D800B /* byob-slax.png in Resources */,
				11D46FEA154793B8004D800B /* cc-poetry.png in Resources */,
				11D46FEB154793B8004D800B /* cc-project.png in Resources */,
				11D46FEC154793B8004D800B /* cc-tutorial.png in Resources */,
				11D46FED154793B8004D800B /* cd_action.png in Resources */,
				11D46FEE154793B8004D800B /* cd_director.png in Resources */,
				11D46FEF154793B8004D800B /* cd_horror2.png in Resources */,
				11D46FF0154793B8004D800B /* cell-cdma.png in Resources */,
				11D46FF1154793B8004D800B /* dd-dems.png in Resources */,
				11D46FF2154793B8004D800B /* dd-economics.png in Resources */,
				11D46FF3154793B8004D800B /* dd-environment.png in Resources */,
				11D46FF4154793B8004D800B /* dd-history.png in Resources */,
				11D46FF5154793B8004D800B /* fyad-tim.png in Resources */,
				11D46FF6154793B8004D800B /* gip-EMT4.png in Resources */,
				11D46FF7154793B8004D800B /* gip-firetruck.png in Resources */,
				11D46FF8154793B8004D800B /* guns-ohshi.png in Resources */,
				11D46FF9154793B8004D800B /* hell-spergin.png in Resources */,
				11D46FFA154793B8004D800B /* lan-canada.png in Resources */,
				11D46FFB154793B8004D800B /* lf-arecountry.png in Resources */,
				11D46FFC154793B8004D800B /* LF-article.png in Resources */,
				11D46FFD154793B8004D800B /* LF-BiCurious.png in Resources */,
				11D46FFE154793B8004D800B /* lf-gipper.png in Resources */,
				11D46FFF154793B8004D800B /* LF-japan_clean_fast.png in Resources */,
				11D47000154793B8004D800B /* LF-pennybags.png in Resources */,
				11D47001154793B8004D800B /* lp-text.png in Resources */,
				11D47002154793B8004D800B /* phiz-dontlike.png in Resources */,
				11D47003154793B8004D800B /* phiz-kayne.png in Resources */,
				11D47004154793B8004D800B /* pi-fish.png in Resources */,
				11D47005154793B8004D800B /* RP-mls_tag.png in Resources */,
				11D47006154793B8004D800B /* sas-fantasy.png in Resources */,
				11D47007154793B8004D800B /* shsc-code.png in Resources */,
				11D47008154793B8004D800B /* shsc-linux.png in Resources */,
				11D47009154793B8004D800B /* sports-nascar.png in Resources */,
				11D4700A154793B8004D800B /* sports-nhl.png in Resources */,
				11D4700B154793B8004D800B /* tava-gadget.png in Resources */,
				11D4700C154793B8004D800B /* tava-highdef.png in Resources */,
				11D4700D154793B8004D800B /* tviv-competition.png in Resources */,
				11D4700E154793B8004D800B /* tviv-dvd.png in Resources */,
				11D4700F154793B8004D800B /* tviv-on-demand.png in Resources */,
				11D47010154793B8004D800B /* tviv-spoilers.png in Resources */,
			);
			runOnlyForDeploymentPostprocessing = 0;
		};
/* End PBXResourcesBuildPhase section */

/* Begin PBXSourcesBuildPhase section */
		1D60588E0D05DD3D006BFB54 /* Sources */ = {
			isa = PBXSourcesBuildPhase;
			buildActionMask = 2147483647;
			files = (
				118E615F14E5A1F100F0CE0A /* AwfulForumHeader.m in Sources */,
				118E615B14E5A17500F0CE0A /* AwfulThreadCell.m in Sources */,
				1190F73413BE4EA900B9D271 /* AwfulActions.m in Sources */,
				1190F73513BE4EA900B9D271 /* AwfulPostActions.m in Sources */,
				1190F73613BE4EA900B9D271 /* AwfulThreadActions.m in Sources */,
				1190F73813BE4EA900B9D271 /* AwfulVoteActions.m in Sources */,
				1190F73913BE4EA900B9D271 /* AwfulForumCell.m in Sources */,
				1190F73D13BE4EA900B9D271 /* AwfulForumsListController.m in Sources */,
				1190F74413BE4EA900B9D271 /* AwfulPage.m in Sources */,
				1190F74813BE4EA900B9D271 /* AwfulPostBoxController.m in Sources */,
				1190F75213BE4EA900B9D271 /* AwfulBookmarksController.m in Sources */,
				1190F75313BE4EA900B9D271 /* AwfulThreadListController.m in Sources */,
				1190F75C13BE4EA900B9D271 /* AwfulLoginController.m in Sources */,
				1190F75E13BE4EA900B9D271 /* AwfulAppDelegate.m in Sources */,
				1190F76113BE4EA900B9D271 /* AwfulPageCount.m in Sources */,
				1190F76213BE4EA900B9D271 /* AwfulPost.m in Sources */,
				1190F76613BE4EA900B9D271 /* AwfulParse.m in Sources */,
				1190F76713BE4EA900B9D271 /* AwfulUtil.m in Sources */,
				1190F76813BE4EA900B9D271 /* SmilieGrabber.m in Sources */,
				1190F7C713BE4ECB00B9D271 /* Appirater.m in Sources */,
				1190F7D513BE4ECB00B9D271 /* JSBridgeWebView.m in Sources */,
				1190F7D613BE4ECB00B9D271 /* NSObject+SBJson.m in Sources */,
				1190F7D713BE4ECB00B9D271 /* SBJsonParser.m in Sources */,
				1190F7D813BE4ECB00B9D271 /* SBJsonStreamParser.m in Sources */,
				1190F7D913BE4ECB00B9D271 /* SBJsonStreamParserAccumulator.m in Sources */,
				1190F7DA13BE4ECB00B9D271 /* SBJsonStreamParserAdapter.m in Sources */,
				1190F7DB13BE4ECB00B9D271 /* SBJsonStreamParserState.m in Sources */,
				1190F7DC13BE4ECB00B9D271 /* SBJsonStreamWriter.m in Sources */,
				1190F7DD13BE4ECB00B9D271 /* SBJsonStreamWriterAccumulator.m in Sources */,
				1190F7DE13BE4ECB00B9D271 /* SBJsonStreamWriterState.m in Sources */,
				1190F7DF13BE4ECB00B9D271 /* SBJsonTokeniser.m in Sources */,
				1190F7E013BE4ECB00B9D271 /* SBJsonUTF8Stream.m in Sources */,
				1190F7E113BE4ECB00B9D271 /* SBJsonWriter.m in Sources */,
				1190F7E413BE4ECB00B9D271 /* MBProgressHUD.m in Sources */,
				1190F7E513BE4ECB00B9D271 /* GTMNSString+HTML.m in Sources */,
				1190F7E613BE4ECB00B9D271 /* NSString+HTML.m in Sources */,
				1190F7E713BE4ECB00B9D271 /* MWPhoto.m in Sources */,
				1190F7E813BE4ECB00B9D271 /* MWPhotoBrowser.m in Sources */,
				1190F7E913BE4ECB00B9D271 /* UIImage+Decompress.m in Sources */,
				1190F7EA13BE4ECB00B9D271 /* UIImageViewTap.m in Sources */,
				1190F7EB13BE4ECB00B9D271 /* UIViewTap.m in Sources */,
				1190F7EC13BE4ECB00B9D271 /* ZoomingScrollView.m in Sources */,
				1190F7EE13BE4ECB00B9D271 /* TFHpple.m in Sources */,
				1190F7EF13BE4ECB00B9D271 /* TFHppleElement.m in Sources */,
				1190F7F013BE4ECB00B9D271 /* XPathQuery.m in Sources */,
				1190F7F313BE4EDA00B9D271 /* main.m in Sources */,
				112DB4BB14211F24005A98CB /* SALR.m in Sources */,
				1153D0D6144E5BA6007602E8 /* AwfulSpecificPageViewController.m in Sources */,
				11D5E85814DC5FA000C1002D /* AwfulPageDataController.m in Sources */,
				11D5E85D14DC6D5C00C1002D /* AwfulPageTemplate.m in Sources */,
				1172A63214F5DE8B0026CDA8 /* AwfulNetworkEngine.m in Sources */,
				11DFB44214FF1CBB0001A34C /* AwfulTableViewController.m in Sources */,
				11FDA296151018600014FDCD /* AwfulSettingsViewController.m in Sources */,
				11FDA299151018740014FDCD /* OtherWebController.m in Sources */,
				11FDA29C1510187F0014FDCD /* AwfulSplitViewController.m in Sources */,
				11FDA2CD15129CAF0014FDCD /* EGORefreshTableHeaderView.m in Sources */,
				11CED26C1522901100E95EE1 /* ButtonSegmentedControl.m in Sources */,
				117DBE431522AA2D007125EF /* Model.xcdatamodeld in Sources */,
				116EF3DC1523A86C0018580D /* AwfulForum+AwfulMethods.m in Sources */,
				116EF3F81523E5510018580D /* AwfulThread+AwfulMethods.m in Sources */,
				116EF41915251C5D0018580D /* AwfulUser+AwfulMethods.m in Sources */,
				116EF41C15251CDB0018580D /* AwfulUser.m in Sources */,
				116EF42D1526588C0018580D /* AwfulThread.m in Sources */,
				118CF798152C05BA00126AAC /* AwfulForum.m in Sources */,
				118CF809152D281600126AAC /* AwfulAddFavoriteViewController.m in Sources */,
				1CDF7A3E1537C157008EFAE4 /* GRMustache.m in Sources */,
				1CDF7A3F1537C157008EFAE4 /* GRMustacheContext.m in Sources */,
				1CDF7A401537C157008EFAE4 /* GRMustacheError.m in Sources */,
				1CDF7A411537C157008EFAE4 /* GRMustacheHelper.m in Sources */,
				1CDF7A421537C157008EFAE4 /* GRMustacheInvocation.m in Sources */,
				1CDF7A431537C157008EFAE4 /* GRMustacheNSUndefinedKeyExceptionGuard.m in Sources */,
				1CDF7A441537C157008EFAE4 /* GRMustacheProperty.m in Sources */,
				1CDF7A451537C157008EFAE4 /* GRMustacheSection.m in Sources */,
				1CDF7A461537C157008EFAE4 /* GRMustacheTemplate.m in Sources */,
				1CDF7A471537C157008EFAE4 /* GRMustacheTemplateParser.m in Sources */,
				1CDF7A481537C157008EFAE4 /* GRMustacheTemplateRepository.m in Sources */,
				1CDF7A491537C157008EFAE4 /* GRMustacheTextElement.m in Sources */,
				1CDF7A4A1537C157008EFAE4 /* GRMustacheToken.m in Sources */,
				1CDF7A4B1537C157008EFAE4 /* GRMustacheTokenizer.m in Sources */,
				1CDF7A4C1537C157008EFAE4 /* GRMustacheVariableElement.m in Sources */,
				1CDF7A5A1537C157008EFAE4 /* JRSwizzle.m in Sources */,
				1CDF7A5E1537DD2D008EFAE4 /* PostContext.m in Sources */,
				11FE9E39153CFC70002EE2B5 /* NSData+Base64.m in Sources */,
				11FE9E3A153CFC70002EE2B5 /* NSDate+RFC1123.m in Sources */,
				11FE9E3B153CFC70002EE2B5 /* NSDictionary+RequestEncoding.m in Sources */,
				11FE9E3C153CFC70002EE2B5 /* NSString+MKNetworkKitAdditions.m in Sources */,
				11FE9E3D153CFC70002EE2B5 /* UIAlertView+MKNetworkKitAdditions.m in Sources */,
				11FE9E3E153CFC70002EE2B5 /* MKNetworkEngine.m in Sources */,
				11FE9E3F153CFC70002EE2B5 /* MKNetworkOperation.m in Sources */,
				11FE9E40153CFC70002EE2B5 /* Reachability.m in Sources */,
				1CDD5199154294D400326C7B /* AwfulSettings.m in Sources */,
				1C277CA51543554700CD2CCE /* AwfulSettingsChoiceViewController.m in Sources */,
				1CF2C5061543B51200E327F5 /* AwfulFavoritesViewController.m in Sources */,
				1C7B87201544D83D00891D41 /* AwfulForumSection.m in Sources */,
			);
			runOnlyForDeploymentPostprocessing = 0;
		};
/* End PBXSourcesBuildPhase section */

/* Begin XCBuildConfiguration section */
		10B648A412A9DB160007CAE3 /* AdHoc */ = {
			isa = XCBuildConfiguration;
			buildSettings = {
				ARCHS = "$(ARCHS_STANDARD_32_BIT)";
				CODE_SIGN_IDENTITY = "iPhone Developer";
				"CODE_SIGN_IDENTITY[sdk=iphoneos*]" = "iPhone Distribution: Regular Berry Software LLC";
				GCC_C_LANGUAGE_STANDARD = c99;
				GCC_WARN_ABOUT_RETURN_TYPE = YES;
				GCC_WARN_UNUSED_VARIABLE = YES;
				HEADER_SEARCH_PATHS = "${SDKROOT}/usr/include/libxml2";
				IPHONEOS_DEPLOYMENT_TARGET = 4.3;
				OTHER_CFLAGS = "-DNS_BLOCK_ASSERTIONS=1";
				PROVISIONING_PROFILE = "";
				SDKROOT = iphoneos;
			};
			name = AdHoc;
		};
		10B648A512A9DB160007CAE3 /* AdHoc */ = {
			isa = XCBuildConfiguration;
			buildSettings = {
				ALWAYS_SEARCH_USER_PATHS = NO;
				CLANG_ENABLE_OBJC_ARC = YES;
				CODE_SIGN_IDENTITY = "iPhone Developer: Sean Berry (9HL8QUW4RH)";
				"CODE_SIGN_IDENTITY[sdk=iphoneos*]" = "iPhone Developer: Sean Berry (9HL8QUW4RH)";
				COPY_PHASE_STRIP = NO;
				FRAMEWORK_SEARCH_PATHS = (
					"$(inherited)",
					"\"$(SRCROOT)\"",
					"\"$(SRCROOT)/3rd Party Sources\"",
				);
				GCC_PRECOMPILE_PREFIX_HEADER = YES;
				GCC_PREFIX_HEADER = Awful_Prefix.pch;
				INFOPLIST_FILE = "Awful-Info.plist";
				IPHONEOS_DEPLOYMENT_TARGET = 5.0;
				LIBRARY_SEARCH_PATHS = (
					"$(inherited)",
					"\"$(SRCROOT)\"",
					"\"$(SRCROOT)/3rd Party Sources\"",
<<<<<<< HEAD
					"\"$(SRCROOT)/3rd Party Sources/TestFlightSDK1\"",
=======
>>>>>>> 7678c8c4
				);
				PRODUCT_NAME = Awful;
				PROVISIONING_PROFILE = "D6A50463-945F-4597-B90C-CE24F2173CC3";
				"PROVISIONING_PROFILE[sdk=iphoneos*]" = "D6A50463-945F-4597-B90C-CE24F2173CC3";
				SDKROOT = iphoneos;
				TARGETED_DEVICE_FAMILY = "1,2";
				VALIDATE_PRODUCT = YES;
			};
			name = AdHoc;
		};
		1D6058940D05DD3E006BFB54 /* Debug */ = {
			isa = XCBuildConfiguration;
			buildSettings = {
				ALWAYS_SEARCH_USER_PATHS = NO;
				CLANG_ENABLE_OBJC_ARC = YES;
				CODE_SIGN_IDENTITY = "iPhone Developer";
				"CODE_SIGN_IDENTITY[sdk=iphoneos*]" = "iPhone Developer";
				COPY_PHASE_STRIP = NO;
				FRAMEWORK_SEARCH_PATHS = (
					"$(inherited)",
					"\"$(SRCROOT)\"",
					"\"$(SRCROOT)/3rd Party Sources\"",
				);
				GCC_DYNAMIC_NO_PIC = NO;
				GCC_OPTIMIZATION_LEVEL = 0;
				GCC_PRECOMPILE_PREFIX_HEADER = YES;
				GCC_PREFIX_HEADER = Awful_Prefix.pch;
				INFOPLIST_FILE = "Awful-Info.plist";
				IPHONEOS_DEPLOYMENT_TARGET = 5.0;
				LIBRARY_SEARCH_PATHS = (
					"$(inherited)",
					"\"$(SRCROOT)\"",
					"\"$(SRCROOT)/3rd Party Sources\"",
<<<<<<< HEAD
					"\"$(SRCROOT)/3rd Party Sources/TestFlightSDK1\"",
=======
>>>>>>> 7678c8c4
				);
				PRODUCT_NAME = Awful;
				PROVISIONING_PROFILE = "";
				"PROVISIONING_PROFILE[sdk=iphoneos*]" = "";
				SDKROOT = iphoneos;
				TARGETED_DEVICE_FAMILY = "1,2";
			};
			name = Debug;
		};
		1D6058950D05DD3E006BFB54 /* Release */ = {
			isa = XCBuildConfiguration;
			buildSettings = {
				ALWAYS_SEARCH_USER_PATHS = NO;
				CLANG_ENABLE_OBJC_ARC = YES;
				CODE_SIGN_IDENTITY = "iPhone Developer: Sean Berry (9HL8QUW4RH)";
				COPY_PHASE_STRIP = NO;
				FRAMEWORK_SEARCH_PATHS = (
					"$(inherited)",
					"\"$(SRCROOT)\"",
					"\"$(SRCROOT)/3rd Party Sources\"",
				);
				GCC_PRECOMPILE_PREFIX_HEADER = YES;
				GCC_PREFIX_HEADER = Awful_Prefix.pch;
				INFOPLIST_FILE = "Awful-Info.plist";
				IPHONEOS_DEPLOYMENT_TARGET = 5.0;
				LIBRARY_SEARCH_PATHS = (
					"$(inherited)",
					"\"$(SRCROOT)\"",
					"\"$(SRCROOT)/3rd Party Sources\"",
<<<<<<< HEAD
					"\"$(SRCROOT)/3rd Party Sources/TestFlightSDK1\"",
=======
>>>>>>> 7678c8c4
				);
				PRODUCT_NAME = Awful;
				PROVISIONING_PROFILE = "415F86FC-D08E-4A2B-B3B0-4714F2EB9214";
				SDKROOT = iphoneos;
				TARGETED_DEVICE_FAMILY = "1,2";
				VALIDATE_PRODUCT = YES;
			};
			name = Release;
		};
		C01FCF4F08A954540054247B /* Debug */ = {
			isa = XCBuildConfiguration;
			buildSettings = {
				ARCHS = "$(ARCHS_STANDARD_32_BIT)";
				CODE_SIGN_IDENTITY = "iPhone Developer";
				"CODE_SIGN_IDENTITY[sdk=iphoneos*]" = "iPhone Developer";
				GCC_C_LANGUAGE_STANDARD = c99;
				GCC_VERSION = com.apple.compilers.llvm.clang.1_0;
				GCC_WARN_ABOUT_RETURN_TYPE = YES;
				GCC_WARN_UNUSED_VARIABLE = YES;
				HEADER_SEARCH_PATHS = "${SDKROOT}/usr/include/libxml2";
				IPHONEOS_DEPLOYMENT_TARGET = 4.3;
				OTHER_LDFLAGS = "";
				PROVISIONING_PROFILE = "";
				"PROVISIONING_PROFILE[sdk=iphoneos*]" = "";
				SDKROOT = iphoneos;
			};
			name = Debug;
		};
		C01FCF5008A954540054247B /* Release */ = {
			isa = XCBuildConfiguration;
			buildSettings = {
				ARCHS = "$(ARCHS_STANDARD_32_BIT)";
				CODE_SIGN_IDENTITY = "iPhone Developer";
				"CODE_SIGN_IDENTITY[sdk=iphoneos*]" = "iPhone Distribution: Regular Berry Software LLC";
				GCC_C_LANGUAGE_STANDARD = c99;
				GCC_WARN_ABOUT_RETURN_TYPE = YES;
				GCC_WARN_UNUSED_VARIABLE = YES;
				HEADER_SEARCH_PATHS = "${SDKROOT}/usr/include/libxml2";
				IPHONEOS_DEPLOYMENT_TARGET = 4.3;
				OTHER_CFLAGS = "-DNS_BLOCK_ASSERTIONS=1";
				PROVISIONING_PROFILE = "F51B9C9E-CE9E-453E-ACD3-5D1265950E09";
				"PROVISIONING_PROFILE[sdk=iphoneos*]" = "CDD2EE87-025E-4D48-ADB8-0F40A88D82DB";
				SDKROOT = iphoneos;
			};
			name = Release;
		};
/* End XCBuildConfiguration section */

/* Begin XCConfigurationList section */
		1D6058960D05DD3E006BFB54 /* Build configuration list for PBXNativeTarget "Awful" */ = {
			isa = XCConfigurationList;
			buildConfigurations = (
				1D6058940D05DD3E006BFB54 /* Debug */,
				1D6058950D05DD3E006BFB54 /* Release */,
				10B648A512A9DB160007CAE3 /* AdHoc */,
			);
			defaultConfigurationIsVisible = 0;
			defaultConfigurationName = Debug;
		};
		C01FCF4E08A954540054247B /* Build configuration list for PBXProject "Awful" */ = {
			isa = XCConfigurationList;
			buildConfigurations = (
				C01FCF4F08A954540054247B /* Debug */,
				C01FCF5008A954540054247B /* Release */,
				10B648A412A9DB160007CAE3 /* AdHoc */,
			);
			defaultConfigurationIsVisible = 0;
			defaultConfigurationName = Debug;
		};
/* End XCConfigurationList section */

/* Begin XCVersionGroup section */
		117DBE411522AA2D007125EF /* Model.xcdatamodeld */ = {
			isa = XCVersionGroup;
			children = (
				117DBE421522AA2D007125EF /* Model.xcdatamodel */,
			);
			currentVersion = 117DBE421522AA2D007125EF /* Model.xcdatamodel */;
			path = Model.xcdatamodeld;
			sourceTree = "<group>";
			versionGroupType = wrapper.xcdatamodel;
		};
/* End XCVersionGroup section */
	};
	rootObject = 29B97313FDCFA39411CA2CEA /* Project object */;
}<|MERGE_RESOLUTION|>--- conflicted
+++ resolved
@@ -860,12 +860,8 @@
 				11099067134B86FD0013444C /* QuartzCore.framework in Frameworks */,
 				1172A62E14F5DB160026CDA8 /* Security.framework in Frameworks */,
 				10D34FB1128F413C0026C7C2 /* SystemConfiguration.framework in Frameworks */,
-<<<<<<< HEAD
-				10D34FB7128F414E0026C7C2 /* libz.dylib in Frameworks */,
 				11D470161547A97A004D800B /* libTestFlight.a in Frameworks */,
-=======
 				1DF5F4E00D08C38300B7A737 /* UIKit.framework in Frameworks */,
->>>>>>> 7678c8c4
 			);
 			runOnlyForDeploymentPostprocessing = 0;
 		};
@@ -2139,10 +2135,7 @@
 					"$(inherited)",
 					"\"$(SRCROOT)\"",
 					"\"$(SRCROOT)/3rd Party Sources\"",
-<<<<<<< HEAD
 					"\"$(SRCROOT)/3rd Party Sources/TestFlightSDK1\"",
-=======
->>>>>>> 7678c8c4
 				);
 				PRODUCT_NAME = Awful;
 				PROVISIONING_PROFILE = "D6A50463-945F-4597-B90C-CE24F2173CC3";
@@ -2176,10 +2169,7 @@
 					"$(inherited)",
 					"\"$(SRCROOT)\"",
 					"\"$(SRCROOT)/3rd Party Sources\"",
-<<<<<<< HEAD
 					"\"$(SRCROOT)/3rd Party Sources/TestFlightSDK1\"",
-=======
->>>>>>> 7678c8c4
 				);
 				PRODUCT_NAME = Awful;
 				PROVISIONING_PROFILE = "";
@@ -2209,10 +2199,7 @@
 					"$(inherited)",
 					"\"$(SRCROOT)\"",
 					"\"$(SRCROOT)/3rd Party Sources\"",
-<<<<<<< HEAD
 					"\"$(SRCROOT)/3rd Party Sources/TestFlightSDK1\"",
-=======
->>>>>>> 7678c8c4
 				);
 				PRODUCT_NAME = Awful;
 				PROVISIONING_PROFILE = "415F86FC-D08E-4A2B-B3B0-4714F2EB9214";
