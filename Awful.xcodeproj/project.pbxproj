// !$*UTF8*$!
{
	archiveVersion = 1;
	classes = {
	};
	objectVersion = 46;
	objects = {

/* Begin PBXAggregateTarget section */
		1CE2D9A016688C640024AC1C /* Build Resources */ = {
			isa = PBXAggregateTarget;
			buildConfigurationList = 1CE2D9A116688C640024AC1C /* Build configuration list for PBXAggregateTarget "Build Resources" */;
			buildPhases = (
				1CE2D9A616688C810024AC1C /* Compile third-party licenses */,
				1CE2D9A716688C950024AC1C /* Compile AwfulPostsView JavaScript */,
				1C6ED633169103B70015CDD5 /* Compile AwfulProfileViewController JavaScript */,
				1CE2D9A816688CC20024AC1C /* mogenerator */,
				1CE2D9A916688CDE0024AC1C /* Update image tag list */,
			);
			dependencies = (
			);
			name = "Build Resources";
			productName = "Build Resources";
		};
/* End PBXAggregateTarget section */

/* Begin PBXBuildFile section */
		10D34FA9128F41160026C7C2 /* CFNetwork.framework in Frameworks */ = {isa = PBXBuildFile; fileRef = 10D34FA8128F41160026C7C2 /* CFNetwork.framework */; };
		10D34FAF128F413C0026C7C2 /* MobileCoreServices.framework in Frameworks */ = {isa = PBXBuildFile; fileRef = 10D34FAE128F413C0026C7C2 /* MobileCoreServices.framework */; };
		10D34FB1128F413C0026C7C2 /* SystemConfiguration.framework in Frameworks */ = {isa = PBXBuildFile; fileRef = 10D34FB0128F413C0026C7C2 /* SystemConfiguration.framework */; };
		10D34FB7128F414E0026C7C2 /* libz.dylib in Frameworks */ = {isa = PBXBuildFile; fileRef = 10D34FB6128F414E0026C7C2 /* libz.dylib */; };
		11099067134B86FD0013444C /* QuartzCore.framework in Frameworks */ = {isa = PBXBuildFile; fileRef = 11099066134B86FC0013444C /* QuartzCore.framework */; };
		110FAC0415745CE700ECF535 /* MessageUI.framework in Frameworks */ = {isa = PBXBuildFile; fileRef = 110FAC0315745CE700ECF535 /* MessageUI.framework */; };
		1172A62E14F5DB160026CDA8 /* Security.framework in Frameworks */ = {isa = PBXBuildFile; fileRef = 1172A62D14F5DB160026CDA8 /* Security.framework */; };
		117DBE3B1522A39A007125EF /* CoreData.framework in Frameworks */ = {isa = PBXBuildFile; fileRef = 117DBE3A1522A39A007125EF /* CoreData.framework */; };
		1190F75C13BE4EA900B9D271 /* AwfulLoginController.m in Sources */ = {isa = PBXBuildFile; fileRef = 1190F71A13BE4EA900B9D271 /* AwfulLoginController.m */; };
		1190F75E13BE4EA900B9D271 /* AwfulAppDelegate.m in Sources */ = {isa = PBXBuildFile; fileRef = 1190F71E13BE4EA900B9D271 /* AwfulAppDelegate.m */; };
		1190F7EE13BE4ECB00B9D271 /* TFHpple.m in Sources */ = {isa = PBXBuildFile; fileRef = 1190F7C213BE4ECB00B9D271 /* TFHpple.m */; };
		1190F7EF13BE4ECB00B9D271 /* TFHppleElement.m in Sources */ = {isa = PBXBuildFile; fileRef = 1190F7C413BE4ECB00B9D271 /* TFHppleElement.m */; };
		1190F7F013BE4ECB00B9D271 /* XPathQuery.m in Sources */ = {isa = PBXBuildFile; fileRef = 1190F7C613BE4ECB00B9D271 /* XPathQuery.m */; };
		1190F7F313BE4EDA00B9D271 /* main.m in Sources */ = {isa = PBXBuildFile; fileRef = 1190F7F213BE4EDA00B9D271 /* main.m */; };
		11FDA296151018600014FDCD /* AwfulSettingsViewController.m in Sources */ = {isa = PBXBuildFile; fileRef = 11FDA295151018600014FDCD /* AwfulSettingsViewController.m */; };
		1C05ED4F162299DE00FE567F /* SVProgressHUD.m in Sources */ = {isa = PBXBuildFile; fileRef = 1C05ED48162299DE00FE567F /* SVProgressHUD.m */; };
		1C05ED5A16229CDD00FE567F /* SVProgressHUD.bundle in Resources */ = {isa = PBXBuildFile; fileRef = 1C05ED5916229CDD00FE567F /* SVProgressHUD.bundle */; };
		1C090FB7163A40A1003FD0A3 /* _AwfulPost.m in Sources */ = {isa = PBXBuildFile; fileRef = 1C090FB6163A40A1003FD0A3 /* _AwfulPost.m */; };
		1C090FBA163A40C1003FD0A3 /* AwfulPost.m in Sources */ = {isa = PBXBuildFile; fileRef = 1C090FB9163A40C1003FD0A3 /* AwfulPost.m */; };
		1C0B4FE9169E331F00261F28 /* tviv-bluray.png in Resources */ = {isa = PBXBuildFile; fileRef = 1C0B4FE8169E331F00261F28 /* tviv-bluray.png */; };
		1C101576164E8A7200302B19 /* tag-collage-Landscape.png in Resources */ = {isa = PBXBuildFile; fileRef = 1C101572164E8A7200302B19 /* tag-collage-Landscape.png */; };
		1C101577164E8A7200302B19 /* tag-collage-Landscape@2x.png in Resources */ = {isa = PBXBuildFile; fileRef = 1C101573164E8A7200302B19 /* tag-collage-Landscape@2x.png */; };
		1C101578164E8A7200302B19 /* tag-collage-Portrait.png in Resources */ = {isa = PBXBuildFile; fileRef = 1C101574164E8A7200302B19 /* tag-collage-Portrait.png */; };
		1C101579164E8A7200302B19 /* tag-collage-Portrait@2x.png in Resources */ = {isa = PBXBuildFile; fileRef = 1C101575164E8A7200302B19 /* tag-collage-Portrait@2x.png */; };
		1C10157C164E8B0A00302B19 /* AwfulStartViewController.m in Sources */ = {isa = PBXBuildFile; fileRef = 1C10157B164E8B0A00302B19 /* AwfulStartViewController.m */; };
		1C101597165130AE00302B19 /* dd-europe.png in Resources */ = {isa = PBXBuildFile; fileRef = 1C101596165130AE00302B19 /* dd-europe.png */; };
		1C101599165130C200302B19 /* wrestlehut-indy.png in Resources */ = {isa = PBXBuildFile; fileRef = 1C101598165130C200302B19 /* wrestlehut-indy.png */; };
		1C1015E91654129C00302B19 /* AFHTTPClient.m in Sources */ = {isa = PBXBuildFile; fileRef = 1C1015D71654129C00302B19 /* AFHTTPClient.m */; };
		1C1015EA1654129C00302B19 /* AFHTTPRequestOperation.m in Sources */ = {isa = PBXBuildFile; fileRef = 1C1015D91654129C00302B19 /* AFHTTPRequestOperation.m */; };
		1C1015EB1654129C00302B19 /* AFImageRequestOperation.m in Sources */ = {isa = PBXBuildFile; fileRef = 1C1015DB1654129C00302B19 /* AFImageRequestOperation.m */; };
		1C1015EC1654129C00302B19 /* AFJSONRequestOperation.m in Sources */ = {isa = PBXBuildFile; fileRef = 1C1015DD1654129C00302B19 /* AFJSONRequestOperation.m */; };
		1C1015ED1654129C00302B19 /* AFNetworkActivityIndicatorManager.m in Sources */ = {isa = PBXBuildFile; fileRef = 1C1015DF1654129C00302B19 /* AFNetworkActivityIndicatorManager.m */; };
		1C1015EE1654129C00302B19 /* AFPropertyListRequestOperation.m in Sources */ = {isa = PBXBuildFile; fileRef = 1C1015E21654129C00302B19 /* AFPropertyListRequestOperation.m */; };
		1C1015EF1654129C00302B19 /* AFURLConnectionOperation.m in Sources */ = {isa = PBXBuildFile; fileRef = 1C1015E41654129C00302B19 /* AFURLConnectionOperation.m */; };
		1C1015F01654129C00302B19 /* AFXMLRequestOperation.m in Sources */ = {isa = PBXBuildFile; fileRef = 1C1015E61654129C00302B19 /* AFXMLRequestOperation.m */; };
		1C1015F11654129C00302B19 /* UIImageView+AFNetworking.m in Sources */ = {isa = PBXBuildFile; fileRef = 1C1015E81654129C00302B19 /* UIImageView+AFNetworking.m */; };
		1C1015FD165414AE00302B19 /* AwfulImagePreviewViewController.m in Sources */ = {isa = PBXBuildFile; fileRef = 1C1015FC165414AE00302B19 /* AwfulImagePreviewViewController.m */; };
		1C13FF67161BCCB6000ED2B1 /* AwfulThreadCell.m in Sources */ = {isa = PBXBuildFile; fileRef = 1C13FF66161BCCB6000ED2B1 /* AwfulThreadCell.m */; };
		1C13FF6A161BF733000ED2B1 /* AwfulBadgeView.m in Sources */ = {isa = PBXBuildFile; fileRef = 1C13FF69161BF732000ED2B1 /* AwfulBadgeView.m */; };
		1C13FF94161CDDD4000ED2B1 /* bookmarks-landscape.png in Resources */ = {isa = PBXBuildFile; fileRef = 1C13FF90161CDDD3000ED2B1 /* bookmarks-landscape.png */; };
		1C13FF95161CDDD4000ED2B1 /* bookmarks-landscape@2x.png in Resources */ = {isa = PBXBuildFile; fileRef = 1C13FF91161CDDD4000ED2B1 /* bookmarks-landscape@2x.png */; };
		1C13FF96161CDDD4000ED2B1 /* bookmarks.png in Resources */ = {isa = PBXBuildFile; fileRef = 1C13FF92161CDDD4000ED2B1 /* bookmarks.png */; };
		1C13FF97161CDDD4000ED2B1 /* bookmarks@2x.png in Resources */ = {isa = PBXBuildFile; fileRef = 1C13FF93161CDDD4000ED2B1 /* bookmarks@2x.png */; };
		1C23A0A2163E6C40006C7F39 /* AwfulPostsView.m in Sources */ = {isa = PBXBuildFile; fileRef = 1C23A0A1163E6C40006C7F39 /* AwfulPostsView.m */; };
		1C23A0A5163E6E1D006C7F39 /* posts-view.html in Resources */ = {isa = PBXBuildFile; fileRef = 1C23A0A4163E6E1D006C7F39 /* posts-view.html */; };
		1C23A0A7163E7D2B006C7F39 /* posts-view.js in Resources */ = {isa = PBXBuildFile; fileRef = 1C23A0A6163E7D2B006C7F39 /* posts-view.js */; };
		1C277CA51543554700CD2CCE /* AwfulSettingsChoiceViewController.m in Sources */ = {isa = PBXBuildFile; fileRef = 1C277CA41543554700CD2CCE /* AwfulSettingsChoiceViewController.m */; };
		1C278A4D1647A47F007D3CEC /* AwfulPullToRefreshControl.m in Sources */ = {isa = PBXBuildFile; fileRef = 1C278A481647A47F007D3CEC /* AwfulPullToRefreshControl.m */; };
		1C278A4E1647A47F007D3CEC /* AwfulScrollViewPullObserver.m in Sources */ = {isa = PBXBuildFile; fileRef = 1C278A4A1647A47F007D3CEC /* AwfulScrollViewPullObserver.m */; };
		1C3CC799162876AE00088AA8 /* adminstar.png in Resources */ = {isa = PBXBuildFile; fileRef = 1C3CC797162876AE00088AA8 /* adminstar.png */; };
		1C3CC79A162876AE00088AA8 /* modstar.png in Resources */ = {isa = PBXBuildFile; fileRef = 1C3CC798162876AE00088AA8 /* modstar.png */; };
		1C40E5B21640FC2D004AAFA6 /* posts-view.css in Resources */ = {isa = PBXBuildFile; fileRef = 1C40E5B11640FC2C004AAFA6 /* posts-view.css */; };
		1C40E5B41640FDB9004AAFA6 /* posts-view-219.css in Resources */ = {isa = PBXBuildFile; fileRef = 1C40E5B31640FDB8004AAFA6 /* posts-view-219.css */; };
		1C410D3B169257F100E4A14E /* NSURL+QueryDictionary.m in Sources */ = {isa = PBXBuildFile; fileRef = 1CE2D9D1166ABD0D0024AC1C /* NSURL+QueryDictionary.m */; };
		1C4D7BDB167A5C7C00CF3659 /* PSMenuItem.m in Sources */ = {isa = PBXBuildFile; fileRef = 1C4D7BD9167A5C7C00CF3659 /* PSMenuItem.m */; };
		1C5B996C166E78F9004C5D0E /* AwfulDisclosureIndicatorView.m in Sources */ = {isa = PBXBuildFile; fileRef = 1C5B996B166E78F9004C5D0E /* AwfulDisclosureIndicatorView.m */; };
		1C5B9970166F565C004C5D0E /* AwfulTabBarController.m in Sources */ = {isa = PBXBuildFile; fileRef = 1C5B996F166F565C004C5D0E /* AwfulTabBarController.m */; };
		1C5B9973166F5835004C5D0E /* AwfulTabBar.m in Sources */ = {isa = PBXBuildFile; fileRef = 1C5B9972166F5835004C5D0E /* AwfulTabBar.m */; };
		1C5B9979166F6E4B004C5D0E /* favorites-icon@2x.png in Resources */ = {isa = PBXBuildFile; fileRef = 1C5B9978166F6E4B004C5D0E /* favorites-icon@2x.png */; };
		1C5B997B166F6E54004C5D0E /* pm-icon@2x.png in Resources */ = {isa = PBXBuildFile; fileRef = 1C5B997A166F6E54004C5D0E /* pm-icon@2x.png */; };
		1C5B997F166F9844004C5D0E /* tab-background@2x.png in Resources */ = {isa = PBXBuildFile; fileRef = 1C5B997C166F9844004C5D0E /* tab-background@2x.png */; };
		1C5B9980166F9844004C5D0E /* tab-selected@2x.png in Resources */ = {isa = PBXBuildFile; fileRef = 1C5B997D166F9844004C5D0E /* tab-selected@2x.png */; };
		1C5B9981166F9844004C5D0E /* tab-divider@2x.png in Resources */ = {isa = PBXBuildFile; fileRef = 1C5B997E166F9844004C5D0E /* tab-divider@2x.png */; };
		1C5B99BC166FFA4F004C5D0E /* Model.xcdatamodeld in Sources */ = {isa = PBXBuildFile; fileRef = 1C5B99B8166FFA4F004C5D0E /* Model.xcdatamodeld */; };
		1C6474C71569989800C72657 /* AwfulForum.m in Sources */ = {isa = PBXBuildFile; fileRef = 1C6474AC1569989800C72657 /* AwfulForum.m */; };
		1C6474CB1569989800C72657 /* AwfulThread.m in Sources */ = {isa = PBXBuildFile; fileRef = 1C6474B51569989800C72657 /* AwfulThread.m */; };
		1C6474CF1569989800C72657 /* _AwfulForum.m in Sources */ = {isa = PBXBuildFile; fileRef = 1C6474BE1569989800C72657 /* _AwfulForum.m */; };
		1C6474D01569989800C72657 /* _AwfulThread.m in Sources */ = {isa = PBXBuildFile; fileRef = 1C6474C01569989800C72657 /* _AwfulThread.m */; };
		1C67BB1A16493C5F00898B35 /* bss-fanboy.png in Resources */ = {isa = PBXBuildFile; fileRef = 1C67BB1916493C5F00898B35 /* bss-fanboy.png */; };
		1C6D3EE8168D7B1400B91A65 /* _AwfulUser.m in Sources */ = {isa = PBXBuildFile; fileRef = 1C6D3EE7168D7B1400B91A65 /* _AwfulUser.m */; };
		1C6D3EEB168D7B1E00B91A65 /* AwfulUser.m in Sources */ = {isa = PBXBuildFile; fileRef = 1C6D3EEA168D7B1E00B91A65 /* AwfulUser.m */; };
		1C6D3EF3168D89FC00B91A65 /* posts-view-219-amber.css in Resources */ = {isa = PBXBuildFile; fileRef = 1C6D3EF2168D89FC00B91A65 /* posts-view-219-amber.css */; };
		1C6D3EF7168D97CB00B91A65 /* profile.html in Resources */ = {isa = PBXBuildFile; fileRef = 1C6D3EF5168D97B900B91A65 /* profile.html */; };
		1C6ED638169104150015CDD5 /* profile-view.html in Resources */ = {isa = PBXBuildFile; fileRef = 1C6ED636169104150015CDD5 /* profile-view.html */; };
		1C6ED63A169104340015CDD5 /* profile-view.js in Resources */ = {isa = PBXBuildFile; fileRef = 1C6ED639169104340015CDD5 /* profile-view.js */; };
		1C6ED63D1691055E0015CDD5 /* AwfulProfileViewController.m in Sources */ = {isa = PBXBuildFile; fileRef = 1C6ED63C1691055E0015CDD5 /* AwfulProfileViewController.m */; };
		1C7487F116A88BAD0068B8A3 /* AwfulKeyboardBar.m in Sources */ = {isa = PBXBuildFile; fileRef = 1C7487F016A88BAD0068B8A3 /* AwfulKeyboardBar.m */; };
		1C74880116A99BC30068B8A3 /* Icon-72.png in Resources */ = {isa = PBXBuildFile; fileRef = 1C7487F916A99BC30068B8A3 /* Icon-72.png */; };
		1C74880216A99BC30068B8A3 /* Icon-72@2x.png in Resources */ = {isa = PBXBuildFile; fileRef = 1C7487FA16A99BC30068B8A3 /* Icon-72@2x.png */; };
		1C74880316A99BC30068B8A3 /* Icon-Small-50.png in Resources */ = {isa = PBXBuildFile; fileRef = 1C7487FB16A99BC30068B8A3 /* Icon-Small-50.png */; };
		1C74880416A99BC30068B8A3 /* Icon-Small-50@2x.png in Resources */ = {isa = PBXBuildFile; fileRef = 1C7487FC16A99BC30068B8A3 /* Icon-Small-50@2x.png */; };
		1C74880516A99BC30068B8A3 /* Icon-Small.png in Resources */ = {isa = PBXBuildFile; fileRef = 1C7487FD16A99BC30068B8A3 /* Icon-Small.png */; };
		1C74880616A99BC30068B8A3 /* Icon-Small@2x.png in Resources */ = {isa = PBXBuildFile; fileRef = 1C7487FE16A99BC30068B8A3 /* Icon-Small@2x.png */; };
		1C74880716A99BC30068B8A3 /* Icon.png in Resources */ = {isa = PBXBuildFile; fileRef = 1C7487FF16A99BC30068B8A3 /* Icon.png */; };
		1C74880816A99BC30068B8A3 /* Icon@2x.png in Resources */ = {isa = PBXBuildFile; fileRef = 1C74880016A99BC30068B8A3 /* Icon@2x.png */; };
		1C83DB54161FF48600E53CFA /* ImgurHTTPClient.m in Sources */ = {isa = PBXBuildFile; fileRef = 1C83DB53161FF48600E53CFA /* ImgurHTTPClient.m */; };
		1C8BE4FA169115020022B331 /* profile-view.css in Resources */ = {isa = PBXBuildFile; fileRef = 1C8BE4F9169115020022B331 /* profile-view.css */; };
		1C8BE51B16917FB60022B331 /* posts-view-25.css in Resources */ = {isa = PBXBuildFile; fileRef = 1C8BE51A16917FB60022B331 /* posts-view-25.css */; };
		1C96D057167FDEA60043B194 /* UIKit.framework in Frameworks */ = {isa = PBXBuildFile; fileRef = 1DF5F4DF0D08C38300B7A737 /* UIKit.framework */; };
		1C96D058167FDEA60043B194 /* Foundation.framework in Frameworks */ = {isa = PBXBuildFile; fileRef = 1D30AB110D05D00D00671497 /* Foundation.framework */; };
		1C96D059167FDEA60043B194 /* CoreGraphics.framework in Frameworks */ = {isa = PBXBuildFile; fileRef = 288765070DF74369002DB57D /* CoreGraphics.framework */; };
		1C96D05F167FDEA60043B194 /* InfoPlist.strings in Resources */ = {isa = PBXBuildFile; fileRef = 1C96D05D167FDEA60043B194 /* InfoPlist.strings */; };
		1C96D061167FDEA60043B194 /* main.m in Sources */ = {isa = PBXBuildFile; fileRef = 1C96D060167FDEA60043B194 /* main.m */; };
		1C96D065167FDEA60043B194 /* AppDelegate.m in Sources */ = {isa = PBXBuildFile; fileRef = 1C96D064167FDEA60043B194 /* AppDelegate.m */; };
		1C96D067167FDEA60043B194 /* Default.png in Resources */ = {isa = PBXBuildFile; fileRef = 1C96D066167FDEA60043B194 /* Default.png */; };
		1C96D069167FDEA60043B194 /* Default@2x.png in Resources */ = {isa = PBXBuildFile; fileRef = 1C96D068167FDEA60043B194 /* Default@2x.png */; };
		1C96D06B167FDEA60043B194 /* Default-568h@2x.png in Resources */ = {isa = PBXBuildFile; fileRef = 1C96D06A167FDEA60043B194 /* Default-568h@2x.png */; };
		1C96D06E167FDEA70043B194 /* ViewController.m in Sources */ = {isa = PBXBuildFile; fileRef = 1C96D06D167FDEA70043B194 /* ViewController.m */; };
		1C96D071167FDEA70043B194 /* ViewController.xib in Resources */ = {isa = PBXBuildFile; fileRef = 1C96D06F167FDEA70043B194 /* ViewController.xib */; };
		1C96D079167FE0BA0043B194 /* ImgurHTTPClient.m in Sources */ = {isa = PBXBuildFile; fileRef = 1C83DB53161FF48600E53CFA /* ImgurHTTPClient.m */; };
		1C96D07A167FE1250043B194 /* SVProgressHUD.m in Sources */ = {isa = PBXBuildFile; fileRef = 1C05ED48162299DE00FE567F /* SVProgressHUD.m */; };
		1C96D07B167FE1290043B194 /* SVProgressHUD.bundle in Resources */ = {isa = PBXBuildFile; fileRef = 1C05ED5916229CDD00FE567F /* SVProgressHUD.bundle */; };
		1C96D07C167FE2B30043B194 /* AFHTTPClient.m in Sources */ = {isa = PBXBuildFile; fileRef = 1C1015D71654129C00302B19 /* AFHTTPClient.m */; };
		1C96D07D167FE2B30043B194 /* AFHTTPRequestOperation.m in Sources */ = {isa = PBXBuildFile; fileRef = 1C1015D91654129C00302B19 /* AFHTTPRequestOperation.m */; };
		1C96D07E167FE2B30043B194 /* AFJSONRequestOperation.m in Sources */ = {isa = PBXBuildFile; fileRef = 1C1015DD1654129C00302B19 /* AFJSONRequestOperation.m */; };
		1C96D07F167FE2B30043B194 /* AFURLConnectionOperation.m in Sources */ = {isa = PBXBuildFile; fileRef = 1C1015E41654129C00302B19 /* AFURLConnectionOperation.m */; };
		1C96D080167FE2DB0043B194 /* SystemConfiguration.framework in Frameworks */ = {isa = PBXBuildFile; fileRef = 10D34FB0128F413C0026C7C2 /* SystemConfiguration.framework */; };
		1C96D081167FE2EC0043B194 /* MobileCoreServices.framework in Frameworks */ = {isa = PBXBuildFile; fileRef = 10D34FAE128F413C0026C7C2 /* MobileCoreServices.framework */; };
		1C96D085168010AF0043B194 /* UIImage+Resize.m in Sources */ = {isa = PBXBuildFile; fileRef = 1C96D084168010AF0043B194 /* UIImage+Resize.m */; };
		1C96D086168016750043B194 /* UIImage+Resize.m in Sources */ = {isa = PBXBuildFile; fileRef = 1C96D084168010AF0043B194 /* UIImage+Resize.m */; };
		1C96D0A2168298BF0043B194 /* AwfulBrowserViewController.m in Sources */ = {isa = PBXBuildFile; fileRef = 1C96D0A1168298BF0043B194 /* AwfulBrowserViewController.m */; };
		1C96D0AC1682B1140043B194 /* NSURL+Awful.m in Sources */ = {isa = PBXBuildFile; fileRef = 1C96D0AB1682B1140043B194 /* NSURL+Awful.m */; };
		1C96D0AF1682B25A0043B194 /* NSURL+OpensInBrowser.m in Sources */ = {isa = PBXBuildFile; fileRef = 1C96D0AE1682B25A0043B194 /* NSURL+OpensInBrowser.m */; };
		1C96D0B51682BBA80043B194 /* AwfulExternalBrowser.m in Sources */ = {isa = PBXBuildFile; fileRef = 1C96D0B41682BBA80043B194 /* AwfulExternalBrowser.m */; };
		1C96D0B71682BBF10043B194 /* Browsers.plist in Resources */ = {isa = PBXBuildFile; fileRef = 1C96D0B61682BBF10043B194 /* Browsers.plist */; };
		1C9C675F164C332F00478270 /* ww-denim.png in Resources */ = {isa = PBXBuildFile; fileRef = 1C9C675E164C332F00478270 /* ww-denim.png */; };
		1CAB36B11548F0FE00A4A362 /* libxml2.dylib in Frameworks */ = {isa = PBXBuildFile; fileRef = 1CAB36B01548F0FE00A4A362 /* libxml2.dylib */; };
		1CAEDA0F16376E56001F5F04 /* ai-cycles.png in Resources */ = {isa = PBXBuildFile; fileRef = 8CCD527C15B783FC00E5893B /* ai-cycles.png */; };
		1CAEDA1116376E56001F5F04 /* art.png in Resources */ = {isa = PBXBuildFile; fileRef = 8CCD527E15B783FC00E5893B /* art.png */; };
		1CAEDA1216376E56001F5F04 /* asktell-jobs.png in Resources */ = {isa = PBXBuildFile; fileRef = 8CCD527F15B783FC00E5893B /* asktell-jobs.png */; };
		1CAEDA1316376E56001F5F04 /* asktell-lifestyle.png in Resources */ = {isa = PBXBuildFile; fileRef = 8CCD528015B783FC00E5893B /* asktell-lifestyle.png */; };
		1CAEDA1416376E56001F5F04 /* asktell-travel.png in Resources */ = {isa = PBXBuildFile; fileRef = 8CCD528115B783FC00E5893B /* asktell-travel.png */; };
		1CAEDA1516376E56001F5F04 /* attention.png in Resources */ = {isa = PBXBuildFile; fileRef = 8CCD528215B783FC00E5893B /* attention.png */; };
		1CAEDA1616376E56001F5F04 /* audio.png in Resources */ = {isa = PBXBuildFile; fileRef = 8CCD528315B783FC00E5893B /* audio.png */; };
		1CAEDA1716376E56001F5F04 /* bb-fantasy.png in Resources */ = {isa = PBXBuildFile; fileRef = 8CCD528415B783FC00E5893B /* bb-fantasy.png */; };
		1CAEDA1916376E56001F5F04 /* bb-nonfiction.png in Resources */ = {isa = PBXBuildFile; fileRef = 8CCD528515B783FC00E5893B /* bb-nonfiction.png */; };
		1CAEDA1A16376E56001F5F04 /* books.png in Resources */ = {isa = PBXBuildFile; fileRef = 8CCD528615B783FC00E5893B /* books.png */; };
		1CAEDA1B16376E56001F5F04 /* bss-discussion.png in Resources */ = {isa = PBXBuildFile; fileRef = 8CCD528715B783FC00E5893B /* bss-discussion.png */; };
		1CAEDA1C16376E56001F5F04 /* bss-indie.png in Resources */ = {isa = PBXBuildFile; fileRef = 8CCD528815B783FC00E5893B /* bss-indie.png */; };
		1CAEDA1D16376E56001F5F04 /* byob-explosion.png in Resources */ = {isa = PBXBuildFile; fileRef = 8CCD528915B783FC00E5893B /* byob-explosion.png */; };
		1CAEDA1E16376E56001F5F04 /* byob-gents.png in Resources */ = {isa = PBXBuildFile; fileRef = 8CCD528A15B783FC00E5893B /* byob-gents.png */; };
		1CAEDA1F16376E56001F5F04 /* byob-grouch.png in Resources */ = {isa = PBXBuildFile; fileRef = 8CCD528B15B783FC00E5893B /* byob-grouch.png */; };
		1CAEDA2016376E56001F5F04 /* byob-slax.png in Resources */ = {isa = PBXBuildFile; fileRef = 8CCD528C15B783FC00E5893B /* byob-slax.png */; };
		1CAEDA2116376E56001F5F04 /* cars.png in Resources */ = {isa = PBXBuildFile; fileRef = 8CCD528D15B783FC00E5893B /* cars.png */; };
		1CAEDA2216376E56001F5F04 /* cc-critique.png in Resources */ = {isa = PBXBuildFile; fileRef = 8CCD528E15B783FC00E5893B /* cc-critique.png */; };
		1CAEDA2316376E56001F5F04 /* cc-design.png in Resources */ = {isa = PBXBuildFile; fileRef = 8CCD528F15B783FC00E5893B /* cc-design.png */; };
		1CAEDA2416376E56001F5F04 /* cc-fiction.png in Resources */ = {isa = PBXBuildFile; fileRef = 8CCD529015B783FC00E5893B /* cc-fiction.png */; };
		1CAEDA2516376E56001F5F04 /* cc-film.png in Resources */ = {isa = PBXBuildFile; fileRef = 8CCD529115B783FC00E5893B /* cc-film.png */; };
		1CAEDA2616376E56001F5F04 /* cc-poetry.png in Resources */ = {isa = PBXBuildFile; fileRef = 8CCD529215B783FC00E5893B /* cc-poetry.png */; };
		1CAEDA2716376E56001F5F04 /* cc-project.png in Resources */ = {isa = PBXBuildFile; fileRef = 8CCD529315B783FC00E5893B /* cc-project.png */; };
		1CAEDA2816376E56001F5F04 /* cc-tutorial.png in Resources */ = {isa = PBXBuildFile; fileRef = 8CCD529415B783FC00E5893B /* cc-tutorial.png */; };
		1CAEDA2916376E56001F5F04 /* cc_design.png in Resources */ = {isa = PBXBuildFile; fileRef = 8CCD529515B783FC00E5893B /* cc_design.png */; };
		1CAEDA2A16376E56001F5F04 /* cd_action.png in Resources */ = {isa = PBXBuildFile; fileRef = 8CCD529615B783FC00E5893B /* cd_action.png */; };
		1CAEDA2B16376E56001F5F04 /* cd_classic.png in Resources */ = {isa = PBXBuildFile; fileRef = 8CCD529715B783FC00E5893B /* cd_classic.png */; };
		1CAEDA2C16376E56001F5F04 /* cd_comedy.png in Resources */ = {isa = PBXBuildFile; fileRef = 8CCD529815B783FC00E5893B /* cd_comedy.png */; };
		1CAEDA2D16376E56001F5F04 /* cd_director.png in Resources */ = {isa = PBXBuildFile; fileRef = 8CCD529915B783FC00E5893B /* cd_director.png */; };
		1CAEDA2E16376E56001F5F04 /* cd_drama.png in Resources */ = {isa = PBXBuildFile; fileRef = 8CCD529A15B783FC00E5893B /* cd_drama.png */; };
		1CAEDA2F16376E56001F5F04 /* cd_horror2.png in Resources */ = {isa = PBXBuildFile; fileRef = 8CCD529B15B783FC00E5893B /* cd_horror2.png */; };
		1CAEDA3016376E56001F5F04 /* cd_hype.png in Resources */ = {isa = PBXBuildFile; fileRef = 8CCD529C15B783FC00E5893B /* cd_hype.png */; };
		1CAEDA3116376E56001F5F04 /* cd_scifi.png in Resources */ = {isa = PBXBuildFile; fileRef = 8CCD529D15B783FC00E5893B /* cd_scifi.png */; };
		1CAEDA3216376E56001F5F04 /* cell-cdma.png in Resources */ = {isa = PBXBuildFile; fileRef = 8CCD529E15B783FC00E5893B /* cell-cdma.png */; };
		1CAEDA3316376E56001F5F04 /* cell-gsm.png in Resources */ = {isa = PBXBuildFile; fileRef = 8CCD529F15B783FC00E5893B /* cell-gsm.png */; };
		1CAEDA3416376E56001F5F04 /* coc-binbash.png in Resources */ = {isa = PBXBuildFile; fileRef = 8CCD52A015B783FC00E5893B /* coc-binbash.png */; };
		1CAEDA3516376E56001F5F04 /* coc-c.png in Resources */ = {isa = PBXBuildFile; fileRef = 8CCD52A115B783FC00E5893B /* coc-c.png */; };
		1CAEDA3616376E56001F5F04 /* coc-db.png in Resources */ = {isa = PBXBuildFile; fileRef = 8CCD52A215B783FC00E5893B /* coc-db.png */; };
		1CAEDA3716376E56001F5F04 /* coc-java.png in Resources */ = {isa = PBXBuildFile; fileRef = 8CCD52A315B783FC00E5893B /* coc-java.png */; };
		1CAEDA3816376E56001F5F04 /* coc-theory.png in Resources */ = {isa = PBXBuildFile; fileRef = 8CCD52A415B783FC00E5893B /* coc-theory.png */; };
		1CAEDA3916376E56001F5F04 /* coc-web.png in Resources */ = {isa = PBXBuildFile; fileRef = 8CCD52A515B783FC00E5893B /* coc-web.png */; };
		1CAEDA3A16376E56001F5F04 /* computers.png in Resources */ = {isa = PBXBuildFile; fileRef = 8CCD52A615B783FC00E5893B /* computers.png */; };
		1CAEDA3B16376E56001F5F04 /* coupon-coupon.png in Resources */ = {isa = PBXBuildFile; fileRef = 8CCD52A715B783FC00E5893B /* coupon-coupon.png */; };
		1CAEDA3C16376E56001F5F04 /* coupon-free.png in Resources */ = {isa = PBXBuildFile; fileRef = 8CCD52A815B783FC00E5893B /* coupon-free.png */; };
		1CAEDA3D16376E56001F5F04 /* coupon-instore.png in Resources */ = {isa = PBXBuildFile; fileRef = 8CCD52A915B783FC00E5893B /* coupon-instore.png */; };
		1CAEDA3E16376E56001F5F04 /* coupon-nonus.png in Resources */ = {isa = PBXBuildFile; fileRef = 8CCD52AA15B783FC00E5893B /* coupon-nonus.png */; };
		1CAEDA3F16376E56001F5F04 /* cps-android.png in Resources */ = {isa = PBXBuildFile; fileRef = 8CCD52AB15B783FC00E5893B /* cps-android.png */; };
		1CAEDA4016376E56001F5F04 /* dd-9-11.png in Resources */ = {isa = PBXBuildFile; fileRef = 8CCD52AC15B783FC00E5893B /* dd-9-11.png */; };
		1CAEDA4116376E56001F5F04 /* dd-asia.png in Resources */ = {isa = PBXBuildFile; fileRef = 8CCD52AD15B783FC00E5893B /* dd-asia.png */; };
		1CAEDA4216376E56001F5F04 /* dd-dems.png in Resources */ = {isa = PBXBuildFile; fileRef = 8CCD52AE15B783FC00E5893B /* dd-dems.png */; };
		1CAEDA4316376E56001F5F04 /* dd-economics.png in Resources */ = {isa = PBXBuildFile; fileRef = 8CCD52AF15B783FC00E5893B /* dd-economics.png */; };
		1CAEDA4416376E56001F5F04 /* dd-environment.png in Resources */ = {isa = PBXBuildFile; fileRef = 8CCD52B015B783FC00E5893B /* dd-environment.png */; };
		1CAEDA4516376E56001F5F04 /* dd-GOP.png in Resources */ = {isa = PBXBuildFile; fileRef = 1CAED9F516375FE7001F5F04 /* dd-GOP.png */; };
		1CAEDA4616376E56001F5F04 /* dd-gotcha.png in Resources */ = {isa = PBXBuildFile; fileRef = 8CCD52B115B783FC00E5893B /* dd-gotcha.png */; };
		1CAEDA4716376E56001F5F04 /* dd-history.png in Resources */ = {isa = PBXBuildFile; fileRef = 8CCD52B215B783FC00E5893B /* dd-history.png */; };
		1CAEDA4816376E56001F5F04 /* dd-law.png in Resources */ = {isa = PBXBuildFile; fileRef = 8CCD52B315B783FC00E5893B /* dd-law.png */; };
		1CAEDA4916376E56001F5F04 /* dd-notracist.png in Resources */ = {isa = PBXBuildFile; fileRef = 8CCD52B415B783FC00E5893B /* dd-notracist.png */; };
		1CAEDA4A16376E56001F5F04 /* dd-philosophy.png in Resources */ = {isa = PBXBuildFile; fileRef = 8CCD52B515B783FC00E5893B /* dd-philosophy.png */; };
		1CAEDA4B16376E56001F5F04 /* diy-advice.png in Resources */ = {isa = PBXBuildFile; fileRef = 8CCD52B615B783FC00E5893B /* diy-advice.png */; };
		1CAEDA4C16376E56001F5F04 /* diy-homeimprove.png in Resources */ = {isa = PBXBuildFile; fileRef = 8CCD52B715B783FC00E5893B /* diy-homeimprove.png */; };
		1CAEDA4D16376E56001F5F04 /* drugs.png in Resources */ = {isa = PBXBuildFile; fileRef = 8CCD52B815B783FC00E5893B /* drugs.png */; };
		1CAEDA4E16376E56001F5F04 /* en.png in Resources */ = {isa = PBXBuildFile; fileRef = 8CCD52B915B783FC00E5893B /* en.png */; };
		1CAEDA4F16376E56001F5F04 /* event.png in Resources */ = {isa = PBXBuildFile; fileRef = 8CCD52BA15B783FC00E5893B /* event.png */; };
		1CAEDA5016376E56001F5F04 /* flame.png in Resources */ = {isa = PBXBuildFile; fileRef = 8CCD52BB15B783FC00E5893B /* flame.png */; };
		1CAEDA5116376E56001F5F04 /* food.png in Resources */ = {isa = PBXBuildFile; fileRef = 8CCD52BC15B783FC00E5893B /* food.png */; };
		1CAEDA5216376E56001F5F04 /* fruity.png in Resources */ = {isa = PBXBuildFile; fileRef = 8CCD52BD15B783FC00E5893B /* fruity.png */; };
		1CAEDA5316376E56001F5F04 /* fyad-archery.png in Resources */ = {isa = PBXBuildFile; fileRef = 8CCD52BE15B783FC00E5893B /* fyad-archery.png */; };
		1CAEDA5416376E56001F5F04 /* fyad-atheist.png in Resources */ = {isa = PBXBuildFile; fileRef = 1CAED9F316375FC8001F5F04 /* fyad-atheist.png */; };
		1CAEDA5516376E56001F5F04 /* fyad-falconry.png in Resources */ = {isa = PBXBuildFile; fileRef = 8CCD52BF15B783FC00E5893B /* fyad-falconry.png */; };
		1CAEDA5616376E56001F5F04 /* fyad-flannel.png in Resources */ = {isa = PBXBuildFile; fileRef = 1CAED9E616375FB8001F5F04 /* fyad-flannel.png */; };
		1CAEDA5716376E56001F5F04 /* fyad-framed.png in Resources */ = {isa = PBXBuildFile; fileRef = 1CAED9E716375FB8001F5F04 /* fyad-framed.png */; };
		1CAEDA5816376E56001F5F04 /* fyad-imgay.png in Resources */ = {isa = PBXBuildFile; fileRef = 1CAED9E816375FB8001F5F04 /* fyad-imgay.png */; };
		1CAEDA5916376E56001F5F04 /* fyad-lovecum.png in Resources */ = {isa = PBXBuildFile; fileRef = 1CAED9E916375FB8001F5F04 /* fyad-lovecum.png */; };
		1CAEDA5A16376E56001F5F04 /* fyad-nilbog.png in Resources */ = {isa = PBXBuildFile; fileRef = 8CCD52C015B783FC00E5893B /* fyad-nilbog.png */; };
		1CAEDA5B16376E56001F5F04 /* fyad-parroty.png in Resources */ = {isa = PBXBuildFile; fileRef = 1CAED9EA16375FB8001F5F04 /* fyad-parroty.png */; };
		1CAEDA5C16376E56001F5F04 /* fyad-socks.png in Resources */ = {isa = PBXBuildFile; fileRef = 1CAED9EB16375FB8001F5F04 /* fyad-socks.png */; };
		1CAEDA5D16376E56001F5F04 /* fyad-tim.png in Resources */ = {isa = PBXBuildFile; fileRef = 8CCD52C115B783FC00E5893B /* fyad-tim.png */; };
		1CAEDA5E16376E56001F5F04 /* games-360.png in Resources */ = {isa = PBXBuildFile; fileRef = 8CCD52C215B783FC00E5893B /* games-360.png */; };
		1CAEDA5F16376E56001F5F04 /* games-360ps3tag.png in Resources */ = {isa = PBXBuildFile; fileRef = 8CCD52C315B783FC00E5893B /* games-360ps3tag.png */; };
		1CAEDA6016376E56001F5F04 /* games-3ds.png in Resources */ = {isa = PBXBuildFile; fileRef = 8CCD52C415B783FC00E5893B /* games-3ds.png */; };
		1CAEDA6116376E56001F5F04 /* games-ds.png in Resources */ = {isa = PBXBuildFile; fileRef = 8CCD52C515B783FC00E5893B /* games-ds.png */; };
		1CAEDA6216376E56001F5F04 /* games-letsplay.png in Resources */ = {isa = PBXBuildFile; fileRef = 8CCD52C615B783FC00E5893B /* games-letsplay.png */; };
		1CAEDA6316376E56001F5F04 /* games-ps3.png in Resources */ = {isa = PBXBuildFile; fileRef = 8CCD52C715B783FC00E5893B /* games-ps3.png */; };
		1CAEDA6416376E56001F5F04 /* games-psp.png in Resources */ = {isa = PBXBuildFile; fileRef = 8CCD52C815B783FC00E5893B /* games-psp.png */; };
		1CAEDA6516376E56001F5F04 /* Games-vita.png in Resources */ = {isa = PBXBuildFile; fileRef = 8CCD52C915B783FC00E5893B /* Games-vita.png */; };
		1CAEDA6616376E56001F5F04 /* games-wii.png in Resources */ = {isa = PBXBuildFile; fileRef = 8CCD52CA15B783FC00E5893B /* games-wii.png */; };
		1CAEDA6716376E56001F5F04 /* games.png in Resources */ = {isa = PBXBuildFile; fileRef = 8CCD52CB15B783FC00E5893B /* games.png */; };
		1CAEDA6816376E56001F5F04 /* gip-army.png in Resources */ = {isa = PBXBuildFile; fileRef = 1CAED9E316375F91001F5F04 /* gip-army.png */; };
		1CAEDA6916376E56001F5F04 /* gip-EMT4.png in Resources */ = {isa = PBXBuildFile; fileRef = 8CCD52CC15B783FC00E5893B /* gip-EMT4.png */; };
		1CAEDA6A16376E56001F5F04 /* gip-firetruck.png in Resources */ = {isa = PBXBuildFile; fileRef = 8CCD52CD15B783FC00E5893B /* gip-firetruck.png */; };
		1CAEDA6B16376E56001F5F04 /* goonmeet.png in Resources */ = {isa = PBXBuildFile; fileRef = 8CCD52CE15B783FC00E5893B /* goonmeet.png */; };
		1CAEDA6C16376E56001F5F04 /* gross.png in Resources */ = {isa = PBXBuildFile; fileRef = 8CCD52CF15B783FC00E5893B /* gross.png */; };
		1CAEDA6D16376E56001F5F04 /* guns-ohshi.png in Resources */ = {isa = PBXBuildFile; fileRef = 8CCD52D015B783FC00E5893B /* guns-ohshi.png */; };
		1CAEDA6E16376E56001F5F04 /* guns.png in Resources */ = {isa = PBXBuildFile; fileRef = 8CCD52D115B783FC00E5893B /* guns.png */; };
		1CAEDA6F16376E56001F5F04 /* hell-boot.png in Resources */ = {isa = PBXBuildFile; fileRef = 8CCD52D215B783FC00E5893B /* hell-boot.png */; };
		1CAEDA7016376E56001F5F04 /* hell-fuckthis.png in Resources */ = {isa = PBXBuildFile; fileRef = 8CCD52D315B783FC00E5893B /* hell-fuckthis.png */; };
		1CAEDA7116376E56001F5F04 /* hell-glomp.png in Resources */ = {isa = PBXBuildFile; fileRef = 8CCD52D415B783FC00E5893B /* hell-glomp.png */; };
		1CAEDA7216376E56001F5F04 /* hell-hive.png in Resources */ = {isa = PBXBuildFile; fileRef = 8CCD52D515B783FC00E5893B /* hell-hive.png */; };
		1CAEDA7316376E56001F5F04 /* hell-spergin.png in Resources */ = {isa = PBXBuildFile; fileRef = 8CCD52D615B783FC00E5893B /* hell-spergin.png */; };
		1CAEDA7416376E56001F5F04 /* hell-stfu.png in Resources */ = {isa = PBXBuildFile; fileRef = 8CCD52D715B783FC00E5893B /* hell-stfu.png */; };
		1CAEDA7516376E56001F5F04 /* hell-whore.png in Resources */ = {isa = PBXBuildFile; fileRef = 8CCD52D815B783FC00E5893B /* hell-whore.png */; };
		1CAEDA7616376E56001F5F04 /* help.png in Resources */ = {isa = PBXBuildFile; fileRef = 8CCD52D915B783FC00E5893B /* help.png */; };
		1CAEDA7716376E56001F5F04 /* humor.png in Resources */ = {isa = PBXBuildFile; fileRef = 8CCD52DA15B783FC00E5893B /* humor.png */; };
		1CAEDA7816376E56001F5F04 /* icon-30-attnmod.png in Resources */ = {isa = PBXBuildFile; fileRef = 8CCD52DB15B783FC00E5893B /* icon-30-attnmod.png */; };
		1CAEDA7916376E56001F5F04 /* icon-31-hotthread.png in Resources */ = {isa = PBXBuildFile; fileRef = 8CCD52DC15B783FC00E5893B /* icon-31-hotthread.png */; };
		1CAEDA7A16376E56001F5F04 /* icon-37-selling.png in Resources */ = {isa = PBXBuildFile; fileRef = 8CCD52DD15B783FC00E5893B /* icon-37-selling.png */; };
		1CAEDA7C16376E56001F5F04 /* icon-38-buying.png in Resources */ = {isa = PBXBuildFile; fileRef = 8CCD52DF15B783FC00E5893B /* icon-38-buying.png */; };
		1CAEDA7E16376E56001F5F04 /* icon-41-game-xbox.png in Resources */ = {isa = PBXBuildFile; fileRef = 8CCD52E115B783FC00E5893B /* icon-41-game-xbox.png */; };
		1CAEDA7F16376E56001F5F04 /* icon-42-game-ps2.png in Resources */ = {isa = PBXBuildFile; fileRef = 8CCD52E215B783FC00E5893B /* icon-42-game-ps2.png */; };
		1CAEDA8016376E56001F5F04 /* icon-43-game-gamecube.png in Resources */ = {isa = PBXBuildFile; fileRef = 8CCD52E315B783FC00E5893B /* icon-43-game-gamecube.png */; };
		1CAEDA8116376E56001F5F04 /* icon-44-game-gba.png in Resources */ = {isa = PBXBuildFile; fileRef = 8CCD52E415B783FC00E5893B /* icon-44-game-gba.png */; };
		1CAEDA8216376E56001F5F04 /* icon-45-game-pc.png in Resources */ = {isa = PBXBuildFile; fileRef = 8CCD52E515B783FC00E5893B /* icon-45-game-pc.png */; };
		1CAEDA8316376E56001F5F04 /* icon-46-trading.png in Resources */ = {isa = PBXBuildFile; fileRef = 8CCD52E615B783FC00E5893B /* icon-46-trading.png */; };
		1CAEDA8516376E56001F5F04 /* icon-52-trading.png in Resources */ = {isa = PBXBuildFile; fileRef = 8CCD52E815B783FC00E5893B /* icon-52-trading.png */; };
		1CAEDA8716376E56001F5F04 /* icon-59-lobster.png in Resources */ = {isa = PBXBuildFile; fileRef = 8CCD52EA15B783FC00E5893B /* icon-59-lobster.png */; };
		1CAEDA8816376E56001F5F04 /* icon-60-pig.png in Resources */ = {isa = PBXBuildFile; fileRef = 8CCD52EB15B783FC00E5893B /* icon-60-pig.png */; };
		1CAEDA8916376E56001F5F04 /* icon-61-comics.png in Resources */ = {isa = PBXBuildFile; fileRef = 8CCD52EC15B783FC00E5893B /* icon-61-comics.png */; };
		1CAEDA8A16376E56001F5F04 /* icon-dear_richard.png in Resources */ = {isa = PBXBuildFile; fileRef = 8CCD52ED15B783FC00E5893B /* icon-dear_richard.png */; };
		1CAEDA8B16376E56001F5F04 /* icon-honk.png in Resources */ = {isa = PBXBuildFile; fileRef = 8CCD52EE15B783FC00E5893B /* icon-honk.png */; };
		1CAEDA8C16376E56001F5F04 /* icon23-banme.png in Resources */ = {isa = PBXBuildFile; fileRef = 8CCD52EF15B783FC00E5893B /* icon23-banme.png */; };
		1CAEDA8D16376E56001F5F04 /* lan-asia.png in Resources */ = {isa = PBXBuildFile; fileRef = 8CCD52F015B783FC00E5893B /* lan-asia.png */; };
		1CAEDA8E16376E56001F5F04 /* lan-canada.png in Resources */ = {isa = PBXBuildFile; fileRef = 8CCD52F115B783FC00E5893B /* lan-canada.png */; };
		1CAEDA8F16376E56001F5F04 /* lan-europe.png in Resources */ = {isa = PBXBuildFile; fileRef = 8CCD52F215B783FC00E5893B /* lan-europe.png */; };
		1CAEDA9016376E56001F5F04 /* lan-south.png in Resources */ = {isa = PBXBuildFile; fileRef = 1CAED9E116375F7C001F5F04 /* lan-south.png */; };
		1CAEDA9116376E56001F5F04 /* lf-arecountry.png in Resources */ = {isa = PBXBuildFile; fileRef = 8CCD52F315B783FC00E5893B /* lf-arecountry.png */; };
		1CAEDA9216376E56001F5F04 /* LF-article.png in Resources */ = {isa = PBXBuildFile; fileRef = 8CCD52F415B783FC00E5893B /* LF-article.png */; };
		1CAEDA9316376E56001F5F04 /* LF-BiCurious.png in Resources */ = {isa = PBXBuildFile; fileRef = 8CCD52F515B783FC00E5893B /* LF-BiCurious.png */; };
		1CAEDA9416376E56001F5F04 /* lf-dji.png in Resources */ = {isa = PBXBuildFile; fileRef = 1CAED9DD16375F52001F5F04 /* lf-dji.png */; };
		1CAEDA9516376E56001F5F04 /* lf-eurabia.png in Resources */ = {isa = PBXBuildFile; fileRef = 8CCD52F615B783FC00E5893B /* lf-eurabia.png */; };
		1CAEDA9616376E56001F5F04 /* lf-fff.png in Resources */ = {isa = PBXBuildFile; fileRef = 8CCD52F715B783FC00E5893B /* lf-fff.png */; };
		1CAEDA9716376E56001F5F04 /* lf-fuckit3.png in Resources */ = {isa = PBXBuildFile; fileRef = 8CCD52F815B783FC00E5893B /* lf-fuckit3.png */; };
		1CAEDA9816376E56001F5F04 /* LF-fuckshitdamntag2.png in Resources */ = {isa = PBXBuildFile; fileRef = 8CCD52F915B783FC00E5893B /* LF-fuckshitdamntag2.png */; };
		1CAEDA9916376E56001F5F04 /* lf-gipper.png in Resources */ = {isa = PBXBuildFile; fileRef = 8CCD52FA15B783FC00E5893B /* lf-gipper.png */; };
		1CAEDA9A16376E56001F5F04 /* lf-gotmine.png in Resources */ = {isa = PBXBuildFile; fileRef = 8CCD52FB15B783FC00E5893B /* lf-gotmine.png */; };
		1CAEDA9B16376E56001F5F04 /* lf-hansen2.png in Resources */ = {isa = PBXBuildFile; fileRef = 8CCD52FC15B783FC00E5893B /* lf-hansen2.png */; };
		1CAEDA9C16376E56001F5F04 /* LF-japan_clean_fast.png in Resources */ = {isa = PBXBuildFile; fileRef = 8CCD52FD15B783FC00E5893B /* LF-japan_clean_fast.png */; };
		1CAEDA9D16376E56001F5F04 /* LF-pennybags.png in Resources */ = {isa = PBXBuildFile; fileRef = 8CCD52FE15B783FC00E5893B /* LF-pennybags.png */; };
		1CAEDA9E16376E56001F5F04 /* LF-purestrain2.png in Resources */ = {isa = PBXBuildFile; fileRef = 8CCD52FF15B783FC00E5893B /* LF-purestrain2.png */; };
		1CAEDA9F16376E56001F5F04 /* lf-race2.png in Resources */ = {isa = PBXBuildFile; fileRef = 8CCD530015B783FC00E5893B /* lf-race2.png */; };
		1CAEDAA016376E56001F5F04 /* link.png in Resources */ = {isa = PBXBuildFile; fileRef = 8CCD530115B783FC00E5893B /* link.png */; };
		1CAEDAA116376E56001F5F04 /* lp-text.png in Resources */ = {isa = PBXBuildFile; fileRef = 8CCD530215B783FC00E5893B /* lp-text.png */; };
		1CAEDAA216376E56001F5F04 /* movies.png in Resources */ = {isa = PBXBuildFile; fileRef = 8CCD530315B783FC00E5893B /* movies.png */; };
		1CAEDAA316376E56001F5F04 /* music.png in Resources */ = {isa = PBXBuildFile; fileRef = 8CCD530415B783FC00E5893B /* music.png */; };
		1CAEDAA416376E56001F5F04 /* newbie.png in Resources */ = {isa = PBXBuildFile; fileRef = 8CCD530515B783FC00E5893B /* newbie.png */; };
		1CAEDAA516376E56001F5F04 /* news.png in Resources */ = {isa = PBXBuildFile; fileRef = 8CCD530615B783FC00E5893B /* news.png */; };
		1CAEDAA616376E56001F5F04 /* nmd-country.png in Resources */ = {isa = PBXBuildFile; fileRef = 8CCD530715B783FC00E5893B /* nmd-country.png */; };
		1CAEDAA716376E56001F5F04 /* nmd-hiphop.png in Resources */ = {isa = PBXBuildFile; fileRef = 8CCD530815B783FC00E5893B /* nmd-hiphop.png */; };
		1CAEDAA816376E56001F5F04 /* nmd-metal.png in Resources */ = {isa = PBXBuildFile; fileRef = 8CCD530915B783FC00E5893B /* nmd-metal.png */; };
		1CAEDAA916376E56001F5F04 /* nmd-rock.png in Resources */ = {isa = PBXBuildFile; fileRef = 8CCD530A15B783FC00E5893B /* nmd-rock.png */; };
		1CAEDAAA16376E56001F5F04 /* nmd-tour.png in Resources */ = {isa = PBXBuildFile; fileRef = 8CCD530B15B783FC00E5893B /* nmd-tour.png */; };
		1CAEDAAB16376E56001F5F04 /* nmd-us.png in Resources */ = {isa = PBXBuildFile; fileRef = 8CCD530C15B783FC00E5893B /* nmd-us.png */; };
		1CAEDAAC16376E56001F5F04 /* nmd-world.png in Resources */ = {isa = PBXBuildFile; fileRef = 8CCD530D15B783FC00E5893B /* nmd-world.png */; };
		1CAEDAAD16376E56001F5F04 /* phiz-dontlike.png in Resources */ = {isa = PBXBuildFile; fileRef = 8CCD530E15B783FC00E5893B /* phiz-dontlike.png */; };
		1CAEDAAE16376E56001F5F04 /* phiz-kayne.png in Resources */ = {isa = PBXBuildFile; fileRef = 8CCD530F15B783FC00E5893B /* phiz-kayne.png */; };
		1CAEDAAF16376E56001F5F04 /* photos.png in Resources */ = {isa = PBXBuildFile; fileRef = 8CCD531015B783FC00E5893B /* photos.png */; };
		1CAEDAB016376E56001F5F04 /* photoshop.png in Resources */ = {isa = PBXBuildFile; fileRef = 8CCD531115B783FC00E5893B /* photoshop.png */; };
		1CAEDAB116376E56001F5F04 /* pi-cats.png in Resources */ = {isa = PBXBuildFile; fileRef = 8CCD531215B783FC00E5893B /* pi-cats.png */; };
		1CAEDAB216376E56001F5F04 /* pi-dogs.png in Resources */ = {isa = PBXBuildFile; fileRef = 8CCD531315B783FC00E5893B /* pi-dogs.png */; };
		1CAEDAB316376E56001F5F04 /* pi-fish.png in Resources */ = {isa = PBXBuildFile; fileRef = 8CCD531415B783FC00E5893B /* pi-fish.png */; };
		1CAEDAB416376E56001F5F04 /* politics.png in Resources */ = {isa = PBXBuildFile; fileRef = 8CCD531515B783FC00E5893B /* politics.png */; };
		1CAEDAB516376E56001F5F04 /* poll.png in Resources */ = {isa = PBXBuildFile; fileRef = 8CCD531615B783FC00E5893B /* poll.png */; };
		1CAEDAB616376E56001F5F04 /* question.png in Resources */ = {isa = PBXBuildFile; fileRef = 8CCD531715B783FC00E5893B /* question.png */; };
		1CAEDAB716376E56001F5F04 /* rant.png in Resources */ = {isa = PBXBuildFile; fileRef = 8CCD531815B783FC00E5893B /* rant.png */; };
		1CAEDAB816376E56001F5F04 /* repeat.png in Resources */ = {isa = PBXBuildFile; fileRef = 8CCD531915B783FC00E5893B /* repeat.png */; };
		1CAEDAB916376E56001F5F04 /* request.png in Resources */ = {isa = PBXBuildFile; fileRef = 8CCD531A15B783FC00E5893B /* request.png */; };
		1CAEDABA16376E56001F5F04 /* RP-mls_tag.png in Resources */ = {isa = PBXBuildFile; fileRef = 8CCD531B15B783FC00E5893B /* RP-mls_tag.png */; };
		1CAEDABB16376E56001F5F04 /* sam-clothing.png in Resources */ = {isa = PBXBuildFile; fileRef = 8CCD531C15B783FC00E5893B /* sam-clothing.png */; };
		1CAEDABC16376E56001F5F04 /* sas-fantasy.png in Resources */ = {isa = PBXBuildFile; fileRef = 8CCD531D15B783FC00E5893B /* sas-fantasy.png */; };
		1CAEDABD16376E56001F5F04 /* school.png in Resources */ = {isa = PBXBuildFile; fileRef = 8CCD531E15B783FC00E5893B /* school.png */; };
		1CAEDABE16376E56001F5F04 /* science.png in Resources */ = {isa = PBXBuildFile; fileRef = 8CCD531F15B783FC00E5893B /* science.png */; };
		1CAEDABF16376E56001F5F04 /* serious.png in Resources */ = {isa = PBXBuildFile; fileRef = 8CCD532015B783FC00E5893B /* serious.png */; };
		1CAEDAC016376E56001F5F04 /* sex.png in Resources */ = {isa = PBXBuildFile; fileRef = 8CCD532115B783FC00E5893B /* sex.png */; };
		1CAEDAC116376E56001F5F04 /* shitpost.png in Resources */ = {isa = PBXBuildFile; fileRef = 8CCD532215B783FC00E5893B /* shitpost.png */; };
		1CAEDAC216376E56001F5F04 /* shsc-apple.png in Resources */ = {isa = PBXBuildFile; fileRef = 8CCD532315B783FC00E5893B /* shsc-apple.png */; };
		1CAEDAC316376E56001F5F04 /* shsc-bsd.png in Resources */ = {isa = PBXBuildFile; fileRef = 8CCD532415B783FC00E5893B /* shsc-bsd.png */; };
		1CAEDAC416376E56001F5F04 /* shsc-code.png in Resources */ = {isa = PBXBuildFile; fileRef = 8CCD532515B783FC00E5893B /* shsc-code.png */; };
		1CAEDAC516376E56001F5F04 /* shsc-hardware.png in Resources */ = {isa = PBXBuildFile; fileRef = 8CCD532615B783FC00E5893B /* shsc-hardware.png */; };
		1CAEDAC616376E56001F5F04 /* shsc-laptop.png in Resources */ = {isa = PBXBuildFile; fileRef = 8CCD532715B783FC00E5893B /* shsc-laptop.png */; };
		1CAEDAC716376E56001F5F04 /* shsc-linux.png in Resources */ = {isa = PBXBuildFile; fileRef = 8CCD532815B783FC00E5893B /* shsc-linux.png */; };
		1CAEDAC816376E56001F5F04 /* shsc-networking.png in Resources */ = {isa = PBXBuildFile; fileRef = 8CCD532915B783FC00E5893B /* shsc-networking.png */; };
		1CAEDAC916376E56001F5F04 /* shsc-sysadmin.png in Resources */ = {isa = PBXBuildFile; fileRef = 8CCD532A15B783FC00E5893B /* shsc-sysadmin.png */; };
		1CAEDACA16376E56001F5F04 /* shsc-win.png in Resources */ = {isa = PBXBuildFile; fileRef = 8CCD532B15B783FC00E5893B /* shsc-win.png */; };
		1CAEDACB16376E56001F5F04 /* sports-golf.png in Resources */ = {isa = PBXBuildFile; fileRef = 8CCD532C15B783FC00E5893B /* sports-golf.png */; };
		1CAEDACC16376E56001F5F04 /* sports-mlb.png in Resources */ = {isa = PBXBuildFile; fileRef = 8CCD532D15B783FC00E5893B /* sports-mlb.png */; };
		1CAEDACD16376E56001F5F04 /* sports-nascar.png in Resources */ = {isa = PBXBuildFile; fileRef = 8CCD532E15B783FC00E5893B /* sports-nascar.png */; };
		1CAEDACE16376E56001F5F04 /* sports-nba.png in Resources */ = {isa = PBXBuildFile; fileRef = 8CCD532F15B783FC00E5893B /* sports-nba.png */; };
		1CAEDACF16376E56001F5F04 /* sports-ncaa.png in Resources */ = {isa = PBXBuildFile; fileRef = 8CCD533015B783FC00E5893B /* sports-ncaa.png */; };
		1CAEDAD016376E56001F5F04 /* sports-nfl.png in Resources */ = {isa = PBXBuildFile; fileRef = 8CCD533115B783FC00E5893B /* sports-nfl.png */; };
		1CAEDAD116376E56001F5F04 /* sports-nhl.png in Resources */ = {isa = PBXBuildFile; fileRef = 8CCD533215B783FC00E5893B /* sports-nhl.png */; };
		1CAEDAD216376E56001F5F04 /* sports-soccer.png in Resources */ = {isa = PBXBuildFile; fileRef = 8CCD533315B783FC00E5893B /* sports-soccer.png */; };
		1CAEDAD316376E56001F5F04 /* sports-wwe.png in Resources */ = {isa = PBXBuildFile; fileRef = 8CCD533415B783FC00E5893B /* sports-wwe.png */; };
		1CAEDAD416376E56001F5F04 /* sports.png in Resources */ = {isa = PBXBuildFile; fileRef = 8CCD533515B783FC00E5893B /* sports.png */; };
		1CAEDAD516376E56001F5F04 /* stupid.png in Resources */ = {isa = PBXBuildFile; fileRef = 8CCD533615B783FC00E5893B /* stupid.png */; };
		1CAEDAD616376E56001F5F04 /* tava-analog.png in Resources */ = {isa = PBXBuildFile; fileRef = 8CCD533715B783FC00E5893B /* tava-analog.png */; };
		1CAEDAD716376E56001F5F04 /* tava-cables.png in Resources */ = {isa = PBXBuildFile; fileRef = 8CCD533815B783FC00E5893B /* tava-cables.png */; };
		1CAEDAD816376E56001F5F04 /* tava-cellphone.png in Resources */ = {isa = PBXBuildFile; fileRef = 8CCD533915B783FC00E5893B /* tava-cellphone.png */; };
		1CAEDAD916376E56001F5F04 /* tava-gadget.png in Resources */ = {isa = PBXBuildFile; fileRef = 8CCD533A15B783FC00E5893B /* tava-gadget.png */; };
		1CAEDADA16376E56001F5F04 /* tava-headphones.png in Resources */ = {isa = PBXBuildFile; fileRef = 8CCD533B15B783FC00E5893B /* tava-headphones.png */; };
		1CAEDADB16376E56001F5F04 /* tava-highdef.png in Resources */ = {isa = PBXBuildFile; fileRef = 8CCD533C15B783FC00E5893B /* tava-highdef.png */; };
		1CAEDADC16376E56001F5F04 /* tava-mp3.png in Resources */ = {isa = PBXBuildFile; fileRef = 8CCD533D15B783FC00E5893B /* tava-mp3.png */; };
		1CAEDADD16376E56001F5F04 /* tava-speakers.png in Resources */ = {isa = PBXBuildFile; fileRef = 8CCD533E15B783FC00E5893B /* tava-speakers.png */; };
		1CAEDADE16376E56001F5F04 /* tava-vintage.png in Resources */ = {isa = PBXBuildFile; fileRef = 8CCD533F15B783FC00E5893B /* tava-vintage.png */; };
		1CAEDADF16376E56001F5F04 /* tcc-addiction.png in Resources */ = {isa = PBXBuildFile; fileRef = 8CCD534015B783FC00E5893B /* tcc-addiction.png */; };
		1CAEDAE016376E56001F5F04 /* tcc-shrooms.png in Resources */ = {isa = PBXBuildFile; fileRef = 8CCD534115B783FC00E5893B /* tcc-shrooms.png */; };
		1CAEDAE116376E56001F5F04 /* tech.png in Resources */ = {isa = PBXBuildFile; fileRef = 8CCD534215B783FC00E5893B /* tech.png */; };
		1CAEDAE216376E56001F5F04 /* tfr-box.png in Resources */ = {isa = PBXBuildFile; fileRef = 8CCD534315B783FC00E5893B /* tfr-box.png */; };
		1CAEDAE316376E56001F5F04 /* tg-gurps.png in Resources */ = {isa = PBXBuildFile; fileRef = 8CCD534415B783FC00E5893B /* tg-gurps.png */; };
		1CAEDAE416376E56001F5F04 /* tma.png in Resources */ = {isa = PBXBuildFile; fileRef = 8CCD534515B783FC00E5893B /* tma.png */; };
		1CAEDAE516376E56001F5F04 /* tv.png in Resources */ = {isa = PBXBuildFile; fileRef = 8CCD534615B783FC00E5893B /* tv.png */; };
		1CAEDAE616376E56001F5F04 /* tviv-cable.png in Resources */ = {isa = PBXBuildFile; fileRef = 8CCD534715B783FC00E5893B /* tviv-cable.png */; };
		1CAEDAE716376E56001F5F04 /* tviv-cartoon.png in Resources */ = {isa = PBXBuildFile; fileRef = 8CCD534815B783FC00E5893B /* tviv-cartoon.png */; };
		1CAEDAE816376E56001F5F04 /* tviv-competition.png in Resources */ = {isa = PBXBuildFile; fileRef = 8CCD534915B783FC00E5893B /* tviv-competition.png */; };
		1CAEDAE916376E56001F5F04 /* tviv-dvd.png in Resources */ = {isa = PBXBuildFile; fileRef = 8CCD534A15B783FC00E5893B /* tviv-dvd.png */; };
		1CAEDAEA16376E56001F5F04 /* tviv-on-demand.png in Resources */ = {isa = PBXBuildFile; fileRef = 8CCD534B15B783FC00E5893B /* tviv-on-demand.png */; };
		1CAEDAEB16376E56001F5F04 /* tviv-spoilers.png in Resources */ = {isa = PBXBuildFile; fileRef = 8CCD534C15B783FC00E5893B /* tviv-spoilers.png */; };
		1CAEDAEC16376E56001F5F04 /* unfunny.png in Resources */ = {isa = PBXBuildFile; fileRef = 8CCD534D15B783FC00E5893B /* unfunny.png */; };
		1CAEDAED16376E56001F5F04 /* video.png in Resources */ = {isa = PBXBuildFile; fileRef = 8CCD534E15B783FC00E5893B /* video.png */; };
		1CAEDAEE16376E56001F5F04 /* weird.png in Resources */ = {isa = PBXBuildFile; fileRef = 8CCD534F15B783FC00E5893B /* weird.png */; };
		1CAEDAEF16376E56001F5F04 /* whine.png in Resources */ = {isa = PBXBuildFile; fileRef = 8CCD535015B783FC00E5893B /* whine.png */; };
		1CAEDAF016376E56001F5F04 /* wrestlehut-ecw.png in Resources */ = {isa = PBXBuildFile; fileRef = 8CCD535115B783FC00E5893B /* wrestlehut-ecw.png */; };
		1CAEDAF116376E56001F5F04 /* wrestlehut-thunder.png in Resources */ = {isa = PBXBuildFile; fileRef = 8CCD535215B783FC00E5893B /* wrestlehut-thunder.png */; };
		1CAEDAF216376E56001F5F04 /* wrestlehut-tna.png in Resources */ = {isa = PBXBuildFile; fileRef = 8CCD535315B783FC00E5893B /* wrestlehut-tna.png */; };
		1CAEDAF316376E56001F5F04 /* wrestling-raw.png in Resources */ = {isa = PBXBuildFile; fileRef = 8CCD535415B783FC00E5893B /* wrestling-raw.png */; };
		1CAEDAF416376E56001F5F04 /* wrestling-roh.png in Resources */ = {isa = PBXBuildFile; fileRef = 8CCD535515B783FD00E5893B /* wrestling-roh.png */; };
		1CAEDAF516376E56001F5F04 /* wrestling-sd.png in Resources */ = {isa = PBXBuildFile; fileRef = 8CCD535615B783FD00E5893B /* wrestling-sd.png */; };
		1CAEDAF616376E56001F5F04 /* ycs-goomba.png in Resources */ = {isa = PBXBuildFile; fileRef = 8CCD535715B783FD00E5893B /* ycs-goomba.png */; };
		1CAEDAF716376E56001F5F04 /* ycs-letsgo.png in Resources */ = {isa = PBXBuildFile; fileRef = 8CCD535815B783FD00E5893B /* ycs-letsgo.png */; };
		1CAEDAF816376E56001F5F04 /* yospos-blurit.png in Resources */ = {isa = PBXBuildFile; fileRef = 8CCD535915B783FD00E5893B /* yospos-blurit.png */; };
		1CAEDAF916376E56001F5F04 /* YOSPOS-DOS.png in Resources */ = {isa = PBXBuildFile; fileRef = 8CCD535A15B783FD00E5893B /* YOSPOS-DOS.png */; };
		1CAEDAFA16376E56001F5F04 /* yospos-hackersafe.png in Resources */ = {isa = PBXBuildFile; fileRef = 8CCD535B15B783FD00E5893B /* yospos-hackersafe.png */; };
		1CAEDAFB16376E56001F5F04 /* yospos-janitor.png in Resources */ = {isa = PBXBuildFile; fileRef = 8CCD535C15B783FD00E5893B /* yospos-janitor.png */; };
		1CAEDAFC16376E56001F5F04 /* yospos-netscape.png in Resources */ = {isa = PBXBuildFile; fileRef = 8CCD535D15B783FD00E5893B /* yospos-netscape.png */; };
		1CAEDAFD16376E56001F5F04 /* yospos-web20.png in Resources */ = {isa = PBXBuildFile; fileRef = 8CCD535E15B783FD00E5893B /* yospos-web20.png */; };
		1CAEDAFE16376E56001F5F04 /* yp-amiga859.png in Resources */ = {isa = PBXBuildFile; fileRef = 8CCD535F15B783FD00E5893B /* yp-amiga859.png */; };
		1CAEDAFF16376E56001F5F04 /* yp-apple.png in Resources */ = {isa = PBXBuildFile; fileRef = 8CCD536015B783FD00E5893B /* yp-apple.png */; };
		1CAEDB0016376E56001F5F04 /* yp-bsod.png in Resources */ = {isa = PBXBuildFile; fileRef = 8CCD536115B783FD00E5893B /* yp-bsod.png */; };
		1CAEDB0116376E56001F5F04 /* yp-c64.png in Resources */ = {isa = PBXBuildFile; fileRef = 8CCD536215B783FD00E5893B /* yp-c64.png */; };
		1CAEDB0216376E56001F5F04 /* yp-gnugpl.png in Resources */ = {isa = PBXBuildFile; fileRef = 8CCD536315B783FD00E5893B /* yp-gnugpl.png */; };
		1CAEDB0316376E56001F5F04 /* yp-snowcrash971.png in Resources */ = {isa = PBXBuildFile; fileRef = 8CCD536415B783FD00E5893B /* yp-snowcrash971.png */; };
		1CAEDB0416376E56001F5F04 /* yp-tubes296.png in Resources */ = {isa = PBXBuildFile; fileRef = 8CCD536515B783FD00E5893B /* yp-tubes296.png */; };
		1CAEDB06163778DF001F5F04 /* AICA-TAG-trip.png in Resources */ = {isa = PBXBuildFile; fileRef = 1CAEDB05163778DF001F5F04 /* AICA-TAG-trip.png */; };
		1CAEDB0A163778FD001F5F04 /* RP-facup.png in Resources */ = {isa = PBXBuildFile; fileRef = 1CAEDB07163778FD001F5F04 /* RP-facup.png */; };
		1CAEDB0B163778FD001F5F04 /* RP-fifa.png in Resources */ = {isa = PBXBuildFile; fileRef = 1CAEDB08163778FD001F5F04 /* RP-fifa.png */; };
		1CAEDB0C163778FD001F5F04 /* RP-LFP.png in Resources */ = {isa = PBXBuildFile; fileRef = 1CAEDB09163778FD001F5F04 /* RP-LFP.png */; };
		1CAEDB1016377904001F5F04 /* RP-seriea.png in Resources */ = {isa = PBXBuildFile; fileRef = 1CAEDB0D16377904001F5F04 /* RP-seriea.png */; };
		1CAEDB1116377904001F5F04 /* RP-spl.png in Resources */ = {isa = PBXBuildFile; fileRef = 1CAEDB0E16377904001F5F04 /* RP-spl.png */; };
		1CAEDB1216377904001F5F04 /* RP-uefa_tag.png in Resources */ = {isa = PBXBuildFile; fileRef = 1CAEDB0F16377904001F5F04 /* RP-uefa_tag.png */; };
		1CAEDB1416377914001F5F04 /* ap-1999.png in Resources */ = {isa = PBXBuildFile; fileRef = 1CAEDB1316377914001F5F04 /* ap-1999.png */; };
		1CAEDB1616377925001F5F04 /* byob-chill.png in Resources */ = {isa = PBXBuildFile; fileRef = 1CAEDB1516377925001F5F04 /* byob-chill.png */; };
		1CAEDB181637792D001F5F04 /* byob-salt.png in Resources */ = {isa = PBXBuildFile; fileRef = 1CAEDB171637792D001F5F04 /* byob-salt.png */; };
		1CAEDB1B16377934001F5F04 /* byob-slayer.png in Resources */ = {isa = PBXBuildFile; fileRef = 1CAEDB1916377933001F5F04 /* byob-slayer.png */; };
		1CAEDB1C16377934001F5F04 /* byob-soulja.png in Resources */ = {isa = PBXBuildFile; fileRef = 1CAEDB1A16377933001F5F04 /* byob-soulja.png */; };
		1CAEDB1E1637793F001F5F04 /* dd-fox.png in Resources */ = {isa = PBXBuildFile; fileRef = 1CAEDB1D1637793F001F5F04 /* dd-fox.png */; };
		1CAEDB211637794E001F5F04 /* dd-religion.png in Resources */ = {isa = PBXBuildFile; fileRef = 1CAEDB1F1637794E001F5F04 /* dd-religion.png */; };
		1CAEDB221637794E001F5F04 /* dd-war.png in Resources */ = {isa = PBXBuildFile; fileRef = 1CAEDB201637794E001F5F04 /* dd-war.png */; };
		1CAEDB2516377962001F5F04 /* diy-tips.png in Resources */ = {isa = PBXBuildFile; fileRef = 1CAEDB2316377961001F5F04 /* diy-tips.png */; };
		1CAEDB2616377962001F5F04 /* diy-wood.png in Resources */ = {isa = PBXBuildFile; fileRef = 1CAEDB2416377961001F5F04 /* diy-wood.png */; };
		1CAEDB2B16377973001F5F04 /* fyad-bats.png in Resources */ = {isa = PBXBuildFile; fileRef = 1CAEDB2716377973001F5F04 /* fyad-bats.png */; };
		1CAEDB2C16377973001F5F04 /* fyad-cats.png in Resources */ = {isa = PBXBuildFile; fileRef = 1CAEDB2816377973001F5F04 /* fyad-cats.png */; };
		1CAEDB2D16377973001F5F04 /* fyad-dirigibles.png in Resources */ = {isa = PBXBuildFile; fileRef = 1CAEDB2916377973001F5F04 /* fyad-dirigibles.png */; };
		1CAEDB2E16377973001F5F04 /* fyad-dogfights.png in Resources */ = {isa = PBXBuildFile; fileRef = 1CAEDB2A16377973001F5F04 /* fyad-dogfights.png */; };
		1CAEDB301637797C001F5F04 /* fyad-ghosts.png in Resources */ = {isa = PBXBuildFile; fileRef = 1CAEDB2F1637797C001F5F04 /* fyad-ghosts.png */; };
		1CAEDB3316377986001F5F04 /* fyad-robocop.png in Resources */ = {isa = PBXBuildFile; fileRef = 1CAEDB3116377986001F5F04 /* fyad-robocop.png */; };
		1CAEDB3416377986001F5F04 /* fyad-sandwich.png in Resources */ = {isa = PBXBuildFile; fileRef = 1CAEDB3216377986001F5F04 /* fyad-sandwich.png */; };
		1CAEDB3616377996001F5F04 /* gip-police3.png in Resources */ = {isa = PBXBuildFile; fileRef = 1CAEDB3516377996001F5F04 /* gip-police3.png */; };
		1CAEDB38163779A2001F5F04 /* guns-ammo.png in Resources */ = {isa = PBXBuildFile; fileRef = 1CAEDB37163779A2001F5F04 /* guns-ammo.png */; };
		1CAEDB3A163779AB001F5F04 /* gws-bread.png in Resources */ = {isa = PBXBuildFile; fileRef = 1CAEDB39163779AA001F5F04 /* gws-bread.png */; };
		1CAEDB3D163779BC001F5F04 /* lan-ne.png in Resources */ = {isa = PBXBuildFile; fileRef = 1CAEDB3B163779BC001F5F04 /* lan-ne.png */; };
		1CAEDB3E163779BC001F5F04 /* lan-nw.png in Resources */ = {isa = PBXBuildFile; fileRef = 1CAEDB3C163779BC001F5F04 /* lan-nw.png */; };
		1CAEDB40163779C1001F5F04 /* lan-sw.png in Resources */ = {isa = PBXBuildFile; fileRef = 1CAEDB3F163779C1001F5F04 /* lan-sw.png */; };
		1CAEDB42163779CF001F5F04 /* lf-laters.png in Resources */ = {isa = PBXBuildFile; fileRef = 1CAEDB41163779CF001F5F04 /* lf-laters.png */; };
		1CAEDB44163779D9001F5F04 /* lf-marx.png in Resources */ = {isa = PBXBuildFile; fileRef = 1CAEDB43163779D9001F5F04 /* lf-marx.png */; };
		1CAEDB46163779E3001F5F04 /* lp-adventure.png in Resources */ = {isa = PBXBuildFile; fileRef = 1CAEDB45163779E3001F5F04 /* lp-adventure.png */; };
		1CAEDB49163779F0001F5F04 /* phiz-style.png in Resources */ = {isa = PBXBuildFile; fileRef = 1CAEDB47163779F0001F5F04 /* phiz-style.png */; };
		1CAEDB4A163779F0001F5F04 /* phiz-vampire.png in Resources */ = {isa = PBXBuildFile; fileRef = 1CAEDB48163779F0001F5F04 /* phiz-vampire.png */; };
		1CAEDB4D163779FB001F5F04 /* pi-birds.png in Resources */ = {isa = PBXBuildFile; fileRef = 1CAEDB4B163779FA001F5F04 /* pi-birds.png */; };
		1CAEDB4E163779FB001F5F04 /* pi-bugs.png in Resources */ = {isa = PBXBuildFile; fileRef = 1CAEDB4C163779FA001F5F04 /* pi-bugs.png */; };
		1CAEDB5016377A06001F5F04 /* psp-grappling.png in Resources */ = {isa = PBXBuildFile; fileRef = 1CAEDB4F16377A06001F5F04 /* psp-grappling.png */; };
		1CAEDB5216377A13001F5F04 /* sports-boxing.png in Resources */ = {isa = PBXBuildFile; fileRef = 1CAEDB5116377A13001F5F04 /* sports-boxing.png */; };
		1CAEDB5416377A20001F5F04 /* tcc-busted.png in Resources */ = {isa = PBXBuildFile; fileRef = 1CAEDB5316377A20001F5F04 /* tcc-busted.png */; };
		1CAEDB5616377A26001F5F04 /* tcc-research.png in Resources */ = {isa = PBXBuildFile; fileRef = 1CAEDB5516377A26001F5F04 /* tcc-research.png */; };
		1CAEDB5816377A2C001F5F04 /* tcc-weed.png in Resources */ = {isa = PBXBuildFile; fileRef = 1CAEDB5716377A2C001F5F04 /* tcc-weed.png */; };
		1CAEDB5A16377A35001F5F04 /* tg-d20.png in Resources */ = {isa = PBXBuildFile; fileRef = 1CAEDB5916377A35001F5F04 /* tg-d20.png */; };
		1CAEDB5C16377A43001F5F04 /* ycs-achieve.png in Resources */ = {isa = PBXBuildFile; fileRef = 1CAEDB5B16377A43001F5F04 /* ycs-achieve.png */; };
		1CB52A6E1637B21700032AD3 /* AwfulThreadTags.m in Sources */ = {isa = PBXBuildFile; fileRef = 1CAED9DA16373F91001F5F04 /* AwfulThreadTags.m */; };
		1CB9B84F1693D9F700A3CD16 /* profile2.html in Resources */ = {isa = PBXBuildFile; fileRef = 1CB9B84C1693D9DC00A3CD16 /* profile2.html */; };
		1CB9B8511693DC3800A3CD16 /* profile3.html in Resources */ = {isa = PBXBuildFile; fileRef = 1CB9B8501693DC3800A3CD16 /* profile3.html */; };
		1CB9B8531694334500A3CD16 /* profile4.html in Resources */ = {isa = PBXBuildFile; fileRef = 1CB9B8521694334500A3CD16 /* profile4.html */; };
		1CB9B8551694339E00A3CD16 /* profile5.html in Resources */ = {isa = PBXBuildFile; fileRef = 1CB9B8541694339E00A3CD16 /* profile5.html */; };
		1CB9B85716943F5E00A3CD16 /* profile6.html in Resources */ = {isa = PBXBuildFile; fileRef = 1CB9B85616943F5E00A3CD16 /* profile6.html */; };
		1CBD5244162B5C2500928740 /* Custom CSS README.txt in Resources */ = {isa = PBXBuildFile; fileRef = 1CBD5243162B5C2500928740 /* Custom CSS README.txt */; };
		1CBD5247162B66BC00928740 /* AwfulTextEntryCell.m in Sources */ = {isa = PBXBuildFile; fileRef = 1CBD5246162B66BC00928740 /* AwfulTextEntryCell.m */; };
		1CBD527D162DCB1B00928740 /* navbar-back-landscape.png in Resources */ = {isa = PBXBuildFile; fileRef = 1CBD5271162DCB1B00928740 /* navbar-back-landscape.png */; };
		1CBD527E162DCB1B00928740 /* navbar-back-landscape@2x.png in Resources */ = {isa = PBXBuildFile; fileRef = 1CBD5272162DCB1B00928740 /* navbar-back-landscape@2x.png */; };
		1CBD527F162DCB1B00928740 /* navbar-back.png in Resources */ = {isa = PBXBuildFile; fileRef = 1CBD5273162DCB1B00928740 /* navbar-back.png */; };
		1CBD5280162DCB1B00928740 /* navbar-back@2x.png in Resources */ = {isa = PBXBuildFile; fileRef = 1CBD5274162DCB1B00928740 /* navbar-back@2x.png */; };
		1CBD5281162DCB1B00928740 /* navbar-button-landscape.png in Resources */ = {isa = PBXBuildFile; fileRef = 1CBD5275162DCB1B00928740 /* navbar-button-landscape.png */; };
		1CBD5282162DCB1B00928740 /* navbar-button-landscape@2x.png in Resources */ = {isa = PBXBuildFile; fileRef = 1CBD5276162DCB1B00928740 /* navbar-button-landscape@2x.png */; };
		1CBD5283162DCB1B00928740 /* navbar-button.png in Resources */ = {isa = PBXBuildFile; fileRef = 1CBD5277162DCB1B00928740 /* navbar-button.png */; };
		1CBD5284162DCB1B00928740 /* navbar-button@2x.png in Resources */ = {isa = PBXBuildFile; fileRef = 1CBD5278162DCB1B00928740 /* navbar-button@2x.png */; };
		1CBD5288162DCB1B00928740 /* navbar@2x.png in Resources */ = {isa = PBXBuildFile; fileRef = 1CBD527C162DCB1B00928740 /* navbar@2x.png */; };
		1CBDB58F1624B26B0004BDF4 /* 0.0stars.png in Resources */ = {isa = PBXBuildFile; fileRef = 1CBDB5841624B26B0004BDF4 /* 0.0stars.png */; };
		1CBDB5901624B26B0004BDF4 /* 0.5stars.png in Resources */ = {isa = PBXBuildFile; fileRef = 1CBDB5851624B26B0004BDF4 /* 0.5stars.png */; };
		1CBDB5911624B26B0004BDF4 /* 1.0stars.png in Resources */ = {isa = PBXBuildFile; fileRef = 1CBDB5861624B26B0004BDF4 /* 1.0stars.png */; };
		1CBDB5921624B26B0004BDF4 /* 1.5stars.png in Resources */ = {isa = PBXBuildFile; fileRef = 1CBDB5871624B26B0004BDF4 /* 1.5stars.png */; };
		1CBDB5931624B26B0004BDF4 /* 2.0stars.png in Resources */ = {isa = PBXBuildFile; fileRef = 1CBDB5881624B26B0004BDF4 /* 2.0stars.png */; };
		1CBDB5941624B26B0004BDF4 /* 2.5stars.png in Resources */ = {isa = PBXBuildFile; fileRef = 1CBDB5891624B26B0004BDF4 /* 2.5stars.png */; };
		1CBDB5951624B26B0004BDF4 /* 3.0stars.png in Resources */ = {isa = PBXBuildFile; fileRef = 1CBDB58A1624B26B0004BDF4 /* 3.0stars.png */; };
		1CBDB5961624B26B0004BDF4 /* 3.5stars.png in Resources */ = {isa = PBXBuildFile; fileRef = 1CBDB58B1624B26B0004BDF4 /* 3.5stars.png */; };
		1CBDB5971624B26B0004BDF4 /* 4.0stars.png in Resources */ = {isa = PBXBuildFile; fileRef = 1CBDB58C1624B26B0004BDF4 /* 4.0stars.png */; };
		1CBDB5981624B26B0004BDF4 /* 4.5stars.png in Resources */ = {isa = PBXBuildFile; fileRef = 1CBDB58D1624B26B0004BDF4 /* 4.5stars.png */; };
		1CBDB5991624B26B0004BDF4 /* 5.0stars.png in Resources */ = {isa = PBXBuildFile; fileRef = 1CBDB58E1624B26B0004BDF4 /* 5.0stars.png */; };
		1CBDB5BE16259C6C0004BDF4 /* SenTestingKit.framework in Frameworks */ = {isa = PBXBuildFile; fileRef = 1CBDB5BD16259C6C0004BDF4 /* SenTestingKit.framework */; };
		1CBDB5BF16259C6C0004BDF4 /* UIKit.framework in Frameworks */ = {isa = PBXBuildFile; fileRef = 1DF5F4DF0D08C38300B7A737 /* UIKit.framework */; };
		1CBDB5C016259C6C0004BDF4 /* Foundation.framework in Frameworks */ = {isa = PBXBuildFile; fileRef = 1D30AB110D05D00D00671497 /* Foundation.framework */; };
		1CBDB5D41625A08F0004BDF4 /* ForumTests.m in Sources */ = {isa = PBXBuildFile; fileRef = 1CBDB5D31625A08F0004BDF4 /* ForumTests.m */; };
		1CBDB5D71625A0A70004BDF4 /* BookmarkedThreadsTests.m in Sources */ = {isa = PBXBuildFile; fileRef = 1CBDB5D61625A0A70004BDF4 /* BookmarkedThreadsTests.m */; };
		1CBDB5DA1625A0B60004BDF4 /* ProfileTests.m in Sources */ = {isa = PBXBuildFile; fileRef = 1CBDB5D91625A0B60004BDF4 /* ProfileTests.m */; };
		1CBDB5DD1625A0C10004BDF4 /* NewReplyTests.m in Sources */ = {isa = PBXBuildFile; fileRef = 1CBDB5DC1625A0C10004BDF4 /* NewReplyTests.m */; };
		1CBDB5E01625A0D00004BDF4 /* ThreadTests.m in Sources */ = {isa = PBXBuildFile; fileRef = 1CBDB5DF1625A0D00004BDF4 /* ThreadTests.m */; };
		1CBDB5E31625A7780004BDF4 /* ParsingTests.m in Sources */ = {isa = PBXBuildFile; fileRef = 1CBDB5E21625A7780004BDF4 /* ParsingTests.m */; };
		1CBDB5E71625AA240004BDF4 /* AwfulDataStack.m in Sources */ = {isa = PBXBuildFile; fileRef = 1CBDB5E61625AA240004BDF4 /* AwfulDataStack.m */; };
		1CBDB5F01625B76F0004BDF4 /* bookmarkthreads.html in Resources */ = {isa = PBXBuildFile; fileRef = 1CBDB5EB1625B76F0004BDF4 /* bookmarkthreads.html */; };
		1CBDB5F11625B76F0004BDF4 /* forumdisplay.html in Resources */ = {isa = PBXBuildFile; fileRef = 1CBDB5EC1625B76F0004BDF4 /* forumdisplay.html */; };
		1CBDB5F21625B76F0004BDF4 /* member.html in Resources */ = {isa = PBXBuildFile; fileRef = 1CBDB5ED1625B76F0004BDF4 /* member.html */; };
		1CBDB5F31625B76F0004BDF4 /* newreply.html in Resources */ = {isa = PBXBuildFile; fileRef = 1CBDB5EE1625B76F0004BDF4 /* newreply.html */; };
		1CBDB5F41625B76F0004BDF4 /* showthread.html in Resources */ = {isa = PBXBuildFile; fileRef = 1CBDB5EF1625B76F0004BDF4 /* showthread.html */; };
		1CBDB5F61625BACE0004BDF4 /* AwfulParsing.m in Sources */ = {isa = PBXBuildFile; fileRef = 1CBDB5F51625BACE0004BDF4 /* AwfulParsing.m */; };
		1CBDB5F71625BACE0004BDF4 /* AwfulParsing.m in Sources */ = {isa = PBXBuildFile; fileRef = 1CBDB5F51625BACE0004BDF4 /* AwfulParsing.m */; };
		1CBDB5F91625E7320004BDF4 /* TFHpple.m in Sources */ = {isa = PBXBuildFile; fileRef = 1190F7C213BE4ECB00B9D271 /* TFHpple.m */; };
		1CBDB5FA1625E7320004BDF4 /* TFHppleElement.m in Sources */ = {isa = PBXBuildFile; fileRef = 1190F7C413BE4ECB00B9D271 /* TFHppleElement.m */; };
		1CBDB5FB1625E7320004BDF4 /* XPathQuery.m in Sources */ = {isa = PBXBuildFile; fileRef = 1190F7C613BE4ECB00B9D271 /* XPathQuery.m */; };
		1CBDB5FC1625E7440004BDF4 /* libxml2.dylib in Frameworks */ = {isa = PBXBuildFile; fileRef = 1CAB36B01548F0FE00A4A362 /* libxml2.dylib */; };
		1CBDB5FF162600D40004BDF4 /* NSManagedObject+Awful.m in Sources */ = {isa = PBXBuildFile; fileRef = 1CBDB5FE162600D40004BDF4 /* NSManagedObject+Awful.m */; };
		1CC38B8D160C0A5D00C35A11 /* SVPullToRefresh.m in Sources */ = {isa = PBXBuildFile; fileRef = 1CC38B89160C0A5D00C35A11 /* SVPullToRefresh.m */; };
		1CC38BB3160D8C5900C35A11 /* AwfulCategory.m in Sources */ = {isa = PBXBuildFile; fileRef = 1CC38BB2160D8C5800C35A11 /* AwfulCategory.m */; };
		1CC38BB6160D8C6000C35A11 /* _AwfulCategory.m in Sources */ = {isa = PBXBuildFile; fileRef = 1CC38BB5160D8C6000C35A11 /* _AwfulCategory.m */; };
		1CC780181612D8AF002AF958 /* AwfulFavoritesViewController.m in Sources */ = {isa = PBXBuildFile; fileRef = 1CC780101612D8AF002AF958 /* AwfulFavoritesViewController.m */; };
		1CC780191612D8AF002AF958 /* AwfulForumCell.m in Sources */ = {isa = PBXBuildFile; fileRef = 1CC780121612D8AF002AF958 /* AwfulForumCell.m */; };
		1CC7801C1612D8AF002AF958 /* AwfulForumsListController.m in Sources */ = {isa = PBXBuildFile; fileRef = 1CC780171612D8AF002AF958 /* AwfulForumsListController.m */; };
		1CC780231612D989002AF958 /* AwfulHTTPClient.m in Sources */ = {isa = PBXBuildFile; fileRef = 1CC780211612D989002AF958 /* AwfulHTTPClient.m */; };
		1CC780321612D9DE002AF958 /* AwfulPostsViewController.m in Sources */ = {isa = PBXBuildFile; fileRef = 1CC780281612D9DE002AF958 /* AwfulPostsViewController.m */; };
		1CC780351612D9DE002AF958 /* AwfulSpecificPageController.m in Sources */ = {isa = PBXBuildFile; fileRef = 1CC7802E1612D9DE002AF958 /* AwfulSpecificPageController.m */; };
		1CC7804E1612DA8E002AF958 /* AwfulBookmarksController.m in Sources */ = {isa = PBXBuildFile; fileRef = 1CC780491612DA8E002AF958 /* AwfulBookmarksController.m */; };
		1CC780501612DA8E002AF958 /* AwfulThreadListController.m in Sources */ = {isa = PBXBuildFile; fileRef = 1CC7804D1612DA8E002AF958 /* AwfulThreadListController.m */; };
		1CC7806D1612DBB2002AF958 /* Default-568h@2x.png in Resources */ = {isa = PBXBuildFile; fileRef = 1CC780661612DBB2002AF958 /* Default-568h@2x.png */; };
		1CC7806E1612DBB2002AF958 /* Default-Landscape.png in Resources */ = {isa = PBXBuildFile; fileRef = 1CC780671612DBB2002AF958 /* Default-Landscape.png */; };
		1CC7806F1612DBB2002AF958 /* Default-Landscape@2x.png in Resources */ = {isa = PBXBuildFile; fileRef = 1CC780681612DBB2002AF958 /* Default-Landscape@2x.png */; };
		1CC780701612DBB2002AF958 /* Default-Portrait.png in Resources */ = {isa = PBXBuildFile; fileRef = 1CC780691612DBB2002AF958 /* Default-Portrait.png */; };
		1CC780711612DBB2002AF958 /* Default-Portrait@2x.png in Resources */ = {isa = PBXBuildFile; fileRef = 1CC7806A1612DBB2002AF958 /* Default-Portrait@2x.png */; };
		1CC780721612DBB2002AF958 /* Default.png in Resources */ = {isa = PBXBuildFile; fileRef = 1CC7806B1612DBB2002AF958 /* Default.png */; };
		1CC780731612DBB2002AF958 /* Default@2x.png in Resources */ = {isa = PBXBuildFile; fileRef = 1CC7806C1612DBB2002AF958 /* Default@2x.png */; };
		1CDD5199154294D400326C7B /* AwfulSettings.m in Sources */ = {isa = PBXBuildFile; fileRef = 1CDD5198154294D400326C7B /* AwfulSettings.m */; };
		1CE2D980165EEC1F0024AC1C /* AwfulTheme.m in Sources */ = {isa = PBXBuildFile; fileRef = 1CE2D97F165EEC1F0024AC1C /* AwfulTheme.m */; };
		1CE2D983165F8B8D0024AC1C /* star-off-dark.png in Resources */ = {isa = PBXBuildFile; fileRef = 1CE2D981165F8B8D0024AC1C /* star-off-dark.png */; };
		1CE2D984165F8B8D0024AC1C /* star-off-dark@2x.png in Resources */ = {isa = PBXBuildFile; fileRef = 1CE2D982165F8B8D0024AC1C /* star-off-dark@2x.png */; };
		1CE2D98E16632E610024AC1C /* games-wiiu.png in Resources */ = {isa = PBXBuildFile; fileRef = 1CE2D98D16632E610024AC1C /* games-wiiu.png */; };
		1CE2D99F16688BA00024AC1C /* ama.png in Resources */ = {isa = PBXBuildFile; fileRef = 1CE2D99E16688BA00024AC1C /* ama.png */; };
		1CE2D9D6166ABD0D0024AC1C /* AwfulActionSheet.m in Sources */ = {isa = PBXBuildFile; fileRef = 1CE2D9C0166ABD0D0024AC1C /* AwfulActionSheet.m */; };
		1CE2D9D7166ABD0D0024AC1C /* AwfulAlertView.m in Sources */ = {isa = PBXBuildFile; fileRef = 1CE2D9C2166ABD0D0024AC1C /* AwfulAlertView.m */; };
		1CE2D9D8166ABD0D0024AC1C /* AwfulFetchedTableViewController.m in Sources */ = {isa = PBXBuildFile; fileRef = 1CE2D9C4166ABD0D0024AC1C /* AwfulFetchedTableViewController.m */; };
		1CE2D9D9166ABD0D0024AC1C /* AwfulNavigationBar.m in Sources */ = {isa = PBXBuildFile; fileRef = 1CE2D9C7166ABD0D0024AC1C /* AwfulNavigationBar.m */; };
		1CE2D9DA166ABD0D0024AC1C /* AwfulSplitViewController.m in Sources */ = {isa = PBXBuildFile; fileRef = 1CE2D9C9166ABD0D0024AC1C /* AwfulSplitViewController.m */; };
		1CE2D9DB166ABD0D0024AC1C /* AwfulTableViewController.m in Sources */ = {isa = PBXBuildFile; fileRef = 1CE2D9CB166ABD0D0024AC1C /* AwfulTableViewController.m */; };
		1CE2D9DC166ABD0D0024AC1C /* NSFileManager+UserDirectories.m in Sources */ = {isa = PBXBuildFile; fileRef = 1CE2D9CD166ABD0D0024AC1C /* NSFileManager+UserDirectories.m */; };
		1CE2D9DD166ABD0D0024AC1C /* NSString+CollapseWhitespace.m in Sources */ = {isa = PBXBuildFile; fileRef = 1CE2D9CF166ABD0D0024AC1C /* NSString+CollapseWhitespace.m */; };
		1CE2D9DE166ABD0D0024AC1C /* NSURL+QueryDictionary.m in Sources */ = {isa = PBXBuildFile; fileRef = 1CE2D9D1166ABD0D0024AC1C /* NSURL+QueryDictionary.m */; };
		1CE2D9DF166ABD0D0024AC1C /* UINavigationItem+TwoLineTitle.m in Sources */ = {isa = PBXBuildFile; fileRef = 1CE2D9D3166ABD0D0024AC1C /* UINavigationItem+TwoLineTitle.m */; };
		1CE2D9E0166ABD0D0024AC1C /* UIViewController+NavigationEnclosure.m in Sources */ = {isa = PBXBuildFile; fileRef = 1CE2D9D5166ABD0D0024AC1C /* UIViewController+NavigationEnclosure.m */; };
		1CF0D619164B0A7C00CFA137 /* Forum Abbreviations.plist in Resources */ = {isa = PBXBuildFile; fileRef = 1CF0D618164B0A7C00CFA137 /* Forum Abbreviations.plist */; };
		1CFBECDB162F4ED7008AF641 /* pagebar-button-selected.png in Resources */ = {isa = PBXBuildFile; fileRef = 1CFBECCB162F4ED7008AF641 /* pagebar-button-selected.png */; };
		1CFBECDC162F4ED7008AF641 /* pagebar-button-selected@2x.png in Resources */ = {isa = PBXBuildFile; fileRef = 1CFBECCC162F4ED7008AF641 /* pagebar-button-selected@2x.png */; };
		1CFBECDD162F4ED7008AF641 /* pagebar-button.png in Resources */ = {isa = PBXBuildFile; fileRef = 1CFBECCD162F4ED7008AF641 /* pagebar-button.png */; };
		1CFBECDE162F4ED7008AF641 /* pagebar-button@2x.png in Resources */ = {isa = PBXBuildFile; fileRef = 1CFBECCE162F4ED7008AF641 /* pagebar-button@2x.png */; };
		1CFBECE3162F4ED7008AF641 /* pagebar.png in Resources */ = {isa = PBXBuildFile; fileRef = 1CFBECD3162F4ED7008AF641 /* pagebar.png */; };
		1CFBECE4162F4ED7008AF641 /* pagebar@2x.png in Resources */ = {isa = PBXBuildFile; fileRef = 1CFBECD4162F4ED7008AF641 /* pagebar@2x.png */; };
		1CFBECE7162F526A008AF641 /* pagebar-segmented-divider.png in Resources */ = {isa = PBXBuildFile; fileRef = 1CFBECE5162F526A008AF641 /* pagebar-segmented-divider.png */; };
		1CFBECE8162F526A008AF641 /* pagebar-segmented-divider@2x.png in Resources */ = {isa = PBXBuildFile; fileRef = 1CFBECE6162F526A008AF641 /* pagebar-segmented-divider@2x.png */; };
		1CFBECEE163076F1008AF641 /* AwfulPageBar.m in Sources */ = {isa = PBXBuildFile; fileRef = 1CFBECED163076F1008AF641 /* AwfulPageBar.m */; };
		1CFBED001631A6EA008AF641 /* star-off.png in Resources */ = {isa = PBXBuildFile; fileRef = 1CFBECFC1631A6EA008AF641 /* star-off.png */; };
		1CFBED011631A6EA008AF641 /* star-off@2x.png in Resources */ = {isa = PBXBuildFile; fileRef = 1CFBECFD1631A6EA008AF641 /* star-off@2x.png */; };
		1CFBED021631A6EA008AF641 /* star-on.png in Resources */ = {isa = PBXBuildFile; fileRef = 1CFBECFE1631A6EA008AF641 /* star-on.png */; };
		1CFBED031631A6EA008AF641 /* star-on@2x.png in Resources */ = {isa = PBXBuildFile; fileRef = 1CFBECFF1631A6EA008AF641 /* star-on@2x.png */; };
		1CFBED051631BF53008AF641 /* licenses.html in Resources */ = {isa = PBXBuildFile; fileRef = 1CFBED041631BF53008AF641 /* licenses.html */; };
		1CFBED081631C068008AF641 /* AwfulLicensesViewController.m in Sources */ = {isa = PBXBuildFile; fileRef = 1CFBED071631C068008AF641 /* AwfulLicensesViewController.m */; };
		1D60589F0D05DD5A006BFB54 /* Foundation.framework in Frameworks */ = {isa = PBXBuildFile; fileRef = 1D30AB110D05D00D00671497 /* Foundation.framework */; };
		1DF5F4E00D08C38300B7A737 /* UIKit.framework in Frameworks */ = {isa = PBXBuildFile; fileRef = 1DF5F4DF0D08C38300B7A737 /* UIKit.framework */; };
		288765080DF74369002DB57D /* CoreGraphics.framework in Frameworks */ = {isa = PBXBuildFile; fileRef = 288765070DF74369002DB57D /* CoreGraphics.framework */; };
		8C0F4F561682CCFA00E25D7E /* macinyos-heading-center.png in Resources */ = {isa = PBXBuildFile; fileRef = 8C0F4F541682CCFA00E25D7E /* macinyos-heading-center.png */; };
		8C0F4F571682CCFA00E25D7E /* macinyos-heading-right.png in Resources */ = {isa = PBXBuildFile; fileRef = 8C0F4F551682CCFA00E25D7E /* macinyos-heading-right.png */; };
		8C2450F91666F76900D3079C /* forum-header-dark.png in Resources */ = {isa = PBXBuildFile; fileRef = 8C2450F51666F76900D3079C /* forum-header-dark.png */; };
		8C2450FA1666F76900D3079C /* forum-header-dark@2x.png in Resources */ = {isa = PBXBuildFile; fileRef = 8C2450F61666F76900D3079C /* forum-header-dark@2x.png */; };
		8C2450FB1666F76900D3079C /* forum-header-light.png in Resources */ = {isa = PBXBuildFile; fileRef = 8C2450F71666F76900D3079C /* forum-header-light.png */; };
		8C2450FC1666F76900D3079C /* forum-header-light@2x.png in Resources */ = {isa = PBXBuildFile; fileRef = 8C2450F81666F76900D3079C /* forum-header-light@2x.png */; };
		8C2451001666FDA400D3079C /* forum-arrow-down-dark.png in Resources */ = {isa = PBXBuildFile; fileRef = 8C2450FE1666FDA300D3079C /* forum-arrow-down-dark.png */; };
		8C2451011666FDA400D3079C /* forum-arrow-down-dark@2x.png in Resources */ = {isa = PBXBuildFile; fileRef = 8C2450FF1666FDA300D3079C /* forum-arrow-down-dark@2x.png */; };
		8C2451041666FDAE00D3079C /* forum-arrow-right-dark.png in Resources */ = {isa = PBXBuildFile; fileRef = 8C2451021666FDAE00D3079C /* forum-arrow-right-dark.png */; };
		8C2451051666FDAE00D3079C /* forum-arrow-right-dark@2x.png in Resources */ = {isa = PBXBuildFile; fileRef = 8C2451031666FDAE00D3079C /* forum-arrow-right-dark@2x.png */; };
		8C299D6716877330001B9D96 /* posts-view-219-winpos95.css in Resources */ = {isa = PBXBuildFile; fileRef = 8C299D6616877330001B9D96 /* posts-view-219-winpos95.css */; };
		8C299D7216877AE9001B9D96 /* winpos95-heading-left.png in Resources */ = {isa = PBXBuildFile; fileRef = 8C299D6F16877AE9001B9D96 /* winpos95-heading-left.png */; };
		8C299D7316877AE9001B9D96 /* winpos95-heading-right.png in Resources */ = {isa = PBXBuildFile; fileRef = 8C299D7016877AE9001B9D96 /* winpos95-heading-right.png */; };
		8C299D7416877AE9001B9D96 /* winpos95-heading.png in Resources */ = {isa = PBXBuildFile; fileRef = 8C299D7116877AE9001B9D96 /* winpos95-heading.png */; };
		8C2A08A116AAD00800CDBC23 /* AwfulComposerViewController.m in Sources */ = {isa = PBXBuildFile; fileRef = 8C2A089A16AAD00800CDBC23 /* AwfulComposerViewController.m */; };
		8C2A08A216AAD00800CDBC23 /* AwfulEditPostComposerViewController.m in Sources */ = {isa = PBXBuildFile; fileRef = 8C2A089C16AAD00800CDBC23 /* AwfulEditPostComposerViewController.m */; };
		8C2A08A316AAD00800CDBC23 /* AwfulReplyComposerViewController.m in Sources */ = {isa = PBXBuildFile; fileRef = 8C2A089E16AAD00800CDBC23 /* AwfulReplyComposerViewController.m */; };
		8C2A08A416AAD00800CDBC23 /* AwfulThreadComposerViewController.m in Sources */ = {isa = PBXBuildFile; fileRef = 8C2A08A016AAD00800CDBC23 /* AwfulThreadComposerViewController.m */; };
		8C33C21A168173E1005782F9 /* happymac.png in Resources */ = {isa = PBXBuildFile; fileRef = 8C33C219168173E1005782F9 /* happymac.png */; };
		8C3CCD4016533B1E00C28342 /* fyad-yourrights.png in Resources */ = {isa = PBXBuildFile; fileRef = 8C3CCD3A16533B1D00C28342 /* fyad-yourrights.png */; };
		8C3CCD4116533B1E00C28342 /* fyad-tree.png in Resources */ = {isa = PBXBuildFile; fileRef = 8C3CCD3B16533B1E00C28342 /* fyad-tree.png */; };
		8C3CCD4216533B1E00C28342 /* fyad-moof.png in Resources */ = {isa = PBXBuildFile; fileRef = 8C3CCD3C16533B1E00C28342 /* fyad-moof.png */; };
		8C3CCD4316533B1E00C28342 /* fyad-hunting.png in Resources */ = {isa = PBXBuildFile; fileRef = 8C3CCD3D16533B1E00C28342 /* fyad-hunting.png */; };
		8C3CCD4416533B1E00C28342 /* fyad-hark.png in Resources */ = {isa = PBXBuildFile; fileRef = 8C3CCD3E16533B1E00C28342 /* fyad-hark.png */; };
		8C3CCD4516533B1E00C28342 /* fyad-ghostride.png in Resources */ = {isa = PBXBuildFile; fileRef = 8C3CCD3F16533B1E00C28342 /* fyad-ghostride.png */; };
		8C3CCD4716533B5000C28342 /* hell-suck.png in Resources */ = {isa = PBXBuildFile; fileRef = 8C3CCD4616533B5000C28342 /* hell-suck.png */; };
		8C3CCD4916533B6100C28342 /* LF-24yu5af.png in Resources */ = {isa = PBXBuildFile; fileRef = 8C3CCD4816533B6100C28342 /* LF-24yu5af.png */; };
		8C3CCD4B16533B7E00C28342 /* LF-25tjf47.png in Resources */ = {isa = PBXBuildFile; fileRef = 8C3CCD4A16533B7E00C28342 /* LF-25tjf47.png */; };
		8C3CCD4D16533B8C00C28342 /* lf-amerika.png in Resources */ = {isa = PBXBuildFile; fileRef = 8C3CCD4C16533B8B00C28342 /* lf-amerika.png */; };
		8C3CCD5016533B9E00C28342 /* lf-migra.png in Resources */ = {isa = PBXBuildFile; fileRef = 8C3CCD4E16533B9E00C28342 /* lf-migra.png */; };
		8C3CCD5116533B9E00C28342 /* lf-eu.png in Resources */ = {isa = PBXBuildFile; fileRef = 8C3CCD4F16533B9E00C28342 /* lf-eu.png */; };
		8C3CCD5416533BB000C28342 /* phiz-grind.png in Resources */ = {isa = PBXBuildFile; fileRef = 8C3CCD5216533BAF00C28342 /* phiz-grind.png */; };
		8C3CCD5516533BB000C28342 /* phiz-powerband.png in Resources */ = {isa = PBXBuildFile; fileRef = 8C3CCD5316533BB000C28342 /* phiz-powerband.png */; };
		8C3CCD571653446600C28342 /* fyad-toucan.png in Resources */ = {isa = PBXBuildFile; fileRef = 8C3CCD561653446600C28342 /* fyad-toucan.png */; };
		8C3CCD591653447B00C28342 /* LF-2mfbryu.png in Resources */ = {isa = PBXBuildFile; fileRef = 8C3CCD581653447B00C28342 /* LF-2mfbryu.png */; };
		8C3CCD5B1653448700C28342 /* LF-iraq.png in Resources */ = {isa = PBXBuildFile; fileRef = 8C3CCD5A1653448700C28342 /* LF-iraq.png */; };
		8C3CCD5D1653449400C28342 /* lf-trains.png in Resources */ = {isa = PBXBuildFile; fileRef = 8C3CCD5C1653449300C28342 /* lf-trains.png */; };
		8C3CCD5F165344A000C28342 /* phiz-irony.png in Resources */ = {isa = PBXBuildFile; fileRef = 8C3CCD5E165344A000C28342 /* phiz-irony.png */; };
		8C3CCD61165344AC00C28342 /* FYAD-redants.png in Resources */ = {isa = PBXBuildFile; fileRef = 8C3CCD60165344AC00C28342 /* FYAD-redants.png */; };
		8C3CCD64165344C200C28342 /* fyad-speedrun.png in Resources */ = {isa = PBXBuildFile; fileRef = 8C3CCD62165344C100C28342 /* fyad-speedrun.png */; };
		8C3CCD65165344C200C28342 /* fyad-smallthread.png in Resources */ = {isa = PBXBuildFile; fileRef = 8C3CCD63165344C200C28342 /* fyad-smallthread.png */; };
		8C3CCD67165344D500C28342 /* hell-tim.png in Resources */ = {isa = PBXBuildFile; fileRef = 8C3CCD66165344D500C28342 /* hell-tim.png */; };
		8C3CCD69165344E300C28342 /* lf-whites.png in Resources */ = {isa = PBXBuildFile; fileRef = 8C3CCD68165344E200C28342 /* lf-whites.png */; };
		8C483FC216852E5D00D02482 /* macinyos-loading.png in Resources */ = {isa = PBXBuildFile; fileRef = 8C483FC116852E5D00D02482 /* macinyos-loading.png */; };
		8C4F06B51686C1CB003CE53C /* macinyos-heading-left.png in Resources */ = {isa = PBXBuildFile; fileRef = 8C4F06B41686C1CB003CE53C /* macinyos-heading-left.png */; };
		8C5159DA163DB796000114F6 /* adtrw-hokutonoken.png in Resources */ = {isa = PBXBuildFile; fileRef = 8C5159D0163DB796000114F6 /* adtrw-hokutonoken.png */; };
		8C5159DB163DB796000114F6 /* AICA-TAG-60s.png in Resources */ = {isa = PBXBuildFile; fileRef = 8C5159D1163DB796000114F6 /* AICA-TAG-60s.png */; };
		8C5159DC163DB796000114F6 /* AICA-TAG-70s.png in Resources */ = {isa = PBXBuildFile; fileRef = 8C5159D2163DB796000114F6 /* AICA-TAG-70s.png */; };
		8C5159DD163DB796000114F6 /* AICA-TAG-80s.png in Resources */ = {isa = PBXBuildFile; fileRef = 8C5159D3163DB796000114F6 /* AICA-TAG-80s.png */; };
		8C5159DE163DB796000114F6 /* AICA-TAG-classic.png in Resources */ = {isa = PBXBuildFile; fileRef = 8C5159D4163DB796000114F6 /* AICA-TAG-classic.png */; };
		8C5159DF163DB796000114F6 /* ai-mods.png in Resources */ = {isa = PBXBuildFile; fileRef = 8C5159D5163DB796000114F6 /* ai-mods.png */; };
		8C5159E0163DB796000114F6 /* AICA-TAG-newride.png in Resources */ = {isa = PBXBuildFile; fileRef = 8C5159D6163DB796000114F6 /* AICA-TAG-newride.png */; };
		8C5159E1163DB796000114F6 /* AICA-TAG-race.png in Resources */ = {isa = PBXBuildFile; fileRef = 8C5159D7163DB796000114F6 /* AICA-TAG-race.png */; };
		8C5159E2163DB796000114F6 /* RP-20a6zc0.png in Resources */ = {isa = PBXBuildFile; fileRef = 8C5159D8163DB796000114F6 /* RP-20a6zc0.png */; };
		8C5159E3163DB796000114F6 /* fyad-zounds.png in Resources */ = {isa = PBXBuildFile; fileRef = 8C5159D9163DB796000114F6 /* fyad-zounds.png */; };
		8C5CC4BC16AE345400BEBA9D /* AwfulComposerView.m in Sources */ = {isa = PBXBuildFile; fileRef = 8C5CC4BB16AE345400BEBA9D /* AwfulComposerView.m */; };
		8C5CC4BE16AE366700BEBA9D /* editor.html in Resources */ = {isa = PBXBuildFile; fileRef = 8C5CC4BD16AE366700BEBA9D /* editor.html */; };
		8C5CC4C216AE3DE900BEBA9D /* AwfulComposerInputAccessoryView.m in Sources */ = {isa = PBXBuildFile; fileRef = 8C5CC4C116AE3DE900BEBA9D /* AwfulComposerInputAccessoryView.m */; };
		8C5CC4C416AF663C00BEBA9D /* emot-v.gif in Resources */ = {isa = PBXBuildFile; fileRef = 8C5CC4C316AF663C00BEBA9D /* emot-v.gif */; };
		8C5CC4C616AF666100BEBA9D /* emot-v@2x.gif in Resources */ = {isa = PBXBuildFile; fileRef = 8C5CC4C516AF666100BEBA9D /* emot-v@2x.gif */; };
		8C6F084A1653498F00B43251 /* byob-anti.png in Resources */ = {isa = PBXBuildFile; fileRef = 8C6F08491653498F00B43251 /* byob-anti.png */; };
<<<<<<< HEAD
		8C70028A169C6EFA00FC0B78 /* FVGifAnimation.m in Sources */ = {isa = PBXBuildFile; fileRef = 8C700289169C6EFA00FC0B78 /* FVGifAnimation.m */; };
=======
		8C7002AA169D226C00FC0B78 /* AwfulEmoticonKeyboardController.m in Sources */ = {isa = PBXBuildFile; fileRef = 8C7002A9169D226C00FC0B78 /* AwfulEmoticonKeyboardController.m */; };
		8C70055616A05BBC00FC0B78 /* AwfulEmoticonChooserCellView.m in Sources */ = {isa = PBXBuildFile; fileRef = 8C70055516A05BBC00FC0B78 /* AwfulEmoticonChooserCellView.m */; };
		8C70056216A076FF00FC0B78 /* AwfulEmoticon.m in Sources */ = {isa = PBXBuildFile; fileRef = 8C70055F16A076FF00FC0B78 /* AwfulEmoticon.m */; };
		8C70056316A076FF00FC0B78 /* AwfulEmoticonGroup.m in Sources */ = {isa = PBXBuildFile; fileRef = 8C70056116A076FF00FC0B78 /* AwfulEmoticonGroup.m */; };
		8C70056816A0770A00FC0B78 /* _AwfulEmoticon.m in Sources */ = {isa = PBXBuildFile; fileRef = 8C70056516A0770A00FC0B78 /* _AwfulEmoticon.m */; };
		8C70056916A0770A00FC0B78 /* _AwfulEmoticonGroup.m in Sources */ = {isa = PBXBuildFile; fileRef = 8C70056716A0770A00FC0B78 /* _AwfulEmoticonGroup.m */; };
		8C70057116A079A700FC0B78 /* AwfulHTTPClient+Emoticons.m in Sources */ = {isa = PBXBuildFile; fileRef = 8C70057016A079A700FC0B78 /* AwfulHTTPClient+Emoticons.m */; };
		8C70057416A07A9000FC0B78 /* AwfulParsing+Emoticons.m in Sources */ = {isa = PBXBuildFile; fileRef = 8C70057316A07A9000FC0B78 /* AwfulParsing+Emoticons.m */; };
>>>>>>> 47483ba4
		8C87428E1655FD990018AC6C /* byob.png in Resources */ = {isa = PBXBuildFile; fileRef = 8C87428D1655FD990018AC6C /* byob.png */; };
		8C8742911655FDAE0018AC6C /* trp-laliga.png in Resources */ = {isa = PBXBuildFile; fileRef = 8C8742901655FDAE0018AC6C /* trp-laliga.png */; };
		8C8742931655FDC10018AC6C /* mods-expert.png in Resources */ = {isa = PBXBuildFile; fileRef = 8C8742921655FDC10018AC6C /* mods-expert.png */; };
		8C8742951655FDD60018AC6C /* byob-shocking.png in Resources */ = {isa = PBXBuildFile; fileRef = 8C8742941655FDD60018AC6C /* byob-shocking.png */; };
		8C8742971655FDEB0018AC6C /* ycs-jap.png in Resources */ = {isa = PBXBuildFile; fileRef = 8C8742961655FDEB0018AC6C /* ycs-jap.png */; };
		8C8742991655FDF60018AC6C /* YCS-01.png in Resources */ = {isa = PBXBuildFile; fileRef = 8C8742981655FDF60018AC6C /* YCS-01.png */; };
		8C87429B1655FE120018AC6C /* phiz-robojax.png in Resources */ = {isa = PBXBuildFile; fileRef = 8C87429A1655FE120018AC6C /* phiz-robojax.png */; };
		8C87429D1655FE1C0018AC6C /* phiz-ant.png in Resources */ = {isa = PBXBuildFile; fileRef = 8C87429C1655FE1C0018AC6C /* phiz-ant.png */; };
		8C9834E2169091CE009F0CD6 /* fyad-bubble.png in Resources */ = {isa = PBXBuildFile; fileRef = 8C9834E1169091CE009F0CD6 /* fyad-bubble.png */; };
		8C9B02C51623630F00676B98 /* downArrowDark.png in Resources */ = {isa = PBXBuildFile; fileRef = 8C9B02BF1623630F00676B98 /* downArrowDark.png */; };
		8CAAE2EC1651CC52004C8C8A /* phiz-rap.png in Resources */ = {isa = PBXBuildFile; fileRef = 8CAAE2D61651CC52004C8C8A /* phiz-rap.png */; };
		8CAAE2ED1651CC52004C8C8A /* tg-story.png in Resources */ = {isa = PBXBuildFile; fileRef = 8CAAE2D71651CC52004C8C8A /* tg-story.png */; };
		8CAAE2EE1651CC52004C8C8A /* tg-dd.png in Resources */ = {isa = PBXBuildFile; fileRef = 8CAAE2D81651CC52004C8C8A /* tg-dd.png */; };
		8CAAE2EF1651CC52004C8C8A /* tg-cards.png in Resources */ = {isa = PBXBuildFile; fileRef = 8CAAE2D91651CC52004C8C8A /* tg-cards.png */; };
		8CAAE2F01651CC52004C8C8A /* terrordome.png in Resources */ = {isa = PBXBuildFile; fileRef = 8CAAE2DA1651CC52004C8C8A /* terrordome.png */; };
		8CAAE2F11651CC52004C8C8A /* phiz-sucks.png in Resources */ = {isa = PBXBuildFile; fileRef = 8CAAE2DB1651CC52004C8C8A /* phiz-sucks.png */; };
		8CAAE2F21651CC52004C8C8A /* phiz-smugwave.png in Resources */ = {isa = PBXBuildFile; fileRef = 8CAAE2DC1651CC52004C8C8A /* phiz-smugwave.png */; };
		8CAAE2F31651CC52004C8C8A /* phiz-dad.png in Resources */ = {isa = PBXBuildFile; fileRef = 8CAAE2DD1651CC52004C8C8A /* phiz-dad.png */; };
		8CAAE2F41651CC52004C8C8A /* LF-rungop.png in Resources */ = {isa = PBXBuildFile; fileRef = 8CAAE2DE1651CC52004C8C8A /* LF-rungop.png */; };
		8CAAE2F51651CC52004C8C8A /* LF-fem_LF_tag2.png in Resources */ = {isa = PBXBuildFile; fileRef = 8CAAE2DF1651CC52004C8C8A /* LF-fem_LF_tag2.png */; };
		8CAAE2F61651CC52004C8C8A /* lf-choom.png in Resources */ = {isa = PBXBuildFile; fileRef = 8CAAE2E01651CC52004C8C8A /* lf-choom.png */; };
		8CAAE2F71651CC52004C8C8A /* lf-9287.png in Resources */ = {isa = PBXBuildFile; fileRef = 8CAAE2E11651CC52004C8C8A /* lf-9287.png */; };
		8CAAE2F81651CC52004C8C8A /* LF-29qdqgy.png in Resources */ = {isa = PBXBuildFile; fileRef = 8CAAE2E21651CC52004C8C8A /* LF-29qdqgy.png */; };
		8CAAE2F91651CC52004C8C8A /* hell-miso.png in Resources */ = {isa = PBXBuildFile; fileRef = 8CAAE2E31651CC52004C8C8A /* hell-miso.png */; };
		8CAAE2FA1651CC52004C8C8A /* fyad-thuggery.png in Resources */ = {isa = PBXBuildFile; fileRef = 8CAAE2E41651CC52004C8C8A /* fyad-thuggery.png */; };
		8CAAE2FB1651CC52004C8C8A /* fyad-magician.png in Resources */ = {isa = PBXBuildFile; fileRef = 8CAAE2E51651CC52004C8C8A /* fyad-magician.png */; };
		8CAAE2FC1651CC52004C8C8A /* fyad-horses.png in Resources */ = {isa = PBXBuildFile; fileRef = 8CAAE2E61651CC52004C8C8A /* fyad-horses.png */; };
		8CAAE2FD1651CC52004C8C8A /* gip-uscg.png in Resources */ = {isa = PBXBuildFile; fileRef = 8CAAE2E71651CC52004C8C8A /* gip-uscg.png */; };
		8CAAE2FE1651CC52004C8C8A /* gip-navy2.png in Resources */ = {isa = PBXBuildFile; fileRef = 8CAAE2E81651CC52004C8C8A /* gip-navy2.png */; };
		8CAAE2FF1651CC52004C8C8A /* phiz-aoki.png in Resources */ = {isa = PBXBuildFile; fileRef = 8CAAE2E91651CC52004C8C8A /* phiz-aoki.png */; };
		8CAAE3001651CC52004C8C8A /* phiz-kermit.png in Resources */ = {isa = PBXBuildFile; fileRef = 8CAAE2EA1651CC52004C8C8A /* phiz-kermit.png */; };
		8CAAE3011651CC52004C8C8A /* tg-poker.png in Resources */ = {isa = PBXBuildFile; fileRef = 8CAAE2EB1651CC52004C8C8A /* tg-poker.png */; };
		8CAB2836164B4FB0009BC24F /* fyad-trout.png in Resources */ = {isa = PBXBuildFile; fileRef = 8CAB282F164B4FB0009BC24F /* fyad-trout.png */; };
		8CAB2837164B4FB0009BC24F /* fyad-puns.png in Resources */ = {isa = PBXBuildFile; fileRef = 8CAB2830164B4FB0009BC24F /* fyad-puns.png */; };
		8CAB2838164B4FB0009BC24F /* fyad-mystery.png in Resources */ = {isa = PBXBuildFile; fileRef = 8CAB2831164B4FB0009BC24F /* fyad-mystery.png */; };
		8CAB2839164B4FB0009BC24F /* tg-mafia.png in Resources */ = {isa = PBXBuildFile; fileRef = 8CAB2832164B4FB0009BC24F /* tg-mafia.png */; };
		8CAB283B164B4FB0009BC24F /* bs-diablo.png in Resources */ = {isa = PBXBuildFile; fileRef = 8CAB2834164B4FB0009BC24F /* bs-diablo.png */; };
		8CAB283C164B4FB0009BC24F /* bs-starcraft.png in Resources */ = {isa = PBXBuildFile; fileRef = 8CAB2835164B4FB0009BC24F /* bs-starcraft.png */; };
		8CB5468D15BD936600E8BEC1 /* ImageIO.framework in Frameworks */ = {isa = PBXBuildFile; fileRef = 8CB5468C15BD936600E8BEC1 /* ImageIO.framework */; };
		8CBD8E1A16548AFC00749A8F /* ycs-link.png in Resources */ = {isa = PBXBuildFile; fileRef = 8CBD8E1516548AFC00749A8F /* ycs-link.png */; };
		8CBD8E1B16548AFC00749A8F /* LF-pcc6-2-32-576.png in Resources */ = {isa = PBXBuildFile; fileRef = 8CBD8E1616548AFC00749A8F /* LF-pcc6-2-32-576.png */; };
		8CBD8E1C16548AFC00749A8F /* fyad-starcraft.png in Resources */ = {isa = PBXBuildFile; fileRef = 8CBD8E1716548AFC00749A8F /* fyad-starcraft.png */; };
		8CBD8E1D16548AFC00749A8F /* fyad-hogyanker.png in Resources */ = {isa = PBXBuildFile; fileRef = 8CBD8E1816548AFC00749A8F /* fyad-hogyanker.png */; };
		8CBD8E1E16548AFC00749A8F /* fyad-yuck.png in Resources */ = {isa = PBXBuildFile; fileRef = 8CBD8E1916548AFC00749A8F /* fyad-yuck.png */; };
		8CC4AD6316907DD100639C80 /* posts-view-26.css in Resources */ = {isa = PBXBuildFile; fileRef = 8CC4AD6216907DD100639C80 /* posts-view-26.css */; };
		8CCD500615B497A900E5893B /* Settings.plist in Resources */ = {isa = PBXBuildFile; fileRef = 8CCD4CC315B497A800E5893B /* Settings.plist */; };
		8CCD536E15B783FD00E5893B /* action.png in Resources */ = {isa = PBXBuildFile; fileRef = 8CCD504215B783FC00E5893B /* action.png */; };
		8CCD536F15B783FD00E5893B /* action@2x.png in Resources */ = {isa = PBXBuildFile; fileRef = 8CCD504315B783FC00E5893B /* action@2x.png */; };
		8CCD537015B783FD00E5893B /* arrowleft.png in Resources */ = {isa = PBXBuildFile; fileRef = 8CCD504415B783FC00E5893B /* arrowleft.png */; };
		8CCD537115B783FD00E5893B /* arrowleft@2x.png in Resources */ = {isa = PBXBuildFile; fileRef = 8CCD504515B783FC00E5893B /* arrowleft@2x.png */; };
		8CCD537215B783FD00E5893B /* arrowright.png in Resources */ = {isa = PBXBuildFile; fileRef = 8CCD504615B783FC00E5893B /* arrowright.png */; };
		8CCD537315B783FD00E5893B /* arrowright@2x.png in Resources */ = {isa = PBXBuildFile; fileRef = 8CCD504715B783FC00E5893B /* arrowright@2x.png */; };
		8CCD537915B783FD00E5893B /* cog.png in Resources */ = {isa = PBXBuildFile; fileRef = 8CCD504D15B783FC00E5893B /* cog.png */; };
		8CCD537A15B783FD00E5893B /* cog@2x.png in Resources */ = {isa = PBXBuildFile; fileRef = 8CCD504E15B783FC00E5893B /* cog@2x.png */; };
		8CCD537B15B783FD00E5893B /* compose.png in Resources */ = {isa = PBXBuildFile; fileRef = 8CCD504F15B783FC00E5893B /* compose.png */; };
		8CCD537C15B783FD00E5893B /* compose@2x.png in Resources */ = {isa = PBXBuildFile; fileRef = 8CCD505015B783FC00E5893B /* compose@2x.png */; };
		8CCD556B15B783FD00E5893B /* forum-arrow-down.png in Resources */ = {isa = PBXBuildFile; fileRef = 8CCD524215B783FC00E5893B /* forum-arrow-down.png */; };
		8CCD556C15B783FD00E5893B /* forum-arrow-down@2x.png in Resources */ = {isa = PBXBuildFile; fileRef = 8CCD524315B783FC00E5893B /* forum-arrow-down@2x.png */; };
		8CCD556D15B783FD00E5893B /* forum-arrow-right.png in Resources */ = {isa = PBXBuildFile; fileRef = 8CCD524415B783FC00E5893B /* forum-arrow-right.png */; };
		8CCD556E15B783FD00E5893B /* forum-arrow-right@2x.png in Resources */ = {isa = PBXBuildFile; fileRef = 8CCD524515B783FC00E5893B /* forum-arrow-right@2x.png */; };
		8CCD557515B783FD00E5893B /* icon_arrow_left.png in Resources */ = {isa = PBXBuildFile; fileRef = 8CCD524D15B783FC00E5893B /* icon_arrow_left.png */; };
		8CCD557615B783FD00E5893B /* icon_arrow_right.png in Resources */ = {isa = PBXBuildFile; fileRef = 8CCD524E15B783FC00E5893B /* icon_arrow_right.png */; };
		8CCD557915B783FD00E5893B /* list_icon.png in Resources */ = {isa = PBXBuildFile; fileRef = 8CCD525115B783FC00E5893B /* list_icon.png */; };
		8CCD557A15B783FD00E5893B /* list_icon@2x.png in Resources */ = {isa = PBXBuildFile; fileRef = 8CCD525215B783FC00E5893B /* list_icon@2x.png */; };
		8CCD558415B783FD00E5893B /* rating0.png in Resources */ = {isa = PBXBuildFile; fileRef = 8CCD525C15B783FC00E5893B /* rating0.png */; };
		8CCD558515B783FD00E5893B /* rating1.png in Resources */ = {isa = PBXBuildFile; fileRef = 8CCD525D15B783FC00E5893B /* rating1.png */; };
		8CCD558615B783FD00E5893B /* rating2.png in Resources */ = {isa = PBXBuildFile; fileRef = 8CCD525E15B783FC00E5893B /* rating2.png */; };
		8CCD558715B783FD00E5893B /* rating3.png in Resources */ = {isa = PBXBuildFile; fileRef = 8CCD525F15B783FC00E5893B /* rating3.png */; };
		8CCD558815B783FD00E5893B /* rating4.png in Resources */ = {isa = PBXBuildFile; fileRef = 8CCD526015B783FC00E5893B /* rating4.png */; };
		8CCD558915B783FD00E5893B /* rating5.png in Resources */ = {isa = PBXBuildFile; fileRef = 8CCD526115B783FC00E5893B /* rating5.png */; };
		8CCD559E15B783FD00E5893B /* sticky.png in Resources */ = {isa = PBXBuildFile; fileRef = 8CCD527715B783FC00E5893B /* sticky.png */; };
		8CD3B3DB16AB5C15007FE63D /* NSAttributedString+BBCode.m in Sources */ = {isa = PBXBuildFile; fileRef = 8CD3B3DA16AB5C15007FE63D /* NSAttributedString+BBCode.m */; };
		8CEB405916877D2A00BFA9A8 /* winpos95-heading-seen.png in Resources */ = {isa = PBXBuildFile; fileRef = 8CEB405816877D2A00BFA9A8 /* winpos95-heading-seen.png */; };
		8CEB405C16877E1600BFA9A8 /* winpos95-heading-left-seen.png in Resources */ = {isa = PBXBuildFile; fileRef = 8CEB405B16877E1600BFA9A8 /* winpos95-heading-left-seen.png */; };
		8CEB405E1687865300BFA9A8 /* hourglass.gif in Resources */ = {isa = PBXBuildFile; fileRef = 8CEB405D1687865300BFA9A8 /* hourglass.gif */; };
		8CEBABE8167FFE2500680935 /* posts-view-219-macinyos.css in Resources */ = {isa = PBXBuildFile; fileRef = 8CEBABE7167FFE2500680935 /* posts-view-219-macinyos.css */; };
		8CEBABEB168000B800680935 /* macinyos-wallpaper.png in Resources */ = {isa = PBXBuildFile; fileRef = 8CEBABEA168000B800680935 /* macinyos-wallpaper.png */; };
		8CEBABED16800A9300680935 /* macinyos-postactions-bg.png in Resources */ = {isa = PBXBuildFile; fileRef = 8CEBABEC16800A9300680935 /* macinyos-postactions-bg.png */; };
		8CF02E0216484CCE0059BC56 /* lp-fps.png in Resources */ = {isa = PBXBuildFile; fileRef = 8CF02D9716484CCE0059BC56 /* lp-fps.png */; };
		8CF02E0316484CCE0059BC56 /* lp-romhack.png in Resources */ = {isa = PBXBuildFile; fileRef = 8CF02D9816484CCE0059BC56 /* lp-romhack.png */; };
		8CF02E0416484CCE0059BC56 /* lp-rpg.png in Resources */ = {isa = PBXBuildFile; fileRef = 8CF02D9916484CCE0059BC56 /* lp-rpg.png */; };
		8CF02E0516484CCE0059BC56 /* lp-strategy.png in Resources */ = {isa = PBXBuildFile; fileRef = 8CF02D9A16484CCE0059BC56 /* lp-strategy.png */; };
		8CF02E0616484CCE0059BC56 /* lan-international.png in Resources */ = {isa = PBXBuildFile; fileRef = 8CF02D9B16484CCE0059BC56 /* lan-international.png */; };
		8CF02E0716484CCE0059BC56 /* lan-midwest.png in Resources */ = {isa = PBXBuildFile; fileRef = 8CF02D9C16484CCE0059BC56 /* lan-midwest.png */; };
		8CF02E0816484CCE0059BC56 /* lan-west.png in Resources */ = {isa = PBXBuildFile; fileRef = 8CF02D9D16484CCE0059BC56 /* lan-west.png */; };
		8CF02E0916484CCE0059BC56 /* guns-hunting.png in Resources */ = {isa = PBXBuildFile; fileRef = 8CF02D9E16484CCE0059BC56 /* guns-hunting.png */; };
		8CF02E0A16484CCE0059BC56 /* guns-milsurp.png in Resources */ = {isa = PBXBuildFile; fileRef = 8CF02D9F16484CCE0059BC56 /* guns-milsurp.png */; };
		8CF02E0B16484CCE0059BC56 /* guns-paintball.png in Resources */ = {isa = PBXBuildFile; fileRef = 8CF02DA016484CCE0059BC56 /* guns-paintball.png */; };
		8CF02E0C16484CCE0059BC56 /* guns-review.png in Resources */ = {isa = PBXBuildFile; fileRef = 8CF02DA116484CCE0059BC56 /* guns-review.png */; };
		8CF02E0D16484CCE0059BC56 /* hell-jorts.png in Resources */ = {isa = PBXBuildFile; fileRef = 8CF02DA216484CCE0059BC56 /* hell-jorts.png */; };
		8CF02E0E16484CCE0059BC56 /* guns-airsoft.png in Resources */ = {isa = PBXBuildFile; fileRef = 8CF02DA316484CCE0059BC56 /* guns-airsoft.png */; };
		8CF02E0F16484CCE0059BC56 /* guns-ccw.png in Resources */ = {isa = PBXBuildFile; fileRef = 8CF02DA416484CCE0059BC56 /* guns-ccw.png */; };
		8CF02E1016484CCE0059BC56 /* sap-language.png in Resources */ = {isa = PBXBuildFile; fileRef = 8CF02DA516484CCE0059BC56 /* sap-language.png */; };
		8CF02E1116484CCE0059BC56 /* bss-manga.png in Resources */ = {isa = PBXBuildFile; fileRef = 8CF02DA616484CCE0059BC56 /* bss-manga.png */; };
		8CF02E1216484CCE0059BC56 /* bss-swag.png in Resources */ = {isa = PBXBuildFile; fileRef = 8CF02DA716484CCE0059BC56 /* bss-swag.png */; };
		8CF02E1316484CCE0059BC56 /* bss-webcomic.png in Resources */ = {isa = PBXBuildFile; fileRef = 8CF02DA816484CCE0059BC56 /* bss-webcomic.png */; };
		8CF02E1416484CCE0059BC56 /* byob-cheer.png in Resources */ = {isa = PBXBuildFile; fileRef = 8CF02DA916484CCE0059BC56 /* byob-cheer.png */; };
		8CF02E1516484CCE0059BC56 /* Dorkroom-K-ROCK.png in Resources */ = {isa = PBXBuildFile; fileRef = 8CF02DAA16484CCE0059BC56 /* Dorkroom-K-ROCK.png */; };
		8CF02E1616484CCE0059BC56 /* fyad-bapes.png in Resources */ = {isa = PBXBuildFile; fileRef = 8CF02DAB16484CCE0059BC56 /* fyad-bapes.png */; };
		8CF02E1716484CCE0059BC56 /* fyad-blaagh.png in Resources */ = {isa = PBXBuildFile; fileRef = 8CF02DAC16484CCE0059BC56 /* fyad-blaagh.png */; };
		8CF02E1816484CCE0059BC56 /* fyad-blades.png in Resources */ = {isa = PBXBuildFile; fileRef = 8CF02DAD16484CCE0059BC56 /* fyad-blades.png */; };
		8CF02E1916484CCE0059BC56 /* fyad-burn.png in Resources */ = {isa = PBXBuildFile; fileRef = 8CF02DAE16484CCE0059BC56 /* fyad-burn.png */; };
		8CF02E1A16484CCE0059BC56 /* fyad-champion.png in Resources */ = {isa = PBXBuildFile; fileRef = 8CF02DAF16484CCE0059BC56 /* fyad-champion.png */; };
		8CF02E1B16484CCE0059BC56 /* fyad-eggs.png in Resources */ = {isa = PBXBuildFile; fileRef = 8CF02DB016484CCE0059BC56 /* fyad-eggs.png */; };
		8CF02E1C16484CCE0059BC56 /* fyad-salad.png in Resources */ = {isa = PBXBuildFile; fileRef = 8CF02DB116484CCE0059BC56 /* fyad-salad.png */; };
		8CF02E1D16484CCE0059BC56 /* fyad-suts.png in Resources */ = {isa = PBXBuildFile; fileRef = 8CF02DB216484CCE0059BC56 /* fyad-suts.png */; };
		8CF02E1E16484CCE0059BC56 /* bb-foreign.png in Resources */ = {isa = PBXBuildFile; fileRef = 8CF02DB316484CCE0059BC56 /* bb-foreign.png */; };
		8CF02E1F16484CCE0059BC56 /* bss-con.png in Resources */ = {isa = PBXBuildFile; fileRef = 8CF02DB416484CCE0059BC56 /* bss-con.png */; };
		8CF02E2016484CCE0059BC56 /* bb-classics.png in Resources */ = {isa = PBXBuildFile; fileRef = 8CF02DB516484CCE0059BC56 /* bb-classics.png */; };
		8CF02E2116484CCE0059BC56 /* bss-new.png in Resources */ = {isa = PBXBuildFile; fileRef = 8CF02DB616484CCE0059BC56 /* bss-new.png */; };
		8CF02E2216484CCE0059BC56 /* bss-review.png in Resources */ = {isa = PBXBuildFile; fileRef = 8CF02DB716484CCE0059BC56 /* bss-review.png */; };
		8CF02E2316484CCE0059BC56 /* byob-dent.png in Resources */ = {isa = PBXBuildFile; fileRef = 8CF02DB816484CCE0059BC56 /* byob-dent.png */; };
		8CF02E2416484CCE0059BC56 /* byob-dont.png in Resources */ = {isa = PBXBuildFile; fileRef = 8CF02DB916484CCE0059BC56 /* byob-dont.png */; };
		8CF02E2516484CCE0059BC56 /* byob-excuse.png in Resources */ = {isa = PBXBuildFile; fileRef = 8CF02DBA16484CCE0059BC56 /* byob-excuse.png */; };
		8CF02E2616484CCE0059BC56 /* CA-TAG-CA-streetmoto.png in Resources */ = {isa = PBXBuildFile; fileRef = 8CF02DBB16484CCE0059BC56 /* CA-TAG-CA-streetmoto.png */; };
		8CF02E2716484CCE0059BC56 /* cc-daily.png in Resources */ = {isa = PBXBuildFile; fileRef = 8CF02DBC16484CCE0059BC56 /* cc-daily.png */; };
		8CF02E2816484CCE0059BC56 /* dd-offmeds.png in Resources */ = {isa = PBXBuildFile; fileRef = 8CF02DBD16484CCE0059BC56 /* dd-offmeds.png */; };
		8CF02E2916484CCE0059BC56 /* diy-robots.png in Resources */ = {isa = PBXBuildFile; fileRef = 8CF02DBE16484CCE0059BC56 /* diy-robots.png */; };
		8CF02E2A16484CCE0059BC56 /* diy-step.png in Resources */ = {isa = PBXBuildFile; fileRef = 8CF02DBF16484CCE0059BC56 /* diy-step.png */; };
		8CF02E2B16484CCE0059BC56 /* diy-tools.png in Resources */ = {isa = PBXBuildFile; fileRef = 8CF02DC016484CCE0059BC56 /* diy-tools.png */; };
		8CF02E2C16484CCE0059BC56 /* Dorkroom-silkysmooth.png in Resources */ = {isa = PBXBuildFile; fileRef = 8CF02DC116484CCE0059BC56 /* Dorkroom-silkysmooth.png */; };
		8CF02E2D16484CCE0059BC56 /* fyad-alas.png in Resources */ = {isa = PBXBuildFile; fileRef = 8CF02DC216484CCE0059BC56 /* fyad-alas.png */; };
		8CF02E2E16484CCE0059BC56 /* fyad-blogs.png in Resources */ = {isa = PBXBuildFile; fileRef = 8CF02DC316484CCE0059BC56 /* fyad-blogs.png */; };
		8CF02E2F16484CCE0059BC56 /* nmd-classical.png in Resources */ = {isa = PBXBuildFile; fileRef = 8CF02DC416484CCE0059BC56 /* nmd-classical.png */; };
		8CF02E3016484CCE0059BC56 /* nmd-electronic.png in Resources */ = {isa = PBXBuildFile; fileRef = 8CF02DC516484CCE0059BC56 /* nmd-electronic.png */; };
		8CF02E3116484CCE0059BC56 /* nmd-jazz.png in Resources */ = {isa = PBXBuildFile; fileRef = 8CF02DC616484CCE0059BC56 /* nmd-jazz.png */; };
		8CF02E3216484CCE0059BC56 /* nmd-pop.png in Resources */ = {isa = PBXBuildFile; fileRef = 8CF02DC716484CCE0059BC56 /* nmd-pop.png */; };
		8CF02E3316484CCE0059BC56 /* nmd-punk.png in Resources */ = {isa = PBXBuildFile; fileRef = 8CF02DC816484CCE0059BC56 /* nmd-punk.png */; };
		8CF02E3416484CCE0059BC56 /* bb-author.png in Resources */ = {isa = PBXBuildFile; fileRef = 8CF02DC916484CCE0059BC56 /* bb-author.png */; };
		8CF02E3516484CCE0059BC56 /* bss-shipping.png in Resources */ = {isa = PBXBuildFile; fileRef = 8CF02DCA16484CCE0059BC56 /* bss-shipping.png */; };
		8CF02E3616484CCE0059BC56 /* byob-friends.png in Resources */ = {isa = PBXBuildFile; fileRef = 8CF02DCB16484CCE0059BC56 /* byob-friends.png */; };
		8CF02E3716484CCE0059BC56 /* byob-secrets.png in Resources */ = {isa = PBXBuildFile; fileRef = 8CF02DCC16484CCE0059BC56 /* byob-secrets.png */; };
		8CF02E3816484CCE0059BC56 /* byob-treasure.png in Resources */ = {isa = PBXBuildFile; fileRef = 8CF02DCD16484CCE0059BC56 /* byob-treasure.png */; };
		8CF02E3916484CCE0059BC56 /* CA-TAG-CA-atb.png in Resources */ = {isa = PBXBuildFile; fileRef = 8CF02DCE16484CCE0059BC56 /* CA-TAG-CA-atb.png */; };
		8CF02E3A16484CCE0059BC56 /* CA-TAG-CA-dirtmoto.png in Resources */ = {isa = PBXBuildFile; fileRef = 8CF02DCF16484CCE0059BC56 /* CA-TAG-CA-dirtmoto.png */; };
		8CF02E3B16484CCE0059BC56 /* CA-TAG-CA-roadbike.png in Resources */ = {isa = PBXBuildFile; fileRef = 8CF02DD016484CCE0059BC56 /* CA-TAG-CA-roadbike.png */; };
		8CF02E3C16484CCE0059BC56 /* cc-writing.png in Resources */ = {isa = PBXBuildFile; fileRef = 8CF02DD116484CCE0059BC56 /* cc-writing.png */; };
		8CF02E3D16484CCE0059BC56 /* dd-africa.png in Resources */ = {isa = PBXBuildFile; fileRef = 8CF02DD216484CCE0059BC56 /* dd-africa.png */; };
		8CF02E3E16484CCE0059BC56 /* fyad-cockfights.png in Resources */ = {isa = PBXBuildFile; fileRef = 8CF02DD316484CCE0059BC56 /* fyad-cockfights.png */; };
		8CF02E3F16484CCE0059BC56 /* fyad-menopause.png in Resources */ = {isa = PBXBuildFile; fileRef = 8CF02DD416484CCE0059BC56 /* fyad-menopause.png */; };
		8CF02E4016484CCE0059BC56 /* gws-dessert.png in Resources */ = {isa = PBXBuildFile; fileRef = 8CF02DD516484CCE0059BC56 /* gws-dessert.png */; };
		8CF02E4116484CCE0059BC56 /* gws-diet.png in Resources */ = {isa = PBXBuildFile; fileRef = 8CF02DD616484CCE0059BC56 /* gws-diet.png */; };
		8CF02E4216484CCE0059BC56 /* gws-drink.png in Resources */ = {isa = PBXBuildFile; fileRef = 8CF02DD716484CCE0059BC56 /* gws-drink.png */; };
		8CF02E4316484CCE0059BC56 /* gws-fish.png in Resources */ = {isa = PBXBuildFile; fileRef = 8CF02DD816484CCE0059BC56 /* gws-fish.png */; };
		8CF02E4416484CCE0059BC56 /* gws-local.png in Resources */ = {isa = PBXBuildFile; fileRef = 8CF02DD916484CCE0059BC56 /* gws-local.png */; };
		8CF02E4516484CCE0059BC56 /* gws-meat.png in Resources */ = {isa = PBXBuildFile; fileRef = 8CF02DDA16484CCE0059BC56 /* gws-meat.png */; };
		8CF02E4616484CCE0059BC56 /* gws-snacks.png in Resources */ = {isa = PBXBuildFile; fileRef = 8CF02DDB16484CCE0059BC56 /* gws-snacks.png */; };
		8CF02E4716484CCE0059BC56 /* gws-soup.png in Resources */ = {isa = PBXBuildFile; fileRef = 8CF02DDC16484CCE0059BC56 /* gws-soup.png */; };
		8CF02E4816484CCE0059BC56 /* gws-veggie.png in Resources */ = {isa = PBXBuildFile; fileRef = 8CF02DDD16484CCE0059BC56 /* gws-veggie.png */; };
		8CF02E4916484CCE0059BC56 /* pi-caged.png in Resources */ = {isa = PBXBuildFile; fileRef = 8CF02DDE16484CCE0059BC56 /* pi-caged.png */; };
		8CF02E4A16484CCE0059BC56 /* pi-herps.png in Resources */ = {isa = PBXBuildFile; fileRef = 8CF02DDF16484CCE0059BC56 /* pi-herps.png */; };
		8CF02E4B16484CCE0059BC56 /* psp-itstime.png in Resources */ = {isa = PBXBuildFile; fileRef = 8CF02DE016484CCE0059BC56 /* psp-itstime.png */; };
		8CF02E4C16484CCE0059BC56 /* psp-k1.png in Resources */ = {isa = PBXBuildFile; fileRef = 8CF02DE116484CCE0059BC56 /* psp-k1.png */; };
		8CF02E4D16484CCE0059BC56 /* psp-mma.png in Resources */ = {isa = PBXBuildFile; fileRef = 8CF02DE216484CCE0059BC56 /* psp-mma.png */; };
		8CF02E4E16484CCE0059BC56 /* psp-pride.png in Resources */ = {isa = PBXBuildFile; fileRef = 8CF02DE316484CCE0059BC56 /* psp-pride.png */; };
		8CF02E4F16484CCE0059BC56 /* psp-thonglor.png in Resources */ = {isa = PBXBuildFile; fileRef = 8CF02DE416484CCE0059BC56 /* psp-thonglor.png */; };
		8CF02E5016484CCE0059BC56 /* psp-tuf.png in Resources */ = {isa = PBXBuildFile; fileRef = 8CF02DE516484CCE0059BC56 /* psp-tuf.png */; };
		8CF02E5116484CCE0059BC56 /* psp-ufc.png in Resources */ = {isa = PBXBuildFile; fileRef = 8CF02DE616484CCE0059BC56 /* psp-ufc.png */; };
		8CF02E5216484CCE0059BC56 /* RP-carling.png in Resources */ = {isa = PBXBuildFile; fileRef = 8CF02DE716484CCE0059BC56 /* RP-carling.png */; };
		8CF02E5316484CCE0059BC56 /* RP-championship.png in Resources */ = {isa = PBXBuildFile; fileRef = 8CF02DE816484CCE0059BC56 /* RP-championship.png */; };
		8CF02E5416484CCE0059BC56 /* RP-epl.png in Resources */ = {isa = PBXBuildFile; fileRef = 8CF02DE916484CCE0059BC56 /* RP-epl.png */; };
		8CF02E5516484CCE0059BC56 /* RP-league.png in Resources */ = {isa = PBXBuildFile; fileRef = 8CF02DEA16484CCE0059BC56 /* RP-league.png */; };
		8CF02E5616484CCE0059BC56 /* RP-ligue1.png in Resources */ = {isa = PBXBuildFile; fileRef = 8CF02DEB16484CCE0059BC56 /* RP-ligue1.png */; };
		8CF02E5716484CCE0059BC56 /* RP-MOTD_TAG.png in Resources */ = {isa = PBXBuildFile; fileRef = 8CF02DEC16484CCE0059BC56 /* RP-MOTD_TAG.png */; };
		8CF02E5816484CCE0059BC56 /* RP-nonleague.png in Resources */ = {isa = PBXBuildFile; fileRef = 8CF02DED16484CCE0059BC56 /* RP-nonleague.png */; };
		8CF02E5916484CCE0059BC56 /* samartd-interestcheck.png in Resources */ = {isa = PBXBuildFile; fileRef = 8CF02DEE16484CCE0059BC56 /* samartd-interestcheck.png */; };
		8CF02E5A16484CCE0059BC56 /* samartd-organs.png in Resources */ = {isa = PBXBuildFile; fileRef = 8CF02DEF16484CCE0059BC56 /* samartd-organs.png */; };
		8CF02E5B16484CCE0059BC56 /* samartd-potions.png in Resources */ = {isa = PBXBuildFile; fileRef = 8CF02DF016484CCE0059BC56 /* samartd-potions.png */; };
		8CF02E5C16484CCE0059BC56 /* samartd-water.png in Resources */ = {isa = PBXBuildFile; fileRef = 8CF02DF116484CCE0059BC56 /* samartd-water.png */; };
		8CF02E5D16484CCE0059BC56 /* sports-sylvia.png in Resources */ = {isa = PBXBuildFile; fileRef = 8CF02DF216484CCE0059BC56 /* sports-sylvia.png */; };
		8CF02E5E16484CCE0059BC56 /* tcc-acid.png in Resources */ = {isa = PBXBuildFile; fileRef = 8CF02DF316484CCE0059BC56 /* tcc-acid.png */; };
		8CF02E5F16484CCE0059BC56 /* tcc-downers.png in Resources */ = {isa = PBXBuildFile; fileRef = 8CF02DF416484CCE0059BC56 /* tcc-downers.png */; };
		8CF02E6016484CCE0059BC56 /* tcc-halluc.png in Resources */ = {isa = PBXBuildFile; fileRef = 8CF02DF516484CCE0059BC56 /* tcc-halluc.png */; };
		8CF02E6116484CCE0059BC56 /* tcc-rx.png in Resources */ = {isa = PBXBuildFile; fileRef = 8CF02DF616484CCE0059BC56 /* tcc-rx.png */; };
		8CF02E6216484CCE0059BC56 /* tcc-trip_report.png in Resources */ = {isa = PBXBuildFile; fileRef = 8CF02DF716484CCE0059BC56 /* tcc-trip_report.png */; };
		8CF02E6316484CCE0059BC56 /* tcc-txt.png in Resources */ = {isa = PBXBuildFile; fileRef = 8CF02DF816484CCE0059BC56 /* tcc-txt.png */; };
		8CF02E6416484CCE0059BC56 /* tcc-uppers.png in Resources */ = {isa = PBXBuildFile; fileRef = 8CF02DF916484CCE0059BC56 /* tcc-uppers.png */; };
		8CF02E6516484CCE0059BC56 /* tg-boardgames.png in Resources */ = {isa = PBXBuildFile; fileRef = 8CF02DFA16484CCE0059BC56 /* tg-boardgames.png */; };
		8CF02E6616484CCE0059BC56 /* tg-recruiting.png in Resources */ = {isa = PBXBuildFile; fileRef = 8CF02DFB16484CCE0059BC56 /* tg-recruiting.png */; };
		8CF02E6716484CCE0059BC56 /* tg-wargames.png in Resources */ = {isa = PBXBuildFile; fileRef = 8CF02DFC16484CCE0059BC56 /* tg-wargames.png */; };
		8CF02E6816484CCE0059BC56 /* tviv-classic.png in Resources */ = {isa = PBXBuildFile; fileRef = 8CF02DFD16484CCE0059BC56 /* tviv-classic.png */; };
		8CF02E6916484CCE0059BC56 /* tviv-reality.png in Resources */ = {isa = PBXBuildFile; fileRef = 8CF02DFE16484CCE0059BC56 /* tviv-reality.png */; };
		8CF02E6A16484CCE0059BC56 /* wrestlehut-global.png in Resources */ = {isa = PBXBuildFile; fileRef = 8CF02DFF16484CCE0059BC56 /* wrestlehut-global.png */; };
		8CF02E6B16484CCE0059BC56 /* ycs-girl.png in Resources */ = {isa = PBXBuildFile; fileRef = 8CF02E0016484CCE0059BC56 /* ycs-girl.png */; };
		8CF02E6C16484CCE0059BC56 /* ycs-jc.png in Resources */ = {isa = PBXBuildFile; fileRef = 8CF02E0116484CCE0059BC56 /* ycs-jc.png */; };
		8CF740EF1681376600C219E4 /* macinyos-heading.png in Resources */ = {isa = PBXBuildFile; fileRef = 8CF740EE1681376600C219E4 /* macinyos-heading.png */; };
		8CF95C861653276000060F19 /* phiz-crabcore.png in Resources */ = {isa = PBXBuildFile; fileRef = 8CF95C621653276000060F19 /* phiz-crabcore.png */; };
		8CF95C871653276000060F19 /* LF-gitrdun2.png in Resources */ = {isa = PBXBuildFile; fileRef = 8CF95C631653276000060F19 /* LF-gitrdun2.png */; };
		8CF95C881653276000060F19 /* LF-legacy.png in Resources */ = {isa = PBXBuildFile; fileRef = 8CF95C641653276000060F19 /* LF-legacy.png */; };
		8CF95C891653276000060F19 /* phiz-phag.png in Resources */ = {isa = PBXBuildFile; fileRef = 8CF95C651653276000060F19 /* phiz-phag.png */; };
		8CF95C8A1653276000060F19 /* phiz-rockist.png in Resources */ = {isa = PBXBuildFile; fileRef = 8CF95C661653276000060F19 /* phiz-rockist.png */; };
		8CF95C8B1653276000060F19 /* phiz-sincere.png in Resources */ = {isa = PBXBuildFile; fileRef = 8CF95C671653276000060F19 /* phiz-sincere.png */; };
		8CF95C8C1653276000060F19 /* phiz-prince.png in Resources */ = {isa = PBXBuildFile; fileRef = 8CF95C681653276000060F19 /* phiz-prince.png */; };
		8CF95C8D1653276000060F19 /* phiz-emo.png in Resources */ = {isa = PBXBuildFile; fileRef = 8CF95C691653276000060F19 /* phiz-emo.png */; };
		8CF95C8E1653276000060F19 /* phiz-donk.png in Resources */ = {isa = PBXBuildFile; fileRef = 8CF95C6A1653276000060F19 /* phiz-donk.png */; };
		8CF95C8F1653276000060F19 /* phiz-dollas.png in Resources */ = {isa = PBXBuildFile; fileRef = 8CF95C6B1653276000060F19 /* phiz-dollas.png */; };
		8CF95C901653276000060F19 /* LF-perspective_1.png in Resources */ = {isa = PBXBuildFile; fileRef = 8CF95C6C1653276000060F19 /* LF-perspective_1.png */; };
		8CF95C911653276000060F19 /* LF-nazisrael2.png in Resources */ = {isa = PBXBuildFile; fileRef = 8CF95C6D1653276000060F19 /* LF-nazisrael2.png */; };
		8CF95C921653276000060F19 /* lf-gooddog.png in Resources */ = {isa = PBXBuildFile; fileRef = 8CF95C6E1653276000060F19 /* lf-gooddog.png */; };
		8CF95C931653276000060F19 /* LF-gay2.png in Resources */ = {isa = PBXBuildFile; fileRef = 8CF95C6F1653276000060F19 /* LF-gay2.png */; };
		8CF95C941653276000060F19 /* LF-2wqxulw.png in Resources */ = {isa = PBXBuildFile; fileRef = 8CF95C701653276000060F19 /* LF-2wqxulw.png */; };
		8CF95C951653276000060F19 /* fyad-words.png in Resources */ = {isa = PBXBuildFile; fileRef = 8CF95C711653276000060F19 /* fyad-words.png */; };
		8CF95C961653276000060F19 /* fyad-wiki.png in Resources */ = {isa = PBXBuildFile; fileRef = 8CF95C721653276000060F19 /* fyad-wiki.png */; };
		8CF95C971653276000060F19 /* fyad-space.png in Resources */ = {isa = PBXBuildFile; fileRef = 8CF95C731653276000060F19 /* fyad-space.png */; };
		8CF95C981653276000060F19 /* fyad-otherforums.png in Resources */ = {isa = PBXBuildFile; fileRef = 8CF95C741653276000060F19 /* fyad-otherforums.png */; };
		8CF95C991653276000060F19 /* fyad-troll.png in Resources */ = {isa = PBXBuildFile; fileRef = 8CF95C751653276000060F19 /* fyad-troll.png */; };
		8CF95C9A1653276000060F19 /* ml-voice.png in Resources */ = {isa = PBXBuildFile; fileRef = 8CF95C761653276000060F19 /* ml-voice.png */; };
		8CF95C9B1653276000060F19 /* ml-theory.png in Resources */ = {isa = PBXBuildFile; fileRef = 8CF95C771653276000060F19 /* ml-theory.png */; };
		8CF95C9C1653276000060F19 /* ml-recording.png in Resources */ = {isa = PBXBuildFile; fileRef = 8CF95C781653276000060F19 /* ml-recording.png */; };
		8CF95C9D1653276000060F19 /* ml-guitar.png in Resources */ = {isa = PBXBuildFile; fileRef = 8CF95C791653276000060F19 /* ml-guitar.png */; };
		8CF95C9E1653276000060F19 /* ml-gear.png in Resources */ = {isa = PBXBuildFile; fileRef = 8CF95C7A1653276000060F19 /* ml-gear.png */; };
		8CF95C9F1653276000060F19 /* ml-feedback.png in Resources */ = {isa = PBXBuildFile; fileRef = 8CF95C7B1653276000060F19 /* ml-feedback.png */; };
		8CF95CA01653276000060F19 /* ml-dumbass.png in Resources */ = {isa = PBXBuildFile; fileRef = 8CF95C7C1653276000060F19 /* ml-dumbass.png */; };
		8CF95CA11653276000060F19 /* ml-drums.png in Resources */ = {isa = PBXBuildFile; fileRef = 8CF95C7D1653276000060F19 /* ml-drums.png */; };
		8CF95CA21653276000060F19 /* ml-contest.png in Resources */ = {isa = PBXBuildFile; fileRef = 8CF95C7E1653276000060F19 /* ml-contest.png */; };
		8CF95CA31653276000060F19 /* ml-bass.png in Resources */ = {isa = PBXBuildFile; fileRef = 8CF95C7F1653276000060F19 /* ml-bass.png */; };
		8CF95CA41653276000060F19 /* ml-amps.png in Resources */ = {isa = PBXBuildFile; fileRef = 8CF95C801653276000060F19 /* ml-amps.png */; };
		8CF95CA51653276000060F19 /* ml-acoustic.png in Resources */ = {isa = PBXBuildFile; fileRef = 8CF95C811653276000060F19 /* ml-acoustic.png */; };
		8CF95CA61653276000060F19 /* gip-pew.png in Resources */ = {isa = PBXBuildFile; fileRef = 8CF95C821653276000060F19 /* gip-pew.png */; };
		8CF95CA71653276000060F19 /* gip-money.png in Resources */ = {isa = PBXBuildFile; fileRef = 8CF95C831653276000060F19 /* gip-money.png */; };
		8CF95CA81653276000060F19 /* gip-marines.png in Resources */ = {isa = PBXBuildFile; fileRef = 8CF95C841653276000060F19 /* gip-marines.png */; };
		8CF95CA91653276000060F19 /* gip-airforce.png in Resources */ = {isa = PBXBuildFile; fileRef = 8CF95C851653276000060F19 /* gip-airforce.png */; };
		8CFB1760168145B5007C70D5 /* macinyos-adminstar.png in Resources */ = {isa = PBXBuildFile; fileRef = 8CFB175E168145B5007C70D5 /* macinyos-adminstar.png */; };
		8CFB1761168145B5007C70D5 /* macinyos-modstar.png in Resources */ = {isa = PBXBuildFile; fileRef = 8CFB175F168145B5007C70D5 /* macinyos-modstar.png */; };
/* End PBXBuildFile section */

/* Begin PBXContainerItemProxy section */
		1CE2D9A416688C700024AC1C /* PBXContainerItemProxy */ = {
			isa = PBXContainerItemProxy;
			containerPortal = 29B97313FDCFA39411CA2CEA /* Project object */;
			proxyType = 1;
			remoteGlobalIDString = 1CE2D9A016688C640024AC1C;
			remoteInfo = "Build Resources";
		};
/* End PBXContainerItemProxy section */

/* Begin PBXFileReference section */
		107CF9A211FF7776007C16F4 /* libxml2.2.7.3.dylib */ = {isa = PBXFileReference; lastKnownFileType = "compiled.mach-o.dylib"; name = libxml2.2.7.3.dylib; path = usr/lib/libxml2.2.7.3.dylib; sourceTree = SDKROOT; };
		107CF9E011FF79D5007C16F4 /* libsqlite3.0.dylib */ = {isa = PBXFileReference; lastKnownFileType = "compiled.mach-o.dylib"; name = libsqlite3.0.dylib; path = usr/lib/libsqlite3.0.dylib; sourceTree = SDKROOT; };
		10D34FA8128F41160026C7C2 /* CFNetwork.framework */ = {isa = PBXFileReference; lastKnownFileType = wrapper.framework; name = CFNetwork.framework; path = System/Library/Frameworks/CFNetwork.framework; sourceTree = SDKROOT; };
		10D34FAE128F413C0026C7C2 /* MobileCoreServices.framework */ = {isa = PBXFileReference; lastKnownFileType = wrapper.framework; name = MobileCoreServices.framework; path = System/Library/Frameworks/MobileCoreServices.framework; sourceTree = SDKROOT; };
		10D34FB0128F413C0026C7C2 /* SystemConfiguration.framework */ = {isa = PBXFileReference; lastKnownFileType = wrapper.framework; name = SystemConfiguration.framework; path = System/Library/Frameworks/SystemConfiguration.framework; sourceTree = SDKROOT; };
		10D34FB6128F414E0026C7C2 /* libz.dylib */ = {isa = PBXFileReference; lastKnownFileType = "compiled.mach-o.dylib"; name = libz.dylib; path = usr/lib/libz.dylib; sourceTree = SDKROOT; };
		11099066134B86FC0013444C /* QuartzCore.framework */ = {isa = PBXFileReference; lastKnownFileType = wrapper.framework; name = QuartzCore.framework; path = System/Library/Frameworks/QuartzCore.framework; sourceTree = SDKROOT; };
		110FAC0315745CE700ECF535 /* MessageUI.framework */ = {isa = PBXFileReference; lastKnownFileType = wrapper.framework; name = MessageUI.framework; path = System/Library/Frameworks/MessageUI.framework; sourceTree = SDKROOT; };
		1172A62D14F5DB160026CDA8 /* Security.framework */ = {isa = PBXFileReference; lastKnownFileType = wrapper.framework; name = Security.framework; path = System/Library/Frameworks/Security.framework; sourceTree = SDKROOT; };
		117DBE3A1522A39A007125EF /* CoreData.framework */ = {isa = PBXFileReference; lastKnownFileType = wrapper.framework; name = CoreData.framework; path = System/Library/Frameworks/CoreData.framework; sourceTree = SDKROOT; };
		1190F71913BE4EA900B9D271 /* AwfulLoginController.h */ = {isa = PBXFileReference; fileEncoding = 4; lastKnownFileType = sourcecode.c.h; path = AwfulLoginController.h; sourceTree = "<group>"; };
		1190F71A13BE4EA900B9D271 /* AwfulLoginController.m */ = {isa = PBXFileReference; fileEncoding = 4; lastKnownFileType = sourcecode.c.objc; path = AwfulLoginController.m; sourceTree = "<group>"; };
		1190F71D13BE4EA900B9D271 /* AwfulAppDelegate.h */ = {isa = PBXFileReference; fileEncoding = 4; lastKnownFileType = sourcecode.c.h; path = AwfulAppDelegate.h; sourceTree = "<group>"; };
		1190F71E13BE4EA900B9D271 /* AwfulAppDelegate.m */ = {isa = PBXFileReference; fileEncoding = 4; lastKnownFileType = sourcecode.c.objc; path = AwfulAppDelegate.m; sourceTree = "<group>"; };
		1190F7C113BE4ECB00B9D271 /* TFHpple.h */ = {isa = PBXFileReference; fileEncoding = 4; lastKnownFileType = sourcecode.c.h; path = TFHpple.h; sourceTree = "<group>"; };
		1190F7C213BE4ECB00B9D271 /* TFHpple.m */ = {isa = PBXFileReference; fileEncoding = 4; lastKnownFileType = sourcecode.c.objc; path = TFHpple.m; sourceTree = "<group>"; };
		1190F7C313BE4ECB00B9D271 /* TFHppleElement.h */ = {isa = PBXFileReference; fileEncoding = 4; lastKnownFileType = sourcecode.c.h; path = TFHppleElement.h; sourceTree = "<group>"; };
		1190F7C413BE4ECB00B9D271 /* TFHppleElement.m */ = {isa = PBXFileReference; fileEncoding = 4; lastKnownFileType = sourcecode.c.objc; path = TFHppleElement.m; sourceTree = "<group>"; };
		1190F7C513BE4ECB00B9D271 /* XPathQuery.h */ = {isa = PBXFileReference; fileEncoding = 4; lastKnownFileType = sourcecode.c.h; path = XPathQuery.h; sourceTree = "<group>"; };
		1190F7C613BE4ECB00B9D271 /* XPathQuery.m */ = {isa = PBXFileReference; fileEncoding = 4; lastKnownFileType = sourcecode.c.objc; path = XPathQuery.m; sourceTree = "<group>"; };
		1190F7F113BE4EDA00B9D271 /* Awful_Prefix.pch */ = {isa = PBXFileReference; fileEncoding = 4; lastKnownFileType = sourcecode.c.h; path = Awful_Prefix.pch; sourceTree = "<group>"; };
		1190F7F213BE4EDA00B9D271 /* main.m */ = {isa = PBXFileReference; fileEncoding = 4; lastKnownFileType = sourcecode.c.objc; path = main.m; sourceTree = "<group>"; };
		11FDA294151018600014FDCD /* AwfulSettingsViewController.h */ = {isa = PBXFileReference; fileEncoding = 4; lastKnownFileType = sourcecode.c.h; path = AwfulSettingsViewController.h; sourceTree = "<group>"; };
		11FDA295151018600014FDCD /* AwfulSettingsViewController.m */ = {isa = PBXFileReference; fileEncoding = 4; lastKnownFileType = sourcecode.c.objc; path = AwfulSettingsViewController.m; sourceTree = "<group>"; };
		1C05ED47162299DE00FE567F /* SVProgressHUD.h */ = {isa = PBXFileReference; fileEncoding = 4; lastKnownFileType = sourcecode.c.h; path = SVProgressHUD.h; sourceTree = "<group>"; };
		1C05ED48162299DE00FE567F /* SVProgressHUD.m */ = {isa = PBXFileReference; fileEncoding = 4; lastKnownFileType = sourcecode.c.objc; path = SVProgressHUD.m; sourceTree = "<group>"; };
		1C05ED5916229CDD00FE567F /* SVProgressHUD.bundle */ = {isa = PBXFileReference; lastKnownFileType = "wrapper.plug-in"; name = SVProgressHUD.bundle; path = Vendor/SVProgressHUD/SVProgressHUD.bundle; sourceTree = SOURCE_ROOT; };
		1C05EDAE16230C1700FE567F /* AwfulParsing.h */ = {isa = PBXFileReference; fileEncoding = 4; lastKnownFileType = sourcecode.c.h; path = AwfulParsing.h; sourceTree = "<group>"; };
		1C090FB5163A40A1003FD0A3 /* _AwfulPost.h */ = {isa = PBXFileReference; fileEncoding = 4; lastKnownFileType = sourcecode.c.h; path = _AwfulPost.h; sourceTree = "<group>"; };
		1C090FB6163A40A1003FD0A3 /* _AwfulPost.m */ = {isa = PBXFileReference; fileEncoding = 4; lastKnownFileType = sourcecode.c.objc; path = _AwfulPost.m; sourceTree = "<group>"; };
		1C090FB8163A40C1003FD0A3 /* AwfulPost.h */ = {isa = PBXFileReference; fileEncoding = 4; lastKnownFileType = sourcecode.c.h; path = AwfulPost.h; sourceTree = "<group>"; };
		1C090FB9163A40C1003FD0A3 /* AwfulPost.m */ = {isa = PBXFileReference; fileEncoding = 4; lastKnownFileType = sourcecode.c.objc; path = AwfulPost.m; sourceTree = "<group>"; };
		1C0B4FE8169E331F00261F28 /* tviv-bluray.png */ = {isa = PBXFileReference; lastKnownFileType = image.png; path = "tviv-bluray.png"; sourceTree = "<group>"; };
		1C101572164E8A7200302B19 /* tag-collage-Landscape.png */ = {isa = PBXFileReference; lastKnownFileType = image.png; path = "tag-collage-Landscape.png"; sourceTree = "<group>"; };
		1C101573164E8A7200302B19 /* tag-collage-Landscape@2x.png */ = {isa = PBXFileReference; lastKnownFileType = image.png; path = "tag-collage-Landscape@2x.png"; sourceTree = "<group>"; };
		1C101574164E8A7200302B19 /* tag-collage-Portrait.png */ = {isa = PBXFileReference; lastKnownFileType = image.png; path = "tag-collage-Portrait.png"; sourceTree = "<group>"; };
		1C101575164E8A7200302B19 /* tag-collage-Portrait@2x.png */ = {isa = PBXFileReference; lastKnownFileType = image.png; path = "tag-collage-Portrait@2x.png"; sourceTree = "<group>"; };
		1C10157A164E8B0A00302B19 /* AwfulStartViewController.h */ = {isa = PBXFileReference; fileEncoding = 4; lastKnownFileType = sourcecode.c.h; path = AwfulStartViewController.h; sourceTree = "<group>"; };
		1C10157B164E8B0A00302B19 /* AwfulStartViewController.m */ = {isa = PBXFileReference; fileEncoding = 4; lastKnownFileType = sourcecode.c.objc; path = AwfulStartViewController.m; sourceTree = "<group>"; };
		1C101596165130AE00302B19 /* dd-europe.png */ = {isa = PBXFileReference; lastKnownFileType = image.png; path = "dd-europe.png"; sourceTree = "<group>"; };
		1C101598165130C200302B19 /* wrestlehut-indy.png */ = {isa = PBXFileReference; lastKnownFileType = image.png; path = "wrestlehut-indy.png"; sourceTree = "<group>"; };
		1C1015D61654129C00302B19 /* AFHTTPClient.h */ = {isa = PBXFileReference; fileEncoding = 4; lastKnownFileType = sourcecode.c.h; path = AFHTTPClient.h; sourceTree = "<group>"; };
		1C1015D71654129C00302B19 /* AFHTTPClient.m */ = {isa = PBXFileReference; fileEncoding = 4; lastKnownFileType = sourcecode.c.objc; path = AFHTTPClient.m; sourceTree = "<group>"; };
		1C1015D81654129C00302B19 /* AFHTTPRequestOperation.h */ = {isa = PBXFileReference; fileEncoding = 4; lastKnownFileType = sourcecode.c.h; path = AFHTTPRequestOperation.h; sourceTree = "<group>"; };
		1C1015D91654129C00302B19 /* AFHTTPRequestOperation.m */ = {isa = PBXFileReference; fileEncoding = 4; lastKnownFileType = sourcecode.c.objc; path = AFHTTPRequestOperation.m; sourceTree = "<group>"; };
		1C1015DA1654129C00302B19 /* AFImageRequestOperation.h */ = {isa = PBXFileReference; fileEncoding = 4; lastKnownFileType = sourcecode.c.h; path = AFImageRequestOperation.h; sourceTree = "<group>"; };
		1C1015DB1654129C00302B19 /* AFImageRequestOperation.m */ = {isa = PBXFileReference; fileEncoding = 4; lastKnownFileType = sourcecode.c.objc; path = AFImageRequestOperation.m; sourceTree = "<group>"; };
		1C1015DC1654129C00302B19 /* AFJSONRequestOperation.h */ = {isa = PBXFileReference; fileEncoding = 4; lastKnownFileType = sourcecode.c.h; path = AFJSONRequestOperation.h; sourceTree = "<group>"; };
		1C1015DD1654129C00302B19 /* AFJSONRequestOperation.m */ = {isa = PBXFileReference; fileEncoding = 4; lastKnownFileType = sourcecode.c.objc; path = AFJSONRequestOperation.m; sourceTree = "<group>"; };
		1C1015DE1654129C00302B19 /* AFNetworkActivityIndicatorManager.h */ = {isa = PBXFileReference; fileEncoding = 4; lastKnownFileType = sourcecode.c.h; path = AFNetworkActivityIndicatorManager.h; sourceTree = "<group>"; };
		1C1015DF1654129C00302B19 /* AFNetworkActivityIndicatorManager.m */ = {isa = PBXFileReference; fileEncoding = 4; lastKnownFileType = sourcecode.c.objc; path = AFNetworkActivityIndicatorManager.m; sourceTree = "<group>"; };
		1C1015E01654129C00302B19 /* AFNetworking.h */ = {isa = PBXFileReference; fileEncoding = 4; lastKnownFileType = sourcecode.c.h; path = AFNetworking.h; sourceTree = "<group>"; };
		1C1015E11654129C00302B19 /* AFPropertyListRequestOperation.h */ = {isa = PBXFileReference; fileEncoding = 4; lastKnownFileType = sourcecode.c.h; path = AFPropertyListRequestOperation.h; sourceTree = "<group>"; };
		1C1015E21654129C00302B19 /* AFPropertyListRequestOperation.m */ = {isa = PBXFileReference; fileEncoding = 4; lastKnownFileType = sourcecode.c.objc; path = AFPropertyListRequestOperation.m; sourceTree = "<group>"; };
		1C1015E31654129C00302B19 /* AFURLConnectionOperation.h */ = {isa = PBXFileReference; fileEncoding = 4; lastKnownFileType = sourcecode.c.h; path = AFURLConnectionOperation.h; sourceTree = "<group>"; };
		1C1015E41654129C00302B19 /* AFURLConnectionOperation.m */ = {isa = PBXFileReference; fileEncoding = 4; lastKnownFileType = sourcecode.c.objc; path = AFURLConnectionOperation.m; sourceTree = "<group>"; };
		1C1015E51654129C00302B19 /* AFXMLRequestOperation.h */ = {isa = PBXFileReference; fileEncoding = 4; lastKnownFileType = sourcecode.c.h; path = AFXMLRequestOperation.h; sourceTree = "<group>"; };
		1C1015E61654129C00302B19 /* AFXMLRequestOperation.m */ = {isa = PBXFileReference; fileEncoding = 4; lastKnownFileType = sourcecode.c.objc; path = AFXMLRequestOperation.m; sourceTree = "<group>"; };
		1C1015E71654129C00302B19 /* UIImageView+AFNetworking.h */ = {isa = PBXFileReference; fileEncoding = 4; lastKnownFileType = sourcecode.c.h; path = "UIImageView+AFNetworking.h"; sourceTree = "<group>"; };
		1C1015E81654129C00302B19 /* UIImageView+AFNetworking.m */ = {isa = PBXFileReference; fileEncoding = 4; lastKnownFileType = sourcecode.c.objc; path = "UIImageView+AFNetworking.m"; sourceTree = "<group>"; };
		1C1015FB165414AE00302B19 /* AwfulImagePreviewViewController.h */ = {isa = PBXFileReference; fileEncoding = 4; lastKnownFileType = sourcecode.c.h; path = AwfulImagePreviewViewController.h; sourceTree = "<group>"; };
		1C1015FC165414AE00302B19 /* AwfulImagePreviewViewController.m */ = {isa = PBXFileReference; fileEncoding = 4; lastKnownFileType = sourcecode.c.objc; path = AwfulImagePreviewViewController.m; sourceTree = "<group>"; };
		1C13FF65161BCCB5000ED2B1 /* AwfulThreadCell.h */ = {isa = PBXFileReference; fileEncoding = 4; lastKnownFileType = sourcecode.c.h; path = AwfulThreadCell.h; sourceTree = "<group>"; };
		1C13FF66161BCCB6000ED2B1 /* AwfulThreadCell.m */ = {isa = PBXFileReference; fileEncoding = 4; lastKnownFileType = sourcecode.c.objc; path = AwfulThreadCell.m; sourceTree = "<group>"; };
		1C13FF68161BF732000ED2B1 /* AwfulBadgeView.h */ = {isa = PBXFileReference; fileEncoding = 4; lastKnownFileType = sourcecode.c.h; path = AwfulBadgeView.h; sourceTree = "<group>"; };
		1C13FF69161BF732000ED2B1 /* AwfulBadgeView.m */ = {isa = PBXFileReference; fileEncoding = 4; lastKnownFileType = sourcecode.c.objc; path = AwfulBadgeView.m; sourceTree = "<group>"; };
		1C13FF90161CDDD3000ED2B1 /* bookmarks-landscape.png */ = {isa = PBXFileReference; lastKnownFileType = image.png; path = "bookmarks-landscape.png"; sourceTree = "<group>"; };
		1C13FF91161CDDD4000ED2B1 /* bookmarks-landscape@2x.png */ = {isa = PBXFileReference; lastKnownFileType = image.png; path = "bookmarks-landscape@2x.png"; sourceTree = "<group>"; };
		1C13FF92161CDDD4000ED2B1 /* bookmarks.png */ = {isa = PBXFileReference; lastKnownFileType = image.png; path = bookmarks.png; sourceTree = "<group>"; };
		1C13FF93161CDDD4000ED2B1 /* bookmarks@2x.png */ = {isa = PBXFileReference; lastKnownFileType = image.png; path = "bookmarks@2x.png"; sourceTree = "<group>"; };
		1C23A0A0163E6C40006C7F39 /* AwfulPostsView.h */ = {isa = PBXFileReference; fileEncoding = 4; lastKnownFileType = sourcecode.c.h; path = AwfulPostsView.h; sourceTree = "<group>"; };
		1C23A0A1163E6C40006C7F39 /* AwfulPostsView.m */ = {isa = PBXFileReference; fileEncoding = 4; lastKnownFileType = sourcecode.c.objc; path = AwfulPostsView.m; sourceTree = "<group>"; };
		1C23A0A4163E6E1D006C7F39 /* posts-view.html */ = {isa = PBXFileReference; fileEncoding = 4; lastKnownFileType = text.html; path = "posts-view.html"; sourceTree = "<group>"; };
		1C23A0A6163E7D2B006C7F39 /* posts-view.js */ = {isa = PBXFileReference; fileEncoding = 4; lastKnownFileType = sourcecode.javascript; path = "posts-view.js"; sourceTree = "<group>"; };
		1C277CA31543554700CD2CCE /* AwfulSettingsChoiceViewController.h */ = {isa = PBXFileReference; fileEncoding = 4; lastKnownFileType = sourcecode.c.h; path = AwfulSettingsChoiceViewController.h; sourceTree = "<group>"; };
		1C277CA41543554700CD2CCE /* AwfulSettingsChoiceViewController.m */ = {isa = PBXFileReference; fileEncoding = 4; lastKnownFileType = sourcecode.c.objc; path = AwfulSettingsChoiceViewController.m; sourceTree = "<group>"; };
		1C278A471647A47F007D3CEC /* AwfulPullToRefreshControl.h */ = {isa = PBXFileReference; fileEncoding = 4; lastKnownFileType = sourcecode.c.h; path = AwfulPullToRefreshControl.h; sourceTree = "<group>"; };
		1C278A481647A47F007D3CEC /* AwfulPullToRefreshControl.m */ = {isa = PBXFileReference; fileEncoding = 4; lastKnownFileType = sourcecode.c.objc; path = AwfulPullToRefreshControl.m; sourceTree = "<group>"; };
		1C278A491647A47F007D3CEC /* AwfulScrollViewPullObserver.h */ = {isa = PBXFileReference; fileEncoding = 4; lastKnownFileType = sourcecode.c.h; path = AwfulScrollViewPullObserver.h; sourceTree = "<group>"; };
		1C278A4A1647A47F007D3CEC /* AwfulScrollViewPullObserver.m */ = {isa = PBXFileReference; fileEncoding = 4; lastKnownFileType = sourcecode.c.objc; path = AwfulScrollViewPullObserver.m; sourceTree = "<group>"; };
		1C3CC797162876AE00088AA8 /* adminstar.png */ = {isa = PBXFileReference; lastKnownFileType = image.png; path = adminstar.png; sourceTree = "<group>"; };
		1C3CC798162876AE00088AA8 /* modstar.png */ = {isa = PBXFileReference; lastKnownFileType = image.png; path = modstar.png; sourceTree = "<group>"; };
		1C40E5B11640FC2C004AAFA6 /* posts-view.css */ = {isa = PBXFileReference; fileEncoding = 4; lastKnownFileType = text.css; path = "posts-view.css"; sourceTree = "<group>"; };
		1C40E5B31640FDB8004AAFA6 /* posts-view-219.css */ = {isa = PBXFileReference; fileEncoding = 4; lastKnownFileType = text.css; path = "posts-view-219.css"; sourceTree = "<group>"; };
		1C4D7BD8167A5C7C00CF3659 /* PSMenuItem.h */ = {isa = PBXFileReference; fileEncoding = 4; lastKnownFileType = sourcecode.c.h; path = PSMenuItem.h; sourceTree = "<group>"; };
		1C4D7BD9167A5C7C00CF3659 /* PSMenuItem.m */ = {isa = PBXFileReference; fileEncoding = 4; lastKnownFileType = sourcecode.c.objc; path = PSMenuItem.m; sourceTree = "<group>"; };
		1C5B996A166E78F9004C5D0E /* AwfulDisclosureIndicatorView.h */ = {isa = PBXFileReference; fileEncoding = 4; lastKnownFileType = sourcecode.c.h; path = AwfulDisclosureIndicatorView.h; sourceTree = "<group>"; };
		1C5B996B166E78F9004C5D0E /* AwfulDisclosureIndicatorView.m */ = {isa = PBXFileReference; fileEncoding = 4; lastKnownFileType = sourcecode.c.objc; path = AwfulDisclosureIndicatorView.m; sourceTree = "<group>"; };
		1C5B996E166F565C004C5D0E /* AwfulTabBarController.h */ = {isa = PBXFileReference; fileEncoding = 4; lastKnownFileType = sourcecode.c.h; path = AwfulTabBarController.h; sourceTree = "<group>"; };
		1C5B996F166F565C004C5D0E /* AwfulTabBarController.m */ = {isa = PBXFileReference; fileEncoding = 4; lastKnownFileType = sourcecode.c.objc; path = AwfulTabBarController.m; sourceTree = "<group>"; };
		1C5B9971166F5835004C5D0E /* AwfulTabBar.h */ = {isa = PBXFileReference; fileEncoding = 4; lastKnownFileType = sourcecode.c.h; path = AwfulTabBar.h; sourceTree = "<group>"; };
		1C5B9972166F5835004C5D0E /* AwfulTabBar.m */ = {isa = PBXFileReference; fileEncoding = 4; lastKnownFileType = sourcecode.c.objc; path = AwfulTabBar.m; sourceTree = "<group>"; };
		1C5B9978166F6E4B004C5D0E /* favorites-icon@2x.png */ = {isa = PBXFileReference; lastKnownFileType = image.png; path = "favorites-icon@2x.png"; sourceTree = "<group>"; };
		1C5B997A166F6E54004C5D0E /* pm-icon@2x.png */ = {isa = PBXFileReference; lastKnownFileType = image.png; path = "pm-icon@2x.png"; sourceTree = "<group>"; };
		1C5B997C166F9844004C5D0E /* tab-background@2x.png */ = {isa = PBXFileReference; lastKnownFileType = image.png; path = "tab-background@2x.png"; sourceTree = "<group>"; };
		1C5B997D166F9844004C5D0E /* tab-selected@2x.png */ = {isa = PBXFileReference; lastKnownFileType = image.png; path = "tab-selected@2x.png"; sourceTree = "<group>"; };
		1C5B997E166F9844004C5D0E /* tab-divider@2x.png */ = {isa = PBXFileReference; lastKnownFileType = image.png; path = "tab-divider@2x.png"; sourceTree = "<group>"; };
		1C5B99B9166FFA4F004C5D0E /* Model-1.8.1.xcdatamodel */ = {isa = PBXFileReference; lastKnownFileType = wrapper.xcdatamodel; path = "Model-1.8.1.xcdatamodel"; sourceTree = "<group>"; };
		1C5B99BA166FFA4F004C5D0E /* Model-1.8.xcdatamodel */ = {isa = PBXFileReference; lastKnownFileType = wrapper.xcdatamodel; path = "Model-1.8.xcdatamodel"; sourceTree = "<group>"; };
		1C5B99BB166FFA4F004C5D0E /* Model-1.9.1.xcdatamodel */ = {isa = PBXFileReference; lastKnownFileType = wrapper.xcdatamodel; path = "Model-1.9.1.xcdatamodel"; sourceTree = "<group>"; };
		1C6474AB1569989800C72657 /* AwfulForum.h */ = {isa = PBXFileReference; fileEncoding = 4; lastKnownFileType = sourcecode.c.h; path = AwfulForum.h; sourceTree = "<group>"; };
		1C6474AC1569989800C72657 /* AwfulForum.m */ = {isa = PBXFileReference; fileEncoding = 4; lastKnownFileType = sourcecode.c.objc; path = AwfulForum.m; sourceTree = "<group>"; };
		1C6474AD1569989800C72657 /* AwfulModels.h */ = {isa = PBXFileReference; fileEncoding = 4; lastKnownFileType = sourcecode.c.h; path = AwfulModels.h; sourceTree = "<group>"; };
		1C6474B41569989800C72657 /* AwfulThread.h */ = {isa = PBXFileReference; fileEncoding = 4; lastKnownFileType = sourcecode.c.h; path = AwfulThread.h; sourceTree = "<group>"; };
		1C6474B51569989800C72657 /* AwfulThread.m */ = {isa = PBXFileReference; fileEncoding = 4; lastKnownFileType = sourcecode.c.objc; path = AwfulThread.m; sourceTree = "<group>"; };
		1C6474BD1569989800C72657 /* _AwfulForum.h */ = {isa = PBXFileReference; fileEncoding = 4; lastKnownFileType = sourcecode.c.h; path = _AwfulForum.h; sourceTree = "<group>"; };
		1C6474BE1569989800C72657 /* _AwfulForum.m */ = {isa = PBXFileReference; fileEncoding = 4; lastKnownFileType = sourcecode.c.objc; path = _AwfulForum.m; sourceTree = "<group>"; };
		1C6474BF1569989800C72657 /* _AwfulThread.h */ = {isa = PBXFileReference; fileEncoding = 4; lastKnownFileType = sourcecode.c.h; path = _AwfulThread.h; sourceTree = "<group>"; };
		1C6474C01569989800C72657 /* _AwfulThread.m */ = {isa = PBXFileReference; fileEncoding = 4; lastKnownFileType = sourcecode.c.objc; path = _AwfulThread.m; sourceTree = "<group>"; };
		1C67BB1916493C5F00898B35 /* bss-fanboy.png */ = {isa = PBXFileReference; lastKnownFileType = image.png; path = "bss-fanboy.png"; sourceTree = "<group>"; };
		1C6D3EE4168D798200B91A65 /* Model-1.10.xcdatamodel */ = {isa = PBXFileReference; lastKnownFileType = wrapper.xcdatamodel; path = "Model-1.10.xcdatamodel"; sourceTree = "<group>"; };
		1C6D3EE6168D7B1400B91A65 /* _AwfulUser.h */ = {isa = PBXFileReference; fileEncoding = 4; lastKnownFileType = sourcecode.c.h; path = _AwfulUser.h; sourceTree = "<group>"; };
		1C6D3EE7168D7B1400B91A65 /* _AwfulUser.m */ = {isa = PBXFileReference; fileEncoding = 4; lastKnownFileType = sourcecode.c.objc; path = _AwfulUser.m; sourceTree = "<group>"; };
		1C6D3EE9168D7B1E00B91A65 /* AwfulUser.h */ = {isa = PBXFileReference; fileEncoding = 4; lastKnownFileType = sourcecode.c.h; path = AwfulUser.h; sourceTree = "<group>"; };
		1C6D3EEA168D7B1E00B91A65 /* AwfulUser.m */ = {isa = PBXFileReference; fileEncoding = 4; lastKnownFileType = sourcecode.c.objc; path = AwfulUser.m; sourceTree = "<group>"; };
		1C6D3EF2168D89FC00B91A65 /* posts-view-219-amber.css */ = {isa = PBXFileReference; fileEncoding = 4; lastKnownFileType = text.css; path = "posts-view-219-amber.css"; sourceTree = "<group>"; };
		1C6D3EF5168D97B900B91A65 /* profile.html */ = {isa = PBXFileReference; fileEncoding = 4; lastKnownFileType = text.html; path = profile.html; sourceTree = "<group>"; };
		1C6ED636169104150015CDD5 /* profile-view.html */ = {isa = PBXFileReference; fileEncoding = 4; lastKnownFileType = text.html; path = "profile-view.html"; sourceTree = "<group>"; };
		1C6ED639169104340015CDD5 /* profile-view.js */ = {isa = PBXFileReference; fileEncoding = 4; lastKnownFileType = sourcecode.javascript; path = "profile-view.js"; sourceTree = "<group>"; };
		1C6ED63B1691055E0015CDD5 /* AwfulProfileViewController.h */ = {isa = PBXFileReference; fileEncoding = 4; lastKnownFileType = sourcecode.c.h; path = AwfulProfileViewController.h; sourceTree = "<group>"; };
		1C6ED63C1691055E0015CDD5 /* AwfulProfileViewController.m */ = {isa = PBXFileReference; fileEncoding = 4; lastKnownFileType = sourcecode.c.objc; path = AwfulProfileViewController.m; sourceTree = "<group>"; };
		1C7487EF16A88BAD0068B8A3 /* AwfulKeyboardBar.h */ = {isa = PBXFileReference; fileEncoding = 4; lastKnownFileType = sourcecode.c.h; path = AwfulKeyboardBar.h; sourceTree = "<group>"; };
		1C7487F016A88BAD0068B8A3 /* AwfulKeyboardBar.m */ = {isa = PBXFileReference; fileEncoding = 4; lastKnownFileType = sourcecode.c.objc; path = AwfulKeyboardBar.m; sourceTree = "<group>"; };
		1C7487F916A99BC30068B8A3 /* Icon-72.png */ = {isa = PBXFileReference; lastKnownFileType = image.png; path = "Icon-72.png"; sourceTree = "<group>"; };
		1C7487FA16A99BC30068B8A3 /* Icon-72@2x.png */ = {isa = PBXFileReference; lastKnownFileType = image.png; path = "Icon-72@2x.png"; sourceTree = "<group>"; };
		1C7487FB16A99BC30068B8A3 /* Icon-Small-50.png */ = {isa = PBXFileReference; lastKnownFileType = image.png; path = "Icon-Small-50.png"; sourceTree = "<group>"; };
		1C7487FC16A99BC30068B8A3 /* Icon-Small-50@2x.png */ = {isa = PBXFileReference; lastKnownFileType = image.png; path = "Icon-Small-50@2x.png"; sourceTree = "<group>"; };
		1C7487FD16A99BC30068B8A3 /* Icon-Small.png */ = {isa = PBXFileReference; lastKnownFileType = image.png; path = "Icon-Small.png"; sourceTree = "<group>"; };
		1C7487FE16A99BC30068B8A3 /* Icon-Small@2x.png */ = {isa = PBXFileReference; lastKnownFileType = image.png; path = "Icon-Small@2x.png"; sourceTree = "<group>"; };
		1C7487FF16A99BC30068B8A3 /* Icon.png */ = {isa = PBXFileReference; lastKnownFileType = image.png; path = Icon.png; sourceTree = "<group>"; };
		1C74880016A99BC30068B8A3 /* Icon@2x.png */ = {isa = PBXFileReference; lastKnownFileType = image.png; path = "Icon@2x.png"; sourceTree = "<group>"; };
		1C83DB52161FF48600E53CFA /* ImgurHTTPClient.h */ = {isa = PBXFileReference; fileEncoding = 4; lastKnownFileType = sourcecode.c.h; path = ImgurHTTPClient.h; sourceTree = "<group>"; };
		1C83DB53161FF48600E53CFA /* ImgurHTTPClient.m */ = {isa = PBXFileReference; fileEncoding = 4; lastKnownFileType = sourcecode.c.objc; path = ImgurHTTPClient.m; sourceTree = "<group>"; };
		1C8BE4F9169115020022B331 /* profile-view.css */ = {isa = PBXFileReference; fileEncoding = 4; lastKnownFileType = text.css; path = "profile-view.css"; sourceTree = "<group>"; };
		1C8BE51A16917FB60022B331 /* posts-view-25.css */ = {isa = PBXFileReference; fileEncoding = 4; lastKnownFileType = text.css; path = "posts-view-25.css"; sourceTree = "<group>"; };
		1C96D055167FDEA60043B194 /* Imgur API Test.app */ = {isa = PBXFileReference; explicitFileType = wrapper.application; includeInIndex = 0; path = "Imgur API Test.app"; sourceTree = BUILT_PRODUCTS_DIR; };
		1C96D05C167FDEA60043B194 /* Imgur API Test-Info.plist */ = {isa = PBXFileReference; lastKnownFileType = text.plist.xml; path = "Imgur API Test-Info.plist"; sourceTree = "<group>"; };
		1C96D05E167FDEA60043B194 /* en */ = {isa = PBXFileReference; lastKnownFileType = text.plist.strings; name = en; path = en.lproj/InfoPlist.strings; sourceTree = "<group>"; };
		1C96D060167FDEA60043B194 /* main.m */ = {isa = PBXFileReference; lastKnownFileType = sourcecode.c.objc; path = main.m; sourceTree = "<group>"; };
		1C96D062167FDEA60043B194 /* Imgur API Test-Prefix.pch */ = {isa = PBXFileReference; lastKnownFileType = sourcecode.c.h; path = "Imgur API Test-Prefix.pch"; sourceTree = "<group>"; };
		1C96D063167FDEA60043B194 /* AppDelegate.h */ = {isa = PBXFileReference; lastKnownFileType = sourcecode.c.h; path = AppDelegate.h; sourceTree = "<group>"; };
		1C96D064167FDEA60043B194 /* AppDelegate.m */ = {isa = PBXFileReference; lastKnownFileType = sourcecode.c.objc; path = AppDelegate.m; sourceTree = "<group>"; };
		1C96D066167FDEA60043B194 /* Default.png */ = {isa = PBXFileReference; lastKnownFileType = image.png; path = Default.png; sourceTree = "<group>"; };
		1C96D068167FDEA60043B194 /* Default@2x.png */ = {isa = PBXFileReference; lastKnownFileType = image.png; path = "Default@2x.png"; sourceTree = "<group>"; };
		1C96D06A167FDEA60043B194 /* Default-568h@2x.png */ = {isa = PBXFileReference; lastKnownFileType = image.png; path = "Default-568h@2x.png"; sourceTree = "<group>"; };
		1C96D06C167FDEA70043B194 /* ViewController.h */ = {isa = PBXFileReference; lastKnownFileType = sourcecode.c.h; path = ViewController.h; sourceTree = "<group>"; };
		1C96D06D167FDEA70043B194 /* ViewController.m */ = {isa = PBXFileReference; lastKnownFileType = sourcecode.c.objc; path = ViewController.m; sourceTree = "<group>"; };
		1C96D070167FDEA70043B194 /* en */ = {isa = PBXFileReference; lastKnownFileType = file.xib; name = en; path = en.lproj/ViewController.xib; sourceTree = "<group>"; };
		1C96D083168010AF0043B194 /* UIImage+Resize.h */ = {isa = PBXFileReference; fileEncoding = 4; lastKnownFileType = sourcecode.c.h; path = "UIImage+Resize.h"; sourceTree = "<group>"; };
		1C96D084168010AF0043B194 /* UIImage+Resize.m */ = {isa = PBXFileReference; fileEncoding = 4; lastKnownFileType = sourcecode.c.objc; path = "UIImage+Resize.m"; sourceTree = "<group>"; };
		1C96D0A0168298BF0043B194 /* AwfulBrowserViewController.h */ = {isa = PBXFileReference; fileEncoding = 4; lastKnownFileType = sourcecode.c.h; path = AwfulBrowserViewController.h; sourceTree = "<group>"; };
		1C96D0A1168298BF0043B194 /* AwfulBrowserViewController.m */ = {isa = PBXFileReference; fileEncoding = 4; lastKnownFileType = sourcecode.c.objc; path = AwfulBrowserViewController.m; sourceTree = "<group>"; };
		1C96D0AA1682B1140043B194 /* NSURL+Awful.h */ = {isa = PBXFileReference; fileEncoding = 4; lastKnownFileType = sourcecode.c.h; path = "NSURL+Awful.h"; sourceTree = "<group>"; };
		1C96D0AB1682B1140043B194 /* NSURL+Awful.m */ = {isa = PBXFileReference; fileEncoding = 4; lastKnownFileType = sourcecode.c.objc; path = "NSURL+Awful.m"; sourceTree = "<group>"; };
		1C96D0AD1682B25A0043B194 /* NSURL+OpensInBrowser.h */ = {isa = PBXFileReference; fileEncoding = 4; lastKnownFileType = sourcecode.c.h; path = "NSURL+OpensInBrowser.h"; sourceTree = "<group>"; };
		1C96D0AE1682B25A0043B194 /* NSURL+OpensInBrowser.m */ = {isa = PBXFileReference; fileEncoding = 4; lastKnownFileType = sourcecode.c.objc; path = "NSURL+OpensInBrowser.m"; sourceTree = "<group>"; };
		1C96D0B31682BBA80043B194 /* AwfulExternalBrowser.h */ = {isa = PBXFileReference; fileEncoding = 4; lastKnownFileType = sourcecode.c.h; path = AwfulExternalBrowser.h; sourceTree = "<group>"; };
		1C96D0B41682BBA80043B194 /* AwfulExternalBrowser.m */ = {isa = PBXFileReference; fileEncoding = 4; lastKnownFileType = sourcecode.c.objc; path = AwfulExternalBrowser.m; sourceTree = "<group>"; };
		1C96D0B61682BBF10043B194 /* Browsers.plist */ = {isa = PBXFileReference; fileEncoding = 4; lastKnownFileType = text.plist.xml; path = Browsers.plist; sourceTree = "<group>"; };
		1C9C675E164C332F00478270 /* ww-denim.png */ = {isa = PBXFileReference; lastKnownFileType = image.png; path = "ww-denim.png"; sourceTree = "<group>"; };
		1CAB36B01548F0FE00A4A362 /* libxml2.dylib */ = {isa = PBXFileReference; lastKnownFileType = "compiled.mach-o.dylib"; name = libxml2.dylib; path = usr/lib/libxml2.dylib; sourceTree = SDKROOT; };
		1CAED9D916373F91001F5F04 /* AwfulThreadTags.h */ = {isa = PBXFileReference; fileEncoding = 4; lastKnownFileType = sourcecode.c.h; path = AwfulThreadTags.h; sourceTree = "<group>"; };
		1CAED9DA16373F91001F5F04 /* AwfulThreadTags.m */ = {isa = PBXFileReference; fileEncoding = 4; lastKnownFileType = sourcecode.c.objc; path = AwfulThreadTags.m; sourceTree = "<group>"; };
		1CAED9DD16375F52001F5F04 /* lf-dji.png */ = {isa = PBXFileReference; lastKnownFileType = image.png; path = "lf-dji.png"; sourceTree = "<group>"; };
		1CAED9E116375F7C001F5F04 /* lan-south.png */ = {isa = PBXFileReference; lastKnownFileType = image.png; path = "lan-south.png"; sourceTree = "<group>"; };
		1CAED9E316375F91001F5F04 /* gip-army.png */ = {isa = PBXFileReference; lastKnownFileType = image.png; path = "gip-army.png"; sourceTree = "<group>"; };
		1CAED9E616375FB8001F5F04 /* fyad-flannel.png */ = {isa = PBXFileReference; lastKnownFileType = image.png; path = "fyad-flannel.png"; sourceTree = "<group>"; };
		1CAED9E716375FB8001F5F04 /* fyad-framed.png */ = {isa = PBXFileReference; lastKnownFileType = image.png; path = "fyad-framed.png"; sourceTree = "<group>"; };
		1CAED9E816375FB8001F5F04 /* fyad-imgay.png */ = {isa = PBXFileReference; lastKnownFileType = image.png; path = "fyad-imgay.png"; sourceTree = "<group>"; };
		1CAED9E916375FB8001F5F04 /* fyad-lovecum.png */ = {isa = PBXFileReference; lastKnownFileType = image.png; path = "fyad-lovecum.png"; sourceTree = "<group>"; };
		1CAED9EA16375FB8001F5F04 /* fyad-parroty.png */ = {isa = PBXFileReference; lastKnownFileType = image.png; path = "fyad-parroty.png"; sourceTree = "<group>"; };
		1CAED9EB16375FB8001F5F04 /* fyad-socks.png */ = {isa = PBXFileReference; lastKnownFileType = image.png; path = "fyad-socks.png"; sourceTree = "<group>"; };
		1CAED9F316375FC8001F5F04 /* fyad-atheist.png */ = {isa = PBXFileReference; lastKnownFileType = image.png; path = "fyad-atheist.png"; sourceTree = "<group>"; };
		1CAED9F516375FE7001F5F04 /* dd-GOP.png */ = {isa = PBXFileReference; lastKnownFileType = image.png; path = "dd-GOP.png"; sourceTree = "<group>"; };
		1CAEDB05163778DF001F5F04 /* AICA-TAG-trip.png */ = {isa = PBXFileReference; lastKnownFileType = image.png; path = "AICA-TAG-trip.png"; sourceTree = "<group>"; };
		1CAEDB07163778FD001F5F04 /* RP-facup.png */ = {isa = PBXFileReference; lastKnownFileType = image.png; path = "RP-facup.png"; sourceTree = "<group>"; };
		1CAEDB08163778FD001F5F04 /* RP-fifa.png */ = {isa = PBXFileReference; lastKnownFileType = image.png; path = "RP-fifa.png"; sourceTree = "<group>"; };
		1CAEDB09163778FD001F5F04 /* RP-LFP.png */ = {isa = PBXFileReference; lastKnownFileType = image.png; path = "RP-LFP.png"; sourceTree = "<group>"; };
		1CAEDB0D16377904001F5F04 /* RP-seriea.png */ = {isa = PBXFileReference; lastKnownFileType = image.png; path = "RP-seriea.png"; sourceTree = "<group>"; };
		1CAEDB0E16377904001F5F04 /* RP-spl.png */ = {isa = PBXFileReference; lastKnownFileType = image.png; path = "RP-spl.png"; sourceTree = "<group>"; };
		1CAEDB0F16377904001F5F04 /* RP-uefa_tag.png */ = {isa = PBXFileReference; lastKnownFileType = image.png; path = "RP-uefa_tag.png"; sourceTree = "<group>"; };
		1CAEDB1316377914001F5F04 /* ap-1999.png */ = {isa = PBXFileReference; lastKnownFileType = image.png; path = "ap-1999.png"; sourceTree = "<group>"; };
		1CAEDB1516377925001F5F04 /* byob-chill.png */ = {isa = PBXFileReference; lastKnownFileType = image.png; path = "byob-chill.png"; sourceTree = "<group>"; };
		1CAEDB171637792D001F5F04 /* byob-salt.png */ = {isa = PBXFileReference; lastKnownFileType = image.png; path = "byob-salt.png"; sourceTree = "<group>"; };
		1CAEDB1916377933001F5F04 /* byob-slayer.png */ = {isa = PBXFileReference; lastKnownFileType = image.png; path = "byob-slayer.png"; sourceTree = "<group>"; };
		1CAEDB1A16377933001F5F04 /* byob-soulja.png */ = {isa = PBXFileReference; lastKnownFileType = image.png; path = "byob-soulja.png"; sourceTree = "<group>"; };
		1CAEDB1D1637793F001F5F04 /* dd-fox.png */ = {isa = PBXFileReference; lastKnownFileType = image.png; path = "dd-fox.png"; sourceTree = "<group>"; };
		1CAEDB1F1637794E001F5F04 /* dd-religion.png */ = {isa = PBXFileReference; lastKnownFileType = image.png; path = "dd-religion.png"; sourceTree = "<group>"; };
		1CAEDB201637794E001F5F04 /* dd-war.png */ = {isa = PBXFileReference; lastKnownFileType = image.png; path = "dd-war.png"; sourceTree = "<group>"; };
		1CAEDB2316377961001F5F04 /* diy-tips.png */ = {isa = PBXFileReference; lastKnownFileType = image.png; path = "diy-tips.png"; sourceTree = "<group>"; };
		1CAEDB2416377961001F5F04 /* diy-wood.png */ = {isa = PBXFileReference; lastKnownFileType = image.png; path = "diy-wood.png"; sourceTree = "<group>"; };
		1CAEDB2716377973001F5F04 /* fyad-bats.png */ = {isa = PBXFileReference; lastKnownFileType = image.png; path = "fyad-bats.png"; sourceTree = "<group>"; };
		1CAEDB2816377973001F5F04 /* fyad-cats.png */ = {isa = PBXFileReference; lastKnownFileType = image.png; path = "fyad-cats.png"; sourceTree = "<group>"; };
		1CAEDB2916377973001F5F04 /* fyad-dirigibles.png */ = {isa = PBXFileReference; lastKnownFileType = image.png; path = "fyad-dirigibles.png"; sourceTree = "<group>"; };
		1CAEDB2A16377973001F5F04 /* fyad-dogfights.png */ = {isa = PBXFileReference; lastKnownFileType = image.png; path = "fyad-dogfights.png"; sourceTree = "<group>"; };
		1CAEDB2F1637797C001F5F04 /* fyad-ghosts.png */ = {isa = PBXFileReference; lastKnownFileType = image.png; path = "fyad-ghosts.png"; sourceTree = "<group>"; };
		1CAEDB3116377986001F5F04 /* fyad-robocop.png */ = {isa = PBXFileReference; lastKnownFileType = image.png; path = "fyad-robocop.png"; sourceTree = "<group>"; };
		1CAEDB3216377986001F5F04 /* fyad-sandwich.png */ = {isa = PBXFileReference; lastKnownFileType = image.png; path = "fyad-sandwich.png"; sourceTree = "<group>"; };
		1CAEDB3516377996001F5F04 /* gip-police3.png */ = {isa = PBXFileReference; lastKnownFileType = image.png; path = "gip-police3.png"; sourceTree = "<group>"; };
		1CAEDB37163779A2001F5F04 /* guns-ammo.png */ = {isa = PBXFileReference; lastKnownFileType = image.png; path = "guns-ammo.png"; sourceTree = "<group>"; };
		1CAEDB39163779AA001F5F04 /* gws-bread.png */ = {isa = PBXFileReference; lastKnownFileType = image.png; path = "gws-bread.png"; sourceTree = "<group>"; };
		1CAEDB3B163779BC001F5F04 /* lan-ne.png */ = {isa = PBXFileReference; lastKnownFileType = image.png; path = "lan-ne.png"; sourceTree = "<group>"; };
		1CAEDB3C163779BC001F5F04 /* lan-nw.png */ = {isa = PBXFileReference; lastKnownFileType = image.png; path = "lan-nw.png"; sourceTree = "<group>"; };
		1CAEDB3F163779C1001F5F04 /* lan-sw.png */ = {isa = PBXFileReference; lastKnownFileType = image.png; path = "lan-sw.png"; sourceTree = "<group>"; };
		1CAEDB41163779CF001F5F04 /* lf-laters.png */ = {isa = PBXFileReference; lastKnownFileType = image.png; path = "lf-laters.png"; sourceTree = "<group>"; };
		1CAEDB43163779D9001F5F04 /* lf-marx.png */ = {isa = PBXFileReference; lastKnownFileType = image.png; path = "lf-marx.png"; sourceTree = "<group>"; };
		1CAEDB45163779E3001F5F04 /* lp-adventure.png */ = {isa = PBXFileReference; lastKnownFileType = image.png; path = "lp-adventure.png"; sourceTree = "<group>"; };
		1CAEDB47163779F0001F5F04 /* phiz-style.png */ = {isa = PBXFileReference; lastKnownFileType = image.png; path = "phiz-style.png"; sourceTree = "<group>"; };
		1CAEDB48163779F0001F5F04 /* phiz-vampire.png */ = {isa = PBXFileReference; lastKnownFileType = image.png; path = "phiz-vampire.png"; sourceTree = "<group>"; };
		1CAEDB4B163779FA001F5F04 /* pi-birds.png */ = {isa = PBXFileReference; lastKnownFileType = image.png; path = "pi-birds.png"; sourceTree = "<group>"; };
		1CAEDB4C163779FA001F5F04 /* pi-bugs.png */ = {isa = PBXFileReference; lastKnownFileType = image.png; path = "pi-bugs.png"; sourceTree = "<group>"; };
		1CAEDB4F16377A06001F5F04 /* psp-grappling.png */ = {isa = PBXFileReference; lastKnownFileType = image.png; path = "psp-grappling.png"; sourceTree = "<group>"; };
		1CAEDB5116377A13001F5F04 /* sports-boxing.png */ = {isa = PBXFileReference; lastKnownFileType = image.png; path = "sports-boxing.png"; sourceTree = "<group>"; };
		1CAEDB5316377A20001F5F04 /* tcc-busted.png */ = {isa = PBXFileReference; lastKnownFileType = image.png; path = "tcc-busted.png"; sourceTree = "<group>"; };
		1CAEDB5516377A26001F5F04 /* tcc-research.png */ = {isa = PBXFileReference; lastKnownFileType = image.png; path = "tcc-research.png"; sourceTree = "<group>"; };
		1CAEDB5716377A2C001F5F04 /* tcc-weed.png */ = {isa = PBXFileReference; lastKnownFileType = image.png; path = "tcc-weed.png"; sourceTree = "<group>"; };
		1CAEDB5916377A35001F5F04 /* tg-d20.png */ = {isa = PBXFileReference; lastKnownFileType = image.png; path = "tg-d20.png"; sourceTree = "<group>"; };
		1CAEDB5B16377A43001F5F04 /* ycs-achieve.png */ = {isa = PBXFileReference; lastKnownFileType = image.png; path = "ycs-achieve.png"; sourceTree = "<group>"; };
		1CB9B84C1693D9DC00A3CD16 /* profile2.html */ = {isa = PBXFileReference; fileEncoding = 4; lastKnownFileType = text.html; path = profile2.html; sourceTree = "<group>"; };
		1CB9B8501693DC3800A3CD16 /* profile3.html */ = {isa = PBXFileReference; fileEncoding = 4; lastKnownFileType = text.html; path = profile3.html; sourceTree = "<group>"; };
		1CB9B8521694334500A3CD16 /* profile4.html */ = {isa = PBXFileReference; fileEncoding = 4; lastKnownFileType = text.html; path = profile4.html; sourceTree = "<group>"; };
		1CB9B8541694339E00A3CD16 /* profile5.html */ = {isa = PBXFileReference; fileEncoding = 4; lastKnownFileType = text.html; path = profile5.html; sourceTree = "<group>"; };
		1CB9B85616943F5E00A3CD16 /* profile6.html */ = {isa = PBXFileReference; fileEncoding = 4; lastKnownFileType = text.html; path = profile6.html; sourceTree = "<group>"; };
		1CBD5243162B5C2500928740 /* Custom CSS README.txt */ = {isa = PBXFileReference; fileEncoding = 4; lastKnownFileType = text; path = "Custom CSS README.txt"; sourceTree = "<group>"; };
		1CBD5245162B66BC00928740 /* AwfulTextEntryCell.h */ = {isa = PBXFileReference; fileEncoding = 4; lastKnownFileType = sourcecode.c.h; path = AwfulTextEntryCell.h; sourceTree = "<group>"; };
		1CBD5246162B66BC00928740 /* AwfulTextEntryCell.m */ = {isa = PBXFileReference; fileEncoding = 4; lastKnownFileType = sourcecode.c.objc; path = AwfulTextEntryCell.m; sourceTree = "<group>"; };
		1CBD5271162DCB1B00928740 /* navbar-back-landscape.png */ = {isa = PBXFileReference; lastKnownFileType = image.png; path = "navbar-back-landscape.png"; sourceTree = "<group>"; };
		1CBD5272162DCB1B00928740 /* navbar-back-landscape@2x.png */ = {isa = PBXFileReference; lastKnownFileType = image.png; path = "navbar-back-landscape@2x.png"; sourceTree = "<group>"; };
		1CBD5273162DCB1B00928740 /* navbar-back.png */ = {isa = PBXFileReference; lastKnownFileType = image.png; path = "navbar-back.png"; sourceTree = "<group>"; };
		1CBD5274162DCB1B00928740 /* navbar-back@2x.png */ = {isa = PBXFileReference; lastKnownFileType = image.png; path = "navbar-back@2x.png"; sourceTree = "<group>"; };
		1CBD5275162DCB1B00928740 /* navbar-button-landscape.png */ = {isa = PBXFileReference; lastKnownFileType = image.png; path = "navbar-button-landscape.png"; sourceTree = "<group>"; };
		1CBD5276162DCB1B00928740 /* navbar-button-landscape@2x.png */ = {isa = PBXFileReference; lastKnownFileType = image.png; path = "navbar-button-landscape@2x.png"; sourceTree = "<group>"; };
		1CBD5277162DCB1B00928740 /* navbar-button.png */ = {isa = PBXFileReference; lastKnownFileType = image.png; path = "navbar-button.png"; sourceTree = "<group>"; };
		1CBD5278162DCB1B00928740 /* navbar-button@2x.png */ = {isa = PBXFileReference; lastKnownFileType = image.png; path = "navbar-button@2x.png"; sourceTree = "<group>"; };
		1CBD527C162DCB1B00928740 /* navbar@2x.png */ = {isa = PBXFileReference; lastKnownFileType = image.png; path = "navbar@2x.png"; sourceTree = "<group>"; };
		1CBDB5841624B26B0004BDF4 /* 0.0stars.png */ = {isa = PBXFileReference; lastKnownFileType = image.png; path = 0.0stars.png; sourceTree = "<group>"; };
		1CBDB5851624B26B0004BDF4 /* 0.5stars.png */ = {isa = PBXFileReference; lastKnownFileType = image.png; path = 0.5stars.png; sourceTree = "<group>"; };
		1CBDB5861624B26B0004BDF4 /* 1.0stars.png */ = {isa = PBXFileReference; lastKnownFileType = image.png; path = 1.0stars.png; sourceTree = "<group>"; };
		1CBDB5871624B26B0004BDF4 /* 1.5stars.png */ = {isa = PBXFileReference; lastKnownFileType = image.png; path = 1.5stars.png; sourceTree = "<group>"; };
		1CBDB5881624B26B0004BDF4 /* 2.0stars.png */ = {isa = PBXFileReference; lastKnownFileType = image.png; path = 2.0stars.png; sourceTree = "<group>"; };
		1CBDB5891624B26B0004BDF4 /* 2.5stars.png */ = {isa = PBXFileReference; lastKnownFileType = image.png; path = 2.5stars.png; sourceTree = "<group>"; };
		1CBDB58A1624B26B0004BDF4 /* 3.0stars.png */ = {isa = PBXFileReference; lastKnownFileType = image.png; path = 3.0stars.png; sourceTree = "<group>"; };
		1CBDB58B1624B26B0004BDF4 /* 3.5stars.png */ = {isa = PBXFileReference; lastKnownFileType = image.png; path = 3.5stars.png; sourceTree = "<group>"; };
		1CBDB58C1624B26B0004BDF4 /* 4.0stars.png */ = {isa = PBXFileReference; lastKnownFileType = image.png; path = 4.0stars.png; sourceTree = "<group>"; };
		1CBDB58D1624B26B0004BDF4 /* 4.5stars.png */ = {isa = PBXFileReference; lastKnownFileType = image.png; path = 4.5stars.png; sourceTree = "<group>"; };
		1CBDB58E1624B26B0004BDF4 /* 5.0stars.png */ = {isa = PBXFileReference; lastKnownFileType = image.png; path = 5.0stars.png; sourceTree = "<group>"; };
		1CBDB5BC16259C6C0004BDF4 /* ParsingTests.octest */ = {isa = PBXFileReference; explicitFileType = wrapper.cfbundle; includeInIndex = 0; path = ParsingTests.octest; sourceTree = BUILT_PRODUCTS_DIR; };
		1CBDB5BD16259C6C0004BDF4 /* SenTestingKit.framework */ = {isa = PBXFileReference; lastKnownFileType = wrapper.framework; name = SenTestingKit.framework; path = Library/Frameworks/SenTestingKit.framework; sourceTree = DEVELOPER_DIR; };
		1CBDB5C316259C6D0004BDF4 /* ParsingTests-Info.plist */ = {isa = PBXFileReference; lastKnownFileType = text.plist.xml; path = "ParsingTests-Info.plist"; sourceTree = "<group>"; };
		1CBDB5CA16259C6D0004BDF4 /* ParsingTests-Prefix.pch */ = {isa = PBXFileReference; lastKnownFileType = sourcecode.c.h; path = "ParsingTests-Prefix.pch"; sourceTree = "<group>"; };
		1CBDB5D31625A08F0004BDF4 /* ForumTests.m */ = {isa = PBXFileReference; fileEncoding = 4; lastKnownFileType = sourcecode.c.objc; path = ForumTests.m; sourceTree = "<group>"; };
		1CBDB5D61625A0A70004BDF4 /* BookmarkedThreadsTests.m */ = {isa = PBXFileReference; fileEncoding = 4; lastKnownFileType = sourcecode.c.objc; path = BookmarkedThreadsTests.m; sourceTree = "<group>"; };
		1CBDB5D91625A0B60004BDF4 /* ProfileTests.m */ = {isa = PBXFileReference; fileEncoding = 4; lastKnownFileType = sourcecode.c.objc; path = ProfileTests.m; sourceTree = "<group>"; };
		1CBDB5DC1625A0C10004BDF4 /* NewReplyTests.m */ = {isa = PBXFileReference; fileEncoding = 4; lastKnownFileType = sourcecode.c.objc; path = NewReplyTests.m; sourceTree = "<group>"; };
		1CBDB5DF1625A0D00004BDF4 /* ThreadTests.m */ = {isa = PBXFileReference; fileEncoding = 4; lastKnownFileType = sourcecode.c.objc; path = ThreadTests.m; sourceTree = "<group>"; };
		1CBDB5E11625A7780004BDF4 /* ParsingTests.h */ = {isa = PBXFileReference; fileEncoding = 4; lastKnownFileType = sourcecode.c.h; path = ParsingTests.h; sourceTree = "<group>"; };
		1CBDB5E21625A7780004BDF4 /* ParsingTests.m */ = {isa = PBXFileReference; fileEncoding = 4; lastKnownFileType = sourcecode.c.objc; path = ParsingTests.m; sourceTree = "<group>"; };
		1CBDB5E51625AA240004BDF4 /* AwfulDataStack.h */ = {isa = PBXFileReference; fileEncoding = 4; lastKnownFileType = sourcecode.c.h; path = AwfulDataStack.h; sourceTree = "<group>"; };
		1CBDB5E61625AA240004BDF4 /* AwfulDataStack.m */ = {isa = PBXFileReference; fileEncoding = 4; lastKnownFileType = sourcecode.c.objc; path = AwfulDataStack.m; sourceTree = "<group>"; };
		1CBDB5EB1625B76F0004BDF4 /* bookmarkthreads.html */ = {isa = PBXFileReference; fileEncoding = 4; lastKnownFileType = text.html; path = bookmarkthreads.html; sourceTree = "<group>"; };
		1CBDB5EC1625B76F0004BDF4 /* forumdisplay.html */ = {isa = PBXFileReference; fileEncoding = 4; lastKnownFileType = text.html; path = forumdisplay.html; sourceTree = "<group>"; };
		1CBDB5ED1625B76F0004BDF4 /* member.html */ = {isa = PBXFileReference; fileEncoding = 4; lastKnownFileType = text.html; path = member.html; sourceTree = "<group>"; };
		1CBDB5EE1625B76F0004BDF4 /* newreply.html */ = {isa = PBXFileReference; fileEncoding = 4; lastKnownFileType = text.html; path = newreply.html; sourceTree = "<group>"; };
		1CBDB5EF1625B76F0004BDF4 /* showthread.html */ = {isa = PBXFileReference; fileEncoding = 4; lastKnownFileType = text.html; path = showthread.html; sourceTree = "<group>"; };
		1CBDB5F51625BACE0004BDF4 /* AwfulParsing.m */ = {isa = PBXFileReference; fileEncoding = 4; lastKnownFileType = sourcecode.c.objc; path = AwfulParsing.m; sourceTree = "<group>"; };
		1CBDB5FD162600D30004BDF4 /* NSManagedObject+Awful.h */ = {isa = PBXFileReference; fileEncoding = 4; lastKnownFileType = sourcecode.c.h; path = "NSManagedObject+Awful.h"; sourceTree = "<group>"; };
		1CBDB5FE162600D40004BDF4 /* NSManagedObject+Awful.m */ = {isa = PBXFileReference; fileEncoding = 4; lastKnownFileType = sourcecode.c.objc; path = "NSManagedObject+Awful.m"; sourceTree = "<group>"; };
		1CC38B88160C0A5D00C35A11 /* SVPullToRefresh.h */ = {isa = PBXFileReference; fileEncoding = 4; lastKnownFileType = sourcecode.c.h; path = SVPullToRefresh.h; sourceTree = "<group>"; };
		1CC38B89160C0A5D00C35A11 /* SVPullToRefresh.m */ = {isa = PBXFileReference; fileEncoding = 4; lastKnownFileType = sourcecode.c.objc; path = SVPullToRefresh.m; sourceTree = "<group>"; };
		1CC38BB1160D8C5800C35A11 /* AwfulCategory.h */ = {isa = PBXFileReference; fileEncoding = 4; lastKnownFileType = sourcecode.c.h; path = AwfulCategory.h; sourceTree = "<group>"; };
		1CC38BB2160D8C5800C35A11 /* AwfulCategory.m */ = {isa = PBXFileReference; fileEncoding = 4; lastKnownFileType = sourcecode.c.objc; path = AwfulCategory.m; sourceTree = "<group>"; };
		1CC38BB4160D8C6000C35A11 /* _AwfulCategory.h */ = {isa = PBXFileReference; fileEncoding = 4; lastKnownFileType = sourcecode.c.h; path = _AwfulCategory.h; sourceTree = "<group>"; };
		1CC38BB5160D8C6000C35A11 /* _AwfulCategory.m */ = {isa = PBXFileReference; fileEncoding = 4; lastKnownFileType = sourcecode.c.objc; path = _AwfulCategory.m; sourceTree = "<group>"; };
		1CC7800F1612D8AF002AF958 /* AwfulFavoritesViewController.h */ = {isa = PBXFileReference; fileEncoding = 4; lastKnownFileType = sourcecode.c.h; path = AwfulFavoritesViewController.h; sourceTree = "<group>"; };
		1CC780101612D8AF002AF958 /* AwfulFavoritesViewController.m */ = {isa = PBXFileReference; fileEncoding = 4; lastKnownFileType = sourcecode.c.objc; path = AwfulFavoritesViewController.m; sourceTree = "<group>"; };
		1CC780111612D8AF002AF958 /* AwfulForumCell.h */ = {isa = PBXFileReference; fileEncoding = 4; lastKnownFileType = sourcecode.c.h; path = AwfulForumCell.h; sourceTree = "<group>"; };
		1CC780121612D8AF002AF958 /* AwfulForumCell.m */ = {isa = PBXFileReference; fileEncoding = 4; lastKnownFileType = sourcecode.c.objc; path = AwfulForumCell.m; sourceTree = "<group>"; };
		1CC780161612D8AF002AF958 /* AwfulForumsListController.h */ = {isa = PBXFileReference; fileEncoding = 4; lastKnownFileType = sourcecode.c.h; path = AwfulForumsListController.h; sourceTree = "<group>"; };
		1CC780171612D8AF002AF958 /* AwfulForumsListController.m */ = {isa = PBXFileReference; fileEncoding = 4; lastKnownFileType = sourcecode.c.objc; path = AwfulForumsListController.m; sourceTree = "<group>"; };
		1CC780201612D989002AF958 /* AwfulHTTPClient.h */ = {isa = PBXFileReference; fileEncoding = 4; lastKnownFileType = sourcecode.c.h; path = AwfulHTTPClient.h; sourceTree = "<group>"; };
		1CC780211612D989002AF958 /* AwfulHTTPClient.m */ = {isa = PBXFileReference; fileEncoding = 4; lastKnownFileType = sourcecode.c.objc; path = AwfulHTTPClient.m; sourceTree = "<group>"; };
		1CC780271612D9DE002AF958 /* AwfulPostsViewController.h */ = {isa = PBXFileReference; fileEncoding = 4; lastKnownFileType = sourcecode.c.h; path = AwfulPostsViewController.h; sourceTree = "<group>"; };
		1CC780281612D9DE002AF958 /* AwfulPostsViewController.m */ = {isa = PBXFileReference; fileEncoding = 4; lastKnownFileType = sourcecode.c.objc; path = AwfulPostsViewController.m; sourceTree = "<group>"; };
		1CC7802D1612D9DE002AF958 /* AwfulSpecificPageController.h */ = {isa = PBXFileReference; fileEncoding = 4; lastKnownFileType = sourcecode.c.h; path = AwfulSpecificPageController.h; sourceTree = "<group>"; };
		1CC7802E1612D9DE002AF958 /* AwfulSpecificPageController.m */ = {isa = PBXFileReference; fileEncoding = 4; lastKnownFileType = sourcecode.c.objc; path = AwfulSpecificPageController.m; sourceTree = "<group>"; };
		1CC780481612DA8E002AF958 /* AwfulBookmarksController.h */ = {isa = PBXFileReference; fileEncoding = 4; lastKnownFileType = sourcecode.c.h; path = AwfulBookmarksController.h; sourceTree = "<group>"; };
		1CC780491612DA8E002AF958 /* AwfulBookmarksController.m */ = {isa = PBXFileReference; fileEncoding = 4; lastKnownFileType = sourcecode.c.objc; path = AwfulBookmarksController.m; sourceTree = "<group>"; };
		1CC7804C1612DA8E002AF958 /* AwfulThreadListController.h */ = {isa = PBXFileReference; fileEncoding = 4; lastKnownFileType = sourcecode.c.h; path = AwfulThreadListController.h; sourceTree = "<group>"; };
		1CC7804D1612DA8E002AF958 /* AwfulThreadListController.m */ = {isa = PBXFileReference; fileEncoding = 4; lastKnownFileType = sourcecode.c.objc; path = AwfulThreadListController.m; sourceTree = "<group>"; };
		1CC780661612DBB2002AF958 /* Default-568h@2x.png */ = {isa = PBXFileReference; lastKnownFileType = image.png; path = "Default-568h@2x.png"; sourceTree = "<group>"; };
		1CC780671612DBB2002AF958 /* Default-Landscape.png */ = {isa = PBXFileReference; lastKnownFileType = image.png; path = "Default-Landscape.png"; sourceTree = "<group>"; };
		1CC780681612DBB2002AF958 /* Default-Landscape@2x.png */ = {isa = PBXFileReference; lastKnownFileType = image.png; path = "Default-Landscape@2x.png"; sourceTree = "<group>"; };
		1CC780691612DBB2002AF958 /* Default-Portrait.png */ = {isa = PBXFileReference; lastKnownFileType = image.png; path = "Default-Portrait.png"; sourceTree = "<group>"; };
		1CC7806A1612DBB2002AF958 /* Default-Portrait@2x.png */ = {isa = PBXFileReference; lastKnownFileType = image.png; path = "Default-Portrait@2x.png"; sourceTree = "<group>"; };
		1CC7806B1612DBB2002AF958 /* Default.png */ = {isa = PBXFileReference; lastKnownFileType = image.png; path = Default.png; sourceTree = "<group>"; };
		1CC7806C1612DBB2002AF958 /* Default@2x.png */ = {isa = PBXFileReference; lastKnownFileType = image.png; path = "Default@2x.png"; sourceTree = "<group>"; };
		1CDD5197154294D400326C7B /* AwfulSettings.h */ = {isa = PBXFileReference; fileEncoding = 4; lastKnownFileType = sourcecode.c.h; path = AwfulSettings.h; sourceTree = "<group>"; };
		1CDD5198154294D400326C7B /* AwfulSettings.m */ = {isa = PBXFileReference; fileEncoding = 4; lastKnownFileType = sourcecode.c.objc; path = AwfulSettings.m; sourceTree = "<group>"; };
		1CE2D97E165EEC1F0024AC1C /* AwfulTheme.h */ = {isa = PBXFileReference; fileEncoding = 4; lastKnownFileType = sourcecode.c.h; path = AwfulTheme.h; sourceTree = "<group>"; };
		1CE2D97F165EEC1F0024AC1C /* AwfulTheme.m */ = {isa = PBXFileReference; fileEncoding = 4; lastKnownFileType = sourcecode.c.objc; path = AwfulTheme.m; sourceTree = "<group>"; };
		1CE2D981165F8B8D0024AC1C /* star-off-dark.png */ = {isa = PBXFileReference; lastKnownFileType = image.png; path = "star-off-dark.png"; sourceTree = "<group>"; };
		1CE2D982165F8B8D0024AC1C /* star-off-dark@2x.png */ = {isa = PBXFileReference; lastKnownFileType = image.png; path = "star-off-dark@2x.png"; sourceTree = "<group>"; };
		1CE2D98D16632E610024AC1C /* games-wiiu.png */ = {isa = PBXFileReference; lastKnownFileType = image.png; path = "games-wiiu.png"; sourceTree = "<group>"; };
		1CE2D99E16688BA00024AC1C /* ama.png */ = {isa = PBXFileReference; lastKnownFileType = image.png; path = ama.png; sourceTree = "<group>"; };
		1CE2D9BF166ABD0D0024AC1C /* AwfulActionSheet.h */ = {isa = PBXFileReference; fileEncoding = 4; lastKnownFileType = sourcecode.c.h; path = AwfulActionSheet.h; sourceTree = "<group>"; };
		1CE2D9C0166ABD0D0024AC1C /* AwfulActionSheet.m */ = {isa = PBXFileReference; fileEncoding = 4; lastKnownFileType = sourcecode.c.objc; path = AwfulActionSheet.m; sourceTree = "<group>"; };
		1CE2D9C1166ABD0D0024AC1C /* AwfulAlertView.h */ = {isa = PBXFileReference; fileEncoding = 4; lastKnownFileType = sourcecode.c.h; path = AwfulAlertView.h; sourceTree = "<group>"; };
		1CE2D9C2166ABD0D0024AC1C /* AwfulAlertView.m */ = {isa = PBXFileReference; fileEncoding = 4; lastKnownFileType = sourcecode.c.objc; path = AwfulAlertView.m; sourceTree = "<group>"; };
		1CE2D9C3166ABD0D0024AC1C /* AwfulFetchedTableViewController.h */ = {isa = PBXFileReference; fileEncoding = 4; lastKnownFileType = sourcecode.c.h; path = AwfulFetchedTableViewController.h; sourceTree = "<group>"; };
		1CE2D9C4166ABD0D0024AC1C /* AwfulFetchedTableViewController.m */ = {isa = PBXFileReference; fileEncoding = 4; lastKnownFileType = sourcecode.c.objc; path = AwfulFetchedTableViewController.m; sourceTree = "<group>"; };
		1CE2D9C5166ABD0D0024AC1C /* AwfulFetchedTableViewControllerSubclass.h */ = {isa = PBXFileReference; fileEncoding = 4; lastKnownFileType = sourcecode.c.h; path = AwfulFetchedTableViewControllerSubclass.h; sourceTree = "<group>"; };
		1CE2D9C6166ABD0D0024AC1C /* AwfulNavigationBar.h */ = {isa = PBXFileReference; fileEncoding = 4; lastKnownFileType = sourcecode.c.h; path = AwfulNavigationBar.h; sourceTree = "<group>"; };
		1CE2D9C7166ABD0D0024AC1C /* AwfulNavigationBar.m */ = {isa = PBXFileReference; fileEncoding = 4; lastKnownFileType = sourcecode.c.objc; path = AwfulNavigationBar.m; sourceTree = "<group>"; };
		1CE2D9C8166ABD0D0024AC1C /* AwfulSplitViewController.h */ = {isa = PBXFileReference; fileEncoding = 4; lastKnownFileType = sourcecode.c.h; path = AwfulSplitViewController.h; sourceTree = "<group>"; };
		1CE2D9C9166ABD0D0024AC1C /* AwfulSplitViewController.m */ = {isa = PBXFileReference; fileEncoding = 4; lastKnownFileType = sourcecode.c.objc; path = AwfulSplitViewController.m; sourceTree = "<group>"; };
		1CE2D9CA166ABD0D0024AC1C /* AwfulTableViewController.h */ = {isa = PBXFileReference; fileEncoding = 4; lastKnownFileType = sourcecode.c.h; path = AwfulTableViewController.h; sourceTree = "<group>"; };
		1CE2D9CB166ABD0D0024AC1C /* AwfulTableViewController.m */ = {isa = PBXFileReference; fileEncoding = 4; lastKnownFileType = sourcecode.c.objc; path = AwfulTableViewController.m; sourceTree = "<group>"; };
		1CE2D9CC166ABD0D0024AC1C /* NSFileManager+UserDirectories.h */ = {isa = PBXFileReference; fileEncoding = 4; lastKnownFileType = sourcecode.c.h; path = "NSFileManager+UserDirectories.h"; sourceTree = "<group>"; };
		1CE2D9CD166ABD0D0024AC1C /* NSFileManager+UserDirectories.m */ = {isa = PBXFileReference; fileEncoding = 4; lastKnownFileType = sourcecode.c.objc; path = "NSFileManager+UserDirectories.m"; sourceTree = "<group>"; };
		1CE2D9CE166ABD0D0024AC1C /* NSString+CollapseWhitespace.h */ = {isa = PBXFileReference; fileEncoding = 4; lastKnownFileType = sourcecode.c.h; path = "NSString+CollapseWhitespace.h"; sourceTree = "<group>"; };
		1CE2D9CF166ABD0D0024AC1C /* NSString+CollapseWhitespace.m */ = {isa = PBXFileReference; fileEncoding = 4; lastKnownFileType = sourcecode.c.objc; path = "NSString+CollapseWhitespace.m"; sourceTree = "<group>"; };
		1CE2D9D0166ABD0D0024AC1C /* NSURL+QueryDictionary.h */ = {isa = PBXFileReference; fileEncoding = 4; lastKnownFileType = sourcecode.c.h; path = "NSURL+QueryDictionary.h"; sourceTree = "<group>"; };
		1CE2D9D1166ABD0D0024AC1C /* NSURL+QueryDictionary.m */ = {isa = PBXFileReference; fileEncoding = 4; lastKnownFileType = sourcecode.c.objc; path = "NSURL+QueryDictionary.m"; sourceTree = "<group>"; };
		1CE2D9D2166ABD0D0024AC1C /* UINavigationItem+TwoLineTitle.h */ = {isa = PBXFileReference; fileEncoding = 4; lastKnownFileType = sourcecode.c.h; path = "UINavigationItem+TwoLineTitle.h"; sourceTree = "<group>"; };
		1CE2D9D3166ABD0D0024AC1C /* UINavigationItem+TwoLineTitle.m */ = {isa = PBXFileReference; fileEncoding = 4; lastKnownFileType = sourcecode.c.objc; path = "UINavigationItem+TwoLineTitle.m"; sourceTree = "<group>"; };
		1CE2D9D4166ABD0D0024AC1C /* UIViewController+NavigationEnclosure.h */ = {isa = PBXFileReference; fileEncoding = 4; lastKnownFileType = sourcecode.c.h; path = "UIViewController+NavigationEnclosure.h"; sourceTree = "<group>"; };
		1CE2D9D5166ABD0D0024AC1C /* UIViewController+NavigationEnclosure.m */ = {isa = PBXFileReference; fileEncoding = 4; lastKnownFileType = sourcecode.c.objc; path = "UIViewController+NavigationEnclosure.m"; sourceTree = "<group>"; };
		1CF0D618164B0A7C00CFA137 /* Forum Abbreviations.plist */ = {isa = PBXFileReference; fileEncoding = 4; lastKnownFileType = text.plist.xml; path = "Forum Abbreviations.plist"; sourceTree = "<group>"; };
		1CFBECCB162F4ED7008AF641 /* pagebar-button-selected.png */ = {isa = PBXFileReference; lastKnownFileType = image.png; path = "pagebar-button-selected.png"; sourceTree = "<group>"; };
		1CFBECCC162F4ED7008AF641 /* pagebar-button-selected@2x.png */ = {isa = PBXFileReference; lastKnownFileType = image.png; path = "pagebar-button-selected@2x.png"; sourceTree = "<group>"; };
		1CFBECCD162F4ED7008AF641 /* pagebar-button.png */ = {isa = PBXFileReference; lastKnownFileType = image.png; path = "pagebar-button.png"; sourceTree = "<group>"; };
		1CFBECCE162F4ED7008AF641 /* pagebar-button@2x.png */ = {isa = PBXFileReference; lastKnownFileType = image.png; path = "pagebar-button@2x.png"; sourceTree = "<group>"; };
		1CFBECD3162F4ED7008AF641 /* pagebar.png */ = {isa = PBXFileReference; lastKnownFileType = image.png; path = pagebar.png; sourceTree = "<group>"; };
		1CFBECD4162F4ED7008AF641 /* pagebar@2x.png */ = {isa = PBXFileReference; lastKnownFileType = image.png; path = "pagebar@2x.png"; sourceTree = "<group>"; };
		1CFBECE5162F526A008AF641 /* pagebar-segmented-divider.png */ = {isa = PBXFileReference; lastKnownFileType = image.png; path = "pagebar-segmented-divider.png"; sourceTree = "<group>"; };
		1CFBECE6162F526A008AF641 /* pagebar-segmented-divider@2x.png */ = {isa = PBXFileReference; lastKnownFileType = image.png; path = "pagebar-segmented-divider@2x.png"; sourceTree = "<group>"; };
		1CFBECEC163076F1008AF641 /* AwfulPageBar.h */ = {isa = PBXFileReference; fileEncoding = 4; lastKnownFileType = sourcecode.c.h; path = AwfulPageBar.h; sourceTree = "<group>"; };
		1CFBECED163076F1008AF641 /* AwfulPageBar.m */ = {isa = PBXFileReference; fileEncoding = 4; lastKnownFileType = sourcecode.c.objc; path = AwfulPageBar.m; sourceTree = "<group>"; };
		1CFBECFC1631A6EA008AF641 /* star-off.png */ = {isa = PBXFileReference; lastKnownFileType = image.png; path = "star-off.png"; sourceTree = "<group>"; };
		1CFBECFD1631A6EA008AF641 /* star-off@2x.png */ = {isa = PBXFileReference; lastKnownFileType = image.png; path = "star-off@2x.png"; sourceTree = "<group>"; };
		1CFBECFE1631A6EA008AF641 /* star-on.png */ = {isa = PBXFileReference; lastKnownFileType = image.png; path = "star-on.png"; sourceTree = "<group>"; };
		1CFBECFF1631A6EA008AF641 /* star-on@2x.png */ = {isa = PBXFileReference; lastKnownFileType = image.png; path = "star-on@2x.png"; sourceTree = "<group>"; };
		1CFBED041631BF53008AF641 /* licenses.html */ = {isa = PBXFileReference; fileEncoding = 4; lastKnownFileType = text.html; path = licenses.html; sourceTree = "<group>"; };
		1CFBED061631C068008AF641 /* AwfulLicensesViewController.h */ = {isa = PBXFileReference; fileEncoding = 4; lastKnownFileType = sourcecode.c.h; path = AwfulLicensesViewController.h; sourceTree = "<group>"; };
		1CFBED071631C068008AF641 /* AwfulLicensesViewController.m */ = {isa = PBXFileReference; fileEncoding = 4; lastKnownFileType = sourcecode.c.objc; path = AwfulLicensesViewController.m; sourceTree = "<group>"; };
		1D30AB110D05D00D00671497 /* Foundation.framework */ = {isa = PBXFileReference; lastKnownFileType = wrapper.framework; name = Foundation.framework; path = System/Library/Frameworks/Foundation.framework; sourceTree = SDKROOT; };
		1D6058910D05DD3D006BFB54 /* Awful.app */ = {isa = PBXFileReference; explicitFileType = wrapper.application; includeInIndex = 0; path = Awful.app; sourceTree = BUILT_PRODUCTS_DIR; };
		1DF5F4DF0D08C38300B7A737 /* UIKit.framework */ = {isa = PBXFileReference; lastKnownFileType = wrapper.framework; name = UIKit.framework; path = System/Library/Frameworks/UIKit.framework; sourceTree = SDKROOT; };
		288765070DF74369002DB57D /* CoreGraphics.framework */ = {isa = PBXFileReference; lastKnownFileType = wrapper.framework; name = CoreGraphics.framework; path = System/Library/Frameworks/CoreGraphics.framework; sourceTree = SDKROOT; };
		8C0F4F541682CCFA00E25D7E /* macinyos-heading-center.png */ = {isa = PBXFileReference; lastKnownFileType = image.png; path = "macinyos-heading-center.png"; sourceTree = "<group>"; };
		8C0F4F551682CCFA00E25D7E /* macinyos-heading-right.png */ = {isa = PBXFileReference; lastKnownFileType = image.png; path = "macinyos-heading-right.png"; sourceTree = "<group>"; };
		8C2450F51666F76900D3079C /* forum-header-dark.png */ = {isa = PBXFileReference; lastKnownFileType = image.png; path = "forum-header-dark.png"; sourceTree = "<group>"; };
		8C2450F61666F76900D3079C /* forum-header-dark@2x.png */ = {isa = PBXFileReference; lastKnownFileType = image.png; path = "forum-header-dark@2x.png"; sourceTree = "<group>"; };
		8C2450F71666F76900D3079C /* forum-header-light.png */ = {isa = PBXFileReference; lastKnownFileType = image.png; path = "forum-header-light.png"; sourceTree = "<group>"; };
		8C2450F81666F76900D3079C /* forum-header-light@2x.png */ = {isa = PBXFileReference; lastKnownFileType = image.png; path = "forum-header-light@2x.png"; sourceTree = "<group>"; };
		8C2450FE1666FDA300D3079C /* forum-arrow-down-dark.png */ = {isa = PBXFileReference; lastKnownFileType = image.png; path = "forum-arrow-down-dark.png"; sourceTree = "<group>"; };
		8C2450FF1666FDA300D3079C /* forum-arrow-down-dark@2x.png */ = {isa = PBXFileReference; lastKnownFileType = image.png; path = "forum-arrow-down-dark@2x.png"; sourceTree = "<group>"; };
		8C2451021666FDAE00D3079C /* forum-arrow-right-dark.png */ = {isa = PBXFileReference; lastKnownFileType = image.png; path = "forum-arrow-right-dark.png"; sourceTree = "<group>"; };
		8C2451031666FDAE00D3079C /* forum-arrow-right-dark@2x.png */ = {isa = PBXFileReference; lastKnownFileType = image.png; path = "forum-arrow-right-dark@2x.png"; sourceTree = "<group>"; };
		8C299D6616877330001B9D96 /* posts-view-219-winpos95.css */ = {isa = PBXFileReference; fileEncoding = 4; lastKnownFileType = text.css; path = "posts-view-219-winpos95.css"; sourceTree = "<group>"; };
		8C299D6F16877AE9001B9D96 /* winpos95-heading-left.png */ = {isa = PBXFileReference; lastKnownFileType = image.png; path = "winpos95-heading-left.png"; sourceTree = "<group>"; };
		8C299D7016877AE9001B9D96 /* winpos95-heading-right.png */ = {isa = PBXFileReference; lastKnownFileType = image.png; path = "winpos95-heading-right.png"; sourceTree = "<group>"; };
		8C299D7116877AE9001B9D96 /* winpos95-heading.png */ = {isa = PBXFileReference; lastKnownFileType = image.png; path = "winpos95-heading.png"; sourceTree = "<group>"; };
		8C2A089916AAD00800CDBC23 /* AwfulComposerViewController.h */ = {isa = PBXFileReference; fileEncoding = 4; lastKnownFileType = sourcecode.c.h; path = AwfulComposerViewController.h; sourceTree = "<group>"; };
		8C2A089A16AAD00800CDBC23 /* AwfulComposerViewController.m */ = {isa = PBXFileReference; fileEncoding = 4; lastKnownFileType = sourcecode.c.objc; path = AwfulComposerViewController.m; sourceTree = "<group>"; };
		8C2A089B16AAD00800CDBC23 /* AwfulEditPostComposerViewController.h */ = {isa = PBXFileReference; fileEncoding = 4; lastKnownFileType = sourcecode.c.h; path = AwfulEditPostComposerViewController.h; sourceTree = "<group>"; };
		8C2A089C16AAD00800CDBC23 /* AwfulEditPostComposerViewController.m */ = {isa = PBXFileReference; fileEncoding = 4; lastKnownFileType = sourcecode.c.objc; path = AwfulEditPostComposerViewController.m; sourceTree = "<group>"; };
		8C2A089D16AAD00800CDBC23 /* AwfulReplyComposerViewController.h */ = {isa = PBXFileReference; fileEncoding = 4; lastKnownFileType = sourcecode.c.h; path = AwfulReplyComposerViewController.h; sourceTree = "<group>"; };
		8C2A089E16AAD00800CDBC23 /* AwfulReplyComposerViewController.m */ = {isa = PBXFileReference; fileEncoding = 4; lastKnownFileType = sourcecode.c.objc; path = AwfulReplyComposerViewController.m; sourceTree = "<group>"; };
		8C2A089F16AAD00800CDBC23 /* AwfulThreadComposerViewController.h */ = {isa = PBXFileReference; fileEncoding = 4; lastKnownFileType = sourcecode.c.h; path = AwfulThreadComposerViewController.h; sourceTree = "<group>"; };
		8C2A08A016AAD00800CDBC23 /* AwfulThreadComposerViewController.m */ = {isa = PBXFileReference; fileEncoding = 4; lastKnownFileType = sourcecode.c.objc; path = AwfulThreadComposerViewController.m; sourceTree = "<group>"; };
		8C33C219168173E1005782F9 /* happymac.png */ = {isa = PBXFileReference; lastKnownFileType = image.png; path = happymac.png; sourceTree = "<group>"; };
		8C3CCD3A16533B1D00C28342 /* fyad-yourrights.png */ = {isa = PBXFileReference; lastKnownFileType = image.png; path = "fyad-yourrights.png"; sourceTree = "<group>"; };
		8C3CCD3B16533B1E00C28342 /* fyad-tree.png */ = {isa = PBXFileReference; lastKnownFileType = image.png; path = "fyad-tree.png"; sourceTree = "<group>"; };
		8C3CCD3C16533B1E00C28342 /* fyad-moof.png */ = {isa = PBXFileReference; lastKnownFileType = image.png; path = "fyad-moof.png"; sourceTree = "<group>"; };
		8C3CCD3D16533B1E00C28342 /* fyad-hunting.png */ = {isa = PBXFileReference; lastKnownFileType = image.png; path = "fyad-hunting.png"; sourceTree = "<group>"; };
		8C3CCD3E16533B1E00C28342 /* fyad-hark.png */ = {isa = PBXFileReference; lastKnownFileType = image.png; path = "fyad-hark.png"; sourceTree = "<group>"; };
		8C3CCD3F16533B1E00C28342 /* fyad-ghostride.png */ = {isa = PBXFileReference; lastKnownFileType = image.png; path = "fyad-ghostride.png"; sourceTree = "<group>"; };
		8C3CCD4616533B5000C28342 /* hell-suck.png */ = {isa = PBXFileReference; lastKnownFileType = image.png; path = "hell-suck.png"; sourceTree = "<group>"; };
		8C3CCD4816533B6100C28342 /* LF-24yu5af.png */ = {isa = PBXFileReference; lastKnownFileType = image.png; path = "LF-24yu5af.png"; sourceTree = "<group>"; };
		8C3CCD4A16533B7E00C28342 /* LF-25tjf47.png */ = {isa = PBXFileReference; lastKnownFileType = image.png; path = "LF-25tjf47.png"; sourceTree = "<group>"; };
		8C3CCD4C16533B8B00C28342 /* lf-amerika.png */ = {isa = PBXFileReference; lastKnownFileType = image.png; path = "lf-amerika.png"; sourceTree = "<group>"; };
		8C3CCD4E16533B9E00C28342 /* lf-migra.png */ = {isa = PBXFileReference; lastKnownFileType = image.png; path = "lf-migra.png"; sourceTree = "<group>"; };
		8C3CCD4F16533B9E00C28342 /* lf-eu.png */ = {isa = PBXFileReference; lastKnownFileType = image.png; path = "lf-eu.png"; sourceTree = "<group>"; };
		8C3CCD5216533BAF00C28342 /* phiz-grind.png */ = {isa = PBXFileReference; lastKnownFileType = image.png; path = "phiz-grind.png"; sourceTree = "<group>"; };
		8C3CCD5316533BB000C28342 /* phiz-powerband.png */ = {isa = PBXFileReference; lastKnownFileType = image.png; path = "phiz-powerband.png"; sourceTree = "<group>"; };
		8C3CCD561653446600C28342 /* fyad-toucan.png */ = {isa = PBXFileReference; lastKnownFileType = image.png; path = "fyad-toucan.png"; sourceTree = "<group>"; };
		8C3CCD581653447B00C28342 /* LF-2mfbryu.png */ = {isa = PBXFileReference; lastKnownFileType = image.png; path = "LF-2mfbryu.png"; sourceTree = "<group>"; };
		8C3CCD5A1653448700C28342 /* LF-iraq.png */ = {isa = PBXFileReference; lastKnownFileType = image.png; path = "LF-iraq.png"; sourceTree = "<group>"; };
		8C3CCD5C1653449300C28342 /* lf-trains.png */ = {isa = PBXFileReference; lastKnownFileType = image.png; path = "lf-trains.png"; sourceTree = "<group>"; };
		8C3CCD5E165344A000C28342 /* phiz-irony.png */ = {isa = PBXFileReference; lastKnownFileType = image.png; path = "phiz-irony.png"; sourceTree = "<group>"; };
		8C3CCD60165344AC00C28342 /* FYAD-redants.png */ = {isa = PBXFileReference; lastKnownFileType = image.png; path = "FYAD-redants.png"; sourceTree = "<group>"; };
		8C3CCD62165344C100C28342 /* fyad-speedrun.png */ = {isa = PBXFileReference; lastKnownFileType = image.png; path = "fyad-speedrun.png"; sourceTree = "<group>"; };
		8C3CCD63165344C200C28342 /* fyad-smallthread.png */ = {isa = PBXFileReference; lastKnownFileType = image.png; path = "fyad-smallthread.png"; sourceTree = "<group>"; };
		8C3CCD66165344D500C28342 /* hell-tim.png */ = {isa = PBXFileReference; lastKnownFileType = image.png; path = "hell-tim.png"; sourceTree = "<group>"; };
		8C3CCD68165344E200C28342 /* lf-whites.png */ = {isa = PBXFileReference; lastKnownFileType = image.png; path = "lf-whites.png"; sourceTree = "<group>"; };
		8C483FC116852E5D00D02482 /* macinyos-loading.png */ = {isa = PBXFileReference; lastKnownFileType = image.png; path = "macinyos-loading.png"; sourceTree = "<group>"; };
		8C4F06B41686C1CB003CE53C /* macinyos-heading-left.png */ = {isa = PBXFileReference; lastKnownFileType = image.png; path = "macinyos-heading-left.png"; sourceTree = "<group>"; };
		8C5159D0163DB796000114F6 /* adtrw-hokutonoken.png */ = {isa = PBXFileReference; lastKnownFileType = image.png; path = "adtrw-hokutonoken.png"; sourceTree = "<group>"; };
		8C5159D1163DB796000114F6 /* AICA-TAG-60s.png */ = {isa = PBXFileReference; lastKnownFileType = image.png; path = "AICA-TAG-60s.png"; sourceTree = "<group>"; };
		8C5159D2163DB796000114F6 /* AICA-TAG-70s.png */ = {isa = PBXFileReference; lastKnownFileType = image.png; path = "AICA-TAG-70s.png"; sourceTree = "<group>"; };
		8C5159D3163DB796000114F6 /* AICA-TAG-80s.png */ = {isa = PBXFileReference; lastKnownFileType = image.png; path = "AICA-TAG-80s.png"; sourceTree = "<group>"; };
		8C5159D4163DB796000114F6 /* AICA-TAG-classic.png */ = {isa = PBXFileReference; lastKnownFileType = image.png; path = "AICA-TAG-classic.png"; sourceTree = "<group>"; };
		8C5159D5163DB796000114F6 /* ai-mods.png */ = {isa = PBXFileReference; lastKnownFileType = image.png; path = "ai-mods.png"; sourceTree = "<group>"; };
		8C5159D6163DB796000114F6 /* AICA-TAG-newride.png */ = {isa = PBXFileReference; lastKnownFileType = image.png; path = "AICA-TAG-newride.png"; sourceTree = "<group>"; };
		8C5159D7163DB796000114F6 /* AICA-TAG-race.png */ = {isa = PBXFileReference; lastKnownFileType = image.png; path = "AICA-TAG-race.png"; sourceTree = "<group>"; };
		8C5159D8163DB796000114F6 /* RP-20a6zc0.png */ = {isa = PBXFileReference; lastKnownFileType = image.png; path = "RP-20a6zc0.png"; sourceTree = "<group>"; };
		8C5159D9163DB796000114F6 /* fyad-zounds.png */ = {isa = PBXFileReference; lastKnownFileType = image.png; path = "fyad-zounds.png"; sourceTree = "<group>"; };
		8C5CC4BA16AE345300BEBA9D /* AwfulComposerView.h */ = {isa = PBXFileReference; fileEncoding = 4; lastKnownFileType = sourcecode.c.h; path = AwfulComposerView.h; sourceTree = "<group>"; };
		8C5CC4BB16AE345400BEBA9D /* AwfulComposerView.m */ = {isa = PBXFileReference; fileEncoding = 4; lastKnownFileType = sourcecode.c.objc; path = AwfulComposerView.m; sourceTree = "<group>"; };
		8C5CC4BD16AE366700BEBA9D /* editor.html */ = {isa = PBXFileReference; fileEncoding = 4; lastKnownFileType = text.html; path = editor.html; sourceTree = "<group>"; };
		8C5CC4C016AE3DE900BEBA9D /* AwfulComposerInputAccessoryView.h */ = {isa = PBXFileReference; fileEncoding = 4; lastKnownFileType = sourcecode.c.h; path = AwfulComposerInputAccessoryView.h; sourceTree = "<group>"; };
		8C5CC4C116AE3DE900BEBA9D /* AwfulComposerInputAccessoryView.m */ = {isa = PBXFileReference; fileEncoding = 4; lastKnownFileType = sourcecode.c.objc; path = AwfulComposerInputAccessoryView.m; sourceTree = "<group>"; };
		8C5CC4C316AF663C00BEBA9D /* emot-v.gif */ = {isa = PBXFileReference; lastKnownFileType = image.gif; path = "emot-v.gif"; sourceTree = "<group>"; };
		8C5CC4C516AF666100BEBA9D /* emot-v@2x.gif */ = {isa = PBXFileReference; lastKnownFileType = image.gif; path = "emot-v@2x.gif"; sourceTree = "<group>"; };
		8C6F08491653498F00B43251 /* byob-anti.png */ = {isa = PBXFileReference; lastKnownFileType = image.png; path = "byob-anti.png"; sourceTree = "<group>"; };
<<<<<<< HEAD
		8C700288169C6EFA00FC0B78 /* FVGifAnimation.h */ = {isa = PBXFileReference; fileEncoding = 4; lastKnownFileType = sourcecode.c.h; path = FVGifAnimation.h; sourceTree = "<group>"; };
		8C700289169C6EFA00FC0B78 /* FVGifAnimation.m */ = {isa = PBXFileReference; fileEncoding = 4; lastKnownFileType = sourcecode.c.objc; path = FVGifAnimation.m; sourceTree = "<group>"; };
=======
		8C7002A8169D226C00FC0B78 /* AwfulEmoticonKeyboardController.h */ = {isa = PBXFileReference; fileEncoding = 4; lastKnownFileType = sourcecode.c.h; path = AwfulEmoticonKeyboardController.h; sourceTree = "<group>"; };
		8C7002A9169D226C00FC0B78 /* AwfulEmoticonKeyboardController.m */ = {isa = PBXFileReference; fileEncoding = 4; lastKnownFileType = sourcecode.c.objc; path = AwfulEmoticonKeyboardController.m; sourceTree = "<group>"; };
		8C70055416A05BBB00FC0B78 /* AwfulEmoticonChooserCellView.h */ = {isa = PBXFileReference; fileEncoding = 4; lastKnownFileType = sourcecode.c.h; path = AwfulEmoticonChooserCellView.h; sourceTree = "<group>"; };
		8C70055516A05BBC00FC0B78 /* AwfulEmoticonChooserCellView.m */ = {isa = PBXFileReference; fileEncoding = 4; lastKnownFileType = sourcecode.c.objc; path = AwfulEmoticonChooserCellView.m; sourceTree = "<group>"; };
		8C70055816A075A200FC0B78 /* Model-1.11.1.xcdatamodel */ = {isa = PBXFileReference; lastKnownFileType = file; path = "Model-1.11.1.xcdatamodel"; sourceTree = "<group>"; };
		8C70055E16A076FF00FC0B78 /* AwfulEmoticon.h */ = {isa = PBXFileReference; fileEncoding = 4; lastKnownFileType = sourcecode.c.h; path = AwfulEmoticon.h; sourceTree = "<group>"; };
		8C70055F16A076FF00FC0B78 /* AwfulEmoticon.m */ = {isa = PBXFileReference; fileEncoding = 4; lastKnownFileType = sourcecode.c.objc; path = AwfulEmoticon.m; sourceTree = "<group>"; };
		8C70056016A076FF00FC0B78 /* AwfulEmoticonGroup.h */ = {isa = PBXFileReference; fileEncoding = 4; lastKnownFileType = sourcecode.c.h; path = AwfulEmoticonGroup.h; sourceTree = "<group>"; };
		8C70056116A076FF00FC0B78 /* AwfulEmoticonGroup.m */ = {isa = PBXFileReference; fileEncoding = 4; lastKnownFileType = sourcecode.c.objc; path = AwfulEmoticonGroup.m; sourceTree = "<group>"; };
		8C70056416A0770A00FC0B78 /* _AwfulEmoticon.h */ = {isa = PBXFileReference; fileEncoding = 4; lastKnownFileType = sourcecode.c.h; path = _AwfulEmoticon.h; sourceTree = "<group>"; };
		8C70056516A0770A00FC0B78 /* _AwfulEmoticon.m */ = {isa = PBXFileReference; fileEncoding = 4; lastKnownFileType = sourcecode.c.objc; path = _AwfulEmoticon.m; sourceTree = "<group>"; };
		8C70056616A0770A00FC0B78 /* _AwfulEmoticonGroup.h */ = {isa = PBXFileReference; fileEncoding = 4; lastKnownFileType = sourcecode.c.h; path = _AwfulEmoticonGroup.h; sourceTree = "<group>"; };
		8C70056716A0770A00FC0B78 /* _AwfulEmoticonGroup.m */ = {isa = PBXFileReference; fileEncoding = 4; lastKnownFileType = sourcecode.c.objc; path = _AwfulEmoticonGroup.m; sourceTree = "<group>"; };
		8C70056F16A079A700FC0B78 /* AwfulHTTPClient+Emoticons.h */ = {isa = PBXFileReference; fileEncoding = 4; lastKnownFileType = sourcecode.c.h; path = "AwfulHTTPClient+Emoticons.h"; sourceTree = "<group>"; };
		8C70057016A079A700FC0B78 /* AwfulHTTPClient+Emoticons.m */ = {isa = PBXFileReference; fileEncoding = 4; lastKnownFileType = sourcecode.c.objc; path = "AwfulHTTPClient+Emoticons.m"; sourceTree = "<group>"; };
		8C70057216A07A9000FC0B78 /* AwfulParsing+Emoticons.h */ = {isa = PBXFileReference; fileEncoding = 4; lastKnownFileType = sourcecode.c.h; path = "AwfulParsing+Emoticons.h"; sourceTree = "<group>"; };
		8C70057316A07A9000FC0B78 /* AwfulParsing+Emoticons.m */ = {isa = PBXFileReference; fileEncoding = 4; lastKnownFileType = sourcecode.c.objc; path = "AwfulParsing+Emoticons.m"; sourceTree = "<group>"; };
>>>>>>> 47483ba4
		8C87428D1655FD990018AC6C /* byob.png */ = {isa = PBXFileReference; lastKnownFileType = image.png; path = byob.png; sourceTree = "<group>"; };
		8C8742901655FDAE0018AC6C /* trp-laliga.png */ = {isa = PBXFileReference; lastKnownFileType = image.png; path = "trp-laliga.png"; sourceTree = "<group>"; };
		8C8742921655FDC10018AC6C /* mods-expert.png */ = {isa = PBXFileReference; lastKnownFileType = image.png; path = "mods-expert.png"; sourceTree = "<group>"; };
		8C8742941655FDD60018AC6C /* byob-shocking.png */ = {isa = PBXFileReference; lastKnownFileType = image.png; path = "byob-shocking.png"; sourceTree = "<group>"; };
		8C8742961655FDEB0018AC6C /* ycs-jap.png */ = {isa = PBXFileReference; lastKnownFileType = image.png; path = "ycs-jap.png"; sourceTree = "<group>"; };
		8C8742981655FDF60018AC6C /* YCS-01.png */ = {isa = PBXFileReference; lastKnownFileType = image.png; path = "YCS-01.png"; sourceTree = "<group>"; };
		8C87429A1655FE120018AC6C /* phiz-robojax.png */ = {isa = PBXFileReference; lastKnownFileType = image.png; path = "phiz-robojax.png"; sourceTree = "<group>"; };
		8C87429C1655FE1C0018AC6C /* phiz-ant.png */ = {isa = PBXFileReference; lastKnownFileType = image.png; path = "phiz-ant.png"; sourceTree = "<group>"; };
		8C9834E1169091CE009F0CD6 /* fyad-bubble.png */ = {isa = PBXFileReference; lastKnownFileType = image.png; path = "fyad-bubble.png"; sourceTree = "<group>"; };
		8C9B02BF1623630F00676B98 /* downArrowDark.png */ = {isa = PBXFileReference; lastKnownFileType = image.png; name = downArrowDark.png; path = Resources/images/downArrowDark.png; sourceTree = SOURCE_ROOT; };
		8CAAE2D61651CC52004C8C8A /* phiz-rap.png */ = {isa = PBXFileReference; lastKnownFileType = image.png; path = "phiz-rap.png"; sourceTree = "<group>"; };
		8CAAE2D71651CC52004C8C8A /* tg-story.png */ = {isa = PBXFileReference; lastKnownFileType = image.png; path = "tg-story.png"; sourceTree = "<group>"; };
		8CAAE2D81651CC52004C8C8A /* tg-dd.png */ = {isa = PBXFileReference; lastKnownFileType = image.png; path = "tg-dd.png"; sourceTree = "<group>"; };
		8CAAE2D91651CC52004C8C8A /* tg-cards.png */ = {isa = PBXFileReference; lastKnownFileType = image.png; path = "tg-cards.png"; sourceTree = "<group>"; };
		8CAAE2DA1651CC52004C8C8A /* terrordome.png */ = {isa = PBXFileReference; lastKnownFileType = image.png; path = terrordome.png; sourceTree = "<group>"; };
		8CAAE2DB1651CC52004C8C8A /* phiz-sucks.png */ = {isa = PBXFileReference; lastKnownFileType = image.png; path = "phiz-sucks.png"; sourceTree = "<group>"; };
		8CAAE2DC1651CC52004C8C8A /* phiz-smugwave.png */ = {isa = PBXFileReference; lastKnownFileType = image.png; path = "phiz-smugwave.png"; sourceTree = "<group>"; };
		8CAAE2DD1651CC52004C8C8A /* phiz-dad.png */ = {isa = PBXFileReference; lastKnownFileType = image.png; path = "phiz-dad.png"; sourceTree = "<group>"; };
		8CAAE2DE1651CC52004C8C8A /* LF-rungop.png */ = {isa = PBXFileReference; lastKnownFileType = image.png; path = "LF-rungop.png"; sourceTree = "<group>"; };
		8CAAE2DF1651CC52004C8C8A /* LF-fem_LF_tag2.png */ = {isa = PBXFileReference; lastKnownFileType = image.png; path = "LF-fem_LF_tag2.png"; sourceTree = "<group>"; };
		8CAAE2E01651CC52004C8C8A /* lf-choom.png */ = {isa = PBXFileReference; lastKnownFileType = image.png; path = "lf-choom.png"; sourceTree = "<group>"; };
		8CAAE2E11651CC52004C8C8A /* lf-9287.png */ = {isa = PBXFileReference; lastKnownFileType = image.png; path = "lf-9287.png"; sourceTree = "<group>"; };
		8CAAE2E21651CC52004C8C8A /* LF-29qdqgy.png */ = {isa = PBXFileReference; lastKnownFileType = image.png; path = "LF-29qdqgy.png"; sourceTree = "<group>"; };
		8CAAE2E31651CC52004C8C8A /* hell-miso.png */ = {isa = PBXFileReference; lastKnownFileType = image.png; path = "hell-miso.png"; sourceTree = "<group>"; };
		8CAAE2E41651CC52004C8C8A /* fyad-thuggery.png */ = {isa = PBXFileReference; lastKnownFileType = image.png; path = "fyad-thuggery.png"; sourceTree = "<group>"; };
		8CAAE2E51651CC52004C8C8A /* fyad-magician.png */ = {isa = PBXFileReference; lastKnownFileType = image.png; path = "fyad-magician.png"; sourceTree = "<group>"; };
		8CAAE2E61651CC52004C8C8A /* fyad-horses.png */ = {isa = PBXFileReference; lastKnownFileType = image.png; path = "fyad-horses.png"; sourceTree = "<group>"; };
		8CAAE2E71651CC52004C8C8A /* gip-uscg.png */ = {isa = PBXFileReference; lastKnownFileType = image.png; path = "gip-uscg.png"; sourceTree = "<group>"; };
		8CAAE2E81651CC52004C8C8A /* gip-navy2.png */ = {isa = PBXFileReference; lastKnownFileType = image.png; path = "gip-navy2.png"; sourceTree = "<group>"; };
		8CAAE2E91651CC52004C8C8A /* phiz-aoki.png */ = {isa = PBXFileReference; lastKnownFileType = image.png; path = "phiz-aoki.png"; sourceTree = "<group>"; };
		8CAAE2EA1651CC52004C8C8A /* phiz-kermit.png */ = {isa = PBXFileReference; lastKnownFileType = image.png; path = "phiz-kermit.png"; sourceTree = "<group>"; };
		8CAAE2EB1651CC52004C8C8A /* tg-poker.png */ = {isa = PBXFileReference; lastKnownFileType = image.png; path = "tg-poker.png"; sourceTree = "<group>"; };
		8CAB282F164B4FB0009BC24F /* fyad-trout.png */ = {isa = PBXFileReference; lastKnownFileType = image.png; path = "fyad-trout.png"; sourceTree = "<group>"; };
		8CAB2830164B4FB0009BC24F /* fyad-puns.png */ = {isa = PBXFileReference; lastKnownFileType = image.png; path = "fyad-puns.png"; sourceTree = "<group>"; };
		8CAB2831164B4FB0009BC24F /* fyad-mystery.png */ = {isa = PBXFileReference; lastKnownFileType = image.png; path = "fyad-mystery.png"; sourceTree = "<group>"; };
		8CAB2832164B4FB0009BC24F /* tg-mafia.png */ = {isa = PBXFileReference; lastKnownFileType = image.png; path = "tg-mafia.png"; sourceTree = "<group>"; };
		8CAB2834164B4FB0009BC24F /* bs-diablo.png */ = {isa = PBXFileReference; lastKnownFileType = image.png; path = "bs-diablo.png"; sourceTree = "<group>"; };
		8CAB2835164B4FB0009BC24F /* bs-starcraft.png */ = {isa = PBXFileReference; lastKnownFileType = image.png; path = "bs-starcraft.png"; sourceTree = "<group>"; };
		8CB5468C15BD936600E8BEC1 /* ImageIO.framework */ = {isa = PBXFileReference; lastKnownFileType = wrapper.framework; name = ImageIO.framework; path = System/Library/Frameworks/ImageIO.framework; sourceTree = SDKROOT; };
		8CBD8E1516548AFC00749A8F /* ycs-link.png */ = {isa = PBXFileReference; lastKnownFileType = image.png; path = "ycs-link.png"; sourceTree = "<group>"; };
		8CBD8E1616548AFC00749A8F /* LF-pcc6-2-32-576.png */ = {isa = PBXFileReference; lastKnownFileType = image.png; path = "LF-pcc6-2-32-576.png"; sourceTree = "<group>"; };
		8CBD8E1716548AFC00749A8F /* fyad-starcraft.png */ = {isa = PBXFileReference; lastKnownFileType = image.png; path = "fyad-starcraft.png"; sourceTree = "<group>"; };
		8CBD8E1816548AFC00749A8F /* fyad-hogyanker.png */ = {isa = PBXFileReference; lastKnownFileType = image.png; path = "fyad-hogyanker.png"; sourceTree = "<group>"; };
		8CBD8E1916548AFC00749A8F /* fyad-yuck.png */ = {isa = PBXFileReference; lastKnownFileType = image.png; path = "fyad-yuck.png"; sourceTree = "<group>"; };
		8CC4AD6216907DD100639C80 /* posts-view-26.css */ = {isa = PBXFileReference; fileEncoding = 4; lastKnownFileType = text.css; path = "posts-view-26.css"; sourceTree = "<group>"; };
		8CCD498215B497A700E5893B /* Awful-Info.plist */ = {isa = PBXFileReference; fileEncoding = 4; lastKnownFileType = text.plist.xml; path = "Awful-Info.plist"; sourceTree = "<group>"; };
		8CCD4CC315B497A800E5893B /* Settings.plist */ = {isa = PBXFileReference; fileEncoding = 4; lastKnownFileType = text.plist.xml; path = Settings.plist; sourceTree = "<group>"; };
		8CCD504215B783FC00E5893B /* action.png */ = {isa = PBXFileReference; lastKnownFileType = image.png; path = action.png; sourceTree = "<group>"; };
		8CCD504315B783FC00E5893B /* action@2x.png */ = {isa = PBXFileReference; lastKnownFileType = image.png; path = "action@2x.png"; sourceTree = "<group>"; };
		8CCD504415B783FC00E5893B /* arrowleft.png */ = {isa = PBXFileReference; lastKnownFileType = image.png; path = arrowleft.png; sourceTree = "<group>"; };
		8CCD504515B783FC00E5893B /* arrowleft@2x.png */ = {isa = PBXFileReference; lastKnownFileType = image.png; path = "arrowleft@2x.png"; sourceTree = "<group>"; };
		8CCD504615B783FC00E5893B /* arrowright.png */ = {isa = PBXFileReference; lastKnownFileType = image.png; path = arrowright.png; sourceTree = "<group>"; };
		8CCD504715B783FC00E5893B /* arrowright@2x.png */ = {isa = PBXFileReference; lastKnownFileType = image.png; path = "arrowright@2x.png"; sourceTree = "<group>"; };
		8CCD504D15B783FC00E5893B /* cog.png */ = {isa = PBXFileReference; lastKnownFileType = image.png; path = cog.png; sourceTree = "<group>"; };
		8CCD504E15B783FC00E5893B /* cog@2x.png */ = {isa = PBXFileReference; lastKnownFileType = image.png; path = "cog@2x.png"; sourceTree = "<group>"; };
		8CCD504F15B783FC00E5893B /* compose.png */ = {isa = PBXFileReference; lastKnownFileType = image.png; path = compose.png; sourceTree = "<group>"; };
		8CCD505015B783FC00E5893B /* compose@2x.png */ = {isa = PBXFileReference; lastKnownFileType = image.png; path = "compose@2x.png"; sourceTree = "<group>"; };
		8CCD524215B783FC00E5893B /* forum-arrow-down.png */ = {isa = PBXFileReference; lastKnownFileType = image.png; path = "forum-arrow-down.png"; sourceTree = "<group>"; };
		8CCD524315B783FC00E5893B /* forum-arrow-down@2x.png */ = {isa = PBXFileReference; lastKnownFileType = image.png; path = "forum-arrow-down@2x.png"; sourceTree = "<group>"; };
		8CCD524415B783FC00E5893B /* forum-arrow-right.png */ = {isa = PBXFileReference; lastKnownFileType = image.png; path = "forum-arrow-right.png"; sourceTree = "<group>"; };
		8CCD524515B783FC00E5893B /* forum-arrow-right@2x.png */ = {isa = PBXFileReference; lastKnownFileType = image.png; path = "forum-arrow-right@2x.png"; sourceTree = "<group>"; };
		8CCD524D15B783FC00E5893B /* icon_arrow_left.png */ = {isa = PBXFileReference; lastKnownFileType = image.png; path = icon_arrow_left.png; sourceTree = "<group>"; };
		8CCD524E15B783FC00E5893B /* icon_arrow_right.png */ = {isa = PBXFileReference; lastKnownFileType = image.png; path = icon_arrow_right.png; sourceTree = "<group>"; };
		8CCD525115B783FC00E5893B /* list_icon.png */ = {isa = PBXFileReference; lastKnownFileType = image.png; path = list_icon.png; sourceTree = "<group>"; };
		8CCD525215B783FC00E5893B /* list_icon@2x.png */ = {isa = PBXFileReference; lastKnownFileType = image.png; path = "list_icon@2x.png"; sourceTree = "<group>"; };
		8CCD525C15B783FC00E5893B /* rating0.png */ = {isa = PBXFileReference; lastKnownFileType = image.png; path = rating0.png; sourceTree = "<group>"; };
		8CCD525D15B783FC00E5893B /* rating1.png */ = {isa = PBXFileReference; lastKnownFileType = image.png; path = rating1.png; sourceTree = "<group>"; };
		8CCD525E15B783FC00E5893B /* rating2.png */ = {isa = PBXFileReference; lastKnownFileType = image.png; path = rating2.png; sourceTree = "<group>"; };
		8CCD525F15B783FC00E5893B /* rating3.png */ = {isa = PBXFileReference; lastKnownFileType = image.png; path = rating3.png; sourceTree = "<group>"; };
		8CCD526015B783FC00E5893B /* rating4.png */ = {isa = PBXFileReference; lastKnownFileType = image.png; path = rating4.png; sourceTree = "<group>"; };
		8CCD526115B783FC00E5893B /* rating5.png */ = {isa = PBXFileReference; lastKnownFileType = image.png; path = rating5.png; sourceTree = "<group>"; };
		8CCD527715B783FC00E5893B /* sticky.png */ = {isa = PBXFileReference; lastKnownFileType = image.png; path = sticky.png; sourceTree = "<group>"; };
		8CCD527C15B783FC00E5893B /* ai-cycles.png */ = {isa = PBXFileReference; lastKnownFileType = image.png; path = "ai-cycles.png"; sourceTree = "<group>"; };
		8CCD527E15B783FC00E5893B /* art.png */ = {isa = PBXFileReference; lastKnownFileType = image.png; path = art.png; sourceTree = "<group>"; };
		8CCD527F15B783FC00E5893B /* asktell-jobs.png */ = {isa = PBXFileReference; lastKnownFileType = image.png; path = "asktell-jobs.png"; sourceTree = "<group>"; };
		8CCD528015B783FC00E5893B /* asktell-lifestyle.png */ = {isa = PBXFileReference; lastKnownFileType = image.png; path = "asktell-lifestyle.png"; sourceTree = "<group>"; };
		8CCD528115B783FC00E5893B /* asktell-travel.png */ = {isa = PBXFileReference; lastKnownFileType = image.png; path = "asktell-travel.png"; sourceTree = "<group>"; };
		8CCD528215B783FC00E5893B /* attention.png */ = {isa = PBXFileReference; lastKnownFileType = image.png; path = attention.png; sourceTree = "<group>"; };
		8CCD528315B783FC00E5893B /* audio.png */ = {isa = PBXFileReference; lastKnownFileType = image.png; path = audio.png; sourceTree = "<group>"; };
		8CCD528415B783FC00E5893B /* bb-fantasy.png */ = {isa = PBXFileReference; lastKnownFileType = image.png; path = "bb-fantasy.png"; sourceTree = "<group>"; };
		8CCD528515B783FC00E5893B /* bb-nonfiction.png */ = {isa = PBXFileReference; lastKnownFileType = image.png; path = "bb-nonfiction.png"; sourceTree = "<group>"; };
		8CCD528615B783FC00E5893B /* books.png */ = {isa = PBXFileReference; lastKnownFileType = image.png; path = books.png; sourceTree = "<group>"; };
		8CCD528715B783FC00E5893B /* bss-discussion.png */ = {isa = PBXFileReference; lastKnownFileType = image.png; path = "bss-discussion.png"; sourceTree = "<group>"; };
		8CCD528815B783FC00E5893B /* bss-indie.png */ = {isa = PBXFileReference; lastKnownFileType = image.png; path = "bss-indie.png"; sourceTree = "<group>"; };
		8CCD528915B783FC00E5893B /* byob-explosion.png */ = {isa = PBXFileReference; lastKnownFileType = image.png; path = "byob-explosion.png"; sourceTree = "<group>"; };
		8CCD528A15B783FC00E5893B /* byob-gents.png */ = {isa = PBXFileReference; lastKnownFileType = image.png; path = "byob-gents.png"; sourceTree = "<group>"; };
		8CCD528B15B783FC00E5893B /* byob-grouch.png */ = {isa = PBXFileReference; lastKnownFileType = image.png; path = "byob-grouch.png"; sourceTree = "<group>"; };
		8CCD528C15B783FC00E5893B /* byob-slax.png */ = {isa = PBXFileReference; lastKnownFileType = image.png; path = "byob-slax.png"; sourceTree = "<group>"; };
		8CCD528D15B783FC00E5893B /* cars.png */ = {isa = PBXFileReference; lastKnownFileType = image.png; path = cars.png; sourceTree = "<group>"; };
		8CCD528E15B783FC00E5893B /* cc-critique.png */ = {isa = PBXFileReference; lastKnownFileType = image.png; path = "cc-critique.png"; sourceTree = "<group>"; };
		8CCD528F15B783FC00E5893B /* cc-design.png */ = {isa = PBXFileReference; lastKnownFileType = image.png; path = "cc-design.png"; sourceTree = "<group>"; };
		8CCD529015B783FC00E5893B /* cc-fiction.png */ = {isa = PBXFileReference; lastKnownFileType = image.png; path = "cc-fiction.png"; sourceTree = "<group>"; };
		8CCD529115B783FC00E5893B /* cc-film.png */ = {isa = PBXFileReference; lastKnownFileType = image.png; path = "cc-film.png"; sourceTree = "<group>"; };
		8CCD529215B783FC00E5893B /* cc-poetry.png */ = {isa = PBXFileReference; lastKnownFileType = image.png; path = "cc-poetry.png"; sourceTree = "<group>"; };
		8CCD529315B783FC00E5893B /* cc-project.png */ = {isa = PBXFileReference; lastKnownFileType = image.png; path = "cc-project.png"; sourceTree = "<group>"; };
		8CCD529415B783FC00E5893B /* cc-tutorial.png */ = {isa = PBXFileReference; lastKnownFileType = image.png; path = "cc-tutorial.png"; sourceTree = "<group>"; };
		8CCD529515B783FC00E5893B /* cc_design.png */ = {isa = PBXFileReference; lastKnownFileType = image.png; path = cc_design.png; sourceTree = "<group>"; };
		8CCD529615B783FC00E5893B /* cd_action.png */ = {isa = PBXFileReference; lastKnownFileType = image.png; path = cd_action.png; sourceTree = "<group>"; };
		8CCD529715B783FC00E5893B /* cd_classic.png */ = {isa = PBXFileReference; lastKnownFileType = image.png; path = cd_classic.png; sourceTree = "<group>"; };
		8CCD529815B783FC00E5893B /* cd_comedy.png */ = {isa = PBXFileReference; lastKnownFileType = image.png; path = cd_comedy.png; sourceTree = "<group>"; };
		8CCD529915B783FC00E5893B /* cd_director.png */ = {isa = PBXFileReference; lastKnownFileType = image.png; path = cd_director.png; sourceTree = "<group>"; };
		8CCD529A15B783FC00E5893B /* cd_drama.png */ = {isa = PBXFileReference; lastKnownFileType = image.png; path = cd_drama.png; sourceTree = "<group>"; };
		8CCD529B15B783FC00E5893B /* cd_horror2.png */ = {isa = PBXFileReference; lastKnownFileType = image.png; path = cd_horror2.png; sourceTree = "<group>"; };
		8CCD529C15B783FC00E5893B /* cd_hype.png */ = {isa = PBXFileReference; lastKnownFileType = image.png; path = cd_hype.png; sourceTree = "<group>"; };
		8CCD529D15B783FC00E5893B /* cd_scifi.png */ = {isa = PBXFileReference; lastKnownFileType = image.png; path = cd_scifi.png; sourceTree = "<group>"; };
		8CCD529E15B783FC00E5893B /* cell-cdma.png */ = {isa = PBXFileReference; lastKnownFileType = image.png; path = "cell-cdma.png"; sourceTree = "<group>"; };
		8CCD529F15B783FC00E5893B /* cell-gsm.png */ = {isa = PBXFileReference; lastKnownFileType = image.png; path = "cell-gsm.png"; sourceTree = "<group>"; };
		8CCD52A015B783FC00E5893B /* coc-binbash.png */ = {isa = PBXFileReference; lastKnownFileType = image.png; path = "coc-binbash.png"; sourceTree = "<group>"; };
		8CCD52A115B783FC00E5893B /* coc-c.png */ = {isa = PBXFileReference; lastKnownFileType = image.png; path = "coc-c.png"; sourceTree = "<group>"; };
		8CCD52A215B783FC00E5893B /* coc-db.png */ = {isa = PBXFileReference; lastKnownFileType = image.png; path = "coc-db.png"; sourceTree = "<group>"; };
		8CCD52A315B783FC00E5893B /* coc-java.png */ = {isa = PBXFileReference; lastKnownFileType = image.png; path = "coc-java.png"; sourceTree = "<group>"; };
		8CCD52A415B783FC00E5893B /* coc-theory.png */ = {isa = PBXFileReference; lastKnownFileType = image.png; path = "coc-theory.png"; sourceTree = "<group>"; };
		8CCD52A515B783FC00E5893B /* coc-web.png */ = {isa = PBXFileReference; lastKnownFileType = image.png; path = "coc-web.png"; sourceTree = "<group>"; };
		8CCD52A615B783FC00E5893B /* computers.png */ = {isa = PBXFileReference; lastKnownFileType = image.png; path = computers.png; sourceTree = "<group>"; };
		8CCD52A715B783FC00E5893B /* coupon-coupon.png */ = {isa = PBXFileReference; lastKnownFileType = image.png; path = "coupon-coupon.png"; sourceTree = "<group>"; };
		8CCD52A815B783FC00E5893B /* coupon-free.png */ = {isa = PBXFileReference; lastKnownFileType = image.png; path = "coupon-free.png"; sourceTree = "<group>"; };
		8CCD52A915B783FC00E5893B /* coupon-instore.png */ = {isa = PBXFileReference; lastKnownFileType = image.png; path = "coupon-instore.png"; sourceTree = "<group>"; };
		8CCD52AA15B783FC00E5893B /* coupon-nonus.png */ = {isa = PBXFileReference; lastKnownFileType = image.png; path = "coupon-nonus.png"; sourceTree = "<group>"; };
		8CCD52AB15B783FC00E5893B /* cps-android.png */ = {isa = PBXFileReference; lastKnownFileType = image.png; path = "cps-android.png"; sourceTree = "<group>"; };
		8CCD52AC15B783FC00E5893B /* dd-9-11.png */ = {isa = PBXFileReference; lastKnownFileType = image.png; path = "dd-9-11.png"; sourceTree = "<group>"; };
		8CCD52AD15B783FC00E5893B /* dd-asia.png */ = {isa = PBXFileReference; lastKnownFileType = image.png; path = "dd-asia.png"; sourceTree = "<group>"; };
		8CCD52AE15B783FC00E5893B /* dd-dems.png */ = {isa = PBXFileReference; lastKnownFileType = image.png; path = "dd-dems.png"; sourceTree = "<group>"; };
		8CCD52AF15B783FC00E5893B /* dd-economics.png */ = {isa = PBXFileReference; lastKnownFileType = image.png; path = "dd-economics.png"; sourceTree = "<group>"; };
		8CCD52B015B783FC00E5893B /* dd-environment.png */ = {isa = PBXFileReference; lastKnownFileType = image.png; path = "dd-environment.png"; sourceTree = "<group>"; };
		8CCD52B115B783FC00E5893B /* dd-gotcha.png */ = {isa = PBXFileReference; lastKnownFileType = image.png; path = "dd-gotcha.png"; sourceTree = "<group>"; };
		8CCD52B215B783FC00E5893B /* dd-history.png */ = {isa = PBXFileReference; lastKnownFileType = image.png; path = "dd-history.png"; sourceTree = "<group>"; };
		8CCD52B315B783FC00E5893B /* dd-law.png */ = {isa = PBXFileReference; lastKnownFileType = image.png; path = "dd-law.png"; sourceTree = "<group>"; };
		8CCD52B415B783FC00E5893B /* dd-notracist.png */ = {isa = PBXFileReference; lastKnownFileType = image.png; path = "dd-notracist.png"; sourceTree = "<group>"; };
		8CCD52B515B783FC00E5893B /* dd-philosophy.png */ = {isa = PBXFileReference; lastKnownFileType = image.png; path = "dd-philosophy.png"; sourceTree = "<group>"; };
		8CCD52B615B783FC00E5893B /* diy-advice.png */ = {isa = PBXFileReference; lastKnownFileType = image.png; path = "diy-advice.png"; sourceTree = "<group>"; };
		8CCD52B715B783FC00E5893B /* diy-homeimprove.png */ = {isa = PBXFileReference; lastKnownFileType = image.png; path = "diy-homeimprove.png"; sourceTree = "<group>"; };
		8CCD52B815B783FC00E5893B /* drugs.png */ = {isa = PBXFileReference; lastKnownFileType = image.png; path = drugs.png; sourceTree = "<group>"; };
		8CCD52B915B783FC00E5893B /* en.png */ = {isa = PBXFileReference; lastKnownFileType = image.png; path = en.png; sourceTree = "<group>"; };
		8CCD52BA15B783FC00E5893B /* event.png */ = {isa = PBXFileReference; lastKnownFileType = image.png; path = event.png; sourceTree = "<group>"; };
		8CCD52BB15B783FC00E5893B /* flame.png */ = {isa = PBXFileReference; lastKnownFileType = image.png; path = flame.png; sourceTree = "<group>"; };
		8CCD52BC15B783FC00E5893B /* food.png */ = {isa = PBXFileReference; lastKnownFileType = image.png; path = food.png; sourceTree = "<group>"; };
		8CCD52BD15B783FC00E5893B /* fruity.png */ = {isa = PBXFileReference; lastKnownFileType = image.png; path = fruity.png; sourceTree = "<group>"; };
		8CCD52BE15B783FC00E5893B /* fyad-archery.png */ = {isa = PBXFileReference; lastKnownFileType = image.png; path = "fyad-archery.png"; sourceTree = "<group>"; };
		8CCD52BF15B783FC00E5893B /* fyad-falconry.png */ = {isa = PBXFileReference; lastKnownFileType = image.png; path = "fyad-falconry.png"; sourceTree = "<group>"; };
		8CCD52C015B783FC00E5893B /* fyad-nilbog.png */ = {isa = PBXFileReference; lastKnownFileType = image.png; path = "fyad-nilbog.png"; sourceTree = "<group>"; };
		8CCD52C115B783FC00E5893B /* fyad-tim.png */ = {isa = PBXFileReference; lastKnownFileType = image.png; path = "fyad-tim.png"; sourceTree = "<group>"; };
		8CCD52C215B783FC00E5893B /* games-360.png */ = {isa = PBXFileReference; lastKnownFileType = image.png; path = "games-360.png"; sourceTree = "<group>"; };
		8CCD52C315B783FC00E5893B /* games-360ps3tag.png */ = {isa = PBXFileReference; lastKnownFileType = image.png; path = "games-360ps3tag.png"; sourceTree = "<group>"; };
		8CCD52C415B783FC00E5893B /* games-3ds.png */ = {isa = PBXFileReference; lastKnownFileType = image.png; path = "games-3ds.png"; sourceTree = "<group>"; };
		8CCD52C515B783FC00E5893B /* games-ds.png */ = {isa = PBXFileReference; lastKnownFileType = image.png; path = "games-ds.png"; sourceTree = "<group>"; };
		8CCD52C615B783FC00E5893B /* games-letsplay.png */ = {isa = PBXFileReference; lastKnownFileType = image.png; path = "games-letsplay.png"; sourceTree = "<group>"; };
		8CCD52C715B783FC00E5893B /* games-ps3.png */ = {isa = PBXFileReference; lastKnownFileType = image.png; path = "games-ps3.png"; sourceTree = "<group>"; };
		8CCD52C815B783FC00E5893B /* games-psp.png */ = {isa = PBXFileReference; lastKnownFileType = image.png; path = "games-psp.png"; sourceTree = "<group>"; };
		8CCD52C915B783FC00E5893B /* Games-vita.png */ = {isa = PBXFileReference; lastKnownFileType = image.png; path = "Games-vita.png"; sourceTree = "<group>"; };
		8CCD52CA15B783FC00E5893B /* games-wii.png */ = {isa = PBXFileReference; lastKnownFileType = image.png; path = "games-wii.png"; sourceTree = "<group>"; };
		8CCD52CB15B783FC00E5893B /* games.png */ = {isa = PBXFileReference; lastKnownFileType = image.png; path = games.png; sourceTree = "<group>"; };
		8CCD52CC15B783FC00E5893B /* gip-EMT4.png */ = {isa = PBXFileReference; lastKnownFileType = image.png; path = "gip-EMT4.png"; sourceTree = "<group>"; };
		8CCD52CD15B783FC00E5893B /* gip-firetruck.png */ = {isa = PBXFileReference; lastKnownFileType = image.png; path = "gip-firetruck.png"; sourceTree = "<group>"; };
		8CCD52CE15B783FC00E5893B /* goonmeet.png */ = {isa = PBXFileReference; lastKnownFileType = image.png; path = goonmeet.png; sourceTree = "<group>"; };
		8CCD52CF15B783FC00E5893B /* gross.png */ = {isa = PBXFileReference; lastKnownFileType = image.png; path = gross.png; sourceTree = "<group>"; };
		8CCD52D015B783FC00E5893B /* guns-ohshi.png */ = {isa = PBXFileReference; lastKnownFileType = image.png; path = "guns-ohshi.png"; sourceTree = "<group>"; };
		8CCD52D115B783FC00E5893B /* guns.png */ = {isa = PBXFileReference; lastKnownFileType = image.png; path = guns.png; sourceTree = "<group>"; };
		8CCD52D215B783FC00E5893B /* hell-boot.png */ = {isa = PBXFileReference; lastKnownFileType = image.png; path = "hell-boot.png"; sourceTree = "<group>"; };
		8CCD52D315B783FC00E5893B /* hell-fuckthis.png */ = {isa = PBXFileReference; lastKnownFileType = image.png; path = "hell-fuckthis.png"; sourceTree = "<group>"; };
		8CCD52D415B783FC00E5893B /* hell-glomp.png */ = {isa = PBXFileReference; lastKnownFileType = image.png; path = "hell-glomp.png"; sourceTree = "<group>"; };
		8CCD52D515B783FC00E5893B /* hell-hive.png */ = {isa = PBXFileReference; lastKnownFileType = image.png; path = "hell-hive.png"; sourceTree = "<group>"; };
		8CCD52D615B783FC00E5893B /* hell-spergin.png */ = {isa = PBXFileReference; lastKnownFileType = image.png; path = "hell-spergin.png"; sourceTree = "<group>"; };
		8CCD52D715B783FC00E5893B /* hell-stfu.png */ = {isa = PBXFileReference; lastKnownFileType = image.png; path = "hell-stfu.png"; sourceTree = "<group>"; };
		8CCD52D815B783FC00E5893B /* hell-whore.png */ = {isa = PBXFileReference; lastKnownFileType = image.png; path = "hell-whore.png"; sourceTree = "<group>"; };
		8CCD52D915B783FC00E5893B /* help.png */ = {isa = PBXFileReference; lastKnownFileType = image.png; path = help.png; sourceTree = "<group>"; };
		8CCD52DA15B783FC00E5893B /* humor.png */ = {isa = PBXFileReference; lastKnownFileType = image.png; path = humor.png; sourceTree = "<group>"; };
		8CCD52DB15B783FC00E5893B /* icon-30-attnmod.png */ = {isa = PBXFileReference; lastKnownFileType = image.png; path = "icon-30-attnmod.png"; sourceTree = "<group>"; };
		8CCD52DC15B783FC00E5893B /* icon-31-hotthread.png */ = {isa = PBXFileReference; lastKnownFileType = image.png; path = "icon-31-hotthread.png"; sourceTree = "<group>"; };
		8CCD52DD15B783FC00E5893B /* icon-37-selling.png */ = {isa = PBXFileReference; lastKnownFileType = image.png; path = "icon-37-selling.png"; sourceTree = "<group>"; };
		8CCD52DF15B783FC00E5893B /* icon-38-buying.png */ = {isa = PBXFileReference; lastKnownFileType = image.png; path = "icon-38-buying.png"; sourceTree = "<group>"; };
		8CCD52E115B783FC00E5893B /* icon-41-game-xbox.png */ = {isa = PBXFileReference; lastKnownFileType = image.png; path = "icon-41-game-xbox.png"; sourceTree = "<group>"; };
		8CCD52E215B783FC00E5893B /* icon-42-game-ps2.png */ = {isa = PBXFileReference; lastKnownFileType = image.png; path = "icon-42-game-ps2.png"; sourceTree = "<group>"; };
		8CCD52E315B783FC00E5893B /* icon-43-game-gamecube.png */ = {isa = PBXFileReference; lastKnownFileType = image.png; path = "icon-43-game-gamecube.png"; sourceTree = "<group>"; };
		8CCD52E415B783FC00E5893B /* icon-44-game-gba.png */ = {isa = PBXFileReference; lastKnownFileType = image.png; path = "icon-44-game-gba.png"; sourceTree = "<group>"; };
		8CCD52E515B783FC00E5893B /* icon-45-game-pc.png */ = {isa = PBXFileReference; lastKnownFileType = image.png; path = "icon-45-game-pc.png"; sourceTree = "<group>"; };
		8CCD52E615B783FC00E5893B /* icon-46-trading.png */ = {isa = PBXFileReference; lastKnownFileType = image.png; path = "icon-46-trading.png"; sourceTree = "<group>"; };
		8CCD52E815B783FC00E5893B /* icon-52-trading.png */ = {isa = PBXFileReference; lastKnownFileType = image.png; path = "icon-52-trading.png"; sourceTree = "<group>"; };
		8CCD52EA15B783FC00E5893B /* icon-59-lobster.png */ = {isa = PBXFileReference; lastKnownFileType = image.png; path = "icon-59-lobster.png"; sourceTree = "<group>"; };
		8CCD52EB15B783FC00E5893B /* icon-60-pig.png */ = {isa = PBXFileReference; lastKnownFileType = image.png; path = "icon-60-pig.png"; sourceTree = "<group>"; };
		8CCD52EC15B783FC00E5893B /* icon-61-comics.png */ = {isa = PBXFileReference; lastKnownFileType = image.png; path = "icon-61-comics.png"; sourceTree = "<group>"; };
		8CCD52ED15B783FC00E5893B /* icon-dear_richard.png */ = {isa = PBXFileReference; lastKnownFileType = image.png; path = "icon-dear_richard.png"; sourceTree = "<group>"; };
		8CCD52EE15B783FC00E5893B /* icon-honk.png */ = {isa = PBXFileReference; lastKnownFileType = image.png; path = "icon-honk.png"; sourceTree = "<group>"; };
		8CCD52EF15B783FC00E5893B /* icon23-banme.png */ = {isa = PBXFileReference; lastKnownFileType = image.png; path = "icon23-banme.png"; sourceTree = "<group>"; };
		8CCD52F015B783FC00E5893B /* lan-asia.png */ = {isa = PBXFileReference; lastKnownFileType = image.png; path = "lan-asia.png"; sourceTree = "<group>"; };
		8CCD52F115B783FC00E5893B /* lan-canada.png */ = {isa = PBXFileReference; lastKnownFileType = image.png; path = "lan-canada.png"; sourceTree = "<group>"; };
		8CCD52F215B783FC00E5893B /* lan-europe.png */ = {isa = PBXFileReference; lastKnownFileType = image.png; path = "lan-europe.png"; sourceTree = "<group>"; };
		8CCD52F315B783FC00E5893B /* lf-arecountry.png */ = {isa = PBXFileReference; lastKnownFileType = image.png; path = "lf-arecountry.png"; sourceTree = "<group>"; };
		8CCD52F415B783FC00E5893B /* LF-article.png */ = {isa = PBXFileReference; lastKnownFileType = image.png; path = "LF-article.png"; sourceTree = "<group>"; };
		8CCD52F515B783FC00E5893B /* LF-BiCurious.png */ = {isa = PBXFileReference; lastKnownFileType = image.png; path = "LF-BiCurious.png"; sourceTree = "<group>"; };
		8CCD52F615B783FC00E5893B /* lf-eurabia.png */ = {isa = PBXFileReference; lastKnownFileType = image.png; path = "lf-eurabia.png"; sourceTree = "<group>"; };
		8CCD52F715B783FC00E5893B /* lf-fff.png */ = {isa = PBXFileReference; lastKnownFileType = image.png; path = "lf-fff.png"; sourceTree = "<group>"; };
		8CCD52F815B783FC00E5893B /* lf-fuckit3.png */ = {isa = PBXFileReference; lastKnownFileType = image.png; path = "lf-fuckit3.png"; sourceTree = "<group>"; };
		8CCD52F915B783FC00E5893B /* LF-fuckshitdamntag2.png */ = {isa = PBXFileReference; lastKnownFileType = image.png; path = "LF-fuckshitdamntag2.png"; sourceTree = "<group>"; };
		8CCD52FA15B783FC00E5893B /* lf-gipper.png */ = {isa = PBXFileReference; lastKnownFileType = image.png; path = "lf-gipper.png"; sourceTree = "<group>"; };
		8CCD52FB15B783FC00E5893B /* lf-gotmine.png */ = {isa = PBXFileReference; lastKnownFileType = image.png; path = "lf-gotmine.png"; sourceTree = "<group>"; };
		8CCD52FC15B783FC00E5893B /* lf-hansen2.png */ = {isa = PBXFileReference; lastKnownFileType = image.png; path = "lf-hansen2.png"; sourceTree = "<group>"; };
		8CCD52FD15B783FC00E5893B /* LF-japan_clean_fast.png */ = {isa = PBXFileReference; lastKnownFileType = image.png; path = "LF-japan_clean_fast.png"; sourceTree = "<group>"; };
		8CCD52FE15B783FC00E5893B /* LF-pennybags.png */ = {isa = PBXFileReference; lastKnownFileType = image.png; path = "LF-pennybags.png"; sourceTree = "<group>"; };
		8CCD52FF15B783FC00E5893B /* LF-purestrain2.png */ = {isa = PBXFileReference; lastKnownFileType = image.png; path = "LF-purestrain2.png"; sourceTree = "<group>"; };
		8CCD530015B783FC00E5893B /* lf-race2.png */ = {isa = PBXFileReference; lastKnownFileType = image.png; path = "lf-race2.png"; sourceTree = "<group>"; };
		8CCD530115B783FC00E5893B /* link.png */ = {isa = PBXFileReference; lastKnownFileType = image.png; path = link.png; sourceTree = "<group>"; };
		8CCD530215B783FC00E5893B /* lp-text.png */ = {isa = PBXFileReference; lastKnownFileType = image.png; path = "lp-text.png"; sourceTree = "<group>"; };
		8CCD530315B783FC00E5893B /* movies.png */ = {isa = PBXFileReference; lastKnownFileType = image.png; path = movies.png; sourceTree = "<group>"; };
		8CCD530415B783FC00E5893B /* music.png */ = {isa = PBXFileReference; lastKnownFileType = image.png; path = music.png; sourceTree = "<group>"; };
		8CCD530515B783FC00E5893B /* newbie.png */ = {isa = PBXFileReference; lastKnownFileType = image.png; path = newbie.png; sourceTree = "<group>"; };
		8CCD530615B783FC00E5893B /* news.png */ = {isa = PBXFileReference; lastKnownFileType = image.png; path = news.png; sourceTree = "<group>"; };
		8CCD530715B783FC00E5893B /* nmd-country.png */ = {isa = PBXFileReference; lastKnownFileType = image.png; path = "nmd-country.png"; sourceTree = "<group>"; };
		8CCD530815B783FC00E5893B /* nmd-hiphop.png */ = {isa = PBXFileReference; lastKnownFileType = image.png; path = "nmd-hiphop.png"; sourceTree = "<group>"; };
		8CCD530915B783FC00E5893B /* nmd-metal.png */ = {isa = PBXFileReference; lastKnownFileType = image.png; path = "nmd-metal.png"; sourceTree = "<group>"; };
		8CCD530A15B783FC00E5893B /* nmd-rock.png */ = {isa = PBXFileReference; lastKnownFileType = image.png; path = "nmd-rock.png"; sourceTree = "<group>"; };
		8CCD530B15B783FC00E5893B /* nmd-tour.png */ = {isa = PBXFileReference; lastKnownFileType = image.png; path = "nmd-tour.png"; sourceTree = "<group>"; };
		8CCD530C15B783FC00E5893B /* nmd-us.png */ = {isa = PBXFileReference; lastKnownFileType = image.png; path = "nmd-us.png"; sourceTree = "<group>"; };
		8CCD530D15B783FC00E5893B /* nmd-world.png */ = {isa = PBXFileReference; lastKnownFileType = image.png; path = "nmd-world.png"; sourceTree = "<group>"; };
		8CCD530E15B783FC00E5893B /* phiz-dontlike.png */ = {isa = PBXFileReference; lastKnownFileType = image.png; path = "phiz-dontlike.png"; sourceTree = "<group>"; };
		8CCD530F15B783FC00E5893B /* phiz-kayne.png */ = {isa = PBXFileReference; lastKnownFileType = image.png; path = "phiz-kayne.png"; sourceTree = "<group>"; };
		8CCD531015B783FC00E5893B /* photos.png */ = {isa = PBXFileReference; lastKnownFileType = image.png; path = photos.png; sourceTree = "<group>"; };
		8CCD531115B783FC00E5893B /* photoshop.png */ = {isa = PBXFileReference; lastKnownFileType = image.png; path = photoshop.png; sourceTree = "<group>"; };
		8CCD531215B783FC00E5893B /* pi-cats.png */ = {isa = PBXFileReference; lastKnownFileType = image.png; path = "pi-cats.png"; sourceTree = "<group>"; };
		8CCD531315B783FC00E5893B /* pi-dogs.png */ = {isa = PBXFileReference; lastKnownFileType = image.png; path = "pi-dogs.png"; sourceTree = "<group>"; };
		8CCD531415B783FC00E5893B /* pi-fish.png */ = {isa = PBXFileReference; lastKnownFileType = image.png; path = "pi-fish.png"; sourceTree = "<group>"; };
		8CCD531515B783FC00E5893B /* politics.png */ = {isa = PBXFileReference; lastKnownFileType = image.png; path = politics.png; sourceTree = "<group>"; };
		8CCD531615B783FC00E5893B /* poll.png */ = {isa = PBXFileReference; lastKnownFileType = image.png; path = poll.png; sourceTree = "<group>"; };
		8CCD531715B783FC00E5893B /* question.png */ = {isa = PBXFileReference; lastKnownFileType = image.png; path = question.png; sourceTree = "<group>"; };
		8CCD531815B783FC00E5893B /* rant.png */ = {isa = PBXFileReference; lastKnownFileType = image.png; path = rant.png; sourceTree = "<group>"; };
		8CCD531915B783FC00E5893B /* repeat.png */ = {isa = PBXFileReference; lastKnownFileType = image.png; path = repeat.png; sourceTree = "<group>"; };
		8CCD531A15B783FC00E5893B /* request.png */ = {isa = PBXFileReference; lastKnownFileType = image.png; path = request.png; sourceTree = "<group>"; };
		8CCD531B15B783FC00E5893B /* RP-mls_tag.png */ = {isa = PBXFileReference; lastKnownFileType = image.png; path = "RP-mls_tag.png"; sourceTree = "<group>"; };
		8CCD531C15B783FC00E5893B /* sam-clothing.png */ = {isa = PBXFileReference; lastKnownFileType = image.png; path = "sam-clothing.png"; sourceTree = "<group>"; };
		8CCD531D15B783FC00E5893B /* sas-fantasy.png */ = {isa = PBXFileReference; lastKnownFileType = image.png; path = "sas-fantasy.png"; sourceTree = "<group>"; };
		8CCD531E15B783FC00E5893B /* school.png */ = {isa = PBXFileReference; lastKnownFileType = image.png; path = school.png; sourceTree = "<group>"; };
		8CCD531F15B783FC00E5893B /* science.png */ = {isa = PBXFileReference; lastKnownFileType = image.png; path = science.png; sourceTree = "<group>"; };
		8CCD532015B783FC00E5893B /* serious.png */ = {isa = PBXFileReference; lastKnownFileType = image.png; path = serious.png; sourceTree = "<group>"; };
		8CCD532115B783FC00E5893B /* sex.png */ = {isa = PBXFileReference; lastKnownFileType = image.png; path = sex.png; sourceTree = "<group>"; };
		8CCD532215B783FC00E5893B /* shitpost.png */ = {isa = PBXFileReference; lastKnownFileType = image.png; path = shitpost.png; sourceTree = "<group>"; };
		8CCD532315B783FC00E5893B /* shsc-apple.png */ = {isa = PBXFileReference; lastKnownFileType = image.png; path = "shsc-apple.png"; sourceTree = "<group>"; };
		8CCD532415B783FC00E5893B /* shsc-bsd.png */ = {isa = PBXFileReference; lastKnownFileType = image.png; path = "shsc-bsd.png"; sourceTree = "<group>"; };
		8CCD532515B783FC00E5893B /* shsc-code.png */ = {isa = PBXFileReference; lastKnownFileType = image.png; path = "shsc-code.png"; sourceTree = "<group>"; };
		8CCD532615B783FC00E5893B /* shsc-hardware.png */ = {isa = PBXFileReference; lastKnownFileType = image.png; path = "shsc-hardware.png"; sourceTree = "<group>"; };
		8CCD532715B783FC00E5893B /* shsc-laptop.png */ = {isa = PBXFileReference; lastKnownFileType = image.png; path = "shsc-laptop.png"; sourceTree = "<group>"; };
		8CCD532815B783FC00E5893B /* shsc-linux.png */ = {isa = PBXFileReference; lastKnownFileType = image.png; path = "shsc-linux.png"; sourceTree = "<group>"; };
		8CCD532915B783FC00E5893B /* shsc-networking.png */ = {isa = PBXFileReference; lastKnownFileType = image.png; path = "shsc-networking.png"; sourceTree = "<group>"; };
		8CCD532A15B783FC00E5893B /* shsc-sysadmin.png */ = {isa = PBXFileReference; lastKnownFileType = image.png; path = "shsc-sysadmin.png"; sourceTree = "<group>"; };
		8CCD532B15B783FC00E5893B /* shsc-win.png */ = {isa = PBXFileReference; lastKnownFileType = image.png; path = "shsc-win.png"; sourceTree = "<group>"; };
		8CCD532C15B783FC00E5893B /* sports-golf.png */ = {isa = PBXFileReference; lastKnownFileType = image.png; path = "sports-golf.png"; sourceTree = "<group>"; };
		8CCD532D15B783FC00E5893B /* sports-mlb.png */ = {isa = PBXFileReference; lastKnownFileType = image.png; path = "sports-mlb.png"; sourceTree = "<group>"; };
		8CCD532E15B783FC00E5893B /* sports-nascar.png */ = {isa = PBXFileReference; lastKnownFileType = image.png; path = "sports-nascar.png"; sourceTree = "<group>"; };
		8CCD532F15B783FC00E5893B /* sports-nba.png */ = {isa = PBXFileReference; lastKnownFileType = image.png; path = "sports-nba.png"; sourceTree = "<group>"; };
		8CCD533015B783FC00E5893B /* sports-ncaa.png */ = {isa = PBXFileReference; lastKnownFileType = image.png; path = "sports-ncaa.png"; sourceTree = "<group>"; };
		8CCD533115B783FC00E5893B /* sports-nfl.png */ = {isa = PBXFileReference; lastKnownFileType = image.png; path = "sports-nfl.png"; sourceTree = "<group>"; };
		8CCD533215B783FC00E5893B /* sports-nhl.png */ = {isa = PBXFileReference; lastKnownFileType = image.png; path = "sports-nhl.png"; sourceTree = "<group>"; };
		8CCD533315B783FC00E5893B /* sports-soccer.png */ = {isa = PBXFileReference; lastKnownFileType = image.png; path = "sports-soccer.png"; sourceTree = "<group>"; };
		8CCD533415B783FC00E5893B /* sports-wwe.png */ = {isa = PBXFileReference; lastKnownFileType = image.png; path = "sports-wwe.png"; sourceTree = "<group>"; };
		8CCD533515B783FC00E5893B /* sports.png */ = {isa = PBXFileReference; lastKnownFileType = image.png; path = sports.png; sourceTree = "<group>"; };
		8CCD533615B783FC00E5893B /* stupid.png */ = {isa = PBXFileReference; lastKnownFileType = image.png; path = stupid.png; sourceTree = "<group>"; };
		8CCD533715B783FC00E5893B /* tava-analog.png */ = {isa = PBXFileReference; lastKnownFileType = image.png; path = "tava-analog.png"; sourceTree = "<group>"; };
		8CCD533815B783FC00E5893B /* tava-cables.png */ = {isa = PBXFileReference; lastKnownFileType = image.png; path = "tava-cables.png"; sourceTree = "<group>"; };
		8CCD533915B783FC00E5893B /* tava-cellphone.png */ = {isa = PBXFileReference; lastKnownFileType = image.png; path = "tava-cellphone.png"; sourceTree = "<group>"; };
		8CCD533A15B783FC00E5893B /* tava-gadget.png */ = {isa = PBXFileReference; lastKnownFileType = image.png; path = "tava-gadget.png"; sourceTree = "<group>"; };
		8CCD533B15B783FC00E5893B /* tava-headphones.png */ = {isa = PBXFileReference; lastKnownFileType = image.png; path = "tava-headphones.png"; sourceTree = "<group>"; };
		8CCD533C15B783FC00E5893B /* tava-highdef.png */ = {isa = PBXFileReference; lastKnownFileType = image.png; path = "tava-highdef.png"; sourceTree = "<group>"; };
		8CCD533D15B783FC00E5893B /* tava-mp3.png */ = {isa = PBXFileReference; lastKnownFileType = image.png; path = "tava-mp3.png"; sourceTree = "<group>"; };
		8CCD533E15B783FC00E5893B /* tava-speakers.png */ = {isa = PBXFileReference; lastKnownFileType = image.png; path = "tava-speakers.png"; sourceTree = "<group>"; };
		8CCD533F15B783FC00E5893B /* tava-vintage.png */ = {isa = PBXFileReference; lastKnownFileType = image.png; path = "tava-vintage.png"; sourceTree = "<group>"; };
		8CCD534015B783FC00E5893B /* tcc-addiction.png */ = {isa = PBXFileReference; lastKnownFileType = image.png; path = "tcc-addiction.png"; sourceTree = "<group>"; };
		8CCD534115B783FC00E5893B /* tcc-shrooms.png */ = {isa = PBXFileReference; lastKnownFileType = image.png; path = "tcc-shrooms.png"; sourceTree = "<group>"; };
		8CCD534215B783FC00E5893B /* tech.png */ = {isa = PBXFileReference; lastKnownFileType = image.png; path = tech.png; sourceTree = "<group>"; };
		8CCD534315B783FC00E5893B /* tfr-box.png */ = {isa = PBXFileReference; lastKnownFileType = image.png; path = "tfr-box.png"; sourceTree = "<group>"; };
		8CCD534415B783FC00E5893B /* tg-gurps.png */ = {isa = PBXFileReference; lastKnownFileType = image.png; path = "tg-gurps.png"; sourceTree = "<group>"; };
		8CCD534515B783FC00E5893B /* tma.png */ = {isa = PBXFileReference; lastKnownFileType = image.png; path = tma.png; sourceTree = "<group>"; };
		8CCD534615B783FC00E5893B /* tv.png */ = {isa = PBXFileReference; lastKnownFileType = image.png; path = tv.png; sourceTree = "<group>"; };
		8CCD534715B783FC00E5893B /* tviv-cable.png */ = {isa = PBXFileReference; lastKnownFileType = image.png; path = "tviv-cable.png"; sourceTree = "<group>"; };
		8CCD534815B783FC00E5893B /* tviv-cartoon.png */ = {isa = PBXFileReference; lastKnownFileType = image.png; path = "tviv-cartoon.png"; sourceTree = "<group>"; };
		8CCD534915B783FC00E5893B /* tviv-competition.png */ = {isa = PBXFileReference; lastKnownFileType = image.png; path = "tviv-competition.png"; sourceTree = "<group>"; };
		8CCD534A15B783FC00E5893B /* tviv-dvd.png */ = {isa = PBXFileReference; lastKnownFileType = image.png; path = "tviv-dvd.png"; sourceTree = "<group>"; };
		8CCD534B15B783FC00E5893B /* tviv-on-demand.png */ = {isa = PBXFileReference; lastKnownFileType = image.png; path = "tviv-on-demand.png"; sourceTree = "<group>"; };
		8CCD534C15B783FC00E5893B /* tviv-spoilers.png */ = {isa = PBXFileReference; lastKnownFileType = image.png; path = "tviv-spoilers.png"; sourceTree = "<group>"; };
		8CCD534D15B783FC00E5893B /* unfunny.png */ = {isa = PBXFileReference; lastKnownFileType = image.png; path = unfunny.png; sourceTree = "<group>"; };
		8CCD534E15B783FC00E5893B /* video.png */ = {isa = PBXFileReference; lastKnownFileType = image.png; path = video.png; sourceTree = "<group>"; };
		8CCD534F15B783FC00E5893B /* weird.png */ = {isa = PBXFileReference; lastKnownFileType = image.png; path = weird.png; sourceTree = "<group>"; };
		8CCD535015B783FC00E5893B /* whine.png */ = {isa = PBXFileReference; lastKnownFileType = image.png; path = whine.png; sourceTree = "<group>"; };
		8CCD535115B783FC00E5893B /* wrestlehut-ecw.png */ = {isa = PBXFileReference; lastKnownFileType = image.png; path = "wrestlehut-ecw.png"; sourceTree = "<group>"; };
		8CCD535215B783FC00E5893B /* wrestlehut-thunder.png */ = {isa = PBXFileReference; lastKnownFileType = image.png; path = "wrestlehut-thunder.png"; sourceTree = "<group>"; };
		8CCD535315B783FC00E5893B /* wrestlehut-tna.png */ = {isa = PBXFileReference; lastKnownFileType = image.png; path = "wrestlehut-tna.png"; sourceTree = "<group>"; };
		8CCD535415B783FC00E5893B /* wrestling-raw.png */ = {isa = PBXFileReference; lastKnownFileType = image.png; path = "wrestling-raw.png"; sourceTree = "<group>"; };
		8CCD535515B783FD00E5893B /* wrestling-roh.png */ = {isa = PBXFileReference; lastKnownFileType = image.png; path = "wrestling-roh.png"; sourceTree = "<group>"; };
		8CCD535615B783FD00E5893B /* wrestling-sd.png */ = {isa = PBXFileReference; lastKnownFileType = image.png; path = "wrestling-sd.png"; sourceTree = "<group>"; };
		8CCD535715B783FD00E5893B /* ycs-goomba.png */ = {isa = PBXFileReference; lastKnownFileType = image.png; path = "ycs-goomba.png"; sourceTree = "<group>"; };
		8CCD535815B783FD00E5893B /* ycs-letsgo.png */ = {isa = PBXFileReference; lastKnownFileType = image.png; path = "ycs-letsgo.png"; sourceTree = "<group>"; };
		8CCD535915B783FD00E5893B /* yospos-blurit.png */ = {isa = PBXFileReference; lastKnownFileType = image.png; path = "yospos-blurit.png"; sourceTree = "<group>"; };
		8CCD535A15B783FD00E5893B /* YOSPOS-DOS.png */ = {isa = PBXFileReference; lastKnownFileType = image.png; path = "YOSPOS-DOS.png"; sourceTree = "<group>"; };
		8CCD535B15B783FD00E5893B /* yospos-hackersafe.png */ = {isa = PBXFileReference; lastKnownFileType = image.png; path = "yospos-hackersafe.png"; sourceTree = "<group>"; };
		8CCD535C15B783FD00E5893B /* yospos-janitor.png */ = {isa = PBXFileReference; lastKnownFileType = image.png; path = "yospos-janitor.png"; sourceTree = "<group>"; };
		8CCD535D15B783FD00E5893B /* yospos-netscape.png */ = {isa = PBXFileReference; lastKnownFileType = image.png; path = "yospos-netscape.png"; sourceTree = "<group>"; };
		8CCD535E15B783FD00E5893B /* yospos-web20.png */ = {isa = PBXFileReference; lastKnownFileType = image.png; path = "yospos-web20.png"; sourceTree = "<group>"; };
		8CCD535F15B783FD00E5893B /* yp-amiga859.png */ = {isa = PBXFileReference; lastKnownFileType = image.png; path = "yp-amiga859.png"; sourceTree = "<group>"; };
		8CCD536015B783FD00E5893B /* yp-apple.png */ = {isa = PBXFileReference; lastKnownFileType = image.png; path = "yp-apple.png"; sourceTree = "<group>"; };
		8CCD536115B783FD00E5893B /* yp-bsod.png */ = {isa = PBXFileReference; lastKnownFileType = image.png; path = "yp-bsod.png"; sourceTree = "<group>"; };
		8CCD536215B783FD00E5893B /* yp-c64.png */ = {isa = PBXFileReference; lastKnownFileType = image.png; path = "yp-c64.png"; sourceTree = "<group>"; };
		8CCD536315B783FD00E5893B /* yp-gnugpl.png */ = {isa = PBXFileReference; lastKnownFileType = image.png; path = "yp-gnugpl.png"; sourceTree = "<group>"; };
		8CCD536415B783FD00E5893B /* yp-snowcrash971.png */ = {isa = PBXFileReference; lastKnownFileType = image.png; path = "yp-snowcrash971.png"; sourceTree = "<group>"; };
		8CCD536515B783FD00E5893B /* yp-tubes296.png */ = {isa = PBXFileReference; lastKnownFileType = image.png; path = "yp-tubes296.png"; sourceTree = "<group>"; };
		8CD3B3D916AB5C15007FE63D /* NSAttributedString+BBCode.h */ = {isa = PBXFileReference; fileEncoding = 4; lastKnownFileType = sourcecode.c.h; path = "NSAttributedString+BBCode.h"; sourceTree = "<group>"; };
		8CD3B3DA16AB5C15007FE63D /* NSAttributedString+BBCode.m */ = {isa = PBXFileReference; fileEncoding = 4; lastKnownFileType = sourcecode.c.objc; path = "NSAttributedString+BBCode.m"; sourceTree = "<group>"; };
		8CEB405816877D2A00BFA9A8 /* winpos95-heading-seen.png */ = {isa = PBXFileReference; lastKnownFileType = image.png; path = "winpos95-heading-seen.png"; sourceTree = "<group>"; };
		8CEB405B16877E1600BFA9A8 /* winpos95-heading-left-seen.png */ = {isa = PBXFileReference; lastKnownFileType = image.png; path = "winpos95-heading-left-seen.png"; sourceTree = "<group>"; };
		8CEB405D1687865300BFA9A8 /* hourglass.gif */ = {isa = PBXFileReference; lastKnownFileType = image.gif; path = hourglass.gif; sourceTree = "<group>"; };
		8CEBABE7167FFE2500680935 /* posts-view-219-macinyos.css */ = {isa = PBXFileReference; fileEncoding = 4; lastKnownFileType = text.css; path = "posts-view-219-macinyos.css"; sourceTree = "<group>"; };
		8CEBABEA168000B800680935 /* macinyos-wallpaper.png */ = {isa = PBXFileReference; lastKnownFileType = image.png; path = "macinyos-wallpaper.png"; sourceTree = "<group>"; };
		8CEBABEC16800A9300680935 /* macinyos-postactions-bg.png */ = {isa = PBXFileReference; lastKnownFileType = image.png; path = "macinyos-postactions-bg.png"; sourceTree = "<group>"; };
		8CF02D9716484CCE0059BC56 /* lp-fps.png */ = {isa = PBXFileReference; lastKnownFileType = image.png; path = "lp-fps.png"; sourceTree = "<group>"; };
		8CF02D9816484CCE0059BC56 /* lp-romhack.png */ = {isa = PBXFileReference; lastKnownFileType = image.png; path = "lp-romhack.png"; sourceTree = "<group>"; };
		8CF02D9916484CCE0059BC56 /* lp-rpg.png */ = {isa = PBXFileReference; lastKnownFileType = image.png; path = "lp-rpg.png"; sourceTree = "<group>"; };
		8CF02D9A16484CCE0059BC56 /* lp-strategy.png */ = {isa = PBXFileReference; lastKnownFileType = image.png; path = "lp-strategy.png"; sourceTree = "<group>"; };
		8CF02D9B16484CCE0059BC56 /* lan-international.png */ = {isa = PBXFileReference; lastKnownFileType = image.png; path = "lan-international.png"; sourceTree = "<group>"; };
		8CF02D9C16484CCE0059BC56 /* lan-midwest.png */ = {isa = PBXFileReference; lastKnownFileType = image.png; path = "lan-midwest.png"; sourceTree = "<group>"; };
		8CF02D9D16484CCE0059BC56 /* lan-west.png */ = {isa = PBXFileReference; lastKnownFileType = image.png; path = "lan-west.png"; sourceTree = "<group>"; };
		8CF02D9E16484CCE0059BC56 /* guns-hunting.png */ = {isa = PBXFileReference; lastKnownFileType = image.png; path = "guns-hunting.png"; sourceTree = "<group>"; };
		8CF02D9F16484CCE0059BC56 /* guns-milsurp.png */ = {isa = PBXFileReference; lastKnownFileType = image.png; path = "guns-milsurp.png"; sourceTree = "<group>"; };
		8CF02DA016484CCE0059BC56 /* guns-paintball.png */ = {isa = PBXFileReference; lastKnownFileType = image.png; path = "guns-paintball.png"; sourceTree = "<group>"; };
		8CF02DA116484CCE0059BC56 /* guns-review.png */ = {isa = PBXFileReference; lastKnownFileType = image.png; path = "guns-review.png"; sourceTree = "<group>"; };
		8CF02DA216484CCE0059BC56 /* hell-jorts.png */ = {isa = PBXFileReference; lastKnownFileType = image.png; path = "hell-jorts.png"; sourceTree = "<group>"; };
		8CF02DA316484CCE0059BC56 /* guns-airsoft.png */ = {isa = PBXFileReference; lastKnownFileType = image.png; path = "guns-airsoft.png"; sourceTree = "<group>"; };
		8CF02DA416484CCE0059BC56 /* guns-ccw.png */ = {isa = PBXFileReference; lastKnownFileType = image.png; path = "guns-ccw.png"; sourceTree = "<group>"; };
		8CF02DA516484CCE0059BC56 /* sap-language.png */ = {isa = PBXFileReference; lastKnownFileType = image.png; path = "sap-language.png"; sourceTree = "<group>"; };
		8CF02DA616484CCE0059BC56 /* bss-manga.png */ = {isa = PBXFileReference; lastKnownFileType = image.png; path = "bss-manga.png"; sourceTree = "<group>"; };
		8CF02DA716484CCE0059BC56 /* bss-swag.png */ = {isa = PBXFileReference; lastKnownFileType = image.png; path = "bss-swag.png"; sourceTree = "<group>"; };
		8CF02DA816484CCE0059BC56 /* bss-webcomic.png */ = {isa = PBXFileReference; lastKnownFileType = image.png; path = "bss-webcomic.png"; sourceTree = "<group>"; };
		8CF02DA916484CCE0059BC56 /* byob-cheer.png */ = {isa = PBXFileReference; lastKnownFileType = image.png; path = "byob-cheer.png"; sourceTree = "<group>"; };
		8CF02DAA16484CCE0059BC56 /* Dorkroom-K-ROCK.png */ = {isa = PBXFileReference; lastKnownFileType = image.png; path = "Dorkroom-K-ROCK.png"; sourceTree = "<group>"; };
		8CF02DAB16484CCE0059BC56 /* fyad-bapes.png */ = {isa = PBXFileReference; lastKnownFileType = image.png; path = "fyad-bapes.png"; sourceTree = "<group>"; };
		8CF02DAC16484CCE0059BC56 /* fyad-blaagh.png */ = {isa = PBXFileReference; lastKnownFileType = image.png; path = "fyad-blaagh.png"; sourceTree = "<group>"; };
		8CF02DAD16484CCE0059BC56 /* fyad-blades.png */ = {isa = PBXFileReference; lastKnownFileType = image.png; path = "fyad-blades.png"; sourceTree = "<group>"; };
		8CF02DAE16484CCE0059BC56 /* fyad-burn.png */ = {isa = PBXFileReference; lastKnownFileType = image.png; path = "fyad-burn.png"; sourceTree = "<group>"; };
		8CF02DAF16484CCE0059BC56 /* fyad-champion.png */ = {isa = PBXFileReference; lastKnownFileType = image.png; path = "fyad-champion.png"; sourceTree = "<group>"; };
		8CF02DB016484CCE0059BC56 /* fyad-eggs.png */ = {isa = PBXFileReference; lastKnownFileType = image.png; path = "fyad-eggs.png"; sourceTree = "<group>"; };
		8CF02DB116484CCE0059BC56 /* fyad-salad.png */ = {isa = PBXFileReference; lastKnownFileType = image.png; path = "fyad-salad.png"; sourceTree = "<group>"; };
		8CF02DB216484CCE0059BC56 /* fyad-suts.png */ = {isa = PBXFileReference; lastKnownFileType = image.png; path = "fyad-suts.png"; sourceTree = "<group>"; };
		8CF02DB316484CCE0059BC56 /* bb-foreign.png */ = {isa = PBXFileReference; lastKnownFileType = image.png; path = "bb-foreign.png"; sourceTree = "<group>"; };
		8CF02DB416484CCE0059BC56 /* bss-con.png */ = {isa = PBXFileReference; lastKnownFileType = image.png; path = "bss-con.png"; sourceTree = "<group>"; };
		8CF02DB516484CCE0059BC56 /* bb-classics.png */ = {isa = PBXFileReference; lastKnownFileType = image.png; path = "bb-classics.png"; sourceTree = "<group>"; };
		8CF02DB616484CCE0059BC56 /* bss-new.png */ = {isa = PBXFileReference; lastKnownFileType = image.png; path = "bss-new.png"; sourceTree = "<group>"; };
		8CF02DB716484CCE0059BC56 /* bss-review.png */ = {isa = PBXFileReference; lastKnownFileType = image.png; path = "bss-review.png"; sourceTree = "<group>"; };
		8CF02DB816484CCE0059BC56 /* byob-dent.png */ = {isa = PBXFileReference; lastKnownFileType = image.png; path = "byob-dent.png"; sourceTree = "<group>"; };
		8CF02DB916484CCE0059BC56 /* byob-dont.png */ = {isa = PBXFileReference; lastKnownFileType = image.png; path = "byob-dont.png"; sourceTree = "<group>"; };
		8CF02DBA16484CCE0059BC56 /* byob-excuse.png */ = {isa = PBXFileReference; lastKnownFileType = image.png; path = "byob-excuse.png"; sourceTree = "<group>"; };
		8CF02DBB16484CCE0059BC56 /* CA-TAG-CA-streetmoto.png */ = {isa = PBXFileReference; lastKnownFileType = image.png; path = "CA-TAG-CA-streetmoto.png"; sourceTree = "<group>"; };
		8CF02DBC16484CCE0059BC56 /* cc-daily.png */ = {isa = PBXFileReference; lastKnownFileType = image.png; path = "cc-daily.png"; sourceTree = "<group>"; };
		8CF02DBD16484CCE0059BC56 /* dd-offmeds.png */ = {isa = PBXFileReference; lastKnownFileType = image.png; path = "dd-offmeds.png"; sourceTree = "<group>"; };
		8CF02DBE16484CCE0059BC56 /* diy-robots.png */ = {isa = PBXFileReference; lastKnownFileType = image.png; path = "diy-robots.png"; sourceTree = "<group>"; };
		8CF02DBF16484CCE0059BC56 /* diy-step.png */ = {isa = PBXFileReference; lastKnownFileType = image.png; path = "diy-step.png"; sourceTree = "<group>"; };
		8CF02DC016484CCE0059BC56 /* diy-tools.png */ = {isa = PBXFileReference; lastKnownFileType = image.png; path = "diy-tools.png"; sourceTree = "<group>"; };
		8CF02DC116484CCE0059BC56 /* Dorkroom-silkysmooth.png */ = {isa = PBXFileReference; lastKnownFileType = image.png; path = "Dorkroom-silkysmooth.png"; sourceTree = "<group>"; };
		8CF02DC216484CCE0059BC56 /* fyad-alas.png */ = {isa = PBXFileReference; lastKnownFileType = image.png; path = "fyad-alas.png"; sourceTree = "<group>"; };
		8CF02DC316484CCE0059BC56 /* fyad-blogs.png */ = {isa = PBXFileReference; lastKnownFileType = image.png; path = "fyad-blogs.png"; sourceTree = "<group>"; };
		8CF02DC416484CCE0059BC56 /* nmd-classical.png */ = {isa = PBXFileReference; lastKnownFileType = image.png; path = "nmd-classical.png"; sourceTree = "<group>"; };
		8CF02DC516484CCE0059BC56 /* nmd-electronic.png */ = {isa = PBXFileReference; lastKnownFileType = image.png; path = "nmd-electronic.png"; sourceTree = "<group>"; };
		8CF02DC616484CCE0059BC56 /* nmd-jazz.png */ = {isa = PBXFileReference; lastKnownFileType = image.png; path = "nmd-jazz.png"; sourceTree = "<group>"; };
		8CF02DC716484CCE0059BC56 /* nmd-pop.png */ = {isa = PBXFileReference; lastKnownFileType = image.png; path = "nmd-pop.png"; sourceTree = "<group>"; };
		8CF02DC816484CCE0059BC56 /* nmd-punk.png */ = {isa = PBXFileReference; lastKnownFileType = image.png; path = "nmd-punk.png"; sourceTree = "<group>"; };
		8CF02DC916484CCE0059BC56 /* bb-author.png */ = {isa = PBXFileReference; lastKnownFileType = image.png; path = "bb-author.png"; sourceTree = "<group>"; };
		8CF02DCA16484CCE0059BC56 /* bss-shipping.png */ = {isa = PBXFileReference; lastKnownFileType = image.png; path = "bss-shipping.png"; sourceTree = "<group>"; };
		8CF02DCB16484CCE0059BC56 /* byob-friends.png */ = {isa = PBXFileReference; lastKnownFileType = image.png; path = "byob-friends.png"; sourceTree = "<group>"; };
		8CF02DCC16484CCE0059BC56 /* byob-secrets.png */ = {isa = PBXFileReference; lastKnownFileType = image.png; path = "byob-secrets.png"; sourceTree = "<group>"; };
		8CF02DCD16484CCE0059BC56 /* byob-treasure.png */ = {isa = PBXFileReference; lastKnownFileType = image.png; path = "byob-treasure.png"; sourceTree = "<group>"; };
		8CF02DCE16484CCE0059BC56 /* CA-TAG-CA-atb.png */ = {isa = PBXFileReference; lastKnownFileType = image.png; path = "CA-TAG-CA-atb.png"; sourceTree = "<group>"; };
		8CF02DCF16484CCE0059BC56 /* CA-TAG-CA-dirtmoto.png */ = {isa = PBXFileReference; lastKnownFileType = image.png; path = "CA-TAG-CA-dirtmoto.png"; sourceTree = "<group>"; };
		8CF02DD016484CCE0059BC56 /* CA-TAG-CA-roadbike.png */ = {isa = PBXFileReference; lastKnownFileType = image.png; path = "CA-TAG-CA-roadbike.png"; sourceTree = "<group>"; };
		8CF02DD116484CCE0059BC56 /* cc-writing.png */ = {isa = PBXFileReference; lastKnownFileType = image.png; path = "cc-writing.png"; sourceTree = "<group>"; };
		8CF02DD216484CCE0059BC56 /* dd-africa.png */ = {isa = PBXFileReference; lastKnownFileType = image.png; path = "dd-africa.png"; sourceTree = "<group>"; };
		8CF02DD316484CCE0059BC56 /* fyad-cockfights.png */ = {isa = PBXFileReference; lastKnownFileType = image.png; path = "fyad-cockfights.png"; sourceTree = "<group>"; };
		8CF02DD416484CCE0059BC56 /* fyad-menopause.png */ = {isa = PBXFileReference; lastKnownFileType = image.png; path = "fyad-menopause.png"; sourceTree = "<group>"; };
		8CF02DD516484CCE0059BC56 /* gws-dessert.png */ = {isa = PBXFileReference; lastKnownFileType = image.png; path = "gws-dessert.png"; sourceTree = "<group>"; };
		8CF02DD616484CCE0059BC56 /* gws-diet.png */ = {isa = PBXFileReference; lastKnownFileType = image.png; path = "gws-diet.png"; sourceTree = "<group>"; };
		8CF02DD716484CCE0059BC56 /* gws-drink.png */ = {isa = PBXFileReference; lastKnownFileType = image.png; path = "gws-drink.png"; sourceTree = "<group>"; };
		8CF02DD816484CCE0059BC56 /* gws-fish.png */ = {isa = PBXFileReference; lastKnownFileType = image.png; path = "gws-fish.png"; sourceTree = "<group>"; };
		8CF02DD916484CCE0059BC56 /* gws-local.png */ = {isa = PBXFileReference; lastKnownFileType = image.png; path = "gws-local.png"; sourceTree = "<group>"; };
		8CF02DDA16484CCE0059BC56 /* gws-meat.png */ = {isa = PBXFileReference; lastKnownFileType = image.png; path = "gws-meat.png"; sourceTree = "<group>"; };
		8CF02DDB16484CCE0059BC56 /* gws-snacks.png */ = {isa = PBXFileReference; lastKnownFileType = image.png; path = "gws-snacks.png"; sourceTree = "<group>"; };
		8CF02DDC16484CCE0059BC56 /* gws-soup.png */ = {isa = PBXFileReference; lastKnownFileType = image.png; path = "gws-soup.png"; sourceTree = "<group>"; };
		8CF02DDD16484CCE0059BC56 /* gws-veggie.png */ = {isa = PBXFileReference; lastKnownFileType = image.png; path = "gws-veggie.png"; sourceTree = "<group>"; };
		8CF02DDE16484CCE0059BC56 /* pi-caged.png */ = {isa = PBXFileReference; lastKnownFileType = image.png; path = "pi-caged.png"; sourceTree = "<group>"; };
		8CF02DDF16484CCE0059BC56 /* pi-herps.png */ = {isa = PBXFileReference; lastKnownFileType = image.png; path = "pi-herps.png"; sourceTree = "<group>"; };
		8CF02DE016484CCE0059BC56 /* psp-itstime.png */ = {isa = PBXFileReference; lastKnownFileType = image.png; path = "psp-itstime.png"; sourceTree = "<group>"; };
		8CF02DE116484CCE0059BC56 /* psp-k1.png */ = {isa = PBXFileReference; lastKnownFileType = image.png; path = "psp-k1.png"; sourceTree = "<group>"; };
		8CF02DE216484CCE0059BC56 /* psp-mma.png */ = {isa = PBXFileReference; lastKnownFileType = image.png; path = "psp-mma.png"; sourceTree = "<group>"; };
		8CF02DE316484CCE0059BC56 /* psp-pride.png */ = {isa = PBXFileReference; lastKnownFileType = image.png; path = "psp-pride.png"; sourceTree = "<group>"; };
		8CF02DE416484CCE0059BC56 /* psp-thonglor.png */ = {isa = PBXFileReference; lastKnownFileType = image.png; path = "psp-thonglor.png"; sourceTree = "<group>"; };
		8CF02DE516484CCE0059BC56 /* psp-tuf.png */ = {isa = PBXFileReference; lastKnownFileType = image.png; path = "psp-tuf.png"; sourceTree = "<group>"; };
		8CF02DE616484CCE0059BC56 /* psp-ufc.png */ = {isa = PBXFileReference; lastKnownFileType = image.png; path = "psp-ufc.png"; sourceTree = "<group>"; };
		8CF02DE716484CCE0059BC56 /* RP-carling.png */ = {isa = PBXFileReference; lastKnownFileType = image.png; path = "RP-carling.png"; sourceTree = "<group>"; };
		8CF02DE816484CCE0059BC56 /* RP-championship.png */ = {isa = PBXFileReference; lastKnownFileType = image.png; path = "RP-championship.png"; sourceTree = "<group>"; };
		8CF02DE916484CCE0059BC56 /* RP-epl.png */ = {isa = PBXFileReference; lastKnownFileType = image.png; path = "RP-epl.png"; sourceTree = "<group>"; };
		8CF02DEA16484CCE0059BC56 /* RP-league.png */ = {isa = PBXFileReference; lastKnownFileType = image.png; path = "RP-league.png"; sourceTree = "<group>"; };
		8CF02DEB16484CCE0059BC56 /* RP-ligue1.png */ = {isa = PBXFileReference; lastKnownFileType = image.png; path = "RP-ligue1.png"; sourceTree = "<group>"; };
		8CF02DEC16484CCE0059BC56 /* RP-MOTD_TAG.png */ = {isa = PBXFileReference; lastKnownFileType = image.png; path = "RP-MOTD_TAG.png"; sourceTree = "<group>"; };
		8CF02DED16484CCE0059BC56 /* RP-nonleague.png */ = {isa = PBXFileReference; lastKnownFileType = image.png; path = "RP-nonleague.png"; sourceTree = "<group>"; };
		8CF02DEE16484CCE0059BC56 /* samartd-interestcheck.png */ = {isa = PBXFileReference; lastKnownFileType = image.png; path = "samartd-interestcheck.png"; sourceTree = "<group>"; };
		8CF02DEF16484CCE0059BC56 /* samartd-organs.png */ = {isa = PBXFileReference; lastKnownFileType = image.png; path = "samartd-organs.png"; sourceTree = "<group>"; };
		8CF02DF016484CCE0059BC56 /* samartd-potions.png */ = {isa = PBXFileReference; lastKnownFileType = image.png; path = "samartd-potions.png"; sourceTree = "<group>"; };
		8CF02DF116484CCE0059BC56 /* samartd-water.png */ = {isa = PBXFileReference; lastKnownFileType = image.png; path = "samartd-water.png"; sourceTree = "<group>"; };
		8CF02DF216484CCE0059BC56 /* sports-sylvia.png */ = {isa = PBXFileReference; lastKnownFileType = image.png; path = "sports-sylvia.png"; sourceTree = "<group>"; };
		8CF02DF316484CCE0059BC56 /* tcc-acid.png */ = {isa = PBXFileReference; lastKnownFileType = image.png; path = "tcc-acid.png"; sourceTree = "<group>"; };
		8CF02DF416484CCE0059BC56 /* tcc-downers.png */ = {isa = PBXFileReference; lastKnownFileType = image.png; path = "tcc-downers.png"; sourceTree = "<group>"; };
		8CF02DF516484CCE0059BC56 /* tcc-halluc.png */ = {isa = PBXFileReference; lastKnownFileType = image.png; path = "tcc-halluc.png"; sourceTree = "<group>"; };
		8CF02DF616484CCE0059BC56 /* tcc-rx.png */ = {isa = PBXFileReference; lastKnownFileType = image.png; path = "tcc-rx.png"; sourceTree = "<group>"; };
		8CF02DF716484CCE0059BC56 /* tcc-trip_report.png */ = {isa = PBXFileReference; lastKnownFileType = image.png; path = "tcc-trip_report.png"; sourceTree = "<group>"; };
		8CF02DF816484CCE0059BC56 /* tcc-txt.png */ = {isa = PBXFileReference; lastKnownFileType = image.png; path = "tcc-txt.png"; sourceTree = "<group>"; };
		8CF02DF916484CCE0059BC56 /* tcc-uppers.png */ = {isa = PBXFileReference; lastKnownFileType = image.png; path = "tcc-uppers.png"; sourceTree = "<group>"; };
		8CF02DFA16484CCE0059BC56 /* tg-boardgames.png */ = {isa = PBXFileReference; lastKnownFileType = image.png; path = "tg-boardgames.png"; sourceTree = "<group>"; };
		8CF02DFB16484CCE0059BC56 /* tg-recruiting.png */ = {isa = PBXFileReference; lastKnownFileType = image.png; path = "tg-recruiting.png"; sourceTree = "<group>"; };
		8CF02DFC16484CCE0059BC56 /* tg-wargames.png */ = {isa = PBXFileReference; lastKnownFileType = image.png; path = "tg-wargames.png"; sourceTree = "<group>"; };
		8CF02DFD16484CCE0059BC56 /* tviv-classic.png */ = {isa = PBXFileReference; lastKnownFileType = image.png; path = "tviv-classic.png"; sourceTree = "<group>"; };
		8CF02DFE16484CCE0059BC56 /* tviv-reality.png */ = {isa = PBXFileReference; lastKnownFileType = image.png; path = "tviv-reality.png"; sourceTree = "<group>"; };
		8CF02DFF16484CCE0059BC56 /* wrestlehut-global.png */ = {isa = PBXFileReference; lastKnownFileType = image.png; path = "wrestlehut-global.png"; sourceTree = "<group>"; };
		8CF02E0016484CCE0059BC56 /* ycs-girl.png */ = {isa = PBXFileReference; lastKnownFileType = image.png; path = "ycs-girl.png"; sourceTree = "<group>"; };
		8CF02E0116484CCE0059BC56 /* ycs-jc.png */ = {isa = PBXFileReference; lastKnownFileType = image.png; path = "ycs-jc.png"; sourceTree = "<group>"; };
		8CF740EE1681376600C219E4 /* macinyos-heading.png */ = {isa = PBXFileReference; lastKnownFileType = image.png; path = "macinyos-heading.png"; sourceTree = "<group>"; };
		8CF95C621653276000060F19 /* phiz-crabcore.png */ = {isa = PBXFileReference; lastKnownFileType = image.png; path = "phiz-crabcore.png"; sourceTree = "<group>"; };
		8CF95C631653276000060F19 /* LF-gitrdun2.png */ = {isa = PBXFileReference; lastKnownFileType = image.png; path = "LF-gitrdun2.png"; sourceTree = "<group>"; };
		8CF95C641653276000060F19 /* LF-legacy.png */ = {isa = PBXFileReference; lastKnownFileType = image.png; path = "LF-legacy.png"; sourceTree = "<group>"; };
		8CF95C651653276000060F19 /* phiz-phag.png */ = {isa = PBXFileReference; lastKnownFileType = image.png; path = "phiz-phag.png"; sourceTree = "<group>"; };
		8CF95C661653276000060F19 /* phiz-rockist.png */ = {isa = PBXFileReference; lastKnownFileType = image.png; path = "phiz-rockist.png"; sourceTree = "<group>"; };
		8CF95C671653276000060F19 /* phiz-sincere.png */ = {isa = PBXFileReference; lastKnownFileType = image.png; path = "phiz-sincere.png"; sourceTree = "<group>"; };
		8CF95C681653276000060F19 /* phiz-prince.png */ = {isa = PBXFileReference; lastKnownFileType = image.png; path = "phiz-prince.png"; sourceTree = "<group>"; };
		8CF95C691653276000060F19 /* phiz-emo.png */ = {isa = PBXFileReference; lastKnownFileType = image.png; path = "phiz-emo.png"; sourceTree = "<group>"; };
		8CF95C6A1653276000060F19 /* phiz-donk.png */ = {isa = PBXFileReference; lastKnownFileType = image.png; path = "phiz-donk.png"; sourceTree = "<group>"; };
		8CF95C6B1653276000060F19 /* phiz-dollas.png */ = {isa = PBXFileReference; lastKnownFileType = image.png; path = "phiz-dollas.png"; sourceTree = "<group>"; };
		8CF95C6C1653276000060F19 /* LF-perspective_1.png */ = {isa = PBXFileReference; lastKnownFileType = image.png; path = "LF-perspective_1.png"; sourceTree = "<group>"; };
		8CF95C6D1653276000060F19 /* LF-nazisrael2.png */ = {isa = PBXFileReference; lastKnownFileType = image.png; path = "LF-nazisrael2.png"; sourceTree = "<group>"; };
		8CF95C6E1653276000060F19 /* lf-gooddog.png */ = {isa = PBXFileReference; lastKnownFileType = image.png; path = "lf-gooddog.png"; sourceTree = "<group>"; };
		8CF95C6F1653276000060F19 /* LF-gay2.png */ = {isa = PBXFileReference; lastKnownFileType = image.png; path = "LF-gay2.png"; sourceTree = "<group>"; };
		8CF95C701653276000060F19 /* LF-2wqxulw.png */ = {isa = PBXFileReference; lastKnownFileType = image.png; path = "LF-2wqxulw.png"; sourceTree = "<group>"; };
		8CF95C711653276000060F19 /* fyad-words.png */ = {isa = PBXFileReference; lastKnownFileType = image.png; path = "fyad-words.png"; sourceTree = "<group>"; };
		8CF95C721653276000060F19 /* fyad-wiki.png */ = {isa = PBXFileReference; lastKnownFileType = image.png; path = "fyad-wiki.png"; sourceTree = "<group>"; };
		8CF95C731653276000060F19 /* fyad-space.png */ = {isa = PBXFileReference; lastKnownFileType = image.png; path = "fyad-space.png"; sourceTree = "<group>"; };
		8CF95C741653276000060F19 /* fyad-otherforums.png */ = {isa = PBXFileReference; lastKnownFileType = image.png; path = "fyad-otherforums.png"; sourceTree = "<group>"; };
		8CF95C751653276000060F19 /* fyad-troll.png */ = {isa = PBXFileReference; lastKnownFileType = image.png; path = "fyad-troll.png"; sourceTree = "<group>"; };
		8CF95C761653276000060F19 /* ml-voice.png */ = {isa = PBXFileReference; lastKnownFileType = image.png; path = "ml-voice.png"; sourceTree = "<group>"; };
		8CF95C771653276000060F19 /* ml-theory.png */ = {isa = PBXFileReference; lastKnownFileType = image.png; path = "ml-theory.png"; sourceTree = "<group>"; };
		8CF95C781653276000060F19 /* ml-recording.png */ = {isa = PBXFileReference; lastKnownFileType = image.png; path = "ml-recording.png"; sourceTree = "<group>"; };
		8CF95C791653276000060F19 /* ml-guitar.png */ = {isa = PBXFileReference; lastKnownFileType = image.png; path = "ml-guitar.png"; sourceTree = "<group>"; };
		8CF95C7A1653276000060F19 /* ml-gear.png */ = {isa = PBXFileReference; lastKnownFileType = image.png; path = "ml-gear.png"; sourceTree = "<group>"; };
		8CF95C7B1653276000060F19 /* ml-feedback.png */ = {isa = PBXFileReference; lastKnownFileType = image.png; path = "ml-feedback.png"; sourceTree = "<group>"; };
		8CF95C7C1653276000060F19 /* ml-dumbass.png */ = {isa = PBXFileReference; lastKnownFileType = image.png; path = "ml-dumbass.png"; sourceTree = "<group>"; };
		8CF95C7D1653276000060F19 /* ml-drums.png */ = {isa = PBXFileReference; lastKnownFileType = image.png; path = "ml-drums.png"; sourceTree = "<group>"; };
		8CF95C7E1653276000060F19 /* ml-contest.png */ = {isa = PBXFileReference; lastKnownFileType = image.png; path = "ml-contest.png"; sourceTree = "<group>"; };
		8CF95C7F1653276000060F19 /* ml-bass.png */ = {isa = PBXFileReference; lastKnownFileType = image.png; path = "ml-bass.png"; sourceTree = "<group>"; };
		8CF95C801653276000060F19 /* ml-amps.png */ = {isa = PBXFileReference; lastKnownFileType = image.png; path = "ml-amps.png"; sourceTree = "<group>"; };
		8CF95C811653276000060F19 /* ml-acoustic.png */ = {isa = PBXFileReference; lastKnownFileType = image.png; path = "ml-acoustic.png"; sourceTree = "<group>"; };
		8CF95C821653276000060F19 /* gip-pew.png */ = {isa = PBXFileReference; lastKnownFileType = image.png; path = "gip-pew.png"; sourceTree = "<group>"; };
		8CF95C831653276000060F19 /* gip-money.png */ = {isa = PBXFileReference; lastKnownFileType = image.png; path = "gip-money.png"; sourceTree = "<group>"; };
		8CF95C841653276000060F19 /* gip-marines.png */ = {isa = PBXFileReference; lastKnownFileType = image.png; path = "gip-marines.png"; sourceTree = "<group>"; };
		8CF95C851653276000060F19 /* gip-airforce.png */ = {isa = PBXFileReference; lastKnownFileType = image.png; path = "gip-airforce.png"; sourceTree = "<group>"; };
		8CFB175E168145B5007C70D5 /* macinyos-adminstar.png */ = {isa = PBXFileReference; lastKnownFileType = image.png; path = "macinyos-adminstar.png"; sourceTree = "<group>"; };
		8CFB175F168145B5007C70D5 /* macinyos-modstar.png */ = {isa = PBXFileReference; lastKnownFileType = image.png; path = "macinyos-modstar.png"; sourceTree = "<group>"; };
/* End PBXFileReference section */

/* Begin PBXFrameworksBuildPhase section */
		1C96D052167FDEA60043B194 /* Frameworks */ = {
			isa = PBXFrameworksBuildPhase;
			buildActionMask = 2147483647;
			files = (
				1C96D057167FDEA60043B194 /* UIKit.framework in Frameworks */,
				1C96D058167FDEA60043B194 /* Foundation.framework in Frameworks */,
				1C96D059167FDEA60043B194 /* CoreGraphics.framework in Frameworks */,
				1C96D081167FE2EC0043B194 /* MobileCoreServices.framework in Frameworks */,
				1C96D080167FE2DB0043B194 /* SystemConfiguration.framework in Frameworks */,
			);
			runOnlyForDeploymentPostprocessing = 0;
		};
		1CBDB5B816259C6C0004BDF4 /* Frameworks */ = {
			isa = PBXFrameworksBuildPhase;
			buildActionMask = 2147483647;
			files = (
				1CBDB5BE16259C6C0004BDF4 /* SenTestingKit.framework in Frameworks */,
				1CBDB5BF16259C6C0004BDF4 /* UIKit.framework in Frameworks */,
				1CBDB5C016259C6C0004BDF4 /* Foundation.framework in Frameworks */,
				1CBDB5FC1625E7440004BDF4 /* libxml2.dylib in Frameworks */,
			);
			runOnlyForDeploymentPostprocessing = 0;
		};
		1D60588F0D05DD3D006BFB54 /* Frameworks */ = {
			isa = PBXFrameworksBuildPhase;
			buildActionMask = 2147483647;
			files = (
				8CB5468D15BD936600E8BEC1 /* ImageIO.framework in Frameworks */,
				110FAC0415745CE700ECF535 /* MessageUI.framework in Frameworks */,
				10D34FA9128F41160026C7C2 /* CFNetwork.framework in Frameworks */,
				117DBE3B1522A39A007125EF /* CoreData.framework in Frameworks */,
				288765080DF74369002DB57D /* CoreGraphics.framework in Frameworks */,
				1D60589F0D05DD5A006BFB54 /* Foundation.framework in Frameworks */,
				10D34FAF128F413C0026C7C2 /* MobileCoreServices.framework in Frameworks */,
				11099067134B86FD0013444C /* QuartzCore.framework in Frameworks */,
				1172A62E14F5DB160026CDA8 /* Security.framework in Frameworks */,
				10D34FB1128F413C0026C7C2 /* SystemConfiguration.framework in Frameworks */,
				1DF5F4E00D08C38300B7A737 /* UIKit.framework in Frameworks */,
				1CAB36B11548F0FE00A4A362 /* libxml2.dylib in Frameworks */,
				10D34FB7128F414E0026C7C2 /* libz.dylib in Frameworks */,
			);
			runOnlyForDeploymentPostprocessing = 0;
		};
/* End PBXFrameworksBuildPhase section */

/* Begin PBXGroup section */
		110FABC415745C1E00ECF535 /* AFNetworking */ = {
			isa = PBXGroup;
			children = (
				1C1015D61654129C00302B19 /* AFHTTPClient.h */,
				1C1015D71654129C00302B19 /* AFHTTPClient.m */,
				1C1015D81654129C00302B19 /* AFHTTPRequestOperation.h */,
				1C1015D91654129C00302B19 /* AFHTTPRequestOperation.m */,
				1C1015DA1654129C00302B19 /* AFImageRequestOperation.h */,
				1C1015DB1654129C00302B19 /* AFImageRequestOperation.m */,
				1C1015DC1654129C00302B19 /* AFJSONRequestOperation.h */,
				1C1015DD1654129C00302B19 /* AFJSONRequestOperation.m */,
				1C1015DE1654129C00302B19 /* AFNetworkActivityIndicatorManager.h */,
				1C1015DF1654129C00302B19 /* AFNetworkActivityIndicatorManager.m */,
				1C1015E01654129C00302B19 /* AFNetworking.h */,
				1C1015E11654129C00302B19 /* AFPropertyListRequestOperation.h */,
				1C1015E21654129C00302B19 /* AFPropertyListRequestOperation.m */,
				1C1015E31654129C00302B19 /* AFURLConnectionOperation.h */,
				1C1015E41654129C00302B19 /* AFURLConnectionOperation.m */,
				1C1015E51654129C00302B19 /* AFXMLRequestOperation.h */,
				1C1015E61654129C00302B19 /* AFXMLRequestOperation.m */,
				1C1015E71654129C00302B19 /* UIImageView+AFNetworking.h */,
				1C1015E81654129C00302B19 /* UIImageView+AFNetworking.m */,
			);
			path = AFNetworking;
			sourceTree = "<group>";
		};
		1190F71813BE4EA900B9D271 /* Login */ = {
			isa = PBXGroup;
			children = (
				1190F71913BE4EA900B9D271 /* AwfulLoginController.h */,
				1190F71A13BE4EA900B9D271 /* AwfulLoginController.m */,
				1CBD5245162B66BC00928740 /* AwfulTextEntryCell.h */,
				1CBD5246162B66BC00928740 /* AwfulTextEntryCell.m */,
			);
			path = Login;
			sourceTree = "<group>";
		};
		1190F71C13BE4EA900B9D271 /* Main */ = {
			isa = PBXGroup;
			children = (
				1190F7F113BE4EDA00B9D271 /* Awful_Prefix.pch */,
				1190F71D13BE4EA900B9D271 /* AwfulAppDelegate.h */,
				1190F71E13BE4EA900B9D271 /* AwfulAppDelegate.m */,
				1CBDB5E51625AA240004BDF4 /* AwfulDataStack.h */,
				1CBDB5E61625AA240004BDF4 /* AwfulDataStack.m */,
				1C10157A164E8B0A00302B19 /* AwfulStartViewController.h */,
				1C10157B164E8B0A00302B19 /* AwfulStartViewController.m */,
				1190F7F213BE4EDA00B9D271 /* main.m */,
			);
			path = Main;
			sourceTree = "<group>";
		};
		1190F76913BE4ECB00B9D271 /* Vendor */ = {
			isa = PBXGroup;
			children = (
				110FABC415745C1E00ECF535 /* AFNetworking */,
				8C700287169C6EFA00FC0B78 /* AnimatedGif */,
				1190F7BF13BE4ECB00B9D271 /* Hpple */,
				1C4D7BD6167A5C7C00CF3659 /* PSMenuItem */,
				1C05ED40162299DE00FE567F /* SVProgressHUD */,
				1CC38B84160C0A5D00C35A11 /* SVPullToRefresh */,
				1C96D083168010AF0043B194 /* UIImage+Resize.h */,
				1C96D084168010AF0043B194 /* UIImage+Resize.m */,
			);
			path = Vendor;
			sourceTree = "<group>";
		};
		1190F7BF13BE4ECB00B9D271 /* Hpple */ = {
			isa = PBXGroup;
			children = (
				1190F7C113BE4ECB00B9D271 /* TFHpple.h */,
				1190F7C213BE4ECB00B9D271 /* TFHpple.m */,
				1190F7C313BE4ECB00B9D271 /* TFHppleElement.h */,
				1190F7C413BE4ECB00B9D271 /* TFHppleElement.m */,
				1190F7C513BE4ECB00B9D271 /* XPathQuery.h */,
				1190F7C613BE4ECB00B9D271 /* XPathQuery.m */,
			);
			name = Hpple;
			path = hpple;
			sourceTree = "<group>";
		};
		19C28FACFE9D520D11CA2CBB /* Products */ = {
			isa = PBXGroup;
			children = (
				1D6058910D05DD3D006BFB54 /* Awful.app */,
				1CBDB5BC16259C6C0004BDF4 /* ParsingTests.octest */,
				1C96D055167FDEA60043B194 /* Imgur API Test.app */,
			);
			name = Products;
			sourceTree = "<group>";
		};
		1C05ED40162299DE00FE567F /* SVProgressHUD */ = {
			isa = PBXGroup;
			children = (
				1C05ED47162299DE00FE567F /* SVProgressHUD.h */,
				1C05ED48162299DE00FE567F /* SVProgressHUD.m */,
				1C05ED5916229CDD00FE567F /* SVProgressHUD.bundle */,
			);
			path = SVProgressHUD;
			sourceTree = "<group>";
		};
		1C05EDAD16230BFE00FE567F /* Parsing */ = {
			isa = PBXGroup;
			children = (
				1C05EDAE16230C1700FE567F /* AwfulParsing.h */,
				1CBDB5F51625BACE0004BDF4 /* AwfulParsing.m */,
				8C70057216A07A9000FC0B78 /* AwfulParsing+Emoticons.h */,
				8C70057316A07A9000FC0B78 /* AwfulParsing+Emoticons.m */,
			);
			path = Parsing;
			sourceTree = "<group>";
		};
		1C278A3316453296007D3CEC /* Scrolling and Pulling */ = {
			isa = PBXGroup;
			children = (
				1C278A471647A47F007D3CEC /* AwfulPullToRefreshControl.h */,
				1C278A481647A47F007D3CEC /* AwfulPullToRefreshControl.m */,
				1C278A491647A47F007D3CEC /* AwfulScrollViewPullObserver.h */,
				1C278A4A1647A47F007D3CEC /* AwfulScrollViewPullObserver.m */,
			);
			path = "Scrolling and Pulling";
			sourceTree = "<group>";
		};
		1C3857A115675AFE0078AF95 /* Source */ = {
			isa = PBXGroup;
			children = (
				8C2A089816AAD00800CDBC23 /* Composer */,
				1CC7800E1612D8AE002AF958 /* Forums */,
				1C83DB50161FF45200E53CFA /* Imgur API */,
				1190F71813BE4EA900B9D271 /* Login */,
				1190F71C13BE4EA900B9D271 /* Main */,
				1C6474A61569989800C72657 /* Models */,
				1CC7801D1612D988002AF958 /* Networking */,
				1C05EDAD16230BFE00FE567F /* Parsing */,
				1CC780241612D9DD002AF958 /* Posts */,
				1C278A3316453296007D3CEC /* Scrolling and Pulling */,
				1CDD51951542949600326C7B /* Settings and Theming */,
				1CC780471612DA8D002AF958 /* Threads */,
				1CE2D99D16688AC40024AC1C /* UIKit and Foundation */,
				1C6ED634169103FE0015CDD5 /* Users */,
			);
			path = Source;
			sourceTree = "<group>";
		};
		1C4D7BD6167A5C7C00CF3659 /* PSMenuItem */ = {
			isa = PBXGroup;
			children = (
				1C4D7BD8167A5C7C00CF3659 /* PSMenuItem.h */,
				1C4D7BD9167A5C7C00CF3659 /* PSMenuItem.m */,
			);
			path = PSMenuItem;
			sourceTree = "<group>";
		};
		1C6474A61569989800C72657 /* Models */ = {
			isa = PBXGroup;
			children = (
				8C70055E16A076FF00FC0B78 /* AwfulEmoticon.h */,
				8C70055F16A076FF00FC0B78 /* AwfulEmoticon.m */,
				8C70056016A076FF00FC0B78 /* AwfulEmoticonGroup.h */,
				8C70056116A076FF00FC0B78 /* AwfulEmoticonGroup.m */,
				1CC38BB1160D8C5800C35A11 /* AwfulCategory.h */,
				1CC38BB2160D8C5800C35A11 /* AwfulCategory.m */,
				1C6474AB1569989800C72657 /* AwfulForum.h */,
				1C6474AC1569989800C72657 /* AwfulForum.m */,
				1C6474AD1569989800C72657 /* AwfulModels.h */,
				1C090FB8163A40C1003FD0A3 /* AwfulPost.h */,
				1C090FB9163A40C1003FD0A3 /* AwfulPost.m */,
				1C6474B41569989800C72657 /* AwfulThread.h */,
				1C6474B51569989800C72657 /* AwfulThread.m */,
				1C6D3EE9168D7B1E00B91A65 /* AwfulUser.h */,
				1C6D3EEA168D7B1E00B91A65 /* AwfulUser.m */,
				1C6474BA1569989800C72657 /* Generated */,
				1C5B99B8166FFA4F004C5D0E /* Model.xcdatamodeld */,
				1CBDB5FD162600D30004BDF4 /* NSManagedObject+Awful.h */,
				1CBDB5FE162600D40004BDF4 /* NSManagedObject+Awful.m */,
			);
			path = Models;
			sourceTree = "<group>";
		};
		1C6474BA1569989800C72657 /* Generated */ = {
			isa = PBXGroup;
			children = (
				8C70056416A0770A00FC0B78 /* _AwfulEmoticon.h */,
				8C70056516A0770A00FC0B78 /* _AwfulEmoticon.m */,
				8C70056616A0770A00FC0B78 /* _AwfulEmoticonGroup.h */,
				8C70056716A0770A00FC0B78 /* _AwfulEmoticonGroup.m */,
				1CC38BB4160D8C6000C35A11 /* _AwfulCategory.h */,
				1CC38BB5160D8C6000C35A11 /* _AwfulCategory.m */,
				1C6474BD1569989800C72657 /* _AwfulForum.h */,
				1C6474BE1569989800C72657 /* _AwfulForum.m */,
				1C090FB5163A40A1003FD0A3 /* _AwfulPost.h */,
				1C090FB6163A40A1003FD0A3 /* _AwfulPost.m */,
				1C6474BF1569989800C72657 /* _AwfulThread.h */,
				1C6474C01569989800C72657 /* _AwfulThread.m */,
				1C6D3EE6168D7B1400B91A65 /* _AwfulUser.h */,
				1C6D3EE7168D7B1400B91A65 /* _AwfulUser.m */,
			);
			path = Generated;
			sourceTree = "<group>";
		};
		1C6ED634169103FE0015CDD5 /* Users */ = {
			isa = PBXGroup;
			children = (
				1C6ED63B1691055E0015CDD5 /* AwfulProfileViewController.h */,
				1C6ED63C1691055E0015CDD5 /* AwfulProfileViewController.m */,
				1C8BE4F9169115020022B331 /* profile-view.css */,
				1C6ED636169104150015CDD5 /* profile-view.html */,
				1C6ED639169104340015CDD5 /* profile-view.js */,
			);
			path = Users;
			sourceTree = "<group>";
		};
		1C83DB50161FF45200E53CFA /* Imgur API */ = {
			isa = PBXGroup;
			children = (
				1C83DB52161FF48600E53CFA /* ImgurHTTPClient.h */,
				1C83DB53161FF48600E53CFA /* ImgurHTTPClient.m */,
			);
			path = "Imgur API";
			sourceTree = "<group>";
		};
		1C96D05A167FDEA60043B194 /* Imgur API Test */ = {
			isa = PBXGroup;
			children = (
				1C96D063167FDEA60043B194 /* AppDelegate.h */,
				1C96D064167FDEA60043B194 /* AppDelegate.m */,
				1C96D06C167FDEA70043B194 /* ViewController.h */,
				1C96D06D167FDEA70043B194 /* ViewController.m */,
				1C96D06F167FDEA70043B194 /* ViewController.xib */,
				1C96D05B167FDEA60043B194 /* Supporting Files */,
			);
			path = "Imgur API Test";
			sourceTree = "<group>";
		};
		1C96D05B167FDEA60043B194 /* Supporting Files */ = {
			isa = PBXGroup;
			children = (
				1C96D05C167FDEA60043B194 /* Imgur API Test-Info.plist */,
				1C96D05D167FDEA60043B194 /* InfoPlist.strings */,
				1C96D060167FDEA60043B194 /* main.m */,
				1C96D062167FDEA60043B194 /* Imgur API Test-Prefix.pch */,
				1C96D066167FDEA60043B194 /* Default.png */,
				1C96D068167FDEA60043B194 /* Default@2x.png */,
				1C96D06A167FDEA60043B194 /* Default-568h@2x.png */,
			);
			name = "Supporting Files";
			sourceTree = "<group>";
		};
		1CBDB5C116259C6C0004BDF4 /* Parsing */ = {
			isa = PBXGroup;
			children = (
				1CBDB5EA1625B76F0004BDF4 /* Fixtures */,
				1CBDB5C316259C6D0004BDF4 /* ParsingTests-Info.plist */,
				1CBDB5CA16259C6D0004BDF4 /* ParsingTests-Prefix.pch */,
				1CBDB5E11625A7780004BDF4 /* ParsingTests.h */,
				1CBDB5E21625A7780004BDF4 /* ParsingTests.m */,
				1CBDB5D61625A0A70004BDF4 /* BookmarkedThreadsTests.m */,
				1CBDB5D31625A08F0004BDF4 /* ForumTests.m */,
				1CBDB5DC1625A0C10004BDF4 /* NewReplyTests.m */,
				1CBDB5D91625A0B60004BDF4 /* ProfileTests.m */,
				1CBDB5DF1625A0D00004BDF4 /* ThreadTests.m */,
			);
			path = Parsing;
			sourceTree = "<group>";
		};
		1CBDB5CE16259C930004BDF4 /* Tests */ = {
			isa = PBXGroup;
			children = (
				1C96D05A167FDEA60043B194 /* Imgur API Test */,
				1CBDB5C116259C6C0004BDF4 /* Parsing */,
			);
			path = Tests;
			sourceTree = "<group>";
		};
		1CBDB5EA1625B76F0004BDF4 /* Fixtures */ = {
			isa = PBXGroup;
			children = (
				1CBDB5EB1625B76F0004BDF4 /* bookmarkthreads.html */,
				1CBDB5EC1625B76F0004BDF4 /* forumdisplay.html */,
				1CBDB5ED1625B76F0004BDF4 /* member.html */,
				1CBDB5EE1625B76F0004BDF4 /* newreply.html */,
				1C6D3EF5168D97B900B91A65 /* profile.html */,
				1CB9B84C1693D9DC00A3CD16 /* profile2.html */,
				1CB9B8501693DC3800A3CD16 /* profile3.html */,
				1CB9B8521694334500A3CD16 /* profile4.html */,
				1CB9B8541694339E00A3CD16 /* profile5.html */,
				1CB9B85616943F5E00A3CD16 /* profile6.html */,
				1CBDB5EF1625B76F0004BDF4 /* showthread.html */,
			);
			path = Fixtures;
			sourceTree = "<group>";
		};
		1CC38B84160C0A5D00C35A11 /* SVPullToRefresh */ = {
			isa = PBXGroup;
			children = (
				1CC38B88160C0A5D00C35A11 /* SVPullToRefresh.h */,
				1CC38B89160C0A5D00C35A11 /* SVPullToRefresh.m */,
			);
			path = SVPullToRefresh;
			sourceTree = "<group>";
		};
		1CC7800E1612D8AE002AF958 /* Forums */ = {
			isa = PBXGroup;
			children = (
				1CC780161612D8AF002AF958 /* AwfulForumsListController.h */,
				1CC780171612D8AF002AF958 /* AwfulForumsListController.m */,
				1CC7800F1612D8AF002AF958 /* AwfulFavoritesViewController.h */,
				1CC780101612D8AF002AF958 /* AwfulFavoritesViewController.m */,
				1CC780111612D8AF002AF958 /* AwfulForumCell.h */,
				1CC780121612D8AF002AF958 /* AwfulForumCell.m */,
			);
			path = Forums;
			sourceTree = "<group>";
		};
		1CC7801D1612D988002AF958 /* Networking */ = {
			isa = PBXGroup;
			children = (
				8C70056F16A079A700FC0B78 /* AwfulHTTPClient+Emoticons.h */,
				8C70057016A079A700FC0B78 /* AwfulHTTPClient+Emoticons.m */,
				1CC780201612D989002AF958 /* AwfulHTTPClient.h */,
				1CC780211612D989002AF958 /* AwfulHTTPClient.m */,
				1CAED9D916373F91001F5F04 /* AwfulThreadTags.h */,
				1CAED9DA16373F91001F5F04 /* AwfulThreadTags.m */,
			);
			path = Networking;
			sourceTree = "<group>";
		};
		1CC780241612D9DD002AF958 /* Posts */ = {
			isa = PBXGroup;
			children = (
				1CC780271612D9DE002AF958 /* AwfulPostsViewController.h */,
				1CC780281612D9DE002AF958 /* AwfulPostsViewController.m */,
				1CFBECEC163076F1008AF641 /* AwfulPageBar.h */,
				1CFBECED163076F1008AF641 /* AwfulPageBar.m */,
				1C1015FB165414AE00302B19 /* AwfulImagePreviewViewController.h */,
				1C1015FC165414AE00302B19 /* AwfulImagePreviewViewController.m */,
				1C7487EF16A88BAD0068B8A3 /* AwfulKeyboardBar.h */,
				1C7487F016A88BAD0068B8A3 /* AwfulKeyboardBar.m */,
				1CC7802D1612D9DE002AF958 /* AwfulSpecificPageController.h */,
				1CC7802E1612D9DE002AF958 /* AwfulSpecificPageController.m */,
				1C23A0A0163E6C40006C7F39 /* AwfulPostsView.h */,
				1C23A0A1163E6C40006C7F39 /* AwfulPostsView.m */,
				1C23A0A4163E6E1D006C7F39 /* posts-view.html */,
				1C23A0A6163E7D2B006C7F39 /* posts-view.js */,
				1C40E5B11640FC2C004AAFA6 /* posts-view.css */,
				1C8BE51A16917FB60022B331 /* posts-view-25.css */,
				8CC4AD6216907DD100639C80 /* posts-view-26.css */,
				1C40E5B31640FDB8004AAFA6 /* posts-view-219.css */,
				1C6D3EF2168D89FC00B91A65 /* posts-view-219-amber.css */,
				8CEBABE7167FFE2500680935 /* posts-view-219-macinyos.css */,
				8C299D6616877330001B9D96 /* posts-view-219-winpos95.css */,
				1C96D0A0168298BF0043B194 /* AwfulBrowserViewController.h */,
				1C96D0A1168298BF0043B194 /* AwfulBrowserViewController.m */,
				1C96D0B31682BBA80043B194 /* AwfulExternalBrowser.h */,
				1C96D0B41682BBA80043B194 /* AwfulExternalBrowser.m */,
				8C7002A8169D226C00FC0B78 /* AwfulEmoticonKeyboardController.h */,
				8C7002A9169D226C00FC0B78 /* AwfulEmoticonKeyboardController.m */,
				8C70055416A05BBB00FC0B78 /* AwfulEmoticonChooserCellView.h */,
				8C70055516A05BBC00FC0B78 /* AwfulEmoticonChooserCellView.m */,
			);
			path = Posts;
			sourceTree = "<group>";
		};
		1CC780471612DA8D002AF958 /* Threads */ = {
			isa = PBXGroup;
			children = (
				1CC7804C1612DA8E002AF958 /* AwfulThreadListController.h */,
				1CC7804D1612DA8E002AF958 /* AwfulThreadListController.m */,
				1CC780481612DA8E002AF958 /* AwfulBookmarksController.h */,
				1CC780491612DA8E002AF958 /* AwfulBookmarksController.m */,
				1C13FF65161BCCB5000ED2B1 /* AwfulThreadCell.h */,
				1C13FF66161BCCB6000ED2B1 /* AwfulThreadCell.m */,
				1C13FF68161BF732000ED2B1 /* AwfulBadgeView.h */,
				1C13FF69161BF732000ED2B1 /* AwfulBadgeView.m */,
			);
			path = Threads;
			sourceTree = "<group>";
		};
		1CC780651612DBB2002AF958 /* Default */ = {
			isa = PBXGroup;
			children = (
				1CC780661612DBB2002AF958 /* Default-568h@2x.png */,
				1CC780671612DBB2002AF958 /* Default-Landscape.png */,
				1CC780681612DBB2002AF958 /* Default-Landscape@2x.png */,
				1CC780691612DBB2002AF958 /* Default-Portrait.png */,
				1CC7806A1612DBB2002AF958 /* Default-Portrait@2x.png */,
				1CC7806B1612DBB2002AF958 /* Default.png */,
				1CC7806C1612DBB2002AF958 /* Default@2x.png */,
			);
			path = Default;
			sourceTree = "<group>";
		};
		1CDD51951542949600326C7B /* Settings and Theming */ = {
			isa = PBXGroup;
			children = (
				1CDD5197154294D400326C7B /* AwfulSettings.h */,
				1CDD5198154294D400326C7B /* AwfulSettings.m */,
				11FDA294151018600014FDCD /* AwfulSettingsViewController.h */,
				11FDA295151018600014FDCD /* AwfulSettingsViewController.m */,
				1C277CA31543554700CD2CCE /* AwfulSettingsChoiceViewController.h */,
				1C277CA41543554700CD2CCE /* AwfulSettingsChoiceViewController.m */,
				1CFBED061631C068008AF641 /* AwfulLicensesViewController.h */,
				1CFBED071631C068008AF641 /* AwfulLicensesViewController.m */,
				1CE2D97E165EEC1F0024AC1C /* AwfulTheme.h */,
				1CE2D97F165EEC1F0024AC1C /* AwfulTheme.m */,
			);
			path = "Settings and Theming";
			sourceTree = "<group>";
		};
		1CE2D99D16688AC40024AC1C /* UIKit and Foundation */ = {
			isa = PBXGroup;
			children = (
				1CE2D9BF166ABD0D0024AC1C /* AwfulActionSheet.h */,
				1CE2D9C0166ABD0D0024AC1C /* AwfulActionSheet.m */,
				1CE2D9C1166ABD0D0024AC1C /* AwfulAlertView.h */,
				1CE2D9C2166ABD0D0024AC1C /* AwfulAlertView.m */,
				1C5B996A166E78F9004C5D0E /* AwfulDisclosureIndicatorView.h */,
				1C5B996B166E78F9004C5D0E /* AwfulDisclosureIndicatorView.m */,
				1CE2D9C3166ABD0D0024AC1C /* AwfulFetchedTableViewController.h */,
				1CE2D9C4166ABD0D0024AC1C /* AwfulFetchedTableViewController.m */,
				1CE2D9C5166ABD0D0024AC1C /* AwfulFetchedTableViewControllerSubclass.h */,
				1CE2D9C6166ABD0D0024AC1C /* AwfulNavigationBar.h */,
				1CE2D9C7166ABD0D0024AC1C /* AwfulNavigationBar.m */,
				1CE2D9C8166ABD0D0024AC1C /* AwfulSplitViewController.h */,
				1CE2D9C9166ABD0D0024AC1C /* AwfulSplitViewController.m */,
				1C5B996E166F565C004C5D0E /* AwfulTabBarController.h */,
				1C5B996F166F565C004C5D0E /* AwfulTabBarController.m */,
				1C5B9971166F5835004C5D0E /* AwfulTabBar.h */,
				1C5B9972166F5835004C5D0E /* AwfulTabBar.m */,
				1CE2D9CA166ABD0D0024AC1C /* AwfulTableViewController.h */,
				1CE2D9CB166ABD0D0024AC1C /* AwfulTableViewController.m */,
				1CE2D9CC166ABD0D0024AC1C /* NSFileManager+UserDirectories.h */,
				1CE2D9CD166ABD0D0024AC1C /* NSFileManager+UserDirectories.m */,
				1CE2D9CE166ABD0D0024AC1C /* NSString+CollapseWhitespace.h */,
				1CE2D9CF166ABD0D0024AC1C /* NSString+CollapseWhitespace.m */,
				1C96D0AA1682B1140043B194 /* NSURL+Awful.h */,
				1C96D0AB1682B1140043B194 /* NSURL+Awful.m */,
				1C96D0AD1682B25A0043B194 /* NSURL+OpensInBrowser.h */,
				1C96D0AE1682B25A0043B194 /* NSURL+OpensInBrowser.m */,
				1CE2D9D0166ABD0D0024AC1C /* NSURL+QueryDictionary.h */,
				1CE2D9D1166ABD0D0024AC1C /* NSURL+QueryDictionary.m */,
				1CE2D9D2166ABD0D0024AC1C /* UINavigationItem+TwoLineTitle.h */,
				1CE2D9D3166ABD0D0024AC1C /* UINavigationItem+TwoLineTitle.m */,
				1CE2D9D4166ABD0D0024AC1C /* UIViewController+NavigationEnclosure.h */,
				1CE2D9D5166ABD0D0024AC1C /* UIViewController+NavigationEnclosure.m */,
			);
			path = "UIKit and Foundation";
			sourceTree = "<group>";
		};
		29B97314FDCFA39411CA2CEA /* Awful */ = {
			isa = PBXGroup;
			children = (
				8CCD498115B497A700E5893B /* Resources */,
				1C3857A115675AFE0078AF95 /* Source */,
				1190F76913BE4ECB00B9D271 /* Vendor */,
				1CBDB5CE16259C930004BDF4 /* Tests */,
				29B97323FDCFA39411CA2CEA /* Frameworks */,
				19C28FACFE9D520D11CA2CBB /* Products */,
			);
			name = Awful;
			sourceTree = "<group>";
		};
		29B97323FDCFA39411CA2CEA /* Frameworks */ = {
			isa = PBXGroup;
			children = (
				8CB5468C15BD936600E8BEC1 /* ImageIO.framework */,
				110FAC0315745CE700ECF535 /* MessageUI.framework */,
				117DBE3A1522A39A007125EF /* CoreData.framework */,
				1172A62D14F5DB160026CDA8 /* Security.framework */,
				11099066134B86FC0013444C /* QuartzCore.framework */,
				1DF5F4DF0D08C38300B7A737 /* UIKit.framework */,
				1D30AB110D05D00D00671497 /* Foundation.framework */,
				288765070DF74369002DB57D /* CoreGraphics.framework */,
				107CF9A211FF7776007C16F4 /* libxml2.2.7.3.dylib */,
				1CAB36B01548F0FE00A4A362 /* libxml2.dylib */,
				107CF9E011FF79D5007C16F4 /* libsqlite3.0.dylib */,
				10D34FA8128F41160026C7C2 /* CFNetwork.framework */,
				10D34FAE128F413C0026C7C2 /* MobileCoreServices.framework */,
				10D34FB0128F413C0026C7C2 /* SystemConfiguration.framework */,
				10D34FB6128F414E0026C7C2 /* libz.dylib */,
				1CBDB5BD16259C6C0004BDF4 /* SenTestingKit.framework */,
			);
			name = Frameworks;
			sourceTree = "<group>";
		};
		8C2A089816AAD00800CDBC23 /* Composer */ = {
			isa = PBXGroup;
			children = (
				8C5CC4BF16AE3DBD00BEBA9D /* Components */,
				8C2A089916AAD00800CDBC23 /* AwfulComposerViewController.h */,
				8C2A089A16AAD00800CDBC23 /* AwfulComposerViewController.m */,
				8C2A089B16AAD00800CDBC23 /* AwfulEditPostComposerViewController.h */,
				8C2A089C16AAD00800CDBC23 /* AwfulEditPostComposerViewController.m */,
				8C2A089D16AAD00800CDBC23 /* AwfulReplyComposerViewController.h */,
				8C2A089E16AAD00800CDBC23 /* AwfulReplyComposerViewController.m */,
				8C2A089F16AAD00800CDBC23 /* AwfulThreadComposerViewController.h */,
				8C2A08A016AAD00800CDBC23 /* AwfulThreadComposerViewController.m */,
				8CD3B3D916AB5C15007FE63D /* NSAttributedString+BBCode.h */,
				8CD3B3DA16AB5C15007FE63D /* NSAttributedString+BBCode.m */,
			);
			path = Composer;
			sourceTree = "<group>";
		};
		8C5CC4BF16AE3DBD00BEBA9D /* Components */ = {
			isa = PBXGroup;
			children = (
				8C5CC4C016AE3DE900BEBA9D /* AwfulComposerInputAccessoryView.h */,
				8C5CC4C116AE3DE900BEBA9D /* AwfulComposerInputAccessoryView.m */,
				8C5CC4BA16AE345300BEBA9D /* AwfulComposerView.h */,
				8C5CC4BB16AE345400BEBA9D /* AwfulComposerView.m */,
			);
			name = Components;
			sourceTree = "<group>";
		};
		8C700287169C6EFA00FC0B78 /* AnimatedGif */ = {
			isa = PBXGroup;
			children = (
				8C700288169C6EFA00FC0B78 /* FVGifAnimation.h */,
				8C700289169C6EFA00FC0B78 /* FVGifAnimation.m */,
			);
			path = AnimatedGif;
			sourceTree = "<group>";
		};
		8CCD498115B497A700E5893B /* Resources */ = {
			isa = PBXGroup;
			children = (
				8C5CC4BD16AE366700BEBA9D /* editor.html */,
				8CCD498215B497A700E5893B /* Awful-Info.plist */,
				1C96D0B61682BBF10043B194 /* Browsers.plist */,
				1CBD5243162B5C2500928740 /* Custom CSS README.txt */,
				1CC780651612DBB2002AF958 /* Default */,
				1CF0D618164B0A7C00CFA137 /* Forum Abbreviations.plist */,
				8CCD498915B497A700E5893B /* Icons */,
				8CCD503B15B783FC00E5893B /* Images */,
				1CFBED041631BF53008AF641 /* licenses.html */,
				8CCD4CC315B497A800E5893B /* Settings.plist */,
				8CCD527B15B783FC00E5893B /* Thread Tags */,
			);
			path = Resources;
			sourceTree = "<group>";
		};
		8CCD498915B497A700E5893B /* Icons */ = {
			isa = PBXGroup;
			children = (
				1C7487F916A99BC30068B8A3 /* Icon-72.png */,
				1C7487FA16A99BC30068B8A3 /* Icon-72@2x.png */,
				1C7487FB16A99BC30068B8A3 /* Icon-Small-50.png */,
				1C7487FC16A99BC30068B8A3 /* Icon-Small-50@2x.png */,
				1C7487FD16A99BC30068B8A3 /* Icon-Small.png */,
				1C7487FE16A99BC30068B8A3 /* Icon-Small@2x.png */,
				1C7487FF16A99BC30068B8A3 /* Icon.png */,
				1C74880016A99BC30068B8A3 /* Icon@2x.png */,
			);
			path = Icons;
			sourceTree = "<group>";
		};
		8CCD503B15B783FC00E5893B /* Images */ = {
			isa = PBXGroup;
			children = (
				8C5CC4C516AF666100BEBA9D /* emot-v@2x.gif */,
				8C5CC4C316AF663C00BEBA9D /* emot-v.gif */,
				1CBDB5841624B26B0004BDF4 /* 0.0stars.png */,
				8CEB405D1687865300BFA9A8 /* hourglass.gif */,
				8CFB175E168145B5007C70D5 /* macinyos-adminstar.png */,
				8C0F4F541682CCFA00E25D7E /* macinyos-heading-center.png */,
				8C483FC116852E5D00D02482 /* macinyos-loading.png */,
				8C0F4F551682CCFA00E25D7E /* macinyos-heading-right.png */,
				8C9834E1169091CE009F0CD6 /* fyad-bubble.png */,
				8CFB175F168145B5007C70D5 /* macinyos-modstar.png */,
				8C299D6F16877AE9001B9D96 /* winpos95-heading-left.png */,
				8CEB405B16877E1600BFA9A8 /* winpos95-heading-left-seen.png */,
				8C299D7016877AE9001B9D96 /* winpos95-heading-right.png */,
				8C299D7116877AE9001B9D96 /* winpos95-heading.png */,
				8CEB405816877D2A00BFA9A8 /* winpos95-heading-seen.png */,
				1CBDB5851624B26B0004BDF4 /* 0.5stars.png */,
				1CBDB5861624B26B0004BDF4 /* 1.0stars.png */,
				8C33C219168173E1005782F9 /* happymac.png */,
				8CF740EE1681376600C219E4 /* macinyos-heading.png */,
				8CEBABEA168000B800680935 /* macinyos-wallpaper.png */,
				8C4F06B41686C1CB003CE53C /* macinyos-heading-left.png */,
				1CBDB5871624B26B0004BDF4 /* 1.5stars.png */,
				8CEBABEC16800A9300680935 /* macinyos-postactions-bg.png */,
				1CBDB5881624B26B0004BDF4 /* 2.0stars.png */,
				1CBDB5891624B26B0004BDF4 /* 2.5stars.png */,
				1CBDB58A1624B26B0004BDF4 /* 3.0stars.png */,
				1CBDB58B1624B26B0004BDF4 /* 3.5stars.png */,
				1CBDB58C1624B26B0004BDF4 /* 4.0stars.png */,
				1CBDB58D1624B26B0004BDF4 /* 4.5stars.png */,
				1CBDB58E1624B26B0004BDF4 /* 5.0stars.png */,
				8CCD504215B783FC00E5893B /* action.png */,
				8CCD504315B783FC00E5893B /* action@2x.png */,
				1C3CC797162876AE00088AA8 /* adminstar.png */,
				8CCD504415B783FC00E5893B /* arrowleft.png */,
				8CCD504515B783FC00E5893B /* arrowleft@2x.png */,
				8CCD504615B783FC00E5893B /* arrowright.png */,
				1C13FF90161CDDD3000ED2B1 /* bookmarks-landscape.png */,
				1C13FF91161CDDD4000ED2B1 /* bookmarks-landscape@2x.png */,
				1C13FF92161CDDD4000ED2B1 /* bookmarks.png */,
				1C13FF93161CDDD4000ED2B1 /* bookmarks@2x.png */,
				8CCD504715B783FC00E5893B /* arrowright@2x.png */,
				8CCD504D15B783FC00E5893B /* cog.png */,
				8CCD504E15B783FC00E5893B /* cog@2x.png */,
				8CCD504F15B783FC00E5893B /* compose.png */,
				8CCD505015B783FC00E5893B /* compose@2x.png */,
				8C9B02BF1623630F00676B98 /* downArrowDark.png */,
				1C5B9978166F6E4B004C5D0E /* favorites-icon@2x.png */,
				8CCD524215B783FC00E5893B /* forum-arrow-down.png */,
				8CCD524315B783FC00E5893B /* forum-arrow-down@2x.png */,
				8C2450FE1666FDA300D3079C /* forum-arrow-down-dark.png */,
				8C2450FF1666FDA300D3079C /* forum-arrow-down-dark@2x.png */,
				8CCD524415B783FC00E5893B /* forum-arrow-right.png */,
				8CCD524515B783FC00E5893B /* forum-arrow-right@2x.png */,
				8C2451021666FDAE00D3079C /* forum-arrow-right-dark.png */,
				8C2451031666FDAE00D3079C /* forum-arrow-right-dark@2x.png */,
				8C2450F51666F76900D3079C /* forum-header-dark.png */,
				8C2450F61666F76900D3079C /* forum-header-dark@2x.png */,
				8C2450F71666F76900D3079C /* forum-header-light.png */,
				8C2450F81666F76900D3079C /* forum-header-light@2x.png */,
				8CCD524D15B783FC00E5893B /* icon_arrow_left.png */,
				8CCD524E15B783FC00E5893B /* icon_arrow_right.png */,
				8CCD525115B783FC00E5893B /* list_icon.png */,
				8CCD525215B783FC00E5893B /* list_icon@2x.png */,
				1C3CC798162876AE00088AA8 /* modstar.png */,
				1CBD5271162DCB1B00928740 /* navbar-back-landscape.png */,
				1CBD5272162DCB1B00928740 /* navbar-back-landscape@2x.png */,
				1CBD5273162DCB1B00928740 /* navbar-back.png */,
				1CBD5274162DCB1B00928740 /* navbar-back@2x.png */,
				1CBD5275162DCB1B00928740 /* navbar-button-landscape.png */,
				1CBD5276162DCB1B00928740 /* navbar-button-landscape@2x.png */,
				1CBD5277162DCB1B00928740 /* navbar-button.png */,
				1CBD5278162DCB1B00928740 /* navbar-button@2x.png */,
				1CBD527C162DCB1B00928740 /* navbar@2x.png */,
				1CFBECCB162F4ED7008AF641 /* pagebar-button-selected.png */,
				1CFBECCC162F4ED7008AF641 /* pagebar-button-selected@2x.png */,
				1CFBECCD162F4ED7008AF641 /* pagebar-button.png */,
				1CFBECCE162F4ED7008AF641 /* pagebar-button@2x.png */,
				1CFBECE5162F526A008AF641 /* pagebar-segmented-divider.png */,
				1CFBECE6162F526A008AF641 /* pagebar-segmented-divider@2x.png */,
				1CFBECD3162F4ED7008AF641 /* pagebar.png */,
				1CFBECD4162F4ED7008AF641 /* pagebar@2x.png */,
				1C5B997A166F6E54004C5D0E /* pm-icon@2x.png */,
				8CCD525C15B783FC00E5893B /* rating0.png */,
				8CCD525D15B783FC00E5893B /* rating1.png */,
				8CCD525E15B783FC00E5893B /* rating2.png */,
				8CCD525F15B783FC00E5893B /* rating3.png */,
				8CCD526015B783FC00E5893B /* rating4.png */,
				8CCD526115B783FC00E5893B /* rating5.png */,
				1CFBECFC1631A6EA008AF641 /* star-off.png */,
				1CFBECFD1631A6EA008AF641 /* star-off@2x.png */,
				1CE2D981165F8B8D0024AC1C /* star-off-dark.png */,
				1CE2D982165F8B8D0024AC1C /* star-off-dark@2x.png */,
				1CFBECFE1631A6EA008AF641 /* star-on.png */,
				1CFBECFF1631A6EA008AF641 /* star-on@2x.png */,
				8CCD527715B783FC00E5893B /* sticky.png */,
				1C5B997C166F9844004C5D0E /* tab-background@2x.png */,
				1C5B997E166F9844004C5D0E /* tab-divider@2x.png */,
				1C5B997D166F9844004C5D0E /* tab-selected@2x.png */,
				1C101572164E8A7200302B19 /* tag-collage-Landscape.png */,
				1C101573164E8A7200302B19 /* tag-collage-Landscape@2x.png */,
				1C101574164E8A7200302B19 /* tag-collage-Portrait.png */,
				1C101575164E8A7200302B19 /* tag-collage-Portrait@2x.png */,
			);
			path = Images;
			sourceTree = "<group>";
		};
		8CCD527B15B783FC00E5893B /* Thread Tags */ = {
			isa = PBXGroup;
			children = (
				8C5159D0163DB796000114F6 /* adtrw-hokutonoken.png */,
				8CCD527C15B783FC00E5893B /* ai-cycles.png */,
				8C5159D5163DB796000114F6 /* ai-mods.png */,
				8C5159D1163DB796000114F6 /* AICA-TAG-60s.png */,
				8C5159D2163DB796000114F6 /* AICA-TAG-70s.png */,
				8C5159D3163DB796000114F6 /* AICA-TAG-80s.png */,
				8C5159D4163DB796000114F6 /* AICA-TAG-classic.png */,
				8C5159D6163DB796000114F6 /* AICA-TAG-newride.png */,
				8C5159D7163DB796000114F6 /* AICA-TAG-race.png */,
				1CAEDB05163778DF001F5F04 /* AICA-TAG-trip.png */,
				1CE2D99E16688BA00024AC1C /* ama.png */,
				1CAEDB1316377914001F5F04 /* ap-1999.png */,
				8CCD527E15B783FC00E5893B /* art.png */,
				8CCD527F15B783FC00E5893B /* asktell-jobs.png */,
				8CCD528015B783FC00E5893B /* asktell-lifestyle.png */,
				8CCD528115B783FC00E5893B /* asktell-travel.png */,
				8CCD528215B783FC00E5893B /* attention.png */,
				8CCD528315B783FC00E5893B /* audio.png */,
				8CF02DC916484CCE0059BC56 /* bb-author.png */,
				8CF02DB516484CCE0059BC56 /* bb-classics.png */,
				8CCD528415B783FC00E5893B /* bb-fantasy.png */,
				8CF02DB316484CCE0059BC56 /* bb-foreign.png */,
				8CCD528515B783FC00E5893B /* bb-nonfiction.png */,
				8CCD528615B783FC00E5893B /* books.png */,
				8CAB2834164B4FB0009BC24F /* bs-diablo.png */,
				8CAB2835164B4FB0009BC24F /* bs-starcraft.png */,
				8CF02DB416484CCE0059BC56 /* bss-con.png */,
				8CCD528715B783FC00E5893B /* bss-discussion.png */,
				1C67BB1916493C5F00898B35 /* bss-fanboy.png */,
				8CCD528815B783FC00E5893B /* bss-indie.png */,
				8CF02DA616484CCE0059BC56 /* bss-manga.png */,
				8CF02DB616484CCE0059BC56 /* bss-new.png */,
				8CF02DB716484CCE0059BC56 /* bss-review.png */,
				8CF02DCA16484CCE0059BC56 /* bss-shipping.png */,
				8CF02DA716484CCE0059BC56 /* bss-swag.png */,
				8CF02DA816484CCE0059BC56 /* bss-webcomic.png */,
				8C6F08491653498F00B43251 /* byob-anti.png */,
				8CF02DA916484CCE0059BC56 /* byob-cheer.png */,
				1CAEDB1516377925001F5F04 /* byob-chill.png */,
				8CF02DB816484CCE0059BC56 /* byob-dent.png */,
				8CF02DB916484CCE0059BC56 /* byob-dont.png */,
				8CF02DBA16484CCE0059BC56 /* byob-excuse.png */,
				8CCD528915B783FC00E5893B /* byob-explosion.png */,
				8CF02DCB16484CCE0059BC56 /* byob-friends.png */,
				8CCD528A15B783FC00E5893B /* byob-gents.png */,
				8CCD528B15B783FC00E5893B /* byob-grouch.png */,
				1CAEDB171637792D001F5F04 /* byob-salt.png */,
				8CF02DCC16484CCE0059BC56 /* byob-secrets.png */,
				8C8742941655FDD60018AC6C /* byob-shocking.png */,
				8CCD528C15B783FC00E5893B /* byob-slax.png */,
				1CAEDB1916377933001F5F04 /* byob-slayer.png */,
				1CAEDB1A16377933001F5F04 /* byob-soulja.png */,
				8CF02DCD16484CCE0059BC56 /* byob-treasure.png */,
				8C87428D1655FD990018AC6C /* byob.png */,
				8CF02DCE16484CCE0059BC56 /* CA-TAG-CA-atb.png */,
				8CF02DCF16484CCE0059BC56 /* CA-TAG-CA-dirtmoto.png */,
				8CF02DD016484CCE0059BC56 /* CA-TAG-CA-roadbike.png */,
				8CF02DBB16484CCE0059BC56 /* CA-TAG-CA-streetmoto.png */,
				8CCD528D15B783FC00E5893B /* cars.png */,
				8CCD528E15B783FC00E5893B /* cc-critique.png */,
				8CF02DBC16484CCE0059BC56 /* cc-daily.png */,
				8CCD528F15B783FC00E5893B /* cc-design.png */,
				8CCD529015B783FC00E5893B /* cc-fiction.png */,
				8CCD529115B783FC00E5893B /* cc-film.png */,
				8CCD529215B783FC00E5893B /* cc-poetry.png */,
				8CCD529315B783FC00E5893B /* cc-project.png */,
				8CCD529415B783FC00E5893B /* cc-tutorial.png */,
				8CF02DD116484CCE0059BC56 /* cc-writing.png */,
				8CCD529515B783FC00E5893B /* cc_design.png */,
				8CCD529615B783FC00E5893B /* cd_action.png */,
				8CCD529715B783FC00E5893B /* cd_classic.png */,
				8CCD529815B783FC00E5893B /* cd_comedy.png */,
				8CCD529915B783FC00E5893B /* cd_director.png */,
				8CCD529A15B783FC00E5893B /* cd_drama.png */,
				8CCD529B15B783FC00E5893B /* cd_horror2.png */,
				8CCD529C15B783FC00E5893B /* cd_hype.png */,
				8CCD529D15B783FC00E5893B /* cd_scifi.png */,
				8CCD529E15B783FC00E5893B /* cell-cdma.png */,
				8CCD529F15B783FC00E5893B /* cell-gsm.png */,
				8CCD52A015B783FC00E5893B /* coc-binbash.png */,
				8CCD52A115B783FC00E5893B /* coc-c.png */,
				8CCD52A215B783FC00E5893B /* coc-db.png */,
				8CCD52A315B783FC00E5893B /* coc-java.png */,
				8CCD52A415B783FC00E5893B /* coc-theory.png */,
				8CCD52A515B783FC00E5893B /* coc-web.png */,
				8CCD52A615B783FC00E5893B /* computers.png */,
				8CCD52A715B783FC00E5893B /* coupon-coupon.png */,
				8CCD52A815B783FC00E5893B /* coupon-free.png */,
				8CCD52A915B783FC00E5893B /* coupon-instore.png */,
				8CCD52AA15B783FC00E5893B /* coupon-nonus.png */,
				8CCD52AB15B783FC00E5893B /* cps-android.png */,
				8CCD52AC15B783FC00E5893B /* dd-9-11.png */,
				8CF02DD216484CCE0059BC56 /* dd-africa.png */,
				8CCD52AD15B783FC00E5893B /* dd-asia.png */,
				8CCD52AE15B783FC00E5893B /* dd-dems.png */,
				8CCD52AF15B783FC00E5893B /* dd-economics.png */,
				8CCD52B015B783FC00E5893B /* dd-environment.png */,
				1C101596165130AE00302B19 /* dd-europe.png */,
				1CAEDB1D1637793F001F5F04 /* dd-fox.png */,
				1CAED9F516375FE7001F5F04 /* dd-GOP.png */,
				8CCD52B115B783FC00E5893B /* dd-gotcha.png */,
				8CCD52B215B783FC00E5893B /* dd-history.png */,
				8CCD52B315B783FC00E5893B /* dd-law.png */,
				8CCD52B415B783FC00E5893B /* dd-notracist.png */,
				8CF02DBD16484CCE0059BC56 /* dd-offmeds.png */,
				8CCD52B515B783FC00E5893B /* dd-philosophy.png */,
				1CAEDB1F1637794E001F5F04 /* dd-religion.png */,
				1CAEDB201637794E001F5F04 /* dd-war.png */,
				8CCD52B615B783FC00E5893B /* diy-advice.png */,
				8CCD52B715B783FC00E5893B /* diy-homeimprove.png */,
				8CF02DBE16484CCE0059BC56 /* diy-robots.png */,
				8CF02DBF16484CCE0059BC56 /* diy-step.png */,
				1CAEDB2316377961001F5F04 /* diy-tips.png */,
				8CF02DC016484CCE0059BC56 /* diy-tools.png */,
				1CAEDB2416377961001F5F04 /* diy-wood.png */,
				8CF02DAA16484CCE0059BC56 /* Dorkroom-K-ROCK.png */,
				8CF02DC116484CCE0059BC56 /* Dorkroom-silkysmooth.png */,
				8CCD52B815B783FC00E5893B /* drugs.png */,
				8CCD52B915B783FC00E5893B /* en.png */,
				8CCD52BA15B783FC00E5893B /* event.png */,
				8CCD52BB15B783FC00E5893B /* flame.png */,
				8CCD52BC15B783FC00E5893B /* food.png */,
				8CCD52BD15B783FC00E5893B /* fruity.png */,
				8CF02DC216484CCE0059BC56 /* fyad-alas.png */,
				8CCD52BE15B783FC00E5893B /* fyad-archery.png */,
				1CAED9F316375FC8001F5F04 /* fyad-atheist.png */,
				8CF02DAB16484CCE0059BC56 /* fyad-bapes.png */,
				1CAEDB2716377973001F5F04 /* fyad-bats.png */,
				8CF02DAC16484CCE0059BC56 /* fyad-blaagh.png */,
				8CF02DAD16484CCE0059BC56 /* fyad-blades.png */,
				8CF02DC316484CCE0059BC56 /* fyad-blogs.png */,
				8CF02DAE16484CCE0059BC56 /* fyad-burn.png */,
				1CAEDB2816377973001F5F04 /* fyad-cats.png */,
				8CF02DAF16484CCE0059BC56 /* fyad-champion.png */,
				8CF02DD316484CCE0059BC56 /* fyad-cockfights.png */,
				1CAEDB2916377973001F5F04 /* fyad-dirigibles.png */,
				1CAEDB2A16377973001F5F04 /* fyad-dogfights.png */,
				8CF02DB016484CCE0059BC56 /* fyad-eggs.png */,
				8CCD52BF15B783FC00E5893B /* fyad-falconry.png */,
				1CAED9E616375FB8001F5F04 /* fyad-flannel.png */,
				1CAED9E716375FB8001F5F04 /* fyad-framed.png */,
				8C3CCD3F16533B1E00C28342 /* fyad-ghostride.png */,
				1CAEDB2F1637797C001F5F04 /* fyad-ghosts.png */,
				8C3CCD3E16533B1E00C28342 /* fyad-hark.png */,
				8CBD8E1816548AFC00749A8F /* fyad-hogyanker.png */,
				8CAAE2E61651CC52004C8C8A /* fyad-horses.png */,
				8C3CCD3D16533B1E00C28342 /* fyad-hunting.png */,
				1CAED9E816375FB8001F5F04 /* fyad-imgay.png */,
				1CAED9E916375FB8001F5F04 /* fyad-lovecum.png */,
				8CAAE2E51651CC52004C8C8A /* fyad-magician.png */,
				8CF02DD416484CCE0059BC56 /* fyad-menopause.png */,
				8C3CCD3C16533B1E00C28342 /* fyad-moof.png */,
				8CAB2831164B4FB0009BC24F /* fyad-mystery.png */,
				8CAB2831164B4FB0009BC24F /* fyad-mystery.png */,
				8CCD52C015B783FC00E5893B /* fyad-nilbog.png */,
				8CF95C741653276000060F19 /* fyad-otherforums.png */,
				1CAED9EA16375FB8001F5F04 /* fyad-parroty.png */,
				8CAB2830164B4FB0009BC24F /* fyad-puns.png */,
				8C3CCD60165344AC00C28342 /* FYAD-redants.png */,
				1CAEDB3116377986001F5F04 /* fyad-robocop.png */,
				8CF02DB116484CCE0059BC56 /* fyad-salad.png */,
				1CAEDB3216377986001F5F04 /* fyad-sandwich.png */,
				8C3CCD63165344C200C28342 /* fyad-smallthread.png */,
				1CAED9EB16375FB8001F5F04 /* fyad-socks.png */,
				8CF95C731653276000060F19 /* fyad-space.png */,
				8C3CCD62165344C100C28342 /* fyad-speedrun.png */,
				8CBD8E1716548AFC00749A8F /* fyad-starcraft.png */,
				8CF02DB216484CCE0059BC56 /* fyad-suts.png */,
				8CAAE2E41651CC52004C8C8A /* fyad-thuggery.png */,
				8CCD52C115B783FC00E5893B /* fyad-tim.png */,
				8C3CCD561653446600C28342 /* fyad-toucan.png */,
				8C3CCD3B16533B1E00C28342 /* fyad-tree.png */,
				8CF95C751653276000060F19 /* fyad-troll.png */,
				8CAB282F164B4FB0009BC24F /* fyad-trout.png */,
				8CF95C721653276000060F19 /* fyad-wiki.png */,
				8CF95C711653276000060F19 /* fyad-words.png */,
				8C3CCD3A16533B1D00C28342 /* fyad-yourrights.png */,
				8CBD8E1916548AFC00749A8F /* fyad-yuck.png */,
				8C5159D9163DB796000114F6 /* fyad-zounds.png */,
				8CCD52C215B783FC00E5893B /* games-360.png */,
				8CCD52C315B783FC00E5893B /* games-360ps3tag.png */,
				8CCD52C415B783FC00E5893B /* games-3ds.png */,
				8CCD52C515B783FC00E5893B /* games-ds.png */,
				8CCD52C615B783FC00E5893B /* games-letsplay.png */,
				8CCD52C715B783FC00E5893B /* games-ps3.png */,
				8CCD52C815B783FC00E5893B /* games-psp.png */,
				8CCD52C915B783FC00E5893B /* Games-vita.png */,
				8CCD52CA15B783FC00E5893B /* games-wii.png */,
				1CE2D98D16632E610024AC1C /* games-wiiu.png */,
				8CCD52CB15B783FC00E5893B /* games.png */,
				8CF95C851653276000060F19 /* gip-airforce.png */,
				1CAED9E316375F91001F5F04 /* gip-army.png */,
				8CCD52CC15B783FC00E5893B /* gip-EMT4.png */,
				8CCD52CD15B783FC00E5893B /* gip-firetruck.png */,
				8CF95C841653276000060F19 /* gip-marines.png */,
				8CF95C831653276000060F19 /* gip-money.png */,
				8CAAE2E81651CC52004C8C8A /* gip-navy2.png */,
				8CF95C821653276000060F19 /* gip-pew.png */,
				1CAEDB3516377996001F5F04 /* gip-police3.png */,
				8CAAE2E71651CC52004C8C8A /* gip-uscg.png */,
				8CCD52CE15B783FC00E5893B /* goonmeet.png */,
				8CCD52CF15B783FC00E5893B /* gross.png */,
				8CF02DA316484CCE0059BC56 /* guns-airsoft.png */,
				1CAEDB37163779A2001F5F04 /* guns-ammo.png */,
				8CF02DA416484CCE0059BC56 /* guns-ccw.png */,
				8CF02D9E16484CCE0059BC56 /* guns-hunting.png */,
				8CF02D9F16484CCE0059BC56 /* guns-milsurp.png */,
				8CCD52D015B783FC00E5893B /* guns-ohshi.png */,
				8CF02DA016484CCE0059BC56 /* guns-paintball.png */,
				8CF02DA116484CCE0059BC56 /* guns-review.png */,
				8CCD52D115B783FC00E5893B /* guns.png */,
				1CAEDB39163779AA001F5F04 /* gws-bread.png */,
				8CF02DD516484CCE0059BC56 /* gws-dessert.png */,
				8CF02DD616484CCE0059BC56 /* gws-diet.png */,
				8CF02DD716484CCE0059BC56 /* gws-drink.png */,
				8CF02DD816484CCE0059BC56 /* gws-fish.png */,
				8CF02DD916484CCE0059BC56 /* gws-local.png */,
				8CF02DDA16484CCE0059BC56 /* gws-meat.png */,
				8CF02DDB16484CCE0059BC56 /* gws-snacks.png */,
				8CF02DDC16484CCE0059BC56 /* gws-soup.png */,
				8CF02DDD16484CCE0059BC56 /* gws-veggie.png */,
				8CCD52D215B783FC00E5893B /* hell-boot.png */,
				8CCD52D315B783FC00E5893B /* hell-fuckthis.png */,
				8CCD52D415B783FC00E5893B /* hell-glomp.png */,
				8CCD52D515B783FC00E5893B /* hell-hive.png */,
				8CF02DA216484CCE0059BC56 /* hell-jorts.png */,
				8CAAE2E31651CC52004C8C8A /* hell-miso.png */,
				8CCD52D615B783FC00E5893B /* hell-spergin.png */,
				8CCD52D715B783FC00E5893B /* hell-stfu.png */,
				8C3CCD4616533B5000C28342 /* hell-suck.png */,
				8C3CCD66165344D500C28342 /* hell-tim.png */,
				8CCD52D815B783FC00E5893B /* hell-whore.png */,
				8CCD52D915B783FC00E5893B /* help.png */,
				8CCD52DA15B783FC00E5893B /* humor.png */,
				8CCD52DB15B783FC00E5893B /* icon-30-attnmod.png */,
				8CCD52DC15B783FC00E5893B /* icon-31-hotthread.png */,
				8CCD52DD15B783FC00E5893B /* icon-37-selling.png */,
				8CCD52DF15B783FC00E5893B /* icon-38-buying.png */,
				8CCD52E115B783FC00E5893B /* icon-41-game-xbox.png */,
				8CCD52E215B783FC00E5893B /* icon-42-game-ps2.png */,
				8CCD52E315B783FC00E5893B /* icon-43-game-gamecube.png */,
				8CCD52E415B783FC00E5893B /* icon-44-game-gba.png */,
				8CCD52E515B783FC00E5893B /* icon-45-game-pc.png */,
				8CCD52E615B783FC00E5893B /* icon-46-trading.png */,
				8CCD52E815B783FC00E5893B /* icon-52-trading.png */,
				8CCD52EA15B783FC00E5893B /* icon-59-lobster.png */,
				8CCD52EB15B783FC00E5893B /* icon-60-pig.png */,
				8CCD52EC15B783FC00E5893B /* icon-61-comics.png */,
				8CCD52ED15B783FC00E5893B /* icon-dear_richard.png */,
				8CCD52EE15B783FC00E5893B /* icon-honk.png */,
				8CCD52EF15B783FC00E5893B /* icon23-banme.png */,
				8CCD52F015B783FC00E5893B /* lan-asia.png */,
				8CCD52F115B783FC00E5893B /* lan-canada.png */,
				8CCD52F215B783FC00E5893B /* lan-europe.png */,
				8CF02D9B16484CCE0059BC56 /* lan-international.png */,
				8CF02D9C16484CCE0059BC56 /* lan-midwest.png */,
				1CAEDB3B163779BC001F5F04 /* lan-ne.png */,
				1CAEDB3C163779BC001F5F04 /* lan-nw.png */,
				1CAED9E116375F7C001F5F04 /* lan-south.png */,
				1CAEDB3F163779C1001F5F04 /* lan-sw.png */,
				8CF02D9D16484CCE0059BC56 /* lan-west.png */,
				8C3CCD4816533B6100C28342 /* LF-24yu5af.png */,
				8C3CCD4A16533B7E00C28342 /* LF-25tjf47.png */,
				8CAAE2E21651CC52004C8C8A /* LF-29qdqgy.png */,
				8C3CCD581653447B00C28342 /* LF-2mfbryu.png */,
				8CF95C701653276000060F19 /* LF-2wqxulw.png */,
				8CAAE2E11651CC52004C8C8A /* lf-9287.png */,
				8C3CCD4C16533B8B00C28342 /* lf-amerika.png */,
				8CCD52F315B783FC00E5893B /* lf-arecountry.png */,
				8CCD52F415B783FC00E5893B /* LF-article.png */,
				8CCD52F515B783FC00E5893B /* LF-BiCurious.png */,
				8CAAE2E01651CC52004C8C8A /* lf-choom.png */,
				1CAED9DD16375F52001F5F04 /* lf-dji.png */,
				8C3CCD4F16533B9E00C28342 /* lf-eu.png */,
				8CCD52F615B783FC00E5893B /* lf-eurabia.png */,
				8CAAE2DF1651CC52004C8C8A /* LF-fem_LF_tag2.png */,
				8CCD52F715B783FC00E5893B /* lf-fff.png */,
				8CCD52F815B783FC00E5893B /* lf-fuckit3.png */,
				8CCD52F915B783FC00E5893B /* LF-fuckshitdamntag2.png */,
				8CF95C6F1653276000060F19 /* LF-gay2.png */,
				8CCD52FA15B783FC00E5893B /* lf-gipper.png */,
				8CF95C631653276000060F19 /* LF-gitrdun2.png */,
				8CF95C6E1653276000060F19 /* lf-gooddog.png */,
				8CCD52FB15B783FC00E5893B /* lf-gotmine.png */,
				8CCD52FC15B783FC00E5893B /* lf-hansen2.png */,
				8C3CCD5A1653448700C28342 /* LF-iraq.png */,
				8CCD52FD15B783FC00E5893B /* LF-japan_clean_fast.png */,
				1CAEDB41163779CF001F5F04 /* lf-laters.png */,
				8CF95C641653276000060F19 /* LF-legacy.png */,
				1CAEDB43163779D9001F5F04 /* lf-marx.png */,
				8C3CCD4E16533B9E00C28342 /* lf-migra.png */,
				8CF95C6D1653276000060F19 /* LF-nazisrael2.png */,
				8CBD8E1616548AFC00749A8F /* LF-pcc6-2-32-576.png */,
				8CCD52FE15B783FC00E5893B /* LF-pennybags.png */,
				8CF95C6C1653276000060F19 /* LF-perspective_1.png */,
				8CCD52FF15B783FC00E5893B /* LF-purestrain2.png */,
				8CCD530015B783FC00E5893B /* lf-race2.png */,
				8CAAE2DE1651CC52004C8C8A /* LF-rungop.png */,
				8C3CCD5C1653449300C28342 /* lf-trains.png */,
				8C3CCD68165344E200C28342 /* lf-whites.png */,
				8CCD530115B783FC00E5893B /* link.png */,
				1CAEDB45163779E3001F5F04 /* lp-adventure.png */,
				8CF02D9716484CCE0059BC56 /* lp-fps.png */,
				8CF02D9816484CCE0059BC56 /* lp-romhack.png */,
				8CF02D9916484CCE0059BC56 /* lp-rpg.png */,
				8CF02D9A16484CCE0059BC56 /* lp-strategy.png */,
				8CCD530215B783FC00E5893B /* lp-text.png */,
				8CF95C811653276000060F19 /* ml-acoustic.png */,
				8CF95C801653276000060F19 /* ml-amps.png */,
				8CF95C7F1653276000060F19 /* ml-bass.png */,
				8CF95C7E1653276000060F19 /* ml-contest.png */,
				8CF95C7D1653276000060F19 /* ml-drums.png */,
				8CF95C7C1653276000060F19 /* ml-dumbass.png */,
				8CF95C7B1653276000060F19 /* ml-feedback.png */,
				8CF95C7A1653276000060F19 /* ml-gear.png */,
				8CF95C791653276000060F19 /* ml-guitar.png */,
				8CF95C781653276000060F19 /* ml-recording.png */,
				8CF95C771653276000060F19 /* ml-theory.png */,
				8CF95C761653276000060F19 /* ml-voice.png */,
				8C8742921655FDC10018AC6C /* mods-expert.png */,
				8CCD530315B783FC00E5893B /* movies.png */,
				8CCD530415B783FC00E5893B /* music.png */,
				8CCD530515B783FC00E5893B /* newbie.png */,
				8CCD530615B783FC00E5893B /* news.png */,
				8CF02DC416484CCE0059BC56 /* nmd-classical.png */,
				8CCD530715B783FC00E5893B /* nmd-country.png */,
				8CF02DC516484CCE0059BC56 /* nmd-electronic.png */,
				8CCD530815B783FC00E5893B /* nmd-hiphop.png */,
				8CF02DC616484CCE0059BC56 /* nmd-jazz.png */,
				8CCD530915B783FC00E5893B /* nmd-metal.png */,
				8CF02DC716484CCE0059BC56 /* nmd-pop.png */,
				8CF02DC816484CCE0059BC56 /* nmd-punk.png */,
				8CCD530A15B783FC00E5893B /* nmd-rock.png */,
				8CCD530B15B783FC00E5893B /* nmd-tour.png */,
				8CCD530C15B783FC00E5893B /* nmd-us.png */,
				8CCD530D15B783FC00E5893B /* nmd-world.png */,
				8C87429C1655FE1C0018AC6C /* phiz-ant.png */,
				8CAAE2E91651CC52004C8C8A /* phiz-aoki.png */,
				8CF95C621653276000060F19 /* phiz-crabcore.png */,
				8CAAE2DD1651CC52004C8C8A /* phiz-dad.png */,
				8CF95C6B1653276000060F19 /* phiz-dollas.png */,
				8CF95C6A1653276000060F19 /* phiz-donk.png */,
				8CCD530E15B783FC00E5893B /* phiz-dontlike.png */,
				8CF95C691653276000060F19 /* phiz-emo.png */,
				8C3CCD5216533BAF00C28342 /* phiz-grind.png */,
				8C3CCD5E165344A000C28342 /* phiz-irony.png */,
				8CCD530F15B783FC00E5893B /* phiz-kayne.png */,
				8CAAE2EA1651CC52004C8C8A /* phiz-kermit.png */,
				8CF95C651653276000060F19 /* phiz-phag.png */,
				8C3CCD5316533BB000C28342 /* phiz-powerband.png */,
				8CF95C681653276000060F19 /* phiz-prince.png */,
				8CAAE2D61651CC52004C8C8A /* phiz-rap.png */,
				8C87429A1655FE120018AC6C /* phiz-robojax.png */,
				8CF95C661653276000060F19 /* phiz-rockist.png */,
				8CF95C671653276000060F19 /* phiz-sincere.png */,
				8CAAE2DC1651CC52004C8C8A /* phiz-smugwave.png */,
				1CAEDB47163779F0001F5F04 /* phiz-style.png */,
				8CAAE2DB1651CC52004C8C8A /* phiz-sucks.png */,
				1CAEDB48163779F0001F5F04 /* phiz-vampire.png */,
				8CCD531015B783FC00E5893B /* photos.png */,
				8CCD531115B783FC00E5893B /* photoshop.png */,
				1CAEDB4B163779FA001F5F04 /* pi-birds.png */,
				1CAEDB4C163779FA001F5F04 /* pi-bugs.png */,
				8CF02DDE16484CCE0059BC56 /* pi-caged.png */,
				8CCD531215B783FC00E5893B /* pi-cats.png */,
				8CCD531315B783FC00E5893B /* pi-dogs.png */,
				8CCD531415B783FC00E5893B /* pi-fish.png */,
				8CF02DDF16484CCE0059BC56 /* pi-herps.png */,
				8CCD531515B783FC00E5893B /* politics.png */,
				8CCD531615B783FC00E5893B /* poll.png */,
				1CAEDB4F16377A06001F5F04 /* psp-grappling.png */,
				8CF02DE016484CCE0059BC56 /* psp-itstime.png */,
				8CF02DE116484CCE0059BC56 /* psp-k1.png */,
				8CF02DE216484CCE0059BC56 /* psp-mma.png */,
				8CF02DE316484CCE0059BC56 /* psp-pride.png */,
				8CF02DE416484CCE0059BC56 /* psp-thonglor.png */,
				8CF02DE516484CCE0059BC56 /* psp-tuf.png */,
				8CF02DE616484CCE0059BC56 /* psp-ufc.png */,
				8CCD531715B783FC00E5893B /* question.png */,
				8CCD531815B783FC00E5893B /* rant.png */,
				8CCD531915B783FC00E5893B /* repeat.png */,
				8CCD531A15B783FC00E5893B /* request.png */,
				8C5159D8163DB796000114F6 /* RP-20a6zc0.png */,
				8CF02DE716484CCE0059BC56 /* RP-carling.png */,
				8CF02DE816484CCE0059BC56 /* RP-championship.png */,
				8CF02DE916484CCE0059BC56 /* RP-epl.png */,
				1CAEDB07163778FD001F5F04 /* RP-facup.png */,
				1CAEDB08163778FD001F5F04 /* RP-fifa.png */,
				8CF02DEA16484CCE0059BC56 /* RP-league.png */,
				1CAEDB09163778FD001F5F04 /* RP-LFP.png */,
				8CF02DEB16484CCE0059BC56 /* RP-ligue1.png */,
				8CCD531B15B783FC00E5893B /* RP-mls_tag.png */,
				8CF02DEC16484CCE0059BC56 /* RP-MOTD_TAG.png */,
				8CF02DED16484CCE0059BC56 /* RP-nonleague.png */,
				1CAEDB0D16377904001F5F04 /* RP-seriea.png */,
				1CAEDB0E16377904001F5F04 /* RP-spl.png */,
				1CAEDB0F16377904001F5F04 /* RP-uefa_tag.png */,
				8CCD531C15B783FC00E5893B /* sam-clothing.png */,
				8CF02DEE16484CCE0059BC56 /* samartd-interestcheck.png */,
				8CF02DEF16484CCE0059BC56 /* samartd-organs.png */,
				8CF02DF016484CCE0059BC56 /* samartd-potions.png */,
				8CF02DF116484CCE0059BC56 /* samartd-water.png */,
				8CF02DA516484CCE0059BC56 /* sap-language.png */,
				8CCD531D15B783FC00E5893B /* sas-fantasy.png */,
				8CCD531E15B783FC00E5893B /* school.png */,
				8CCD531F15B783FC00E5893B /* science.png */,
				8CCD532015B783FC00E5893B /* serious.png */,
				8CCD532115B783FC00E5893B /* sex.png */,
				8CCD532215B783FC00E5893B /* shitpost.png */,
				8CCD532315B783FC00E5893B /* shsc-apple.png */,
				8CCD532415B783FC00E5893B /* shsc-bsd.png */,
				8CCD532515B783FC00E5893B /* shsc-code.png */,
				8CCD532615B783FC00E5893B /* shsc-hardware.png */,
				8CCD532715B783FC00E5893B /* shsc-laptop.png */,
				8CCD532815B783FC00E5893B /* shsc-linux.png */,
				8CCD532915B783FC00E5893B /* shsc-networking.png */,
				8CCD532A15B783FC00E5893B /* shsc-sysadmin.png */,
				8CCD532B15B783FC00E5893B /* shsc-win.png */,
				1CAEDB5116377A13001F5F04 /* sports-boxing.png */,
				8CCD532C15B783FC00E5893B /* sports-golf.png */,
				8CCD532D15B783FC00E5893B /* sports-mlb.png */,
				8CCD532E15B783FC00E5893B /* sports-nascar.png */,
				8CCD532F15B783FC00E5893B /* sports-nba.png */,
				8CCD533015B783FC00E5893B /* sports-ncaa.png */,
				8CCD533115B783FC00E5893B /* sports-nfl.png */,
				8CCD533215B783FC00E5893B /* sports-nhl.png */,
				8CCD533315B783FC00E5893B /* sports-soccer.png */,
				8CF02DF216484CCE0059BC56 /* sports-sylvia.png */,
				8CCD533415B783FC00E5893B /* sports-wwe.png */,
				8CCD533515B783FC00E5893B /* sports.png */,
				8CCD533615B783FC00E5893B /* stupid.png */,
				8CCD533715B783FC00E5893B /* tava-analog.png */,
				8CCD533815B783FC00E5893B /* tava-cables.png */,
				8CCD533915B783FC00E5893B /* tava-cellphone.png */,
				8CCD533A15B783FC00E5893B /* tava-gadget.png */,
				8CCD533B15B783FC00E5893B /* tava-headphones.png */,
				8CCD533C15B783FC00E5893B /* tava-highdef.png */,
				8CCD533D15B783FC00E5893B /* tava-mp3.png */,
				8CCD533E15B783FC00E5893B /* tava-speakers.png */,
				8CCD533F15B783FC00E5893B /* tava-vintage.png */,
				8CF02DF316484CCE0059BC56 /* tcc-acid.png */,
				8CCD534015B783FC00E5893B /* tcc-addiction.png */,
				1CAEDB5316377A20001F5F04 /* tcc-busted.png */,
				8CF02DF416484CCE0059BC56 /* tcc-downers.png */,
				8CF02DF516484CCE0059BC56 /* tcc-halluc.png */,
				1CAEDB5516377A26001F5F04 /* tcc-research.png */,
				8CF02DF616484CCE0059BC56 /* tcc-rx.png */,
				8CCD534115B783FC00E5893B /* tcc-shrooms.png */,
				8CF02DF716484CCE0059BC56 /* tcc-trip_report.png */,
				8CF02DF816484CCE0059BC56 /* tcc-txt.png */,
				8CF02DF916484CCE0059BC56 /* tcc-uppers.png */,
				1CAEDB5716377A2C001F5F04 /* tcc-weed.png */,
				8CCD534215B783FC00E5893B /* tech.png */,
				8CAAE2DA1651CC52004C8C8A /* terrordome.png */,
				8CCD534315B783FC00E5893B /* tfr-box.png */,
				8CF02DFA16484CCE0059BC56 /* tg-boardgames.png */,
				8CAAE2D91651CC52004C8C8A /* tg-cards.png */,
				1CAEDB5916377A35001F5F04 /* tg-d20.png */,
				8CAAE2D81651CC52004C8C8A /* tg-dd.png */,
				8CCD534415B783FC00E5893B /* tg-gurps.png */,
				8CAB2832164B4FB0009BC24F /* tg-mafia.png */,
				8CAAE2EB1651CC52004C8C8A /* tg-poker.png */,
				8CF02DFB16484CCE0059BC56 /* tg-recruiting.png */,
				8CAAE2D71651CC52004C8C8A /* tg-story.png */,
				8CF02DFC16484CCE0059BC56 /* tg-wargames.png */,
				8CCD534515B783FC00E5893B /* tma.png */,
				8C8742901655FDAE0018AC6C /* trp-laliga.png */,
				8CCD534615B783FC00E5893B /* tv.png */,
				1C0B4FE8169E331F00261F28 /* tviv-bluray.png */,
				8CCD534715B783FC00E5893B /* tviv-cable.png */,
				8CCD534815B783FC00E5893B /* tviv-cartoon.png */,
				8CF02DFD16484CCE0059BC56 /* tviv-classic.png */,
				8CCD534915B783FC00E5893B /* tviv-competition.png */,
				8CCD534A15B783FC00E5893B /* tviv-dvd.png */,
				8CCD534B15B783FC00E5893B /* tviv-on-demand.png */,
				8CF02DFE16484CCE0059BC56 /* tviv-reality.png */,
				8CCD534C15B783FC00E5893B /* tviv-spoilers.png */,
				8CCD534D15B783FC00E5893B /* unfunny.png */,
				8CCD534E15B783FC00E5893B /* video.png */,
				8CCD534F15B783FC00E5893B /* weird.png */,
				8CCD535015B783FC00E5893B /* whine.png */,
				8CCD535115B783FC00E5893B /* wrestlehut-ecw.png */,
				8CF02DFF16484CCE0059BC56 /* wrestlehut-global.png */,
				1C101598165130C200302B19 /* wrestlehut-indy.png */,
				8CCD535215B783FC00E5893B /* wrestlehut-thunder.png */,
				8CCD535315B783FC00E5893B /* wrestlehut-tna.png */,
				8CCD535415B783FC00E5893B /* wrestling-raw.png */,
				8CCD535515B783FD00E5893B /* wrestling-roh.png */,
				8CCD535615B783FD00E5893B /* wrestling-sd.png */,
				1C9C675E164C332F00478270 /* ww-denim.png */,
				8C8742981655FDF60018AC6C /* YCS-01.png */,
				1CAEDB5B16377A43001F5F04 /* ycs-achieve.png */,
				8CF02E0016484CCE0059BC56 /* ycs-girl.png */,
				8CCD535715B783FD00E5893B /* ycs-goomba.png */,
				8C8742961655FDEB0018AC6C /* ycs-jap.png */,
				8CF02E0116484CCE0059BC56 /* ycs-jc.png */,
				8CCD535815B783FD00E5893B /* ycs-letsgo.png */,
				8CBD8E1516548AFC00749A8F /* ycs-link.png */,
				8CCD535915B783FD00E5893B /* yospos-blurit.png */,
				8CCD535A15B783FD00E5893B /* YOSPOS-DOS.png */,
				8CCD535B15B783FD00E5893B /* yospos-hackersafe.png */,
				8CCD535C15B783FD00E5893B /* yospos-janitor.png */,
				8CCD535D15B783FD00E5893B /* yospos-netscape.png */,
				8CCD535E15B783FD00E5893B /* yospos-web20.png */,
				8CCD535F15B783FD00E5893B /* yp-amiga859.png */,
				8CCD536015B783FD00E5893B /* yp-apple.png */,
				8CCD536115B783FD00E5893B /* yp-bsod.png */,
				8CCD536215B783FD00E5893B /* yp-c64.png */,
				8CCD536315B783FD00E5893B /* yp-gnugpl.png */,
				8CCD536415B783FD00E5893B /* yp-snowcrash971.png */,
				8CCD536515B783FD00E5893B /* yp-tubes296.png */,
			);
			path = "Thread Tags";
			sourceTree = "<group>";
		};
/* End PBXGroup section */

/* Begin PBXNativeTarget section */
		1C96D054167FDEA60043B194 /* Imgur API Test */ = {
			isa = PBXNativeTarget;
			buildConfigurationList = 1C96D077167FDEA70043B194 /* Build configuration list for PBXNativeTarget "Imgur API Test" */;
			buildPhases = (
				1C96D051167FDEA60043B194 /* Sources */,
				1C96D052167FDEA60043B194 /* Frameworks */,
				1C96D053167FDEA60043B194 /* Resources */,
			);
			buildRules = (
			);
			dependencies = (
			);
			name = "Imgur API Test";
			productName = "Imgur API Test";
			productReference = 1C96D055167FDEA60043B194 /* Imgur API Test.app */;
			productType = "com.apple.product-type.application";
		};
		1CBDB5BB16259C6C0004BDF4 /* ParsingTests */ = {
			isa = PBXNativeTarget;
			buildConfigurationList = 1CBDB5CB16259C6D0004BDF4 /* Build configuration list for PBXNativeTarget "ParsingTests" */;
			buildPhases = (
				1CBDB5B716259C6C0004BDF4 /* Sources */,
				1CBDB5B816259C6C0004BDF4 /* Frameworks */,
				1CBDB5B916259C6C0004BDF4 /* Resources */,
				1CBDB5BA16259C6C0004BDF4 /* ShellScript */,
			);
			buildRules = (
			);
			dependencies = (
			);
			name = ParsingTests;
			productName = ParsingTests;
			productReference = 1CBDB5BC16259C6C0004BDF4 /* ParsingTests.octest */;
			productType = "com.apple.product-type.bundle";
		};
		1D6058900D05DD3D006BFB54 /* Awful */ = {
			isa = PBXNativeTarget;
			buildConfigurationList = 1D6058960D05DD3E006BFB54 /* Build configuration list for PBXNativeTarget "Awful" */;
			buildPhases = (
				1D60588D0D05DD3D006BFB54 /* Resources */,
				1D60588E0D05DD3D006BFB54 /* Sources */,
				1D60588F0D05DD3D006BFB54 /* Frameworks */,
			);
			buildRules = (
			);
			dependencies = (
				1CE2D9A516688C700024AC1C /* PBXTargetDependency */,
			);
			name = Awful;
			productName = Awful;
			productReference = 1D6058910D05DD3D006BFB54 /* Awful.app */;
			productType = "com.apple.product-type.application";
		};
/* End PBXNativeTarget section */

/* Begin PBXProject section */
		29B97313FDCFA39411CA2CEA /* Project object */ = {
			isa = PBXProject;
			attributes = {
				LastUpgradeCheck = 0450;
				ORGANIZATIONNAME = "Regular Berry Software LLC";
			};
			buildConfigurationList = C01FCF4E08A954540054247B /* Build configuration list for PBXProject "Awful" */;
			compatibilityVersion = "Xcode 3.2";
			developmentRegion = English;
			hasScannedForEncodings = 1;
			knownRegions = (
				English,
				Japanese,
				French,
				German,
				en,
			);
			mainGroup = 29B97314FDCFA39411CA2CEA /* Awful */;
			projectDirPath = "";
			projectRoot = "";
			targets = (
				1D6058900D05DD3D006BFB54 /* Awful */,
				1CE2D9A016688C640024AC1C /* Build Resources */,
				1CBDB5BB16259C6C0004BDF4 /* ParsingTests */,
				1C96D054167FDEA60043B194 /* Imgur API Test */,
			);
		};
/* End PBXProject section */

/* Begin PBXResourcesBuildPhase section */
		1C96D053167FDEA60043B194 /* Resources */ = {
			isa = PBXResourcesBuildPhase;
			buildActionMask = 2147483647;
			files = (
				1C96D05F167FDEA60043B194 /* InfoPlist.strings in Resources */,
				1C96D067167FDEA60043B194 /* Default.png in Resources */,
				1C96D069167FDEA60043B194 /* Default@2x.png in Resources */,
				1C96D06B167FDEA60043B194 /* Default-568h@2x.png in Resources */,
				1C96D071167FDEA70043B194 /* ViewController.xib in Resources */,
				1C96D07B167FE1290043B194 /* SVProgressHUD.bundle in Resources */,
			);
			runOnlyForDeploymentPostprocessing = 0;
		};
		1CBDB5B916259C6C0004BDF4 /* Resources */ = {
			isa = PBXResourcesBuildPhase;
			buildActionMask = 2147483647;
			files = (
				1CBDB5F01625B76F0004BDF4 /* bookmarkthreads.html in Resources */,
				1CBDB5F11625B76F0004BDF4 /* forumdisplay.html in Resources */,
				1CBDB5F21625B76F0004BDF4 /* member.html in Resources */,
				1CBDB5F31625B76F0004BDF4 /* newreply.html in Resources */,
				1CBDB5F41625B76F0004BDF4 /* showthread.html in Resources */,
				1C6D3EF7168D97CB00B91A65 /* profile.html in Resources */,
				1CB9B84F1693D9F700A3CD16 /* profile2.html in Resources */,
				1CB9B8511693DC3800A3CD16 /* profile3.html in Resources */,
				1CB9B8531694334500A3CD16 /* profile4.html in Resources */,
				1CB9B8551694339E00A3CD16 /* profile5.html in Resources */,
				1CB9B85716943F5E00A3CD16 /* profile6.html in Resources */,
			);
			runOnlyForDeploymentPostprocessing = 0;
		};
		1D60588D0D05DD3D006BFB54 /* Resources */ = {
			isa = PBXResourcesBuildPhase;
			buildActionMask = 2147483647;
			files = (
				1C23A0A7163E7D2B006C7F39 /* posts-view.js in Resources */,
				8CCD500615B497A900E5893B /* Settings.plist in Resources */,
				8CCD536E15B783FD00E5893B /* action.png in Resources */,
				8CCD536F15B783FD00E5893B /* action@2x.png in Resources */,
				8CCD537015B783FD00E5893B /* arrowleft.png in Resources */,
				8CCD537115B783FD00E5893B /* arrowleft@2x.png in Resources */,
				8CCD537215B783FD00E5893B /* arrowright.png in Resources */,
				8CCD537315B783FD00E5893B /* arrowright@2x.png in Resources */,
				8CCD537915B783FD00E5893B /* cog.png in Resources */,
				8CCD537A15B783FD00E5893B /* cog@2x.png in Resources */,
				8CCD537B15B783FD00E5893B /* compose.png in Resources */,
				8CCD537C15B783FD00E5893B /* compose@2x.png in Resources */,
				8CCD556B15B783FD00E5893B /* forum-arrow-down.png in Resources */,
				8CCD556C15B783FD00E5893B /* forum-arrow-down@2x.png in Resources */,
				8CCD556D15B783FD00E5893B /* forum-arrow-right.png in Resources */,
				8CCD556E15B783FD00E5893B /* forum-arrow-right@2x.png in Resources */,
				8CCD557515B783FD00E5893B /* icon_arrow_left.png in Resources */,
				8CCD557615B783FD00E5893B /* icon_arrow_right.png in Resources */,
				8CCD557915B783FD00E5893B /* list_icon.png in Resources */,
				8CCD557A15B783FD00E5893B /* list_icon@2x.png in Resources */,
				8CCD558415B783FD00E5893B /* rating0.png in Resources */,
				8CCD558515B783FD00E5893B /* rating1.png in Resources */,
				8CCD558615B783FD00E5893B /* rating2.png in Resources */,
				8CCD558715B783FD00E5893B /* rating3.png in Resources */,
				8CCD558815B783FD00E5893B /* rating4.png in Resources */,
				8CCD558915B783FD00E5893B /* rating5.png in Resources */,
				8CCD559E15B783FD00E5893B /* sticky.png in Resources */,
				1CC7806D1612DBB2002AF958 /* Default-568h@2x.png in Resources */,
				1CC7806E1612DBB2002AF958 /* Default-Landscape.png in Resources */,
				1CC7806F1612DBB2002AF958 /* Default-Landscape@2x.png in Resources */,
				1CC780701612DBB2002AF958 /* Default-Portrait.png in Resources */,
				1CC780711612DBB2002AF958 /* Default-Portrait@2x.png in Resources */,
				1CC780721612DBB2002AF958 /* Default.png in Resources */,
				1CC780731612DBB2002AF958 /* Default@2x.png in Resources */,
				1C13FF94161CDDD4000ED2B1 /* bookmarks-landscape.png in Resources */,
				1C13FF95161CDDD4000ED2B1 /* bookmarks-landscape@2x.png in Resources */,
				1C13FF96161CDDD4000ED2B1 /* bookmarks.png in Resources */,
				1C13FF97161CDDD4000ED2B1 /* bookmarks@2x.png in Resources */,
				1C05ED5A16229CDD00FE567F /* SVProgressHUD.bundle in Resources */,
				1CBDB58F1624B26B0004BDF4 /* 0.0stars.png in Resources */,
				1CBDB5901624B26B0004BDF4 /* 0.5stars.png in Resources */,
				1CBDB5911624B26B0004BDF4 /* 1.0stars.png in Resources */,
				1CBDB5921624B26B0004BDF4 /* 1.5stars.png in Resources */,
				1CBDB5931624B26B0004BDF4 /* 2.0stars.png in Resources */,
				1CBDB5941624B26B0004BDF4 /* 2.5stars.png in Resources */,
				1CBDB5951624B26B0004BDF4 /* 3.0stars.png in Resources */,
				1CBDB5961624B26B0004BDF4 /* 3.5stars.png in Resources */,
				1CBDB5971624B26B0004BDF4 /* 4.0stars.png in Resources */,
				1CBDB5981624B26B0004BDF4 /* 4.5stars.png in Resources */,
				1CBDB5991624B26B0004BDF4 /* 5.0stars.png in Resources */,
				1C3CC799162876AE00088AA8 /* adminstar.png in Resources */,
				1C3CC79A162876AE00088AA8 /* modstar.png in Resources */,
				1CBD5244162B5C2500928740 /* Custom CSS README.txt in Resources */,
				1CBD527D162DCB1B00928740 /* navbar-back-landscape.png in Resources */,
				1CBD527E162DCB1B00928740 /* navbar-back-landscape@2x.png in Resources */,
				1CBD527F162DCB1B00928740 /* navbar-back.png in Resources */,
				1CBD5280162DCB1B00928740 /* navbar-back@2x.png in Resources */,
				1CBD5281162DCB1B00928740 /* navbar-button-landscape.png in Resources */,
				1CBD5282162DCB1B00928740 /* navbar-button-landscape@2x.png in Resources */,
				1CBD5283162DCB1B00928740 /* navbar-button.png in Resources */,
				1CBD5284162DCB1B00928740 /* navbar-button@2x.png in Resources */,
				1CBD5288162DCB1B00928740 /* navbar@2x.png in Resources */,
				8C9B02C51623630F00676B98 /* downArrowDark.png in Resources */,
				1CFBECDB162F4ED7008AF641 /* pagebar-button-selected.png in Resources */,
				1CFBECDC162F4ED7008AF641 /* pagebar-button-selected@2x.png in Resources */,
				1CFBECDD162F4ED7008AF641 /* pagebar-button.png in Resources */,
				1CFBECDE162F4ED7008AF641 /* pagebar-button@2x.png in Resources */,
				1CFBECE3162F4ED7008AF641 /* pagebar.png in Resources */,
				1CFBECE4162F4ED7008AF641 /* pagebar@2x.png in Resources */,
				1CFBECE7162F526A008AF641 /* pagebar-segmented-divider.png in Resources */,
				1CFBECE8162F526A008AF641 /* pagebar-segmented-divider@2x.png in Resources */,
				1CFBED001631A6EA008AF641 /* star-off.png in Resources */,
				1CFBED011631A6EA008AF641 /* star-off@2x.png in Resources */,
				1CFBED021631A6EA008AF641 /* star-on.png in Resources */,
				1CFBED031631A6EA008AF641 /* star-on@2x.png in Resources */,
				1CFBED051631BF53008AF641 /* licenses.html in Resources */,
				1CAEDA0F16376E56001F5F04 /* ai-cycles.png in Resources */,
				1CAEDA1116376E56001F5F04 /* art.png in Resources */,
				1CAEDA1216376E56001F5F04 /* asktell-jobs.png in Resources */,
				1CAEDA1316376E56001F5F04 /* asktell-lifestyle.png in Resources */,
				1CAEDA1416376E56001F5F04 /* asktell-travel.png in Resources */,
				1CAEDA1516376E56001F5F04 /* attention.png in Resources */,
				1CAEDA1616376E56001F5F04 /* audio.png in Resources */,
				1CAEDA1716376E56001F5F04 /* bb-fantasy.png in Resources */,
				1CAEDA1916376E56001F5F04 /* bb-nonfiction.png in Resources */,
				1CAEDA1A16376E56001F5F04 /* books.png in Resources */,
				1CAEDA1B16376E56001F5F04 /* bss-discussion.png in Resources */,
				1CAEDA1C16376E56001F5F04 /* bss-indie.png in Resources */,
				1CAEDA1D16376E56001F5F04 /* byob-explosion.png in Resources */,
				1CAEDA1E16376E56001F5F04 /* byob-gents.png in Resources */,
				1CAEDA1F16376E56001F5F04 /* byob-grouch.png in Resources */,
				1CAEDA2016376E56001F5F04 /* byob-slax.png in Resources */,
				1CAEDA2116376E56001F5F04 /* cars.png in Resources */,
				1CAEDA2216376E56001F5F04 /* cc-critique.png in Resources */,
				1CAEDA2316376E56001F5F04 /* cc-design.png in Resources */,
				1CAEDA2416376E56001F5F04 /* cc-fiction.png in Resources */,
				1CAEDA2516376E56001F5F04 /* cc-film.png in Resources */,
				1CAEDA2616376E56001F5F04 /* cc-poetry.png in Resources */,
				1CAEDA2716376E56001F5F04 /* cc-project.png in Resources */,
				1CAEDA2816376E56001F5F04 /* cc-tutorial.png in Resources */,
				1CAEDA2916376E56001F5F04 /* cc_design.png in Resources */,
				1CAEDA2A16376E56001F5F04 /* cd_action.png in Resources */,
				1CAEDA2B16376E56001F5F04 /* cd_classic.png in Resources */,
				1CAEDA2C16376E56001F5F04 /* cd_comedy.png in Resources */,
				1CAEDA2D16376E56001F5F04 /* cd_director.png in Resources */,
				1CAEDA2E16376E56001F5F04 /* cd_drama.png in Resources */,
				1CAEDA2F16376E56001F5F04 /* cd_horror2.png in Resources */,
				1CAEDA3016376E56001F5F04 /* cd_hype.png in Resources */,
				1CAEDA3116376E56001F5F04 /* cd_scifi.png in Resources */,
				1CAEDA3216376E56001F5F04 /* cell-cdma.png in Resources */,
				1CAEDA3316376E56001F5F04 /* cell-gsm.png in Resources */,
				1CAEDA3416376E56001F5F04 /* coc-binbash.png in Resources */,
				1CAEDA3516376E56001F5F04 /* coc-c.png in Resources */,
				1CAEDA3616376E56001F5F04 /* coc-db.png in Resources */,
				1CAEDA3716376E56001F5F04 /* coc-java.png in Resources */,
				1CAEDA3816376E56001F5F04 /* coc-theory.png in Resources */,
				1CAEDA3916376E56001F5F04 /* coc-web.png in Resources */,
				1CAEDA3A16376E56001F5F04 /* computers.png in Resources */,
				1CAEDA3B16376E56001F5F04 /* coupon-coupon.png in Resources */,
				1CAEDA3C16376E56001F5F04 /* coupon-free.png in Resources */,
				1CAEDA3D16376E56001F5F04 /* coupon-instore.png in Resources */,
				1CAEDA3E16376E56001F5F04 /* coupon-nonus.png in Resources */,
				1CAEDA3F16376E56001F5F04 /* cps-android.png in Resources */,
				1CAEDA4016376E56001F5F04 /* dd-9-11.png in Resources */,
				1CAEDA4116376E56001F5F04 /* dd-asia.png in Resources */,
				1CAEDA4216376E56001F5F04 /* dd-dems.png in Resources */,
				1CAEDA4316376E56001F5F04 /* dd-economics.png in Resources */,
				1CAEDA4416376E56001F5F04 /* dd-environment.png in Resources */,
				1CAEDA4516376E56001F5F04 /* dd-GOP.png in Resources */,
				1CAEDA4616376E56001F5F04 /* dd-gotcha.png in Resources */,
				1CAEDA4716376E56001F5F04 /* dd-history.png in Resources */,
				1CAEDA4816376E56001F5F04 /* dd-law.png in Resources */,
				1CAEDA4916376E56001F5F04 /* dd-notracist.png in Resources */,
				1CAEDA4A16376E56001F5F04 /* dd-philosophy.png in Resources */,
				1CAEDA4B16376E56001F5F04 /* diy-advice.png in Resources */,
				1CAEDA4C16376E56001F5F04 /* diy-homeimprove.png in Resources */,
				1CAEDA4D16376E56001F5F04 /* drugs.png in Resources */,
				1CAEDA4E16376E56001F5F04 /* en.png in Resources */,
				1CAEDA4F16376E56001F5F04 /* event.png in Resources */,
				1CAEDA5016376E56001F5F04 /* flame.png in Resources */,
				1CAEDA5116376E56001F5F04 /* food.png in Resources */,
				1CAEDA5216376E56001F5F04 /* fruity.png in Resources */,
				1CAEDA5316376E56001F5F04 /* fyad-archery.png in Resources */,
				1CAEDA5416376E56001F5F04 /* fyad-atheist.png in Resources */,
				1CAEDA5516376E56001F5F04 /* fyad-falconry.png in Resources */,
				1CAEDA5616376E56001F5F04 /* fyad-flannel.png in Resources */,
				1CAEDA5716376E56001F5F04 /* fyad-framed.png in Resources */,
				1CAEDA5816376E56001F5F04 /* fyad-imgay.png in Resources */,
				1CAEDA5916376E56001F5F04 /* fyad-lovecum.png in Resources */,
				1CAEDA5A16376E56001F5F04 /* fyad-nilbog.png in Resources */,
				1CAEDA5B16376E56001F5F04 /* fyad-parroty.png in Resources */,
				1CAEDA5C16376E56001F5F04 /* fyad-socks.png in Resources */,
				1CAEDA5D16376E56001F5F04 /* fyad-tim.png in Resources */,
				1CAEDA5E16376E56001F5F04 /* games-360.png in Resources */,
				1CAEDA5F16376E56001F5F04 /* games-360ps3tag.png in Resources */,
				1CAEDA6016376E56001F5F04 /* games-3ds.png in Resources */,
				1CAEDA6116376E56001F5F04 /* games-ds.png in Resources */,
				1CAEDA6216376E56001F5F04 /* games-letsplay.png in Resources */,
				1CAEDA6316376E56001F5F04 /* games-ps3.png in Resources */,
				1CAEDA6416376E56001F5F04 /* games-psp.png in Resources */,
				1CAEDA6516376E56001F5F04 /* Games-vita.png in Resources */,
				1CAEDA6616376E56001F5F04 /* games-wii.png in Resources */,
				1CAEDA6716376E56001F5F04 /* games.png in Resources */,
				1CAEDA6816376E56001F5F04 /* gip-army.png in Resources */,
				1CAEDA6916376E56001F5F04 /* gip-EMT4.png in Resources */,
				1CAEDA6A16376E56001F5F04 /* gip-firetruck.png in Resources */,
				1CAEDA6B16376E56001F5F04 /* goonmeet.png in Resources */,
				1CAEDA6C16376E56001F5F04 /* gross.png in Resources */,
				1CAEDA6D16376E56001F5F04 /* guns-ohshi.png in Resources */,
				1CAEDA6E16376E56001F5F04 /* guns.png in Resources */,
				1CAEDA6F16376E56001F5F04 /* hell-boot.png in Resources */,
				1CAEDA7016376E56001F5F04 /* hell-fuckthis.png in Resources */,
				1CAEDA7116376E56001F5F04 /* hell-glomp.png in Resources */,
				1CAEDA7216376E56001F5F04 /* hell-hive.png in Resources */,
				1CAEDA7316376E56001F5F04 /* hell-spergin.png in Resources */,
				1CAEDA7416376E56001F5F04 /* hell-stfu.png in Resources */,
				1CAEDA7516376E56001F5F04 /* hell-whore.png in Resources */,
				1CAEDA7616376E56001F5F04 /* help.png in Resources */,
				1CAEDA7716376E56001F5F04 /* humor.png in Resources */,
				1CAEDA7816376E56001F5F04 /* icon-30-attnmod.png in Resources */,
				1CAEDA7916376E56001F5F04 /* icon-31-hotthread.png in Resources */,
				1CAEDA7A16376E56001F5F04 /* icon-37-selling.png in Resources */,
				1CAEDA7C16376E56001F5F04 /* icon-38-buying.png in Resources */,
				1CAEDA7E16376E56001F5F04 /* icon-41-game-xbox.png in Resources */,
				1CAEDA7F16376E56001F5F04 /* icon-42-game-ps2.png in Resources */,
				1CAEDA8016376E56001F5F04 /* icon-43-game-gamecube.png in Resources */,
				1CAEDA8116376E56001F5F04 /* icon-44-game-gba.png in Resources */,
				1CAEDA8216376E56001F5F04 /* icon-45-game-pc.png in Resources */,
				1CAEDA8316376E56001F5F04 /* icon-46-trading.png in Resources */,
				1CAEDA8516376E56001F5F04 /* icon-52-trading.png in Resources */,
				1CAEDA8716376E56001F5F04 /* icon-59-lobster.png in Resources */,
				1CAEDA8816376E56001F5F04 /* icon-60-pig.png in Resources */,
				1CAEDA8916376E56001F5F04 /* icon-61-comics.png in Resources */,
				1CAEDA8A16376E56001F5F04 /* icon-dear_richard.png in Resources */,
				1CAEDA8B16376E56001F5F04 /* icon-honk.png in Resources */,
				1CAEDA8C16376E56001F5F04 /* icon23-banme.png in Resources */,
				1CAEDA8D16376E56001F5F04 /* lan-asia.png in Resources */,
				1CAEDA8E16376E56001F5F04 /* lan-canada.png in Resources */,
				1CAEDA8F16376E56001F5F04 /* lan-europe.png in Resources */,
				1CAEDA9016376E56001F5F04 /* lan-south.png in Resources */,
				1CAEDA9116376E56001F5F04 /* lf-arecountry.png in Resources */,
				1CAEDA9216376E56001F5F04 /* LF-article.png in Resources */,
				1CAEDA9316376E56001F5F04 /* LF-BiCurious.png in Resources */,
				1CAEDA9416376E56001F5F04 /* lf-dji.png in Resources */,
				1CAEDA9516376E56001F5F04 /* lf-eurabia.png in Resources */,
				1CAEDA9616376E56001F5F04 /* lf-fff.png in Resources */,
				1CAEDA9716376E56001F5F04 /* lf-fuckit3.png in Resources */,
				1CAEDA9816376E56001F5F04 /* LF-fuckshitdamntag2.png in Resources */,
				1CAEDA9916376E56001F5F04 /* lf-gipper.png in Resources */,
				1CAEDA9A16376E56001F5F04 /* lf-gotmine.png in Resources */,
				1CAEDA9B16376E56001F5F04 /* lf-hansen2.png in Resources */,
				1CAEDA9C16376E56001F5F04 /* LF-japan_clean_fast.png in Resources */,
				1CAEDA9D16376E56001F5F04 /* LF-pennybags.png in Resources */,
				1CAEDA9E16376E56001F5F04 /* LF-purestrain2.png in Resources */,
				1CAEDA9F16376E56001F5F04 /* lf-race2.png in Resources */,
				1CAEDAA016376E56001F5F04 /* link.png in Resources */,
				1CAEDAA116376E56001F5F04 /* lp-text.png in Resources */,
				1CAEDAA216376E56001F5F04 /* movies.png in Resources */,
				1CAEDAA316376E56001F5F04 /* music.png in Resources */,
				1CAEDAA416376E56001F5F04 /* newbie.png in Resources */,
				1CAEDAA516376E56001F5F04 /* news.png in Resources */,
				1CAEDAA616376E56001F5F04 /* nmd-country.png in Resources */,
				1CAEDAA716376E56001F5F04 /* nmd-hiphop.png in Resources */,
				1CAEDAA816376E56001F5F04 /* nmd-metal.png in Resources */,
				1CAEDAA916376E56001F5F04 /* nmd-rock.png in Resources */,
				1CAEDAAA16376E56001F5F04 /* nmd-tour.png in Resources */,
				1CAEDAAB16376E56001F5F04 /* nmd-us.png in Resources */,
				1CAEDAAC16376E56001F5F04 /* nmd-world.png in Resources */,
				1CAEDAAD16376E56001F5F04 /* phiz-dontlike.png in Resources */,
				1CAEDAAE16376E56001F5F04 /* phiz-kayne.png in Resources */,
				1CAEDAAF16376E56001F5F04 /* photos.png in Resources */,
				1CAEDAB016376E56001F5F04 /* photoshop.png in Resources */,
				1CAEDAB116376E56001F5F04 /* pi-cats.png in Resources */,
				1CAEDAB216376E56001F5F04 /* pi-dogs.png in Resources */,
				1CAEDAB316376E56001F5F04 /* pi-fish.png in Resources */,
				1CAEDAB416376E56001F5F04 /* politics.png in Resources */,
				1CAEDAB516376E56001F5F04 /* poll.png in Resources */,
				1CAEDAB616376E56001F5F04 /* question.png in Resources */,
				1CAEDAB716376E56001F5F04 /* rant.png in Resources */,
				1CAEDAB816376E56001F5F04 /* repeat.png in Resources */,
				1CAEDAB916376E56001F5F04 /* request.png in Resources */,
				1CAEDABA16376E56001F5F04 /* RP-mls_tag.png in Resources */,
				1CAEDABB16376E56001F5F04 /* sam-clothing.png in Resources */,
				1CAEDABC16376E56001F5F04 /* sas-fantasy.png in Resources */,
				1CAEDABD16376E56001F5F04 /* school.png in Resources */,
				1CAEDABE16376E56001F5F04 /* science.png in Resources */,
				1CAEDABF16376E56001F5F04 /* serious.png in Resources */,
				1CAEDAC016376E56001F5F04 /* sex.png in Resources */,
				1CAEDAC116376E56001F5F04 /* shitpost.png in Resources */,
				1CAEDAC216376E56001F5F04 /* shsc-apple.png in Resources */,
				1CAEDAC316376E56001F5F04 /* shsc-bsd.png in Resources */,
				1CAEDAC416376E56001F5F04 /* shsc-code.png in Resources */,
				1CAEDAC516376E56001F5F04 /* shsc-hardware.png in Resources */,
				1CAEDAC616376E56001F5F04 /* shsc-laptop.png in Resources */,
				1CAEDAC716376E56001F5F04 /* shsc-linux.png in Resources */,
				1CAEDAC816376E56001F5F04 /* shsc-networking.png in Resources */,
				1CAEDAC916376E56001F5F04 /* shsc-sysadmin.png in Resources */,
				1CAEDACA16376E56001F5F04 /* shsc-win.png in Resources */,
				1CAEDACB16376E56001F5F04 /* sports-golf.png in Resources */,
				1CAEDACC16376E56001F5F04 /* sports-mlb.png in Resources */,
				1CAEDACD16376E56001F5F04 /* sports-nascar.png in Resources */,
				1CAEDACE16376E56001F5F04 /* sports-nba.png in Resources */,
				1CAEDACF16376E56001F5F04 /* sports-ncaa.png in Resources */,
				1CAEDAD016376E56001F5F04 /* sports-nfl.png in Resources */,
				1CAEDAD116376E56001F5F04 /* sports-nhl.png in Resources */,
				1CAEDAD216376E56001F5F04 /* sports-soccer.png in Resources */,
				1CAEDAD316376E56001F5F04 /* sports-wwe.png in Resources */,
				1CAEDAD416376E56001F5F04 /* sports.png in Resources */,
				1CAEDAD516376E56001F5F04 /* stupid.png in Resources */,
				1CAEDAD616376E56001F5F04 /* tava-analog.png in Resources */,
				1CAEDAD716376E56001F5F04 /* tava-cables.png in Resources */,
				1CAEDAD816376E56001F5F04 /* tava-cellphone.png in Resources */,
				1CAEDAD916376E56001F5F04 /* tava-gadget.png in Resources */,
				1CAEDADA16376E56001F5F04 /* tava-headphones.png in Resources */,
				1CAEDADB16376E56001F5F04 /* tava-highdef.png in Resources */,
				1CAEDADC16376E56001F5F04 /* tava-mp3.png in Resources */,
				1CAEDADD16376E56001F5F04 /* tava-speakers.png in Resources */,
				1CAEDADE16376E56001F5F04 /* tava-vintage.png in Resources */,
				1CAEDADF16376E56001F5F04 /* tcc-addiction.png in Resources */,
				1CAEDAE016376E56001F5F04 /* tcc-shrooms.png in Resources */,
				1CAEDAE116376E56001F5F04 /* tech.png in Resources */,
				1CAEDAE216376E56001F5F04 /* tfr-box.png in Resources */,
				1CAEDAE316376E56001F5F04 /* tg-gurps.png in Resources */,
				1CAEDAE416376E56001F5F04 /* tma.png in Resources */,
				1CAEDAE516376E56001F5F04 /* tv.png in Resources */,
				1CAEDAE616376E56001F5F04 /* tviv-cable.png in Resources */,
				1CAEDAE716376E56001F5F04 /* tviv-cartoon.png in Resources */,
				1CAEDAE816376E56001F5F04 /* tviv-competition.png in Resources */,
				1CAEDAE916376E56001F5F04 /* tviv-dvd.png in Resources */,
				1CAEDAEA16376E56001F5F04 /* tviv-on-demand.png in Resources */,
				1CAEDAEB16376E56001F5F04 /* tviv-spoilers.png in Resources */,
				1CAEDAEC16376E56001F5F04 /* unfunny.png in Resources */,
				1CAEDAED16376E56001F5F04 /* video.png in Resources */,
				1CAEDAEE16376E56001F5F04 /* weird.png in Resources */,
				1CAEDAEF16376E56001F5F04 /* whine.png in Resources */,
				1CAEDAF016376E56001F5F04 /* wrestlehut-ecw.png in Resources */,
				1CAEDAF116376E56001F5F04 /* wrestlehut-thunder.png in Resources */,
				1CAEDAF216376E56001F5F04 /* wrestlehut-tna.png in Resources */,
				1CAEDAF316376E56001F5F04 /* wrestling-raw.png in Resources */,
				1CAEDAF416376E56001F5F04 /* wrestling-roh.png in Resources */,
				1CAEDAF516376E56001F5F04 /* wrestling-sd.png in Resources */,
				1CAEDAF616376E56001F5F04 /* ycs-goomba.png in Resources */,
				1CAEDAF716376E56001F5F04 /* ycs-letsgo.png in Resources */,
				1CAEDAF816376E56001F5F04 /* yospos-blurit.png in Resources */,
				1CAEDAF916376E56001F5F04 /* YOSPOS-DOS.png in Resources */,
				1CAEDAFA16376E56001F5F04 /* yospos-hackersafe.png in Resources */,
				1CAEDAFB16376E56001F5F04 /* yospos-janitor.png in Resources */,
				1CAEDAFC16376E56001F5F04 /* yospos-netscape.png in Resources */,
				1CAEDAFD16376E56001F5F04 /* yospos-web20.png in Resources */,
				1CAEDAFE16376E56001F5F04 /* yp-amiga859.png in Resources */,
				1CAEDAFF16376E56001F5F04 /* yp-apple.png in Resources */,
				1CAEDB0016376E56001F5F04 /* yp-bsod.png in Resources */,
				1CAEDB0116376E56001F5F04 /* yp-c64.png in Resources */,
				1CAEDB0216376E56001F5F04 /* yp-gnugpl.png in Resources */,
				1CAEDB0316376E56001F5F04 /* yp-snowcrash971.png in Resources */,
				1CAEDB0416376E56001F5F04 /* yp-tubes296.png in Resources */,
				1CAEDB06163778DF001F5F04 /* AICA-TAG-trip.png in Resources */,
				1CAEDB0A163778FD001F5F04 /* RP-facup.png in Resources */,
				1CAEDB0B163778FD001F5F04 /* RP-fifa.png in Resources */,
				1CAEDB0C163778FD001F5F04 /* RP-LFP.png in Resources */,
				1CAEDB1016377904001F5F04 /* RP-seriea.png in Resources */,
				1CAEDB1116377904001F5F04 /* RP-spl.png in Resources */,
				1CAEDB1216377904001F5F04 /* RP-uefa_tag.png in Resources */,
				1CAEDB1416377914001F5F04 /* ap-1999.png in Resources */,
				1CAEDB1616377925001F5F04 /* byob-chill.png in Resources */,
				1CAEDB181637792D001F5F04 /* byob-salt.png in Resources */,
				1CAEDB1B16377934001F5F04 /* byob-slayer.png in Resources */,
				1CAEDB1C16377934001F5F04 /* byob-soulja.png in Resources */,
				1CAEDB1E1637793F001F5F04 /* dd-fox.png in Resources */,
				1CAEDB211637794E001F5F04 /* dd-religion.png in Resources */,
				1CAEDB221637794E001F5F04 /* dd-war.png in Resources */,
				1CAEDB2516377962001F5F04 /* diy-tips.png in Resources */,
				1CAEDB2616377962001F5F04 /* diy-wood.png in Resources */,
				1CAEDB2B16377973001F5F04 /* fyad-bats.png in Resources */,
				1CAEDB2C16377973001F5F04 /* fyad-cats.png in Resources */,
				1CAEDB2D16377973001F5F04 /* fyad-dirigibles.png in Resources */,
				1CAEDB2E16377973001F5F04 /* fyad-dogfights.png in Resources */,
				1CAEDB301637797C001F5F04 /* fyad-ghosts.png in Resources */,
				1CAEDB3316377986001F5F04 /* fyad-robocop.png in Resources */,
				1CAEDB3416377986001F5F04 /* fyad-sandwich.png in Resources */,
				1CAEDB3616377996001F5F04 /* gip-police3.png in Resources */,
				1CAEDB38163779A2001F5F04 /* guns-ammo.png in Resources */,
				1CAEDB3A163779AB001F5F04 /* gws-bread.png in Resources */,
				1CAEDB3D163779BC001F5F04 /* lan-ne.png in Resources */,
				1CAEDB3E163779BC001F5F04 /* lan-nw.png in Resources */,
				1CAEDB40163779C1001F5F04 /* lan-sw.png in Resources */,
				1CAEDB42163779CF001F5F04 /* lf-laters.png in Resources */,
				1CAEDB44163779D9001F5F04 /* lf-marx.png in Resources */,
				1CAEDB46163779E3001F5F04 /* lp-adventure.png in Resources */,
				1CAEDB49163779F0001F5F04 /* phiz-style.png in Resources */,
				1CAEDB4A163779F0001F5F04 /* phiz-vampire.png in Resources */,
				1CAEDB4D163779FB001F5F04 /* pi-birds.png in Resources */,
				1CAEDB4E163779FB001F5F04 /* pi-bugs.png in Resources */,
				1CAEDB5016377A06001F5F04 /* psp-grappling.png in Resources */,
				1CAEDB5216377A13001F5F04 /* sports-boxing.png in Resources */,
				1CAEDB5416377A20001F5F04 /* tcc-busted.png in Resources */,
				1CAEDB5616377A26001F5F04 /* tcc-research.png in Resources */,
				1CAEDB5816377A2C001F5F04 /* tcc-weed.png in Resources */,
				1CAEDB5A16377A35001F5F04 /* tg-d20.png in Resources */,
				1CAEDB5C16377A43001F5F04 /* ycs-achieve.png in Resources */,
				8C5159DA163DB796000114F6 /* adtrw-hokutonoken.png in Resources */,
				8C5159DB163DB796000114F6 /* AICA-TAG-60s.png in Resources */,
				8C5159DC163DB796000114F6 /* AICA-TAG-70s.png in Resources */,
				8C5159DD163DB796000114F6 /* AICA-TAG-80s.png in Resources */,
				8C5159DE163DB796000114F6 /* AICA-TAG-classic.png in Resources */,
				8C5159DF163DB796000114F6 /* ai-mods.png in Resources */,
				8C5159E0163DB796000114F6 /* AICA-TAG-newride.png in Resources */,
				8C5159E1163DB796000114F6 /* AICA-TAG-race.png in Resources */,
				8C5159E2163DB796000114F6 /* RP-20a6zc0.png in Resources */,
				8C5159E3163DB796000114F6 /* fyad-zounds.png in Resources */,
				1C23A0A5163E6E1D006C7F39 /* posts-view.html in Resources */,
				1C40E5B21640FC2D004AAFA6 /* posts-view.css in Resources */,
				1C40E5B41640FDB9004AAFA6 /* posts-view-219.css in Resources */,
				8CF02E0216484CCE0059BC56 /* lp-fps.png in Resources */,
				8CF02E0316484CCE0059BC56 /* lp-romhack.png in Resources */,
				8CF02E0416484CCE0059BC56 /* lp-rpg.png in Resources */,
				8CF02E0516484CCE0059BC56 /* lp-strategy.png in Resources */,
				8CF02E0616484CCE0059BC56 /* lan-international.png in Resources */,
				8CF02E0716484CCE0059BC56 /* lan-midwest.png in Resources */,
				8CF02E0816484CCE0059BC56 /* lan-west.png in Resources */,
				8CF02E0916484CCE0059BC56 /* guns-hunting.png in Resources */,
				8CF02E0A16484CCE0059BC56 /* guns-milsurp.png in Resources */,
				8CF02E0B16484CCE0059BC56 /* guns-paintball.png in Resources */,
				8CF02E0C16484CCE0059BC56 /* guns-review.png in Resources */,
				8CF02E0D16484CCE0059BC56 /* hell-jorts.png in Resources */,
				8CF02E0E16484CCE0059BC56 /* guns-airsoft.png in Resources */,
				8CF02E0F16484CCE0059BC56 /* guns-ccw.png in Resources */,
				8CF02E1016484CCE0059BC56 /* sap-language.png in Resources */,
				8CF02E1116484CCE0059BC56 /* bss-manga.png in Resources */,
				8CF02E1216484CCE0059BC56 /* bss-swag.png in Resources */,
				8CF02E1316484CCE0059BC56 /* bss-webcomic.png in Resources */,
				8CF02E1416484CCE0059BC56 /* byob-cheer.png in Resources */,
				8CF02E1516484CCE0059BC56 /* Dorkroom-K-ROCK.png in Resources */,
				8CF02E1616484CCE0059BC56 /* fyad-bapes.png in Resources */,
				8CF02E1716484CCE0059BC56 /* fyad-blaagh.png in Resources */,
				8CF02E1816484CCE0059BC56 /* fyad-blades.png in Resources */,
				8CF02E1916484CCE0059BC56 /* fyad-burn.png in Resources */,
				8CF02E1A16484CCE0059BC56 /* fyad-champion.png in Resources */,
				8CF02E1B16484CCE0059BC56 /* fyad-eggs.png in Resources */,
				8CF02E1C16484CCE0059BC56 /* fyad-salad.png in Resources */,
				8CF02E1D16484CCE0059BC56 /* fyad-suts.png in Resources */,
				8CF02E1E16484CCE0059BC56 /* bb-foreign.png in Resources */,
				8CF02E1F16484CCE0059BC56 /* bss-con.png in Resources */,
				8CF02E2016484CCE0059BC56 /* bb-classics.png in Resources */,
				8CF02E2116484CCE0059BC56 /* bss-new.png in Resources */,
				8CF02E2216484CCE0059BC56 /* bss-review.png in Resources */,
				8CF02E2316484CCE0059BC56 /* byob-dent.png in Resources */,
				8CF02E2416484CCE0059BC56 /* byob-dont.png in Resources */,
				8CF02E2516484CCE0059BC56 /* byob-excuse.png in Resources */,
				8CF02E2616484CCE0059BC56 /* CA-TAG-CA-streetmoto.png in Resources */,
				8CF02E2716484CCE0059BC56 /* cc-daily.png in Resources */,
				8CF02E2816484CCE0059BC56 /* dd-offmeds.png in Resources */,
				8CF02E2916484CCE0059BC56 /* diy-robots.png in Resources */,
				8CF02E2A16484CCE0059BC56 /* diy-step.png in Resources */,
				8CF02E2B16484CCE0059BC56 /* diy-tools.png in Resources */,
				8CF02E2C16484CCE0059BC56 /* Dorkroom-silkysmooth.png in Resources */,
				8CF02E2D16484CCE0059BC56 /* fyad-alas.png in Resources */,
				8CF02E2E16484CCE0059BC56 /* fyad-blogs.png in Resources */,
				8CF02E2F16484CCE0059BC56 /* nmd-classical.png in Resources */,
				8CF02E3016484CCE0059BC56 /* nmd-electronic.png in Resources */,
				8CF02E3116484CCE0059BC56 /* nmd-jazz.png in Resources */,
				8CF02E3216484CCE0059BC56 /* nmd-pop.png in Resources */,
				8CF02E3316484CCE0059BC56 /* nmd-punk.png in Resources */,
				8CF02E3416484CCE0059BC56 /* bb-author.png in Resources */,
				8CF02E3516484CCE0059BC56 /* bss-shipping.png in Resources */,
				8CF02E3616484CCE0059BC56 /* byob-friends.png in Resources */,
				8CF02E3716484CCE0059BC56 /* byob-secrets.png in Resources */,
				8CF02E3816484CCE0059BC56 /* byob-treasure.png in Resources */,
				8CF02E3916484CCE0059BC56 /* CA-TAG-CA-atb.png in Resources */,
				8CF02E3A16484CCE0059BC56 /* CA-TAG-CA-dirtmoto.png in Resources */,
				8CF02E3B16484CCE0059BC56 /* CA-TAG-CA-roadbike.png in Resources */,
				8CF02E3C16484CCE0059BC56 /* cc-writing.png in Resources */,
				8CF02E3D16484CCE0059BC56 /* dd-africa.png in Resources */,
				8CF02E3E16484CCE0059BC56 /* fyad-cockfights.png in Resources */,
				8CF02E3F16484CCE0059BC56 /* fyad-menopause.png in Resources */,
				8CF02E4016484CCE0059BC56 /* gws-dessert.png in Resources */,
				8CF02E4116484CCE0059BC56 /* gws-diet.png in Resources */,
				8CF02E4216484CCE0059BC56 /* gws-drink.png in Resources */,
				8CF02E4316484CCE0059BC56 /* gws-fish.png in Resources */,
				8CF02E4416484CCE0059BC56 /* gws-local.png in Resources */,
				8CF02E4516484CCE0059BC56 /* gws-meat.png in Resources */,
				8CF02E4616484CCE0059BC56 /* gws-snacks.png in Resources */,
				8CF02E4716484CCE0059BC56 /* gws-soup.png in Resources */,
				8CF02E4816484CCE0059BC56 /* gws-veggie.png in Resources */,
				8CF02E4916484CCE0059BC56 /* pi-caged.png in Resources */,
				8CF02E4A16484CCE0059BC56 /* pi-herps.png in Resources */,
				8CF02E4B16484CCE0059BC56 /* psp-itstime.png in Resources */,
				8CF02E4C16484CCE0059BC56 /* psp-k1.png in Resources */,
				8CF02E4D16484CCE0059BC56 /* psp-mma.png in Resources */,
				8CF02E4E16484CCE0059BC56 /* psp-pride.png in Resources */,
				8CF02E4F16484CCE0059BC56 /* psp-thonglor.png in Resources */,
				8CF02E5016484CCE0059BC56 /* psp-tuf.png in Resources */,
				8CF02E5116484CCE0059BC56 /* psp-ufc.png in Resources */,
				8CF02E5216484CCE0059BC56 /* RP-carling.png in Resources */,
				8CF02E5316484CCE0059BC56 /* RP-championship.png in Resources */,
				8CF02E5416484CCE0059BC56 /* RP-epl.png in Resources */,
				8CF02E5516484CCE0059BC56 /* RP-league.png in Resources */,
				8CF02E5616484CCE0059BC56 /* RP-ligue1.png in Resources */,
				8CF02E5716484CCE0059BC56 /* RP-MOTD_TAG.png in Resources */,
				8CF02E5816484CCE0059BC56 /* RP-nonleague.png in Resources */,
				8CF02E5916484CCE0059BC56 /* samartd-interestcheck.png in Resources */,
				8CF02E5A16484CCE0059BC56 /* samartd-organs.png in Resources */,
				8CF02E5B16484CCE0059BC56 /* samartd-potions.png in Resources */,
				8CF02E5C16484CCE0059BC56 /* samartd-water.png in Resources */,
				8CF02E5D16484CCE0059BC56 /* sports-sylvia.png in Resources */,
				8CF02E5E16484CCE0059BC56 /* tcc-acid.png in Resources */,
				8CF02E5F16484CCE0059BC56 /* tcc-downers.png in Resources */,
				8CF02E6016484CCE0059BC56 /* tcc-halluc.png in Resources */,
				8CF02E6116484CCE0059BC56 /* tcc-rx.png in Resources */,
				8CF02E6216484CCE0059BC56 /* tcc-trip_report.png in Resources */,
				8CF02E6316484CCE0059BC56 /* tcc-txt.png in Resources */,
				8CF02E6416484CCE0059BC56 /* tcc-uppers.png in Resources */,
				8CF02E6516484CCE0059BC56 /* tg-boardgames.png in Resources */,
				8CF02E6616484CCE0059BC56 /* tg-recruiting.png in Resources */,
				8CF02E6716484CCE0059BC56 /* tg-wargames.png in Resources */,
				8CF02E6816484CCE0059BC56 /* tviv-classic.png in Resources */,
				8CF02E6916484CCE0059BC56 /* tviv-reality.png in Resources */,
				8CF02E6A16484CCE0059BC56 /* wrestlehut-global.png in Resources */,
				8CF02E6B16484CCE0059BC56 /* ycs-girl.png in Resources */,
				8CF02E6C16484CCE0059BC56 /* ycs-jc.png in Resources */,
				1C67BB1A16493C5F00898B35 /* bss-fanboy.png in Resources */,
				1CF0D619164B0A7C00CFA137 /* Forum Abbreviations.plist in Resources */,
				8CAB2836164B4FB0009BC24F /* fyad-trout.png in Resources */,
				8CAB2837164B4FB0009BC24F /* fyad-puns.png in Resources */,
				8CAB2838164B4FB0009BC24F /* fyad-mystery.png in Resources */,
				8CAB2839164B4FB0009BC24F /* tg-mafia.png in Resources */,
				8CAB283B164B4FB0009BC24F /* bs-diablo.png in Resources */,
				8CAB283C164B4FB0009BC24F /* bs-starcraft.png in Resources */,
				1C9C675F164C332F00478270 /* ww-denim.png in Resources */,
				1C101576164E8A7200302B19 /* tag-collage-Landscape.png in Resources */,
				1C101577164E8A7200302B19 /* tag-collage-Landscape@2x.png in Resources */,
				1C101578164E8A7200302B19 /* tag-collage-Portrait.png in Resources */,
				1C101579164E8A7200302B19 /* tag-collage-Portrait@2x.png in Resources */,
				1C101597165130AE00302B19 /* dd-europe.png in Resources */,
				1C101599165130C200302B19 /* wrestlehut-indy.png in Resources */,
				8CAAE2EC1651CC52004C8C8A /* phiz-rap.png in Resources */,
				8CAAE2ED1651CC52004C8C8A /* tg-story.png in Resources */,
				8CAAE2EE1651CC52004C8C8A /* tg-dd.png in Resources */,
				8CAAE2EF1651CC52004C8C8A /* tg-cards.png in Resources */,
				8CAAE2F01651CC52004C8C8A /* terrordome.png in Resources */,
				8CAAE2F11651CC52004C8C8A /* phiz-sucks.png in Resources */,
				8CAAE2F21651CC52004C8C8A /* phiz-smugwave.png in Resources */,
				8CAAE2F31651CC52004C8C8A /* phiz-dad.png in Resources */,
				8CAAE2F41651CC52004C8C8A /* LF-rungop.png in Resources */,
				8CAAE2F51651CC52004C8C8A /* LF-fem_LF_tag2.png in Resources */,
				8CAAE2F61651CC52004C8C8A /* lf-choom.png in Resources */,
				8CAAE2F71651CC52004C8C8A /* lf-9287.png in Resources */,
				8CAAE2F81651CC52004C8C8A /* LF-29qdqgy.png in Resources */,
				8CAAE2F91651CC52004C8C8A /* hell-miso.png in Resources */,
				8CAAE2FA1651CC52004C8C8A /* fyad-thuggery.png in Resources */,
				8CAAE2FB1651CC52004C8C8A /* fyad-magician.png in Resources */,
				8CAAE2FC1651CC52004C8C8A /* fyad-horses.png in Resources */,
				8CAAE2FD1651CC52004C8C8A /* gip-uscg.png in Resources */,
				8CAAE2FE1651CC52004C8C8A /* gip-navy2.png in Resources */,
				8CAAE2FF1651CC52004C8C8A /* phiz-aoki.png in Resources */,
				8CAAE3001651CC52004C8C8A /* phiz-kermit.png in Resources */,
				8CAAE3011651CC52004C8C8A /* tg-poker.png in Resources */,
				8CF95C861653276000060F19 /* phiz-crabcore.png in Resources */,
				8CF95C871653276000060F19 /* LF-gitrdun2.png in Resources */,
				8CF95C881653276000060F19 /* LF-legacy.png in Resources */,
				8CF95C891653276000060F19 /* phiz-phag.png in Resources */,
				8CF95C8A1653276000060F19 /* phiz-rockist.png in Resources */,
				8CF95C8B1653276000060F19 /* phiz-sincere.png in Resources */,
				8CF95C8C1653276000060F19 /* phiz-prince.png in Resources */,
				8CF95C8D1653276000060F19 /* phiz-emo.png in Resources */,
				8CF95C8E1653276000060F19 /* phiz-donk.png in Resources */,
				8CF95C8F1653276000060F19 /* phiz-dollas.png in Resources */,
				8CF95C901653276000060F19 /* LF-perspective_1.png in Resources */,
				8CF95C911653276000060F19 /* LF-nazisrael2.png in Resources */,
				8CF95C921653276000060F19 /* lf-gooddog.png in Resources */,
				8CF95C931653276000060F19 /* LF-gay2.png in Resources */,
				8CF95C941653276000060F19 /* LF-2wqxulw.png in Resources */,
				8CF95C951653276000060F19 /* fyad-words.png in Resources */,
				8CF95C961653276000060F19 /* fyad-wiki.png in Resources */,
				8CF95C971653276000060F19 /* fyad-space.png in Resources */,
				8CF95C981653276000060F19 /* fyad-otherforums.png in Resources */,
				8CF95C991653276000060F19 /* fyad-troll.png in Resources */,
				8CF95C9A1653276000060F19 /* ml-voice.png in Resources */,
				8CF95C9B1653276000060F19 /* ml-theory.png in Resources */,
				8CF95C9C1653276000060F19 /* ml-recording.png in Resources */,
				8CF95C9D1653276000060F19 /* ml-guitar.png in Resources */,
				8CF95C9E1653276000060F19 /* ml-gear.png in Resources */,
				8CF95C9F1653276000060F19 /* ml-feedback.png in Resources */,
				8CF95CA01653276000060F19 /* ml-dumbass.png in Resources */,
				8CF95CA11653276000060F19 /* ml-drums.png in Resources */,
				8CF95CA21653276000060F19 /* ml-contest.png in Resources */,
				8CF95CA31653276000060F19 /* ml-bass.png in Resources */,
				8CF95CA41653276000060F19 /* ml-amps.png in Resources */,
				8CF95CA51653276000060F19 /* ml-acoustic.png in Resources */,
				8CF95CA61653276000060F19 /* gip-pew.png in Resources */,
				8CF95CA71653276000060F19 /* gip-money.png in Resources */,
				8CF95CA81653276000060F19 /* gip-marines.png in Resources */,
				8CF95CA91653276000060F19 /* gip-airforce.png in Resources */,
				8C3CCD4016533B1E00C28342 /* fyad-yourrights.png in Resources */,
				8C3CCD4116533B1E00C28342 /* fyad-tree.png in Resources */,
				8C3CCD4216533B1E00C28342 /* fyad-moof.png in Resources */,
				8C3CCD4316533B1E00C28342 /* fyad-hunting.png in Resources */,
				8C3CCD4416533B1E00C28342 /* fyad-hark.png in Resources */,
				8C3CCD4516533B1E00C28342 /* fyad-ghostride.png in Resources */,
				8C3CCD4716533B5000C28342 /* hell-suck.png in Resources */,
				8C3CCD4916533B6100C28342 /* LF-24yu5af.png in Resources */,
				8C3CCD4B16533B7E00C28342 /* LF-25tjf47.png in Resources */,
				8C3CCD4D16533B8C00C28342 /* lf-amerika.png in Resources */,
				8C3CCD5016533B9E00C28342 /* lf-migra.png in Resources */,
				8C3CCD5116533B9E00C28342 /* lf-eu.png in Resources */,
				8C3CCD5416533BB000C28342 /* phiz-grind.png in Resources */,
				8C3CCD5516533BB000C28342 /* phiz-powerband.png in Resources */,
				8C3CCD571653446600C28342 /* fyad-toucan.png in Resources */,
				8C3CCD591653447B00C28342 /* LF-2mfbryu.png in Resources */,
				8C3CCD5B1653448700C28342 /* LF-iraq.png in Resources */,
				8C3CCD5D1653449400C28342 /* lf-trains.png in Resources */,
				8C3CCD5F165344A000C28342 /* phiz-irony.png in Resources */,
				8C3CCD61165344AC00C28342 /* FYAD-redants.png in Resources */,
				8C3CCD64165344C200C28342 /* fyad-speedrun.png in Resources */,
				8C3CCD65165344C200C28342 /* fyad-smallthread.png in Resources */,
				8C3CCD67165344D500C28342 /* hell-tim.png in Resources */,
				8C3CCD69165344E300C28342 /* lf-whites.png in Resources */,
				8C6F084A1653498F00B43251 /* byob-anti.png in Resources */,
				8CBD8E1A16548AFC00749A8F /* ycs-link.png in Resources */,
				8CBD8E1B16548AFC00749A8F /* LF-pcc6-2-32-576.png in Resources */,
				8CBD8E1C16548AFC00749A8F /* fyad-starcraft.png in Resources */,
				8CBD8E1D16548AFC00749A8F /* fyad-hogyanker.png in Resources */,
				8CBD8E1E16548AFC00749A8F /* fyad-yuck.png in Resources */,
				8C87428E1655FD990018AC6C /* byob.png in Resources */,
				8C8742911655FDAE0018AC6C /* trp-laliga.png in Resources */,
				8C8742931655FDC10018AC6C /* mods-expert.png in Resources */,
				8C8742951655FDD60018AC6C /* byob-shocking.png in Resources */,
				8C8742971655FDEB0018AC6C /* ycs-jap.png in Resources */,
				8C8742991655FDF60018AC6C /* YCS-01.png in Resources */,
				8C87429B1655FE120018AC6C /* phiz-robojax.png in Resources */,
				8C87429D1655FE1C0018AC6C /* phiz-ant.png in Resources */,
				1CE2D983165F8B8D0024AC1C /* star-off-dark.png in Resources */,
				1CE2D984165F8B8D0024AC1C /* star-off-dark@2x.png in Resources */,
				1CE2D98E16632E610024AC1C /* games-wiiu.png in Resources */,
				8C2450F91666F76900D3079C /* forum-header-dark.png in Resources */,
				8C2450FA1666F76900D3079C /* forum-header-dark@2x.png in Resources */,
				8C2450FB1666F76900D3079C /* forum-header-light.png in Resources */,
				8C2450FC1666F76900D3079C /* forum-header-light@2x.png in Resources */,
				8C2451001666FDA400D3079C /* forum-arrow-down-dark.png in Resources */,
				8C2451011666FDA400D3079C /* forum-arrow-down-dark@2x.png in Resources */,
				8C2451041666FDAE00D3079C /* forum-arrow-right-dark.png in Resources */,
				8C2451051666FDAE00D3079C /* forum-arrow-right-dark@2x.png in Resources */,
				1CE2D99F16688BA00024AC1C /* ama.png in Resources */,
				1C5B9979166F6E4B004C5D0E /* favorites-icon@2x.png in Resources */,
				1C5B997B166F6E54004C5D0E /* pm-icon@2x.png in Resources */,
				1C5B997F166F9844004C5D0E /* tab-background@2x.png in Resources */,
				1C5B9980166F9844004C5D0E /* tab-selected@2x.png in Resources */,
				1C5B9981166F9844004C5D0E /* tab-divider@2x.png in Resources */,
				8CEBABE8167FFE2500680935 /* posts-view-219-macinyos.css in Resources */,
				8CEBABEB168000B800680935 /* macinyos-wallpaper.png in Resources */,
				8CEBABED16800A9300680935 /* macinyos-postactions-bg.png in Resources */,
				8CF740EF1681376600C219E4 /* macinyos-heading.png in Resources */,
				8CFB1760168145B5007C70D5 /* macinyos-adminstar.png in Resources */,
				8CFB1761168145B5007C70D5 /* macinyos-modstar.png in Resources */,
				8C33C21A168173E1005782F9 /* happymac.png in Resources */,
				8C0F4F561682CCFA00E25D7E /* macinyos-heading-center.png in Resources */,
				8C0F4F571682CCFA00E25D7E /* macinyos-heading-right.png in Resources */,
				1C96D0B71682BBF10043B194 /* Browsers.plist in Resources */,
				8C483FC216852E5D00D02482 /* macinyos-loading.png in Resources */,
				8C4F06B51686C1CB003CE53C /* macinyos-heading-left.png in Resources */,
				8C299D6716877330001B9D96 /* posts-view-219-winpos95.css in Resources */,
				8C299D7216877AE9001B9D96 /* winpos95-heading-left.png in Resources */,
				8C299D7316877AE9001B9D96 /* winpos95-heading-right.png in Resources */,
				8C299D7416877AE9001B9D96 /* winpos95-heading.png in Resources */,
				8CEB405916877D2A00BFA9A8 /* winpos95-heading-seen.png in Resources */,
				8CEB405C16877E1600BFA9A8 /* winpos95-heading-left-seen.png in Resources */,
				8CEB405E1687865300BFA9A8 /* hourglass.gif in Resources */,
				1C6D3EF3168D89FC00B91A65 /* posts-view-219-amber.css in Resources */,
				1C6ED63A169104340015CDD5 /* profile-view.js in Resources */,
				1C6ED638169104150015CDD5 /* profile-view.html in Resources */,
				1C8BE4FA169115020022B331 /* profile-view.css in Resources */,
				8CC4AD6316907DD100639C80 /* posts-view-26.css in Resources */,
				8C9834E2169091CE009F0CD6 /* fyad-bubble.png in Resources */,
				1C8BE51B16917FB60022B331 /* posts-view-25.css in Resources */,
				1C0B4FE9169E331F00261F28 /* tviv-bluray.png in Resources */,
<<<<<<< HEAD
				1C74880116A99BC30068B8A3 /* Icon-72.png in Resources */,
				1C74880216A99BC30068B8A3 /* Icon-72@2x.png in Resources */,
				1C74880316A99BC30068B8A3 /* Icon-Small-50.png in Resources */,
				1C74880416A99BC30068B8A3 /* Icon-Small-50@2x.png in Resources */,
				1C74880516A99BC30068B8A3 /* Icon-Small.png in Resources */,
				1C74880616A99BC30068B8A3 /* Icon-Small@2x.png in Resources */,
				1C74880716A99BC30068B8A3 /* Icon.png in Resources */,
				1C74880816A99BC30068B8A3 /* Icon@2x.png in Resources */,
				8C5CC4BE16AE366700BEBA9D /* editor.html in Resources */,
				8C5CC4C416AF663C00BEBA9D /* emot-v.gif in Resources */,
				8C5CC4C616AF666100BEBA9D /* emot-v@2x.gif in Resources */,
=======
>>>>>>> 47483ba4
			);
			runOnlyForDeploymentPostprocessing = 0;
		};
/* End PBXResourcesBuildPhase section */

/* Begin PBXShellScriptBuildPhase section */
		1C6ED633169103B70015CDD5 /* Compile AwfulProfileViewController JavaScript */ = {
			isa = PBXShellScriptBuildPhase;
			buildActionMask = 2147483647;
			files = (
			);
			inputPaths = (
			);
			name = "Compile AwfulProfileViewController JavaScript";
			outputPaths = (
			);
			runOnlyForDeploymentPostprocessing = 0;
			shellPath = /bin/sh;
			shellScript = "cd Source/Users\nrake\n";
		};
		1CBDB5BA16259C6C0004BDF4 /* ShellScript */ = {
			isa = PBXShellScriptBuildPhase;
			buildActionMask = 2147483647;
			files = (
			);
			inputPaths = (
			);
			outputPaths = (
			);
			runOnlyForDeploymentPostprocessing = 0;
			shellPath = /bin/sh;
			shellScript = "# Run the unit tests in this test bundle.\n\"${SYSTEM_DEVELOPER_DIR}/Tools/RunUnitTests\"\n";
		};
		1CE2D9A616688C810024AC1C /* Compile third-party licenses */ = {
			isa = PBXShellScriptBuildPhase;
			buildActionMask = 2147483647;
			files = (
			);
			inputPaths = (
			);
			name = "Compile third-party licenses";
			outputPaths = (
			);
			runOnlyForDeploymentPostprocessing = 0;
			shellPath = /bin/sh;
			shellScript = "rake licenses\n";
		};
		1CE2D9A716688C950024AC1C /* Compile AwfulPostsView JavaScript */ = {
			isa = PBXShellScriptBuildPhase;
			buildActionMask = 2147483647;
			files = (
			);
			inputPaths = (
			);
			name = "Compile AwfulPostsView JavaScript";
			outputPaths = (
			);
			runOnlyForDeploymentPostprocessing = 0;
			shellPath = /bin/sh;
			shellScript = "cd Source/Posts\nrake\n";
		};
		1CE2D9A816688CC20024AC1C /* mogenerator */ = {
			isa = PBXShellScriptBuildPhase;
			buildActionMask = 2147483647;
			files = (
			);
			inputPaths = (
			);
			name = mogenerator;
			outputPaths = (
			);
			runOnlyForDeploymentPostprocessing = 0;
			shellPath = /bin/sh;
			shellScript = "PATH=/usr/local/bin:$PATH\ncommand -v mogenerator >/dev/null 2>&1 || { echo >&2 \"Please install mogenerator! brew install mogenerator\"; exit 0; }\nMODELS=\"$PROJECT_DIR/Source/Models\"\nmogenerator --model \"$MODELS/Model.xcdatamodeld\" --output-dir \"$MODELS\" --machine-dir \"$MODELS/Generated\" --template-var arc=true\n";
		};
		1CE2D9A916688CDE0024AC1C /* Update image tag list */ = {
			isa = PBXShellScriptBuildPhase;
			buildActionMask = 2147483647;
			files = (
			);
			inputPaths = (
			);
			name = "Update image tag list";
			outputPaths = (
			);
			runOnlyForDeploymentPostprocessing = 0;
			shellPath = /bin/sh;
			shellScript = "rake tags\n";
		};
/* End PBXShellScriptBuildPhase section */

/* Begin PBXSourcesBuildPhase section */
		1C96D051167FDEA60043B194 /* Sources */ = {
			isa = PBXSourcesBuildPhase;
			buildActionMask = 2147483647;
			files = (
				1C96D061167FDEA60043B194 /* main.m in Sources */,
				1C96D065167FDEA60043B194 /* AppDelegate.m in Sources */,
				1C96D06E167FDEA70043B194 /* ViewController.m in Sources */,
				1C96D079167FE0BA0043B194 /* ImgurHTTPClient.m in Sources */,
				1C96D07A167FE1250043B194 /* SVProgressHUD.m in Sources */,
				1C96D07C167FE2B30043B194 /* AFHTTPClient.m in Sources */,
				1C96D07D167FE2B30043B194 /* AFHTTPRequestOperation.m in Sources */,
				1C96D07E167FE2B30043B194 /* AFJSONRequestOperation.m in Sources */,
				1C96D07F167FE2B30043B194 /* AFURLConnectionOperation.m in Sources */,
				1C96D086168016750043B194 /* UIImage+Resize.m in Sources */,
			);
			runOnlyForDeploymentPostprocessing = 0;
		};
		1CBDB5B716259C6C0004BDF4 /* Sources */ = {
			isa = PBXSourcesBuildPhase;
			buildActionMask = 2147483647;
			files = (
				1CBDB5D41625A08F0004BDF4 /* ForumTests.m in Sources */,
				1CBDB5D71625A0A70004BDF4 /* BookmarkedThreadsTests.m in Sources */,
				1CBDB5DA1625A0B60004BDF4 /* ProfileTests.m in Sources */,
				1CBDB5DD1625A0C10004BDF4 /* NewReplyTests.m in Sources */,
				1CBDB5E01625A0D00004BDF4 /* ThreadTests.m in Sources */,
				1CBDB5E31625A7780004BDF4 /* ParsingTests.m in Sources */,
				1CBDB5F71625BACE0004BDF4 /* AwfulParsing.m in Sources */,
				1CBDB5F91625E7320004BDF4 /* TFHpple.m in Sources */,
				1CBDB5FA1625E7320004BDF4 /* TFHppleElement.m in Sources */,
				1CBDB5FB1625E7320004BDF4 /* XPathQuery.m in Sources */,
				1C410D3B169257F100E4A14E /* NSURL+QueryDictionary.m in Sources */,
			);
			runOnlyForDeploymentPostprocessing = 0;
		};
		1D60588E0D05DD3D006BFB54 /* Sources */ = {
			isa = PBXSourcesBuildPhase;
			buildActionMask = 2147483647;
			files = (
				1190F75C13BE4EA900B9D271 /* AwfulLoginController.m in Sources */,
				1190F75E13BE4EA900B9D271 /* AwfulAppDelegate.m in Sources */,
				1190F7EE13BE4ECB00B9D271 /* TFHpple.m in Sources */,
				1190F7EF13BE4ECB00B9D271 /* TFHppleElement.m in Sources */,
				1190F7F013BE4ECB00B9D271 /* XPathQuery.m in Sources */,
				1190F7F313BE4EDA00B9D271 /* main.m in Sources */,
				11FDA296151018600014FDCD /* AwfulSettingsViewController.m in Sources */,
				1CDD5199154294D400326C7B /* AwfulSettings.m in Sources */,
				1C277CA51543554700CD2CCE /* AwfulSettingsChoiceViewController.m in Sources */,
				1C6474C71569989800C72657 /* AwfulForum.m in Sources */,
				1C6474CB1569989800C72657 /* AwfulThread.m in Sources */,
				1C6474CF1569989800C72657 /* _AwfulForum.m in Sources */,
				1C6474D01569989800C72657 /* _AwfulThread.m in Sources */,
				1CC38B8D160C0A5D00C35A11 /* SVPullToRefresh.m in Sources */,
				1CC38BB3160D8C5900C35A11 /* AwfulCategory.m in Sources */,
				1CC38BB6160D8C6000C35A11 /* _AwfulCategory.m in Sources */,
				1CC780181612D8AF002AF958 /* AwfulFavoritesViewController.m in Sources */,
				1CC780191612D8AF002AF958 /* AwfulForumCell.m in Sources */,
				1CC7801C1612D8AF002AF958 /* AwfulForumsListController.m in Sources */,
				1CC780231612D989002AF958 /* AwfulHTTPClient.m in Sources */,
				1CC780321612D9DE002AF958 /* AwfulPostsViewController.m in Sources */,
				1CC780351612D9DE002AF958 /* AwfulSpecificPageController.m in Sources */,
				1CC7804E1612DA8E002AF958 /* AwfulBookmarksController.m in Sources */,
				1CC780501612DA8E002AF958 /* AwfulThreadListController.m in Sources */,
				1C13FF67161BCCB6000ED2B1 /* AwfulThreadCell.m in Sources */,
				1C13FF6A161BF733000ED2B1 /* AwfulBadgeView.m in Sources */,
				1C83DB54161FF48600E53CFA /* ImgurHTTPClient.m in Sources */,
				1C05ED4F162299DE00FE567F /* SVProgressHUD.m in Sources */,
				1CBDB5E71625AA240004BDF4 /* AwfulDataStack.m in Sources */,
				1CBDB5F61625BACE0004BDF4 /* AwfulParsing.m in Sources */,
				1CBDB5FF162600D40004BDF4 /* NSManagedObject+Awful.m in Sources */,
				1CBD5247162B66BC00928740 /* AwfulTextEntryCell.m in Sources */,
				1CFBECEE163076F1008AF641 /* AwfulPageBar.m in Sources */,
				1CFBED081631C068008AF641 /* AwfulLicensesViewController.m in Sources */,
				1CB52A6E1637B21700032AD3 /* AwfulThreadTags.m in Sources */,
				1C090FB7163A40A1003FD0A3 /* _AwfulPost.m in Sources */,
				1C090FBA163A40C1003FD0A3 /* AwfulPost.m in Sources */,
				1C23A0A2163E6C40006C7F39 /* AwfulPostsView.m in Sources */,
				1C278A4D1647A47F007D3CEC /* AwfulPullToRefreshControl.m in Sources */,
				1C278A4E1647A47F007D3CEC /* AwfulScrollViewPullObserver.m in Sources */,
				1C10157C164E8B0A00302B19 /* AwfulStartViewController.m in Sources */,
				1C1015E91654129C00302B19 /* AFHTTPClient.m in Sources */,
				1C1015EA1654129C00302B19 /* AFHTTPRequestOperation.m in Sources */,
				1C1015EB1654129C00302B19 /* AFImageRequestOperation.m in Sources */,
				1C1015EC1654129C00302B19 /* AFJSONRequestOperation.m in Sources */,
				1C1015ED1654129C00302B19 /* AFNetworkActivityIndicatorManager.m in Sources */,
				1C1015EE1654129C00302B19 /* AFPropertyListRequestOperation.m in Sources */,
				1C1015EF1654129C00302B19 /* AFURLConnectionOperation.m in Sources */,
				1C1015F01654129C00302B19 /* AFXMLRequestOperation.m in Sources */,
				1C1015F11654129C00302B19 /* UIImageView+AFNetworking.m in Sources */,
				1C1015FD165414AE00302B19 /* AwfulImagePreviewViewController.m in Sources */,
				1CE2D980165EEC1F0024AC1C /* AwfulTheme.m in Sources */,
				1CE2D9D6166ABD0D0024AC1C /* AwfulActionSheet.m in Sources */,
				1CE2D9D7166ABD0D0024AC1C /* AwfulAlertView.m in Sources */,
				1CE2D9D8166ABD0D0024AC1C /* AwfulFetchedTableViewController.m in Sources */,
				1CE2D9D9166ABD0D0024AC1C /* AwfulNavigationBar.m in Sources */,
				1CE2D9DA166ABD0D0024AC1C /* AwfulSplitViewController.m in Sources */,
				1CE2D9DB166ABD0D0024AC1C /* AwfulTableViewController.m in Sources */,
				1CE2D9DC166ABD0D0024AC1C /* NSFileManager+UserDirectories.m in Sources */,
				1CE2D9DD166ABD0D0024AC1C /* NSString+CollapseWhitespace.m in Sources */,
				1CE2D9DE166ABD0D0024AC1C /* NSURL+QueryDictionary.m in Sources */,
				1CE2D9DF166ABD0D0024AC1C /* UINavigationItem+TwoLineTitle.m in Sources */,
				1CE2D9E0166ABD0D0024AC1C /* UIViewController+NavigationEnclosure.m in Sources */,
				1C5B996C166E78F9004C5D0E /* AwfulDisclosureIndicatorView.m in Sources */,
				1C5B9970166F565C004C5D0E /* AwfulTabBarController.m in Sources */,
				1C5B9973166F5835004C5D0E /* AwfulTabBar.m in Sources */,
				1C5B99BC166FFA4F004C5D0E /* Model.xcdatamodeld in Sources */,
				1C4D7BDB167A5C7C00CF3659 /* PSMenuItem.m in Sources */,
				1C96D085168010AF0043B194 /* UIImage+Resize.m in Sources */,
				1C96D0A2168298BF0043B194 /* AwfulBrowserViewController.m in Sources */,
				1C96D0AC1682B1140043B194 /* NSURL+Awful.m in Sources */,
				1C96D0AF1682B25A0043B194 /* NSURL+OpensInBrowser.m in Sources */,
				1C96D0B51682BBA80043B194 /* AwfulExternalBrowser.m in Sources */,
				1C6D3EE8168D7B1400B91A65 /* _AwfulUser.m in Sources */,
				1C6D3EEB168D7B1E00B91A65 /* AwfulUser.m in Sources */,
				1C6ED63D1691055E0015CDD5 /* AwfulProfileViewController.m in Sources */,
<<<<<<< HEAD
				8C70028A169C6EFA00FC0B78 /* FVGifAnimation.m in Sources */,
				1C7487F116A88BAD0068B8A3 /* AwfulKeyboardBar.m in Sources */,
				8C2A08A116AAD00800CDBC23 /* AwfulComposerViewController.m in Sources */,
				8C2A08A216AAD00800CDBC23 /* AwfulEditPostComposerViewController.m in Sources */,
				8C2A08A316AAD00800CDBC23 /* AwfulReplyComposerViewController.m in Sources */,
				8C2A08A416AAD00800CDBC23 /* AwfulThreadComposerViewController.m in Sources */,
				8CD3B3DB16AB5C15007FE63D /* NSAttributedString+BBCode.m in Sources */,
				8C5CC4BC16AE345400BEBA9D /* AwfulComposerView.m in Sources */,
				8C5CC4C216AE3DE900BEBA9D /* AwfulComposerInputAccessoryView.m in Sources */,
=======
				8C7002AA169D226C00FC0B78 /* AwfulEmoticonKeyboardController.m in Sources */,
				8C70055616A05BBC00FC0B78 /* AwfulEmoticonChooserCellView.m in Sources */,
				8C70056216A076FF00FC0B78 /* AwfulEmoticon.m in Sources */,
				8C70056316A076FF00FC0B78 /* AwfulEmoticonGroup.m in Sources */,
				8C70056816A0770A00FC0B78 /* _AwfulEmoticon.m in Sources */,
				8C70056916A0770A00FC0B78 /* _AwfulEmoticonGroup.m in Sources */,
				8C70057116A079A700FC0B78 /* AwfulHTTPClient+Emoticons.m in Sources */,
				8C70057416A07A9000FC0B78 /* AwfulParsing+Emoticons.m in Sources */,
>>>>>>> 47483ba4
			);
			runOnlyForDeploymentPostprocessing = 0;
		};
/* End PBXSourcesBuildPhase section */

/* Begin PBXTargetDependency section */
		1CE2D9A516688C700024AC1C /* PBXTargetDependency */ = {
			isa = PBXTargetDependency;
			target = 1CE2D9A016688C640024AC1C /* Build Resources */;
			targetProxy = 1CE2D9A416688C700024AC1C /* PBXContainerItemProxy */;
		};
/* End PBXTargetDependency section */

/* Begin PBXVariantGroup section */
		1C96D05D167FDEA60043B194 /* InfoPlist.strings */ = {
			isa = PBXVariantGroup;
			children = (
				1C96D05E167FDEA60043B194 /* en */,
			);
			name = InfoPlist.strings;
			sourceTree = "<group>";
		};
		1C96D06F167FDEA70043B194 /* ViewController.xib */ = {
			isa = PBXVariantGroup;
			children = (
				1C96D070167FDEA70043B194 /* en */,
			);
			name = ViewController.xib;
			sourceTree = "<group>";
		};
/* End PBXVariantGroup section */

/* Begin XCBuildConfiguration section */
		1C96D075167FDEA70043B194 /* Debug */ = {
			isa = XCBuildConfiguration;
			buildSettings = {
				ALWAYS_SEARCH_USER_PATHS = NO;
				CLANG_CXX_LANGUAGE_STANDARD = "gnu++0x";
				CLANG_CXX_LIBRARY = "libc++";
				CLANG_ENABLE_OBJC_ARC = YES;
				CLANG_WARN_EMPTY_BODY = YES;
				CLANG_WARN__DUPLICATE_METHOD_MATCH = YES;
				"CODE_SIGN_IDENTITY[sdk=iphoneos*]" = "iPhone Developer";
				COPY_PHASE_STRIP = NO;
				GCC_C_LANGUAGE_STANDARD = gnu99;
				GCC_DYNAMIC_NO_PIC = NO;
				GCC_OPTIMIZATION_LEVEL = 0;
				GCC_PRECOMPILE_PREFIX_HEADER = YES;
				GCC_PREFIX_HEADER = "Tests/Imgur API Test/Imgur API Test-Prefix.pch";
				GCC_PREPROCESSOR_DEFINITIONS = (
					"DEBUG=1",
					"$(inherited)",
				);
				GCC_SYMBOLS_PRIVATE_EXTERN = NO;
				GCC_TREAT_WARNINGS_AS_ERRORS = YES;
				GCC_WARN_UNINITIALIZED_AUTOS = YES;
				INFOPLIST_FILE = "Tests/Imgur API Test/Imgur API Test-Info.plist";
				IPHONEOS_DEPLOYMENT_TARGET = 6.0;
				ONLY_ACTIVE_ARCH = YES;
				PRODUCT_NAME = "$(TARGET_NAME)";
				TARGETED_DEVICE_FAMILY = "1,2";
				WRAPPER_EXTENSION = app;
			};
			name = Debug;
		};
		1C96D076167FDEA70043B194 /* Release */ = {
			isa = XCBuildConfiguration;
			buildSettings = {
				ALWAYS_SEARCH_USER_PATHS = NO;
				CLANG_CXX_LANGUAGE_STANDARD = "gnu++0x";
				CLANG_CXX_LIBRARY = "libc++";
				CLANG_ENABLE_OBJC_ARC = YES;
				CLANG_WARN_EMPTY_BODY = YES;
				CLANG_WARN__DUPLICATE_METHOD_MATCH = YES;
				"CODE_SIGN_IDENTITY[sdk=iphoneos*]" = "iPhone Developer";
				COPY_PHASE_STRIP = YES;
				GCC_C_LANGUAGE_STANDARD = gnu99;
				GCC_PRECOMPILE_PREFIX_HEADER = YES;
				GCC_PREFIX_HEADER = "Tests/Imgur API Test/Imgur API Test-Prefix.pch";
				GCC_TREAT_WARNINGS_AS_ERRORS = YES;
				GCC_WARN_UNINITIALIZED_AUTOS = YES;
				INFOPLIST_FILE = "Tests/Imgur API Test/Imgur API Test-Info.plist";
				IPHONEOS_DEPLOYMENT_TARGET = 6.0;
				PRODUCT_NAME = "$(TARGET_NAME)";
				TARGETED_DEVICE_FAMILY = "1,2";
				VALIDATE_PRODUCT = YES;
				WRAPPER_EXTENSION = app;
			};
			name = Release;
		};
		1CBDB5CC16259C6D0004BDF4 /* Debug */ = {
			isa = XCBuildConfiguration;
			buildSettings = {
				ALWAYS_SEARCH_USER_PATHS = NO;
				CLANG_CXX_LANGUAGE_STANDARD = "gnu++0x";
				CLANG_CXX_LIBRARY = "libc++";
				CLANG_ENABLE_OBJC_ARC = YES;
				CLANG_WARN_EMPTY_BODY = YES;
				CLANG_WARN__DUPLICATE_METHOD_MATCH = YES;
				COPY_PHASE_STRIP = NO;
				FRAMEWORK_SEARCH_PATHS = (
					"\"$(SDKROOT)/Developer/Library/Frameworks\"",
					"\"$(DEVELOPER_LIBRARY_DIR)/Frameworks\"",
				);
				GCC_C_LANGUAGE_STANDARD = gnu99;
				GCC_DYNAMIC_NO_PIC = NO;
				GCC_OPTIMIZATION_LEVEL = 0;
				GCC_PRECOMPILE_PREFIX_HEADER = YES;
				GCC_PREFIX_HEADER = "Tests/Parsing/ParsingTests-Prefix.pch";
				GCC_PREPROCESSOR_DEFINITIONS = (
					"DEBUG=1",
					"$(inherited)",
				);
				GCC_SYMBOLS_PRIVATE_EXTERN = NO;
				GCC_WARN_UNINITIALIZED_AUTOS = YES;
				INFOPLIST_FILE = "Tests/Parsing/ParsingTests-Info.plist";
				IPHONEOS_DEPLOYMENT_TARGET = 6.0;
				ONLY_ACTIVE_ARCH = YES;
				PRODUCT_NAME = "$(TARGET_NAME)";
				WRAPPER_EXTENSION = octest;
			};
			name = Debug;
		};
		1CBDB5CD16259C6D0004BDF4 /* Release */ = {
			isa = XCBuildConfiguration;
			buildSettings = {
				ALWAYS_SEARCH_USER_PATHS = NO;
				CLANG_CXX_LANGUAGE_STANDARD = "gnu++0x";
				CLANG_CXX_LIBRARY = "libc++";
				CLANG_ENABLE_OBJC_ARC = YES;
				CLANG_WARN_EMPTY_BODY = YES;
				CLANG_WARN__DUPLICATE_METHOD_MATCH = YES;
				COPY_PHASE_STRIP = YES;
				FRAMEWORK_SEARCH_PATHS = (
					"\"$(SDKROOT)/Developer/Library/Frameworks\"",
					"\"$(DEVELOPER_LIBRARY_DIR)/Frameworks\"",
				);
				GCC_C_LANGUAGE_STANDARD = gnu99;
				GCC_PRECOMPILE_PREFIX_HEADER = YES;
				GCC_PREFIX_HEADER = "Tests/Parsing/ParsingTests-Prefix.pch";
				GCC_WARN_UNINITIALIZED_AUTOS = YES;
				INFOPLIST_FILE = "Tests/Parsing/ParsingTests-Info.plist";
				IPHONEOS_DEPLOYMENT_TARGET = 6.0;
				PRODUCT_NAME = "$(TARGET_NAME)";
				VALIDATE_PRODUCT = YES;
				WRAPPER_EXTENSION = octest;
			};
			name = Release;
		};
		1CE2D9A216688C640024AC1C /* Debug */ = {
			isa = XCBuildConfiguration;
			buildSettings = {
				PRODUCT_NAME = "$(TARGET_NAME)";
			};
			name = Debug;
		};
		1CE2D9A316688C640024AC1C /* Release */ = {
			isa = XCBuildConfiguration;
			buildSettings = {
				PRODUCT_NAME = "$(TARGET_NAME)";
			};
			name = Release;
		};
		1D6058940D05DD3E006BFB54 /* Debug */ = {
			isa = XCBuildConfiguration;
			buildSettings = {
				ALWAYS_SEARCH_USER_PATHS = NO;
				CLANG_ENABLE_OBJC_ARC = YES;
				COPY_PHASE_STRIP = NO;
				GCC_DYNAMIC_NO_PIC = NO;
				GCC_OPTIMIZATION_LEVEL = 0;
				GCC_PRECOMPILE_PREFIX_HEADER = YES;
				GCC_PREFIX_HEADER = Source/Main/Awful_Prefix.pch;
				GCC_TREAT_WARNINGS_AS_ERRORS = NO;
				INFOPLIST_FILE = "Resources/Awful-Info.plist";
				IPHONEOS_DEPLOYMENT_TARGET = 5.0;
				LIBRARY_SEARCH_PATHS = "$(inherited)";
				PRODUCT_NAME = Awful;
				SDKROOT = iphoneos;
				TARGETED_DEVICE_FAMILY = "1,2";
				WARNING_CFLAGS = (
					"-Wall",
					"-Wextra",
					"-pedantic",
					"-Wno-gnu",
					"-Wno-c++-compat",
					"-Wno-objc-missing-property-synthesis",
					"-Wno-readonly-setter-attrs",
					"-Wno-unused-parameter",
				);
			};
			name = Debug;
		};
		1D6058950D05DD3E006BFB54 /* Release */ = {
			isa = XCBuildConfiguration;
			buildSettings = {
				ALWAYS_SEARCH_USER_PATHS = NO;
				CLANG_ENABLE_OBJC_ARC = YES;
				CODE_SIGN_IDENTITY = "iPhone Distribution";
				"CODE_SIGN_IDENTITY[sdk=iphoneos*]" = "iPhone Distribution";
				COPY_PHASE_STRIP = NO;
				GCC_PRECOMPILE_PREFIX_HEADER = YES;
				GCC_PREFIX_HEADER = Source/Main/Awful_Prefix.pch;
				GCC_PREPROCESSOR_DEFINITIONS = "DEBUG=0";
				GCC_TREAT_WARNINGS_AS_ERRORS = NO;
				INFOPLIST_FILE = "Resources/Awful-Info.plist";
				IPHONEOS_DEPLOYMENT_TARGET = 5.0;
				LIBRARY_SEARCH_PATHS = "$(inherited)";
				PRODUCT_NAME = Awful;
				PROVISIONING_PROFILE = "";
				"PROVISIONING_PROFILE[sdk=iphoneos*]" = "";
				SDKROOT = iphoneos;
				TARGETED_DEVICE_FAMILY = "1,2";
				VALIDATE_PRODUCT = YES;
				WARNING_CFLAGS = (
					"-Wall",
					"-Wextra",
					"-pedantic",
					"-Wno-gnu",
					"-Wno-c++-compat",
					"-Wno-objc-missing-property-synthesis",
					"-Wno-readonly-setter-attrs",
					"-Wno-unused-parameter",
				);
			};
			name = Release;
		};
		C01FCF4F08A954540054247B /* Debug */ = {
			isa = XCBuildConfiguration;
			buildSettings = {
				ARCHS = "$(ARCHS_STANDARD_32_BIT)";
				CODE_SIGN_IDENTITY = "iPhone Developer";
				"CODE_SIGN_IDENTITY[sdk=iphoneos*]" = "iPhone Developer";
				GCC_C_LANGUAGE_STANDARD = c99;
				GCC_PREPROCESSOR_DEFINITIONS = "DEBUG=1";
				GCC_VERSION = com.apple.compilers.llvm.clang.1_0;
				GCC_WARN_ABOUT_RETURN_TYPE = YES;
				GCC_WARN_UNUSED_VARIABLE = YES;
				HEADER_SEARCH_PATHS = "${SDKROOT}/usr/include/libxml2";
				IPHONEOS_DEPLOYMENT_TARGET = 5.0;
				OTHER_LDFLAGS = "";
				PROVISIONING_PROFILE = "";
				"PROVISIONING_PROFILE[sdk=iphoneos*]" = "";
				SDKROOT = iphoneos;
			};
			name = Debug;
		};
		C01FCF5008A954540054247B /* Release */ = {
			isa = XCBuildConfiguration;
			buildSettings = {
				ARCHS = "$(ARCHS_STANDARD_32_BIT)";
				CODE_SIGN_IDENTITY = "iPhone Developer";
				"CODE_SIGN_IDENTITY[sdk=iphoneos*]" = "iPhone Developer";
				GCC_C_LANGUAGE_STANDARD = c99;
				GCC_WARN_ABOUT_RETURN_TYPE = YES;
				GCC_WARN_UNUSED_VARIABLE = YES;
				HEADER_SEARCH_PATHS = "${SDKROOT}/usr/include/libxml2";
				IPHONEOS_DEPLOYMENT_TARGET = 5.0;
				OTHER_CFLAGS = "";
				PROVISIONING_PROFILE = "";
				"PROVISIONING_PROFILE[sdk=iphoneos*]" = "";
				SDKROOT = iphoneos;
			};
			name = Release;
		};
/* End XCBuildConfiguration section */

/* Begin XCConfigurationList section */
		1C96D077167FDEA70043B194 /* Build configuration list for PBXNativeTarget "Imgur API Test" */ = {
			isa = XCConfigurationList;
			buildConfigurations = (
				1C96D075167FDEA70043B194 /* Debug */,
				1C96D076167FDEA70043B194 /* Release */,
			);
			defaultConfigurationIsVisible = 0;
			defaultConfigurationName = Debug;
		};
		1CBDB5CB16259C6D0004BDF4 /* Build configuration list for PBXNativeTarget "ParsingTests" */ = {
			isa = XCConfigurationList;
			buildConfigurations = (
				1CBDB5CC16259C6D0004BDF4 /* Debug */,
				1CBDB5CD16259C6D0004BDF4 /* Release */,
			);
			defaultConfigurationIsVisible = 0;
			defaultConfigurationName = Debug;
		};
		1CE2D9A116688C640024AC1C /* Build configuration list for PBXAggregateTarget "Build Resources" */ = {
			isa = XCConfigurationList;
			buildConfigurations = (
				1CE2D9A216688C640024AC1C /* Debug */,
				1CE2D9A316688C640024AC1C /* Release */,
			);
			defaultConfigurationIsVisible = 0;
			defaultConfigurationName = Debug;
		};
		1D6058960D05DD3E006BFB54 /* Build configuration list for PBXNativeTarget "Awful" */ = {
			isa = XCConfigurationList;
			buildConfigurations = (
				1D6058940D05DD3E006BFB54 /* Debug */,
				1D6058950D05DD3E006BFB54 /* Release */,
			);
			defaultConfigurationIsVisible = 0;
			defaultConfigurationName = Debug;
		};
		C01FCF4E08A954540054247B /* Build configuration list for PBXProject "Awful" */ = {
			isa = XCConfigurationList;
			buildConfigurations = (
				C01FCF4F08A954540054247B /* Debug */,
				C01FCF5008A954540054247B /* Release */,
			);
			defaultConfigurationIsVisible = 0;
			defaultConfigurationName = Debug;
		};
/* End XCConfigurationList section */

/* Begin XCVersionGroup section */
		1C5B99B8166FFA4F004C5D0E /* Model.xcdatamodeld */ = {
			isa = XCVersionGroup;
			children = (
				8C70055816A075A200FC0B78 /* Model-1.11.1.xcdatamodel */,
				1C5B99B9166FFA4F004C5D0E /* Model-1.8.1.xcdatamodel */,
				1C5B99BA166FFA4F004C5D0E /* Model-1.8.xcdatamodel */,
				1C5B99BB166FFA4F004C5D0E /* Model-1.9.1.xcdatamodel */,
				1C6D3EE4168D798200B91A65 /* Model-1.10.xcdatamodel */,
			);
			currentVersion = 8C70055816A075A200FC0B78 /* Model-1.11.1.xcdatamodel */;
			path = Model.xcdatamodeld;
			sourceTree = "<group>";
			versionGroupType = wrapper.xcdatamodel;
		};
/* End XCVersionGroup section */
	};
	rootObject = 29B97313FDCFA39411CA2CEA /* Project object */;
}<|MERGE_RESOLUTION|>--- conflicted
+++ resolved
@@ -532,6 +532,10 @@
 		288765080DF74369002DB57D /* CoreGraphics.framework in Frameworks */ = {isa = PBXBuildFile; fileRef = 288765070DF74369002DB57D /* CoreGraphics.framework */; };
 		8C0F4F561682CCFA00E25D7E /* macinyos-heading-center.png in Resources */ = {isa = PBXBuildFile; fileRef = 8C0F4F541682CCFA00E25D7E /* macinyos-heading-center.png */; };
 		8C0F4F571682CCFA00E25D7E /* macinyos-heading-right.png in Resources */ = {isa = PBXBuildFile; fileRef = 8C0F4F551682CCFA00E25D7E /* macinyos-heading-right.png */; };
+		8C1F62CF16B60A9300FAF625 /* AwfulComposerInputAccessoryView.m in Sources */ = {isa = PBXBuildFile; fileRef = 8C1F62C816B60A9300FAF625 /* AwfulComposerInputAccessoryView.m */; };
+		8C1F62D016B60A9300FAF625 /* AwfulComposerView.m in Sources */ = {isa = PBXBuildFile; fileRef = 8C1F62CA16B60A9300FAF625 /* AwfulComposerView.m */; };
+		8C1F62D116B60A9300FAF625 /* AwfulEmoticonChooserCellView.m in Sources */ = {isa = PBXBuildFile; fileRef = 8C1F62CC16B60A9300FAF625 /* AwfulEmoticonChooserCellView.m */; };
+		8C1F62D216B60A9300FAF625 /* AwfulEmoticonKeyboardController.m in Sources */ = {isa = PBXBuildFile; fileRef = 8C1F62CE16B60A9300FAF625 /* AwfulEmoticonKeyboardController.m */; };
 		8C2450F91666F76900D3079C /* forum-header-dark.png in Resources */ = {isa = PBXBuildFile; fileRef = 8C2450F51666F76900D3079C /* forum-header-dark.png */; };
 		8C2450FA1666F76900D3079C /* forum-header-dark@2x.png in Resources */ = {isa = PBXBuildFile; fileRef = 8C2450F61666F76900D3079C /* forum-header-dark@2x.png */; };
 		8C2450FB1666F76900D3079C /* forum-header-light.png in Resources */ = {isa = PBXBuildFile; fileRef = 8C2450F71666F76900D3079C /* forum-header-light.png */; };
@@ -585,24 +589,17 @@
 		8C5159E1163DB796000114F6 /* AICA-TAG-race.png in Resources */ = {isa = PBXBuildFile; fileRef = 8C5159D7163DB796000114F6 /* AICA-TAG-race.png */; };
 		8C5159E2163DB796000114F6 /* RP-20a6zc0.png in Resources */ = {isa = PBXBuildFile; fileRef = 8C5159D8163DB796000114F6 /* RP-20a6zc0.png */; };
 		8C5159E3163DB796000114F6 /* fyad-zounds.png in Resources */ = {isa = PBXBuildFile; fileRef = 8C5159D9163DB796000114F6 /* fyad-zounds.png */; };
-		8C5CC4BC16AE345400BEBA9D /* AwfulComposerView.m in Sources */ = {isa = PBXBuildFile; fileRef = 8C5CC4BB16AE345400BEBA9D /* AwfulComposerView.m */; };
 		8C5CC4BE16AE366700BEBA9D /* editor.html in Resources */ = {isa = PBXBuildFile; fileRef = 8C5CC4BD16AE366700BEBA9D /* editor.html */; };
-		8C5CC4C216AE3DE900BEBA9D /* AwfulComposerInputAccessoryView.m in Sources */ = {isa = PBXBuildFile; fileRef = 8C5CC4C116AE3DE900BEBA9D /* AwfulComposerInputAccessoryView.m */; };
 		8C5CC4C416AF663C00BEBA9D /* emot-v.gif in Resources */ = {isa = PBXBuildFile; fileRef = 8C5CC4C316AF663C00BEBA9D /* emot-v.gif */; };
 		8C5CC4C616AF666100BEBA9D /* emot-v@2x.gif in Resources */ = {isa = PBXBuildFile; fileRef = 8C5CC4C516AF666100BEBA9D /* emot-v@2x.gif */; };
 		8C6F084A1653498F00B43251 /* byob-anti.png in Resources */ = {isa = PBXBuildFile; fileRef = 8C6F08491653498F00B43251 /* byob-anti.png */; };
-<<<<<<< HEAD
 		8C70028A169C6EFA00FC0B78 /* FVGifAnimation.m in Sources */ = {isa = PBXBuildFile; fileRef = 8C700289169C6EFA00FC0B78 /* FVGifAnimation.m */; };
-=======
-		8C7002AA169D226C00FC0B78 /* AwfulEmoticonKeyboardController.m in Sources */ = {isa = PBXBuildFile; fileRef = 8C7002A9169D226C00FC0B78 /* AwfulEmoticonKeyboardController.m */; };
-		8C70055616A05BBC00FC0B78 /* AwfulEmoticonChooserCellView.m in Sources */ = {isa = PBXBuildFile; fileRef = 8C70055516A05BBC00FC0B78 /* AwfulEmoticonChooserCellView.m */; };
 		8C70056216A076FF00FC0B78 /* AwfulEmoticon.m in Sources */ = {isa = PBXBuildFile; fileRef = 8C70055F16A076FF00FC0B78 /* AwfulEmoticon.m */; };
 		8C70056316A076FF00FC0B78 /* AwfulEmoticonGroup.m in Sources */ = {isa = PBXBuildFile; fileRef = 8C70056116A076FF00FC0B78 /* AwfulEmoticonGroup.m */; };
 		8C70056816A0770A00FC0B78 /* _AwfulEmoticon.m in Sources */ = {isa = PBXBuildFile; fileRef = 8C70056516A0770A00FC0B78 /* _AwfulEmoticon.m */; };
 		8C70056916A0770A00FC0B78 /* _AwfulEmoticonGroup.m in Sources */ = {isa = PBXBuildFile; fileRef = 8C70056716A0770A00FC0B78 /* _AwfulEmoticonGroup.m */; };
 		8C70057116A079A700FC0B78 /* AwfulHTTPClient+Emoticons.m in Sources */ = {isa = PBXBuildFile; fileRef = 8C70057016A079A700FC0B78 /* AwfulHTTPClient+Emoticons.m */; };
 		8C70057416A07A9000FC0B78 /* AwfulParsing+Emoticons.m in Sources */ = {isa = PBXBuildFile; fileRef = 8C70057316A07A9000FC0B78 /* AwfulParsing+Emoticons.m */; };
->>>>>>> 47483ba4
 		8C87428E1655FD990018AC6C /* byob.png in Resources */ = {isa = PBXBuildFile; fileRef = 8C87428D1655FD990018AC6C /* byob.png */; };
 		8C8742911655FDAE0018AC6C /* trp-laliga.png in Resources */ = {isa = PBXBuildFile; fileRef = 8C8742901655FDAE0018AC6C /* trp-laliga.png */; };
 		8C8742931655FDC10018AC6C /* mods-expert.png in Resources */ = {isa = PBXBuildFile; fileRef = 8C8742921655FDC10018AC6C /* mods-expert.png */; };
@@ -1191,6 +1188,14 @@
 		288765070DF74369002DB57D /* CoreGraphics.framework */ = {isa = PBXFileReference; lastKnownFileType = wrapper.framework; name = CoreGraphics.framework; path = System/Library/Frameworks/CoreGraphics.framework; sourceTree = SDKROOT; };
 		8C0F4F541682CCFA00E25D7E /* macinyos-heading-center.png */ = {isa = PBXFileReference; lastKnownFileType = image.png; path = "macinyos-heading-center.png"; sourceTree = "<group>"; };
 		8C0F4F551682CCFA00E25D7E /* macinyos-heading-right.png */ = {isa = PBXFileReference; lastKnownFileType = image.png; path = "macinyos-heading-right.png"; sourceTree = "<group>"; };
+		8C1F62C716B60A9300FAF625 /* AwfulComposerInputAccessoryView.h */ = {isa = PBXFileReference; fileEncoding = 4; lastKnownFileType = sourcecode.c.h; name = AwfulComposerInputAccessoryView.h; path = Components/AwfulComposerInputAccessoryView.h; sourceTree = "<group>"; };
+		8C1F62C816B60A9300FAF625 /* AwfulComposerInputAccessoryView.m */ = {isa = PBXFileReference; fileEncoding = 4; lastKnownFileType = sourcecode.c.objc; name = AwfulComposerInputAccessoryView.m; path = Components/AwfulComposerInputAccessoryView.m; sourceTree = "<group>"; };
+		8C1F62C916B60A9300FAF625 /* AwfulComposerView.h */ = {isa = PBXFileReference; fileEncoding = 4; lastKnownFileType = sourcecode.c.h; name = AwfulComposerView.h; path = Components/AwfulComposerView.h; sourceTree = "<group>"; };
+		8C1F62CA16B60A9300FAF625 /* AwfulComposerView.m */ = {isa = PBXFileReference; fileEncoding = 4; lastKnownFileType = sourcecode.c.objc; name = AwfulComposerView.m; path = Components/AwfulComposerView.m; sourceTree = "<group>"; };
+		8C1F62CB16B60A9300FAF625 /* AwfulEmoticonChooserCellView.h */ = {isa = PBXFileReference; fileEncoding = 4; lastKnownFileType = sourcecode.c.h; name = AwfulEmoticonChooserCellView.h; path = Components/AwfulEmoticonChooserCellView.h; sourceTree = "<group>"; };
+		8C1F62CC16B60A9300FAF625 /* AwfulEmoticonChooserCellView.m */ = {isa = PBXFileReference; fileEncoding = 4; lastKnownFileType = sourcecode.c.objc; name = AwfulEmoticonChooserCellView.m; path = Components/AwfulEmoticonChooserCellView.m; sourceTree = "<group>"; };
+		8C1F62CD16B60A9300FAF625 /* AwfulEmoticonKeyboardController.h */ = {isa = PBXFileReference; fileEncoding = 4; lastKnownFileType = sourcecode.c.h; name = AwfulEmoticonKeyboardController.h; path = Components/AwfulEmoticonKeyboardController.h; sourceTree = "<group>"; };
+		8C1F62CE16B60A9300FAF625 /* AwfulEmoticonKeyboardController.m */ = {isa = PBXFileReference; fileEncoding = 4; lastKnownFileType = sourcecode.c.objc; name = AwfulEmoticonKeyboardController.m; path = Components/AwfulEmoticonKeyboardController.m; sourceTree = "<group>"; };
 		8C2450F51666F76900D3079C /* forum-header-dark.png */ = {isa = PBXFileReference; lastKnownFileType = image.png; path = "forum-header-dark.png"; sourceTree = "<group>"; };
 		8C2450F61666F76900D3079C /* forum-header-dark@2x.png */ = {isa = PBXFileReference; lastKnownFileType = image.png; path = "forum-header-dark@2x.png"; sourceTree = "<group>"; };
 		8C2450F71666F76900D3079C /* forum-header-light.png */ = {isa = PBXFileReference; lastKnownFileType = image.png; path = "forum-header-light.png"; sourceTree = "<group>"; };
@@ -1248,23 +1253,13 @@
 		8C5159D7163DB796000114F6 /* AICA-TAG-race.png */ = {isa = PBXFileReference; lastKnownFileType = image.png; path = "AICA-TAG-race.png"; sourceTree = "<group>"; };
 		8C5159D8163DB796000114F6 /* RP-20a6zc0.png */ = {isa = PBXFileReference; lastKnownFileType = image.png; path = "RP-20a6zc0.png"; sourceTree = "<group>"; };
 		8C5159D9163DB796000114F6 /* fyad-zounds.png */ = {isa = PBXFileReference; lastKnownFileType = image.png; path = "fyad-zounds.png"; sourceTree = "<group>"; };
-		8C5CC4BA16AE345300BEBA9D /* AwfulComposerView.h */ = {isa = PBXFileReference; fileEncoding = 4; lastKnownFileType = sourcecode.c.h; path = AwfulComposerView.h; sourceTree = "<group>"; };
-		8C5CC4BB16AE345400BEBA9D /* AwfulComposerView.m */ = {isa = PBXFileReference; fileEncoding = 4; lastKnownFileType = sourcecode.c.objc; path = AwfulComposerView.m; sourceTree = "<group>"; };
 		8C5CC4BD16AE366700BEBA9D /* editor.html */ = {isa = PBXFileReference; fileEncoding = 4; lastKnownFileType = text.html; path = editor.html; sourceTree = "<group>"; };
-		8C5CC4C016AE3DE900BEBA9D /* AwfulComposerInputAccessoryView.h */ = {isa = PBXFileReference; fileEncoding = 4; lastKnownFileType = sourcecode.c.h; path = AwfulComposerInputAccessoryView.h; sourceTree = "<group>"; };
-		8C5CC4C116AE3DE900BEBA9D /* AwfulComposerInputAccessoryView.m */ = {isa = PBXFileReference; fileEncoding = 4; lastKnownFileType = sourcecode.c.objc; path = AwfulComposerInputAccessoryView.m; sourceTree = "<group>"; };
 		8C5CC4C316AF663C00BEBA9D /* emot-v.gif */ = {isa = PBXFileReference; lastKnownFileType = image.gif; path = "emot-v.gif"; sourceTree = "<group>"; };
 		8C5CC4C516AF666100BEBA9D /* emot-v@2x.gif */ = {isa = PBXFileReference; lastKnownFileType = image.gif; path = "emot-v@2x.gif"; sourceTree = "<group>"; };
 		8C6F08491653498F00B43251 /* byob-anti.png */ = {isa = PBXFileReference; lastKnownFileType = image.png; path = "byob-anti.png"; sourceTree = "<group>"; };
-<<<<<<< HEAD
 		8C700288169C6EFA00FC0B78 /* FVGifAnimation.h */ = {isa = PBXFileReference; fileEncoding = 4; lastKnownFileType = sourcecode.c.h; path = FVGifAnimation.h; sourceTree = "<group>"; };
 		8C700289169C6EFA00FC0B78 /* FVGifAnimation.m */ = {isa = PBXFileReference; fileEncoding = 4; lastKnownFileType = sourcecode.c.objc; path = FVGifAnimation.m; sourceTree = "<group>"; };
-=======
-		8C7002A8169D226C00FC0B78 /* AwfulEmoticonKeyboardController.h */ = {isa = PBXFileReference; fileEncoding = 4; lastKnownFileType = sourcecode.c.h; path = AwfulEmoticonKeyboardController.h; sourceTree = "<group>"; };
-		8C7002A9169D226C00FC0B78 /* AwfulEmoticonKeyboardController.m */ = {isa = PBXFileReference; fileEncoding = 4; lastKnownFileType = sourcecode.c.objc; path = AwfulEmoticonKeyboardController.m; sourceTree = "<group>"; };
-		8C70055416A05BBB00FC0B78 /* AwfulEmoticonChooserCellView.h */ = {isa = PBXFileReference; fileEncoding = 4; lastKnownFileType = sourcecode.c.h; path = AwfulEmoticonChooserCellView.h; sourceTree = "<group>"; };
-		8C70055516A05BBC00FC0B78 /* AwfulEmoticonChooserCellView.m */ = {isa = PBXFileReference; fileEncoding = 4; lastKnownFileType = sourcecode.c.objc; path = AwfulEmoticonChooserCellView.m; sourceTree = "<group>"; };
-		8C70055816A075A200FC0B78 /* Model-1.11.1.xcdatamodel */ = {isa = PBXFileReference; lastKnownFileType = file; path = "Model-1.11.1.xcdatamodel"; sourceTree = "<group>"; };
+		8C70055816A075A200FC0B78 /* Model-1.11.1.xcdatamodel */ = {isa = PBXFileReference; lastKnownFileType = wrapper.xcdatamodel; path = "Model-1.11.1.xcdatamodel"; sourceTree = "<group>"; };
 		8C70055E16A076FF00FC0B78 /* AwfulEmoticon.h */ = {isa = PBXFileReference; fileEncoding = 4; lastKnownFileType = sourcecode.c.h; path = AwfulEmoticon.h; sourceTree = "<group>"; };
 		8C70055F16A076FF00FC0B78 /* AwfulEmoticon.m */ = {isa = PBXFileReference; fileEncoding = 4; lastKnownFileType = sourcecode.c.objc; path = AwfulEmoticon.m; sourceTree = "<group>"; };
 		8C70056016A076FF00FC0B78 /* AwfulEmoticonGroup.h */ = {isa = PBXFileReference; fileEncoding = 4; lastKnownFileType = sourcecode.c.h; path = AwfulEmoticonGroup.h; sourceTree = "<group>"; };
@@ -1277,7 +1272,6 @@
 		8C70057016A079A700FC0B78 /* AwfulHTTPClient+Emoticons.m */ = {isa = PBXFileReference; fileEncoding = 4; lastKnownFileType = sourcecode.c.objc; path = "AwfulHTTPClient+Emoticons.m"; sourceTree = "<group>"; };
 		8C70057216A07A9000FC0B78 /* AwfulParsing+Emoticons.h */ = {isa = PBXFileReference; fileEncoding = 4; lastKnownFileType = sourcecode.c.h; path = "AwfulParsing+Emoticons.h"; sourceTree = "<group>"; };
 		8C70057316A07A9000FC0B78 /* AwfulParsing+Emoticons.m */ = {isa = PBXFileReference; fileEncoding = 4; lastKnownFileType = sourcecode.c.objc; path = "AwfulParsing+Emoticons.m"; sourceTree = "<group>"; };
->>>>>>> 47483ba4
 		8C87428D1655FD990018AC6C /* byob.png */ = {isa = PBXFileReference; lastKnownFileType = image.png; path = byob.png; sourceTree = "<group>"; };
 		8C8742901655FDAE0018AC6C /* trp-laliga.png */ = {isa = PBXFileReference; lastKnownFileType = image.png; path = "trp-laliga.png"; sourceTree = "<group>"; };
 		8C8742921655FDC10018AC6C /* mods-expert.png */ = {isa = PBXFileReference; lastKnownFileType = image.png; path = "mods-expert.png"; sourceTree = "<group>"; };
@@ -2137,10 +2131,6 @@
 				1C96D0A1168298BF0043B194 /* AwfulBrowserViewController.m */,
 				1C96D0B31682BBA80043B194 /* AwfulExternalBrowser.h */,
 				1C96D0B41682BBA80043B194 /* AwfulExternalBrowser.m */,
-				8C7002A8169D226C00FC0B78 /* AwfulEmoticonKeyboardController.h */,
-				8C7002A9169D226C00FC0B78 /* AwfulEmoticonKeyboardController.m */,
-				8C70055416A05BBB00FC0B78 /* AwfulEmoticonChooserCellView.h */,
-				8C70055516A05BBC00FC0B78 /* AwfulEmoticonChooserCellView.m */,
 			);
 			path = Posts;
 			sourceTree = "<group>";
@@ -2288,10 +2278,14 @@
 		8C5CC4BF16AE3DBD00BEBA9D /* Components */ = {
 			isa = PBXGroup;
 			children = (
-				8C5CC4C016AE3DE900BEBA9D /* AwfulComposerInputAccessoryView.h */,
-				8C5CC4C116AE3DE900BEBA9D /* AwfulComposerInputAccessoryView.m */,
-				8C5CC4BA16AE345300BEBA9D /* AwfulComposerView.h */,
-				8C5CC4BB16AE345400BEBA9D /* AwfulComposerView.m */,
+				8C1F62C716B60A9300FAF625 /* AwfulComposerInputAccessoryView.h */,
+				8C1F62C816B60A9300FAF625 /* AwfulComposerInputAccessoryView.m */,
+				8C1F62C916B60A9300FAF625 /* AwfulComposerView.h */,
+				8C1F62CA16B60A9300FAF625 /* AwfulComposerView.m */,
+				8C1F62CB16B60A9300FAF625 /* AwfulEmoticonChooserCellView.h */,
+				8C1F62CC16B60A9300FAF625 /* AwfulEmoticonChooserCellView.m */,
+				8C1F62CD16B60A9300FAF625 /* AwfulEmoticonKeyboardController.h */,
+				8C1F62CE16B60A9300FAF625 /* AwfulEmoticonKeyboardController.m */,
 			);
 			name = Components;
 			sourceTree = "<group>";
@@ -3724,7 +3718,6 @@
 				8C9834E2169091CE009F0CD6 /* fyad-bubble.png in Resources */,
 				1C8BE51B16917FB60022B331 /* posts-view-25.css in Resources */,
 				1C0B4FE9169E331F00261F28 /* tviv-bluray.png in Resources */,
-<<<<<<< HEAD
 				1C74880116A99BC30068B8A3 /* Icon-72.png in Resources */,
 				1C74880216A99BC30068B8A3 /* Icon-72@2x.png in Resources */,
 				1C74880316A99BC30068B8A3 /* Icon-Small-50.png in Resources */,
@@ -3736,8 +3729,6 @@
 				8C5CC4BE16AE366700BEBA9D /* editor.html in Resources */,
 				8C5CC4C416AF663C00BEBA9D /* emot-v.gif in Resources */,
 				8C5CC4C616AF666100BEBA9D /* emot-v@2x.gif in Resources */,
-=======
->>>>>>> 47483ba4
 			);
 			runOnlyForDeploymentPostprocessing = 0;
 		};
@@ -3945,7 +3936,6 @@
 				1C6D3EE8168D7B1400B91A65 /* _AwfulUser.m in Sources */,
 				1C6D3EEB168D7B1E00B91A65 /* AwfulUser.m in Sources */,
 				1C6ED63D1691055E0015CDD5 /* AwfulProfileViewController.m in Sources */,
-<<<<<<< HEAD
 				8C70028A169C6EFA00FC0B78 /* FVGifAnimation.m in Sources */,
 				1C7487F116A88BAD0068B8A3 /* AwfulKeyboardBar.m in Sources */,
 				8C2A08A116AAD00800CDBC23 /* AwfulComposerViewController.m in Sources */,
@@ -3953,18 +3943,16 @@
 				8C2A08A316AAD00800CDBC23 /* AwfulReplyComposerViewController.m in Sources */,
 				8C2A08A416AAD00800CDBC23 /* AwfulThreadComposerViewController.m in Sources */,
 				8CD3B3DB16AB5C15007FE63D /* NSAttributedString+BBCode.m in Sources */,
-				8C5CC4BC16AE345400BEBA9D /* AwfulComposerView.m in Sources */,
-				8C5CC4C216AE3DE900BEBA9D /* AwfulComposerInputAccessoryView.m in Sources */,
-=======
-				8C7002AA169D226C00FC0B78 /* AwfulEmoticonKeyboardController.m in Sources */,
-				8C70055616A05BBC00FC0B78 /* AwfulEmoticonChooserCellView.m in Sources */,
 				8C70056216A076FF00FC0B78 /* AwfulEmoticon.m in Sources */,
 				8C70056316A076FF00FC0B78 /* AwfulEmoticonGroup.m in Sources */,
 				8C70056816A0770A00FC0B78 /* _AwfulEmoticon.m in Sources */,
 				8C70056916A0770A00FC0B78 /* _AwfulEmoticonGroup.m in Sources */,
 				8C70057116A079A700FC0B78 /* AwfulHTTPClient+Emoticons.m in Sources */,
 				8C70057416A07A9000FC0B78 /* AwfulParsing+Emoticons.m in Sources */,
->>>>>>> 47483ba4
+				8C1F62CF16B60A9300FAF625 /* AwfulComposerInputAccessoryView.m in Sources */,
+				8C1F62D016B60A9300FAF625 /* AwfulComposerView.m in Sources */,
+				8C1F62D116B60A9300FAF625 /* AwfulEmoticonChooserCellView.m in Sources */,
+				8C1F62D216B60A9300FAF625 /* AwfulEmoticonKeyboardController.m in Sources */,
 			);
 			runOnlyForDeploymentPostprocessing = 0;
 		};
