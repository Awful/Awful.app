--- conflicted
+++ resolved
@@ -43,7 +43,6 @@
 		1C05ED5A16229CDD00FE567F /* SVProgressHUD.bundle in Resources */ = {isa = PBXBuildFile; fileRef = 1C05ED5916229CDD00FE567F /* SVProgressHUD.bundle */; };
 		1C090FB7163A40A1003FD0A3 /* _AwfulPost.m in Sources */ = {isa = PBXBuildFile; fileRef = 1C090FB6163A40A1003FD0A3 /* _AwfulPost.m */; };
 		1C090FBA163A40C1003FD0A3 /* AwfulPost.m in Sources */ = {isa = PBXBuildFile; fileRef = 1C090FB9163A40C1003FD0A3 /* AwfulPost.m */; };
-		1C09963C16C0AECA00A62D5E /* AwfulLeperCell.m in Sources */ = {isa = PBXBuildFile; fileRef = 1C09963B16C0AECA00A62D5E /* AwfulLeperCell.m */; };
 		1C0B4FE9169E331F00261F28 /* tviv-bluray.png in Resources */ = {isa = PBXBuildFile; fileRef = 1C0B4FE8169E331F00261F28 /* tviv-bluray.png */; };
 		1C101576164E8A7200302B19 /* tag-collage-Landscape.png in Resources */ = {isa = PBXBuildFile; fileRef = 1C101572164E8A7200302B19 /* tag-collage-Landscape.png */; };
 		1C101577164E8A7200302B19 /* tag-collage-Landscape@2x.png in Resources */ = {isa = PBXBuildFile; fileRef = 1C101573164E8A7200302B19 /* tag-collage-Landscape@2x.png */; };
@@ -101,7 +100,6 @@
 		1C6ED638169104150015CDD5 /* profile-view.html in Resources */ = {isa = PBXBuildFile; fileRef = 1C6ED636169104150015CDD5 /* profile-view.html */; };
 		1C6ED63A169104340015CDD5 /* profile-view.js in Resources */ = {isa = PBXBuildFile; fileRef = 1C6ED639169104340015CDD5 /* profile-view.js */; };
 		1C6ED63D1691055E0015CDD5 /* AwfulProfileViewController.m in Sources */ = {isa = PBXBuildFile; fileRef = 1C6ED63C1691055E0015CDD5 /* AwfulProfileViewController.m */; };
-		1C7487F116A88BAD0068B8A3 /* AwfulKeyboardBar.m in Sources */ = {isa = PBXBuildFile; fileRef = 1C7487F016A88BAD0068B8A3 /* AwfulKeyboardBar.m */; };
 		1C74880116A99BC30068B8A3 /* Icon-72.png in Resources */ = {isa = PBXBuildFile; fileRef = 1C7487F916A99BC30068B8A3 /* Icon-72.png */; };
 		1C74880216A99BC30068B8A3 /* Icon-72@2x.png in Resources */ = {isa = PBXBuildFile; fileRef = 1C7487FA16A99BC30068B8A3 /* Icon-72@2x.png */; };
 		1C74880316A99BC30068B8A3 /* Icon-Small-50.png in Resources */ = {isa = PBXBuildFile; fileRef = 1C7487FB16A99BC30068B8A3 /* Icon-Small-50.png */; };
@@ -535,10 +533,6 @@
 		288765080DF74369002DB57D /* CoreGraphics.framework in Frameworks */ = {isa = PBXBuildFile; fileRef = 288765070DF74369002DB57D /* CoreGraphics.framework */; };
 		8C0F4F561682CCFA00E25D7E /* macinyos-heading-center.png in Resources */ = {isa = PBXBuildFile; fileRef = 8C0F4F541682CCFA00E25D7E /* macinyos-heading-center.png */; };
 		8C0F4F571682CCFA00E25D7E /* macinyos-heading-right.png in Resources */ = {isa = PBXBuildFile; fileRef = 8C0F4F551682CCFA00E25D7E /* macinyos-heading-right.png */; };
-		8C1F62CF16B60A9300FAF625 /* AwfulComposerInputAccessoryView.m in Sources */ = {isa = PBXBuildFile; fileRef = 8C1F62C816B60A9300FAF625 /* AwfulComposerInputAccessoryView.m */; };
-		8C1F62D016B60A9300FAF625 /* AwfulComposerView.m in Sources */ = {isa = PBXBuildFile; fileRef = 8C1F62CA16B60A9300FAF625 /* AwfulComposerView.m */; };
-		8C1F62D116B60A9300FAF625 /* AwfulEmoticonChooserCellView.m in Sources */ = {isa = PBXBuildFile; fileRef = 8C1F62CC16B60A9300FAF625 /* AwfulEmoticonChooserCellView.m */; };
-		8C1F62D516B61BA600FAF625 /* AwfulEmoticonChooserViewController.m in Sources */ = {isa = PBXBuildFile; fileRef = 8C1F62D416B61BA600FAF625 /* AwfulEmoticonChooserViewController.m */; };
 		8C2450F91666F76900D3079C /* forum-header-dark.png in Resources */ = {isa = PBXBuildFile; fileRef = 8C2450F51666F76900D3079C /* forum-header-dark.png */; };
 		8C2450FA1666F76900D3079C /* forum-header-dark@2x.png in Resources */ = {isa = PBXBuildFile; fileRef = 8C2450F61666F76900D3079C /* forum-header-dark@2x.png */; };
 		8C2450FB1666F76900D3079C /* forum-header-light.png in Resources */ = {isa = PBXBuildFile; fileRef = 8C2450F71666F76900D3079C /* forum-header-light.png */; };
@@ -551,11 +545,19 @@
 		8C299D7216877AE9001B9D96 /* winpos95-heading-left.png in Resources */ = {isa = PBXBuildFile; fileRef = 8C299D6F16877AE9001B9D96 /* winpos95-heading-left.png */; };
 		8C299D7316877AE9001B9D96 /* winpos95-heading-right.png in Resources */ = {isa = PBXBuildFile; fileRef = 8C299D7016877AE9001B9D96 /* winpos95-heading-right.png */; };
 		8C299D7416877AE9001B9D96 /* winpos95-heading.png in Resources */ = {isa = PBXBuildFile; fileRef = 8C299D7116877AE9001B9D96 /* winpos95-heading.png */; };
-		8C2A08A116AAD00800CDBC23 /* AwfulComposerViewController.m in Sources */ = {isa = PBXBuildFile; fileRef = 8C2A089A16AAD00800CDBC23 /* AwfulComposerViewController.m */; };
-		8C2A08A216AAD00800CDBC23 /* AwfulEditPostComposerViewController.m in Sources */ = {isa = PBXBuildFile; fileRef = 8C2A089C16AAD00800CDBC23 /* AwfulEditPostComposerViewController.m */; };
-		8C2A08A316AAD00800CDBC23 /* AwfulReplyComposerViewController.m in Sources */ = {isa = PBXBuildFile; fileRef = 8C2A089E16AAD00800CDBC23 /* AwfulReplyComposerViewController.m */; };
-		8C2A08A416AAD00800CDBC23 /* AwfulThreadComposerViewController.m in Sources */ = {isa = PBXBuildFile; fileRef = 8C2A08A016AAD00800CDBC23 /* AwfulThreadComposerViewController.m */; };
 		8C33C21A168173E1005782F9 /* happymac.png in Resources */ = {isa = PBXBuildFile; fileRef = 8C33C219168173E1005782F9 /* happymac.png */; };
+		8C36CED916C59ADB00F48F15 /* AwfulComposerViewController.m in Sources */ = {isa = PBXBuildFile; fileRef = 8C36CEC716C59ADB00F48F15 /* AwfulComposerViewController.m */; };
+		8C36CEDA16C59ADB00F48F15 /* AwfulEditPostComposerViewController.m in Sources */ = {isa = PBXBuildFile; fileRef = 8C36CEC916C59ADB00F48F15 /* AwfulEditPostComposerViewController.m */; };
+		8C36CEDB16C59ADB00F48F15 /* AwfulReplyComposerViewController.m in Sources */ = {isa = PBXBuildFile; fileRef = 8C36CECB16C59ADB00F48F15 /* AwfulReplyComposerViewController.m */; };
+		8C36CEDC16C59ADB00F48F15 /* AwfulThreadComposerViewController.m in Sources */ = {isa = PBXBuildFile; fileRef = 8C36CECD16C59ADB00F48F15 /* AwfulThreadComposerViewController.m */; };
+		8C36CEDD16C59ADB00F48F15 /* AwfulComposerInputAccessoryView.m in Sources */ = {isa = PBXBuildFile; fileRef = 8C36CED016C59ADB00F48F15 /* AwfulComposerInputAccessoryView.m */; };
+		8C36CEDE16C59ADB00F48F15 /* AwfulComposerView.m in Sources */ = {isa = PBXBuildFile; fileRef = 8C36CED216C59ADB00F48F15 /* AwfulComposerView.m */; };
+		8C36CEDF16C59ADB00F48F15 /* AwfulEmoticonChooserCellView.m in Sources */ = {isa = PBXBuildFile; fileRef = 8C36CED416C59ADB00F48F15 /* AwfulEmoticonChooserCellView.m */; };
+		8C36CEE016C59ADB00F48F15 /* AwfulEmoticonChooserViewController.m in Sources */ = {isa = PBXBuildFile; fileRef = 8C36CED616C59ADB00F48F15 /* AwfulEmoticonChooserViewController.m */; };
+		8C36CEE116C59ADB00F48F15 /* AwfulTitleEntryCell.m in Sources */ = {isa = PBXBuildFile; fileRef = 8C36CED816C59ADB00F48F15 /* AwfulTitleEntryCell.m */; };
+		8C36CEE216C59CFA00F48F15 /* FVGifAnimation.m in Sources */ = {isa = PBXBuildFile; fileRef = 8C700289169C6EFA00FC0B78 /* FVGifAnimation.m */; };
+		8C36CEE316C59EE800F48F15 /* AwfulLepersViewController.m in Sources */ = {isa = PBXBuildFile; fileRef = 8CCA272C16B8C1EF00A4952A /* AwfulLepersViewController.m */; };
+		8C36CEE416C59EE800F48F15 /* AwfulLeperCell.m in Sources */ = {isa = PBXBuildFile; fileRef = 1C09963B16C0AECA00A62D5E /* AwfulLeperCell.m */; };
 		8C3CCD4016533B1E00C28342 /* fyad-yourrights.png in Resources */ = {isa = PBXBuildFile; fileRef = 8C3CCD3A16533B1D00C28342 /* fyad-yourrights.png */; };
 		8C3CCD4116533B1E00C28342 /* fyad-tree.png in Resources */ = {isa = PBXBuildFile; fileRef = 8C3CCD3B16533B1E00C28342 /* fyad-tree.png */; };
 		8C3CCD4216533B1E00C28342 /* fyad-moof.png in Resources */ = {isa = PBXBuildFile; fileRef = 8C3CCD3C16533B1E00C28342 /* fyad-moof.png */; };
@@ -596,12 +598,6 @@
 		8C5CC4C416AF663C00BEBA9D /* emot-v.gif in Resources */ = {isa = PBXBuildFile; fileRef = 8C5CC4C316AF663C00BEBA9D /* emot-v.gif */; };
 		8C5CC4C616AF666100BEBA9D /* emot-v@2x.gif in Resources */ = {isa = PBXBuildFile; fileRef = 8C5CC4C516AF666100BEBA9D /* emot-v@2x.gif */; };
 		8C6F084A1653498F00B43251 /* byob-anti.png in Resources */ = {isa = PBXBuildFile; fileRef = 8C6F08491653498F00B43251 /* byob-anti.png */; };
-		8C70028A169C6EFA00FC0B78 /* FVGifAnimation.m in Sources */ = {isa = PBXBuildFile; fileRef = 8C700289169C6EFA00FC0B78 /* FVGifAnimation.m */; };
-<<<<<<< HEAD
-=======
-		8C7002AA169D226C00FC0B78 /* AwfulEmoticonKeyboardController.m in Sources */ = {isa = PBXBuildFile; fileRef = 8C7002A9169D226C00FC0B78 /* AwfulEmoticonKeyboardController.m */; };
-		8C70055616A05BBC00FC0B78 /* AwfulEmoticonChooserCellView.m in Sources */ = {isa = PBXBuildFile; fileRef = 8C70055516A05BBC00FC0B78 /* AwfulEmoticonChooserCellView.m */; };
->>>>>>> ceaa57a1
 		8C70056216A076FF00FC0B78 /* AwfulEmoticon.m in Sources */ = {isa = PBXBuildFile; fileRef = 8C70055F16A076FF00FC0B78 /* AwfulEmoticon.m */; };
 		8C70056316A076FF00FC0B78 /* AwfulEmoticonGroup.m in Sources */ = {isa = PBXBuildFile; fileRef = 8C70056116A076FF00FC0B78 /* AwfulEmoticonGroup.m */; };
 		8C70056816A0770A00FC0B78 /* _AwfulEmoticon.m in Sources */ = {isa = PBXBuildFile; fileRef = 8C70056516A0770A00FC0B78 /* _AwfulEmoticon.m */; };
@@ -654,7 +650,6 @@
 		8CBD8E1D16548AFC00749A8F /* fyad-hogyanker.png in Resources */ = {isa = PBXBuildFile; fileRef = 8CBD8E1816548AFC00749A8F /* fyad-hogyanker.png */; };
 		8CBD8E1E16548AFC00749A8F /* fyad-yuck.png in Resources */ = {isa = PBXBuildFile; fileRef = 8CBD8E1916548AFC00749A8F /* fyad-yuck.png */; };
 		8CC4AD6316907DD100639C80 /* posts-view-26.css in Resources */ = {isa = PBXBuildFile; fileRef = 8CC4AD6216907DD100639C80 /* posts-view-26.css */; };
-		8CCA272D16B8C1EF00A4952A /* AwfulLepersViewController.m in Sources */ = {isa = PBXBuildFile; fileRef = 8CCA272C16B8C1EF00A4952A /* AwfulLepersViewController.m */; };
 		8CCD500615B497A900E5893B /* Settings.plist in Resources */ = {isa = PBXBuildFile; fileRef = 8CCD4CC315B497A800E5893B /* Settings.plist */; };
 		8CCD536E15B783FD00E5893B /* action.png in Resources */ = {isa = PBXBuildFile; fileRef = 8CCD504215B783FC00E5893B /* action.png */; };
 		8CCD536F15B783FD00E5893B /* action@2x.png in Resources */ = {isa = PBXBuildFile; fileRef = 8CCD504315B783FC00E5893B /* action@2x.png */; };
@@ -681,7 +676,6 @@
 		8CCD558815B783FD00E5893B /* rating4.png in Resources */ = {isa = PBXBuildFile; fileRef = 8CCD526015B783FC00E5893B /* rating4.png */; };
 		8CCD558915B783FD00E5893B /* rating5.png in Resources */ = {isa = PBXBuildFile; fileRef = 8CCD526115B783FC00E5893B /* rating5.png */; };
 		8CCD559E15B783FD00E5893B /* sticky.png in Resources */ = {isa = PBXBuildFile; fileRef = 8CCD527715B783FC00E5893B /* sticky.png */; };
-		8CDB21E016C0156E008B5535 /* AwfulTitleEntryCell.m in Sources */ = {isa = PBXBuildFile; fileRef = 8CDB21DF16C0156E008B5535 /* AwfulTitleEntryCell.m */; };
 		8CDB2A2216B0F3840091AE53 /* psp-rumble.png in Resources */ = {isa = PBXBuildFile; fileRef = 8CDB2A2116B0F3840091AE53 /* psp-rumble.png */; };
 		8CDF9DDA16C44CC700C1F250 /* NSIndexPath+PSTCollectionViewAdditions.m in Sources */ = {isa = PBXBuildFile; fileRef = 8CDF9DC016C44CC700C1F250 /* NSIndexPath+PSTCollectionViewAdditions.m */; };
 		8CDF9DDB16C44CC700C1F250 /* PSTCollectionView.m in Sources */ = {isa = PBXBuildFile; fileRef = 8CDF9DC216C44CC700C1F250 /* PSTCollectionView.m */; };
@@ -981,8 +975,6 @@
 		1C6ED639169104340015CDD5 /* profile-view.js */ = {isa = PBXFileReference; fileEncoding = 4; lastKnownFileType = sourcecode.javascript; path = "profile-view.js"; sourceTree = "<group>"; };
 		1C6ED63B1691055E0015CDD5 /* AwfulProfileViewController.h */ = {isa = PBXFileReference; fileEncoding = 4; lastKnownFileType = sourcecode.c.h; path = AwfulProfileViewController.h; sourceTree = "<group>"; };
 		1C6ED63C1691055E0015CDD5 /* AwfulProfileViewController.m */ = {isa = PBXFileReference; fileEncoding = 4; lastKnownFileType = sourcecode.c.objc; path = AwfulProfileViewController.m; sourceTree = "<group>"; };
-		1C7487EF16A88BAD0068B8A3 /* AwfulKeyboardBar.h */ = {isa = PBXFileReference; fileEncoding = 4; lastKnownFileType = sourcecode.c.h; path = AwfulKeyboardBar.h; sourceTree = "<group>"; };
-		1C7487F016A88BAD0068B8A3 /* AwfulKeyboardBar.m */ = {isa = PBXFileReference; fileEncoding = 4; lastKnownFileType = sourcecode.c.objc; path = AwfulKeyboardBar.m; sourceTree = "<group>"; };
 		1C7487F916A99BC30068B8A3 /* Icon-72.png */ = {isa = PBXFileReference; lastKnownFileType = image.png; path = "Icon-72.png"; sourceTree = "<group>"; };
 		1C7487FA16A99BC30068B8A3 /* Icon-72@2x.png */ = {isa = PBXFileReference; lastKnownFileType = image.png; path = "Icon-72@2x.png"; sourceTree = "<group>"; };
 		1C7487FB16A99BC30068B8A3 /* Icon-Small-50.png */ = {isa = PBXFileReference; lastKnownFileType = image.png; path = "Icon-Small-50.png"; sourceTree = "<group>"; };
@@ -1214,14 +1206,6 @@
 		288765070DF74369002DB57D /* CoreGraphics.framework */ = {isa = PBXFileReference; lastKnownFileType = wrapper.framework; name = CoreGraphics.framework; path = System/Library/Frameworks/CoreGraphics.framework; sourceTree = SDKROOT; };
 		8C0F4F541682CCFA00E25D7E /* macinyos-heading-center.png */ = {isa = PBXFileReference; lastKnownFileType = image.png; path = "macinyos-heading-center.png"; sourceTree = "<group>"; };
 		8C0F4F551682CCFA00E25D7E /* macinyos-heading-right.png */ = {isa = PBXFileReference; lastKnownFileType = image.png; path = "macinyos-heading-right.png"; sourceTree = "<group>"; };
-		8C1F62C716B60A9300FAF625 /* AwfulComposerInputAccessoryView.h */ = {isa = PBXFileReference; fileEncoding = 4; lastKnownFileType = sourcecode.c.h; name = AwfulComposerInputAccessoryView.h; path = Components/AwfulComposerInputAccessoryView.h; sourceTree = "<group>"; };
-		8C1F62C816B60A9300FAF625 /* AwfulComposerInputAccessoryView.m */ = {isa = PBXFileReference; fileEncoding = 4; lastKnownFileType = sourcecode.c.objc; name = AwfulComposerInputAccessoryView.m; path = Components/AwfulComposerInputAccessoryView.m; sourceTree = "<group>"; };
-		8C1F62C916B60A9300FAF625 /* AwfulComposerView.h */ = {isa = PBXFileReference; fileEncoding = 4; lastKnownFileType = sourcecode.c.h; name = AwfulComposerView.h; path = Components/AwfulComposerView.h; sourceTree = "<group>"; };
-		8C1F62CA16B60A9300FAF625 /* AwfulComposerView.m */ = {isa = PBXFileReference; fileEncoding = 4; lastKnownFileType = sourcecode.c.objc; name = AwfulComposerView.m; path = Components/AwfulComposerView.m; sourceTree = "<group>"; };
-		8C1F62CB16B60A9300FAF625 /* AwfulEmoticonChooserCellView.h */ = {isa = PBXFileReference; fileEncoding = 4; lastKnownFileType = sourcecode.c.h; name = AwfulEmoticonChooserCellView.h; path = Components/AwfulEmoticonChooserCellView.h; sourceTree = "<group>"; };
-		8C1F62CC16B60A9300FAF625 /* AwfulEmoticonChooserCellView.m */ = {isa = PBXFileReference; fileEncoding = 4; lastKnownFileType = sourcecode.c.objc; name = AwfulEmoticonChooserCellView.m; path = Components/AwfulEmoticonChooserCellView.m; sourceTree = "<group>"; };
-		8C1F62D316B61BA600FAF625 /* AwfulEmoticonChooserViewController.h */ = {isa = PBXFileReference; fileEncoding = 4; lastKnownFileType = sourcecode.c.h; name = AwfulEmoticonChooserViewController.h; path = Components/AwfulEmoticonChooserViewController.h; sourceTree = "<group>"; };
-		8C1F62D416B61BA600FAF625 /* AwfulEmoticonChooserViewController.m */ = {isa = PBXFileReference; fileEncoding = 4; lastKnownFileType = sourcecode.c.objc; name = AwfulEmoticonChooserViewController.m; path = Components/AwfulEmoticonChooserViewController.m; sourceTree = "<group>"; };
 		8C2450F51666F76900D3079C /* forum-header-dark.png */ = {isa = PBXFileReference; lastKnownFileType = image.png; path = "forum-header-dark.png"; sourceTree = "<group>"; };
 		8C2450F61666F76900D3079C /* forum-header-dark@2x.png */ = {isa = PBXFileReference; lastKnownFileType = image.png; path = "forum-header-dark@2x.png"; sourceTree = "<group>"; };
 		8C2450F71666F76900D3079C /* forum-header-light.png */ = {isa = PBXFileReference; lastKnownFileType = image.png; path = "forum-header-light.png"; sourceTree = "<group>"; };
@@ -1234,15 +1218,25 @@
 		8C299D6F16877AE9001B9D96 /* winpos95-heading-left.png */ = {isa = PBXFileReference; lastKnownFileType = image.png; path = "winpos95-heading-left.png"; sourceTree = "<group>"; };
 		8C299D7016877AE9001B9D96 /* winpos95-heading-right.png */ = {isa = PBXFileReference; lastKnownFileType = image.png; path = "winpos95-heading-right.png"; sourceTree = "<group>"; };
 		8C299D7116877AE9001B9D96 /* winpos95-heading.png */ = {isa = PBXFileReference; lastKnownFileType = image.png; path = "winpos95-heading.png"; sourceTree = "<group>"; };
-		8C2A089916AAD00800CDBC23 /* AwfulComposerViewController.h */ = {isa = PBXFileReference; fileEncoding = 4; lastKnownFileType = sourcecode.c.h; path = AwfulComposerViewController.h; sourceTree = "<group>"; };
-		8C2A089A16AAD00800CDBC23 /* AwfulComposerViewController.m */ = {isa = PBXFileReference; fileEncoding = 4; lastKnownFileType = sourcecode.c.objc; path = AwfulComposerViewController.m; sourceTree = "<group>"; };
-		8C2A089B16AAD00800CDBC23 /* AwfulEditPostComposerViewController.h */ = {isa = PBXFileReference; fileEncoding = 4; lastKnownFileType = sourcecode.c.h; path = AwfulEditPostComposerViewController.h; sourceTree = "<group>"; };
-		8C2A089C16AAD00800CDBC23 /* AwfulEditPostComposerViewController.m */ = {isa = PBXFileReference; fileEncoding = 4; lastKnownFileType = sourcecode.c.objc; path = AwfulEditPostComposerViewController.m; sourceTree = "<group>"; };
-		8C2A089D16AAD00800CDBC23 /* AwfulReplyComposerViewController.h */ = {isa = PBXFileReference; fileEncoding = 4; lastKnownFileType = sourcecode.c.h; path = AwfulReplyComposerViewController.h; sourceTree = "<group>"; };
-		8C2A089E16AAD00800CDBC23 /* AwfulReplyComposerViewController.m */ = {isa = PBXFileReference; fileEncoding = 4; lastKnownFileType = sourcecode.c.objc; path = AwfulReplyComposerViewController.m; sourceTree = "<group>"; };
-		8C2A089F16AAD00800CDBC23 /* AwfulThreadComposerViewController.h */ = {isa = PBXFileReference; fileEncoding = 4; lastKnownFileType = sourcecode.c.h; path = AwfulThreadComposerViewController.h; sourceTree = "<group>"; };
-		8C2A08A016AAD00800CDBC23 /* AwfulThreadComposerViewController.m */ = {isa = PBXFileReference; fileEncoding = 4; lastKnownFileType = sourcecode.c.objc; path = AwfulThreadComposerViewController.m; sourceTree = "<group>"; };
 		8C33C219168173E1005782F9 /* happymac.png */ = {isa = PBXFileReference; lastKnownFileType = image.png; path = happymac.png; sourceTree = "<group>"; };
+		8C36CEC616C59ADB00F48F15 /* AwfulComposerViewController.h */ = {isa = PBXFileReference; fileEncoding = 4; lastKnownFileType = sourcecode.c.h; path = AwfulComposerViewController.h; sourceTree = "<group>"; };
+		8C36CEC716C59ADB00F48F15 /* AwfulComposerViewController.m */ = {isa = PBXFileReference; fileEncoding = 4; lastKnownFileType = sourcecode.c.objc; path = AwfulComposerViewController.m; sourceTree = "<group>"; };
+		8C36CEC816C59ADB00F48F15 /* AwfulEditPostComposerViewController.h */ = {isa = PBXFileReference; fileEncoding = 4; lastKnownFileType = sourcecode.c.h; path = AwfulEditPostComposerViewController.h; sourceTree = "<group>"; };
+		8C36CEC916C59ADB00F48F15 /* AwfulEditPostComposerViewController.m */ = {isa = PBXFileReference; fileEncoding = 4; lastKnownFileType = sourcecode.c.objc; path = AwfulEditPostComposerViewController.m; sourceTree = "<group>"; };
+		8C36CECA16C59ADB00F48F15 /* AwfulReplyComposerViewController.h */ = {isa = PBXFileReference; fileEncoding = 4; lastKnownFileType = sourcecode.c.h; path = AwfulReplyComposerViewController.h; sourceTree = "<group>"; };
+		8C36CECB16C59ADB00F48F15 /* AwfulReplyComposerViewController.m */ = {isa = PBXFileReference; fileEncoding = 4; lastKnownFileType = sourcecode.c.objc; path = AwfulReplyComposerViewController.m; sourceTree = "<group>"; };
+		8C36CECC16C59ADB00F48F15 /* AwfulThreadComposerViewController.h */ = {isa = PBXFileReference; fileEncoding = 4; lastKnownFileType = sourcecode.c.h; path = AwfulThreadComposerViewController.h; sourceTree = "<group>"; };
+		8C36CECD16C59ADB00F48F15 /* AwfulThreadComposerViewController.m */ = {isa = PBXFileReference; fileEncoding = 4; lastKnownFileType = sourcecode.c.objc; path = AwfulThreadComposerViewController.m; sourceTree = "<group>"; };
+		8C36CECF16C59ADB00F48F15 /* AwfulComposerInputAccessoryView.h */ = {isa = PBXFileReference; fileEncoding = 4; lastKnownFileType = sourcecode.c.h; path = AwfulComposerInputAccessoryView.h; sourceTree = "<group>"; };
+		8C36CED016C59ADB00F48F15 /* AwfulComposerInputAccessoryView.m */ = {isa = PBXFileReference; fileEncoding = 4; lastKnownFileType = sourcecode.c.objc; path = AwfulComposerInputAccessoryView.m; sourceTree = "<group>"; };
+		8C36CED116C59ADB00F48F15 /* AwfulComposerView.h */ = {isa = PBXFileReference; fileEncoding = 4; lastKnownFileType = sourcecode.c.h; path = AwfulComposerView.h; sourceTree = "<group>"; };
+		8C36CED216C59ADB00F48F15 /* AwfulComposerView.m */ = {isa = PBXFileReference; fileEncoding = 4; lastKnownFileType = sourcecode.c.objc; path = AwfulComposerView.m; sourceTree = "<group>"; };
+		8C36CED316C59ADB00F48F15 /* AwfulEmoticonChooserCellView.h */ = {isa = PBXFileReference; fileEncoding = 4; lastKnownFileType = sourcecode.c.h; path = AwfulEmoticonChooserCellView.h; sourceTree = "<group>"; };
+		8C36CED416C59ADB00F48F15 /* AwfulEmoticonChooserCellView.m */ = {isa = PBXFileReference; fileEncoding = 4; lastKnownFileType = sourcecode.c.objc; path = AwfulEmoticonChooserCellView.m; sourceTree = "<group>"; };
+		8C36CED516C59ADB00F48F15 /* AwfulEmoticonChooserViewController.h */ = {isa = PBXFileReference; fileEncoding = 4; lastKnownFileType = sourcecode.c.h; path = AwfulEmoticonChooserViewController.h; sourceTree = "<group>"; };
+		8C36CED616C59ADB00F48F15 /* AwfulEmoticonChooserViewController.m */ = {isa = PBXFileReference; fileEncoding = 4; lastKnownFileType = sourcecode.c.objc; path = AwfulEmoticonChooserViewController.m; sourceTree = "<group>"; };
+		8C36CED716C59ADB00F48F15 /* AwfulTitleEntryCell.h */ = {isa = PBXFileReference; fileEncoding = 4; lastKnownFileType = sourcecode.c.h; path = AwfulTitleEntryCell.h; sourceTree = "<group>"; };
+		8C36CED816C59ADB00F48F15 /* AwfulTitleEntryCell.m */ = {isa = PBXFileReference; fileEncoding = 4; lastKnownFileType = sourcecode.c.objc; path = AwfulTitleEntryCell.m; sourceTree = "<group>"; };
 		8C3CCD3A16533B1D00C28342 /* fyad-yourrights.png */ = {isa = PBXFileReference; lastKnownFileType = image.png; path = "fyad-yourrights.png"; sourceTree = "<group>"; };
 		8C3CCD3B16533B1E00C28342 /* fyad-tree.png */ = {isa = PBXFileReference; lastKnownFileType = image.png; path = "fyad-tree.png"; sourceTree = "<group>"; };
 		8C3CCD3C16533B1E00C28342 /* fyad-moof.png */ = {isa = PBXFileReference; lastKnownFileType = image.png; path = "fyad-moof.png"; sourceTree = "<group>"; };
@@ -1285,13 +1279,6 @@
 		8C6F08491653498F00B43251 /* byob-anti.png */ = {isa = PBXFileReference; lastKnownFileType = image.png; path = "byob-anti.png"; sourceTree = "<group>"; };
 		8C700288169C6EFA00FC0B78 /* FVGifAnimation.h */ = {isa = PBXFileReference; fileEncoding = 4; lastKnownFileType = sourcecode.c.h; path = FVGifAnimation.h; sourceTree = "<group>"; };
 		8C700289169C6EFA00FC0B78 /* FVGifAnimation.m */ = {isa = PBXFileReference; fileEncoding = 4; lastKnownFileType = sourcecode.c.objc; path = FVGifAnimation.m; sourceTree = "<group>"; };
-<<<<<<< HEAD
-=======
-		8C7002A8169D226C00FC0B78 /* AwfulEmoticonKeyboardController.h */ = {isa = PBXFileReference; fileEncoding = 4; lastKnownFileType = sourcecode.c.h; path = AwfulEmoticonKeyboardController.h; sourceTree = "<group>"; };
-		8C7002A9169D226C00FC0B78 /* AwfulEmoticonKeyboardController.m */ = {isa = PBXFileReference; fileEncoding = 4; lastKnownFileType = sourcecode.c.objc; path = AwfulEmoticonKeyboardController.m; sourceTree = "<group>"; };
-		8C70055416A05BBB00FC0B78 /* AwfulEmoticonChooserCellView.h */ = {isa = PBXFileReference; fileEncoding = 4; lastKnownFileType = sourcecode.c.h; path = AwfulEmoticonChooserCellView.h; sourceTree = "<group>"; };
-		8C70055516A05BBC00FC0B78 /* AwfulEmoticonChooserCellView.m */ = {isa = PBXFileReference; fileEncoding = 4; lastKnownFileType = sourcecode.c.objc; path = AwfulEmoticonChooserCellView.m; sourceTree = "<group>"; };
->>>>>>> ceaa57a1
 		8C70055816A075A200FC0B78 /* Model-1.11.1.xcdatamodel */ = {isa = PBXFileReference; lastKnownFileType = wrapper.xcdatamodel; path = "Model-1.11.1.xcdatamodel"; sourceTree = "<group>"; };
 		8C70055E16A076FF00FC0B78 /* AwfulEmoticon.h */ = {isa = PBXFileReference; fileEncoding = 4; lastKnownFileType = sourcecode.c.h; path = AwfulEmoticon.h; sourceTree = "<group>"; };
 		8C70055F16A076FF00FC0B78 /* AwfulEmoticon.m */ = {isa = PBXFileReference; fileEncoding = 4; lastKnownFileType = sourcecode.c.objc; path = AwfulEmoticon.m; sourceTree = "<group>"; };
@@ -1609,8 +1596,6 @@
 		8CCD536315B783FD00E5893B /* yp-gnugpl.png */ = {isa = PBXFileReference; lastKnownFileType = image.png; path = "yp-gnugpl.png"; sourceTree = "<group>"; };
 		8CCD536415B783FD00E5893B /* yp-snowcrash971.png */ = {isa = PBXFileReference; lastKnownFileType = image.png; path = "yp-snowcrash971.png"; sourceTree = "<group>"; };
 		8CCD536515B783FD00E5893B /* yp-tubes296.png */ = {isa = PBXFileReference; lastKnownFileType = image.png; path = "yp-tubes296.png"; sourceTree = "<group>"; };
-		8CDB21DE16C0156E008B5535 /* AwfulTitleEntryCell.h */ = {isa = PBXFileReference; fileEncoding = 4; lastKnownFileType = sourcecode.c.h; name = AwfulTitleEntryCell.h; path = Components/AwfulTitleEntryCell.h; sourceTree = "<group>"; };
-		8CDB21DF16C0156E008B5535 /* AwfulTitleEntryCell.m */ = {isa = PBXFileReference; fileEncoding = 4; lastKnownFileType = sourcecode.c.objc; name = AwfulTitleEntryCell.m; path = Components/AwfulTitleEntryCell.m; sourceTree = "<group>"; };
 		8CDB2A2116B0F3840091AE53 /* psp-rumble.png */ = {isa = PBXFileReference; lastKnownFileType = image.png; path = "psp-rumble.png"; sourceTree = "<group>"; };
 		8CDF9DBF16C44CC700C1F250 /* NSIndexPath+PSTCollectionViewAdditions.h */ = {isa = PBXFileReference; fileEncoding = 4; lastKnownFileType = sourcecode.c.h; name = "NSIndexPath+PSTCollectionViewAdditions.h"; path = "PSTCollectionView/NSIndexPath+PSTCollectionViewAdditions.h"; sourceTree = "<group>"; };
 		8CDF9DC016C44CC700C1F250 /* NSIndexPath+PSTCollectionViewAdditions.m */ = {isa = PBXFileReference; fileEncoding = 4; lastKnownFileType = sourcecode.c.objc; name = "NSIndexPath+PSTCollectionViewAdditions.m"; path = "PSTCollectionView/NSIndexPath+PSTCollectionViewAdditions.m"; sourceTree = "<group>"; };
@@ -1967,7 +1952,7 @@
 		1C3857A115675AFE0078AF95 /* Source */ = {
 			isa = PBXGroup;
 			children = (
-				8C2A089816AAD00800CDBC23 /* Composer */,
+				8C36CEC516C59ADB00F48F15 /* Composer */,
 				1CC7800E1612D8AE002AF958 /* Forums */,
 				1C83DB50161FF45200E53CFA /* Imgur API */,
 				1190F71813BE4EA900B9D271 /* Login */,
@@ -2181,8 +2166,6 @@
 				1CFBECED163076F1008AF641 /* AwfulPageBar.m */,
 				1C1015FB165414AE00302B19 /* AwfulImagePreviewViewController.h */,
 				1C1015FC165414AE00302B19 /* AwfulImagePreviewViewController.m */,
-				1C7487EF16A88BAD0068B8A3 /* AwfulKeyboardBar.h */,
-				1C7487F016A88BAD0068B8A3 /* AwfulKeyboardBar.m */,
 				1CC7802D1612D9DE002AF958 /* AwfulSpecificPageController.h */,
 				1CC7802E1612D9DE002AF958 /* AwfulSpecificPageController.m */,
 				1C23A0A0163E6C40006C7F39 /* AwfulPostsView.h */,
@@ -2200,10 +2183,6 @@
 				1C96D0A1168298BF0043B194 /* AwfulBrowserViewController.m */,
 				1C96D0B31682BBA80043B194 /* AwfulExternalBrowser.h */,
 				1C96D0B41682BBA80043B194 /* AwfulExternalBrowser.m */,
-				8C7002A8169D226C00FC0B78 /* AwfulEmoticonKeyboardController.h */,
-				8C7002A9169D226C00FC0B78 /* AwfulEmoticonKeyboardController.m */,
-				8C70055416A05BBB00FC0B78 /* AwfulEmoticonChooserCellView.h */,
-				8C70055516A05BBC00FC0B78 /* AwfulEmoticonChooserCellView.m */,
 			);
 			path = Posts;
 			sourceTree = "<group>";
@@ -2328,37 +2307,37 @@
 			name = Frameworks;
 			sourceTree = "<group>";
 		};
-		8C2A089816AAD00800CDBC23 /* Composer */ = {
+		8C36CEC516C59ADB00F48F15 /* Composer */ = {
 			isa = PBXGroup;
 			children = (
-				8C5CC4BF16AE3DBD00BEBA9D /* Components */,
-				8C2A089916AAD00800CDBC23 /* AwfulComposerViewController.h */,
-				8C2A089A16AAD00800CDBC23 /* AwfulComposerViewController.m */,
-				8C2A089B16AAD00800CDBC23 /* AwfulEditPostComposerViewController.h */,
-				8C2A089C16AAD00800CDBC23 /* AwfulEditPostComposerViewController.m */,
-				8C2A089D16AAD00800CDBC23 /* AwfulReplyComposerViewController.h */,
-				8C2A089E16AAD00800CDBC23 /* AwfulReplyComposerViewController.m */,
-				8C2A089F16AAD00800CDBC23 /* AwfulThreadComposerViewController.h */,
-				8C2A08A016AAD00800CDBC23 /* AwfulThreadComposerViewController.m */,
+				8C36CEC616C59ADB00F48F15 /* AwfulComposerViewController.h */,
+				8C36CEC716C59ADB00F48F15 /* AwfulComposerViewController.m */,
+				8C36CEC816C59ADB00F48F15 /* AwfulEditPostComposerViewController.h */,
+				8C36CEC916C59ADB00F48F15 /* AwfulEditPostComposerViewController.m */,
+				8C36CECA16C59ADB00F48F15 /* AwfulReplyComposerViewController.h */,
+				8C36CECB16C59ADB00F48F15 /* AwfulReplyComposerViewController.m */,
+				8C36CECC16C59ADB00F48F15 /* AwfulThreadComposerViewController.h */,
+				8C36CECD16C59ADB00F48F15 /* AwfulThreadComposerViewController.m */,
+				8C36CECE16C59ADB00F48F15 /* Components */,
 			);
 			path = Composer;
 			sourceTree = "<group>";
 		};
-		8C5CC4BF16AE3DBD00BEBA9D /* Components */ = {
+		8C36CECE16C59ADB00F48F15 /* Components */ = {
 			isa = PBXGroup;
 			children = (
-				8CDB21DE16C0156E008B5535 /* AwfulTitleEntryCell.h */,
-				8CDB21DF16C0156E008B5535 /* AwfulTitleEntryCell.m */,
-				8C1F62D316B61BA600FAF625 /* AwfulEmoticonChooserViewController.h */,
-				8C1F62D416B61BA600FAF625 /* AwfulEmoticonChooserViewController.m */,
-				8C1F62C716B60A9300FAF625 /* AwfulComposerInputAccessoryView.h */,
-				8C1F62C816B60A9300FAF625 /* AwfulComposerInputAccessoryView.m */,
-				8C1F62C916B60A9300FAF625 /* AwfulComposerView.h */,
-				8C1F62CA16B60A9300FAF625 /* AwfulComposerView.m */,
-				8C1F62CB16B60A9300FAF625 /* AwfulEmoticonChooserCellView.h */,
-				8C1F62CC16B60A9300FAF625 /* AwfulEmoticonChooserCellView.m */,
-			);
-			name = Components;
+				8C36CECF16C59ADB00F48F15 /* AwfulComposerInputAccessoryView.h */,
+				8C36CED016C59ADB00F48F15 /* AwfulComposerInputAccessoryView.m */,
+				8C36CED116C59ADB00F48F15 /* AwfulComposerView.h */,
+				8C36CED216C59ADB00F48F15 /* AwfulComposerView.m */,
+				8C36CED316C59ADB00F48F15 /* AwfulEmoticonChooserCellView.h */,
+				8C36CED416C59ADB00F48F15 /* AwfulEmoticonChooserCellView.m */,
+				8C36CED516C59ADB00F48F15 /* AwfulEmoticonChooserViewController.h */,
+				8C36CED616C59ADB00F48F15 /* AwfulEmoticonChooserViewController.m */,
+				8C36CED716C59ADB00F48F15 /* AwfulTitleEntryCell.h */,
+				8C36CED816C59ADB00F48F15 /* AwfulTitleEntryCell.m */,
+			);
+			path = Components;
 			sourceTree = "<group>";
 		};
 		8C700287169C6EFA00FC0B78 /* AnimatedGif */ = {
@@ -3973,6 +3952,9 @@
 			isa = PBXSourcesBuildPhase;
 			buildActionMask = 2147483647;
 			files = (
+				8C36CEE316C59EE800F48F15 /* AwfulLepersViewController.m in Sources */,
+				8C36CEE416C59EE800F48F15 /* AwfulLeperCell.m in Sources */,
+				8C36CEE216C59CFA00F48F15 /* FVGifAnimation.m in Sources */,
 				1190F75C13BE4EA900B9D271 /* AwfulLoginController.m in Sources */,
 				1190F75E13BE4EA900B9D271 /* AwfulAppDelegate.m in Sources */,
 				1190F7EE13BE4ECB00B9D271 /* TFHpple.m in Sources */,
@@ -4049,33 +4031,12 @@
 				1C6D3EE8168D7B1400B91A65 /* _AwfulUser.m in Sources */,
 				1C6D3EEB168D7B1E00B91A65 /* AwfulUser.m in Sources */,
 				1C6ED63D1691055E0015CDD5 /* AwfulProfileViewController.m in Sources */,
-				8C7002AA169D226C00FC0B78 /* AwfulEmoticonKeyboardController.m in Sources */,
-				8C70055616A05BBC00FC0B78 /* AwfulEmoticonChooserCellView.m in Sources */,
 				8C70056216A076FF00FC0B78 /* AwfulEmoticon.m in Sources */,
 				8C70056316A076FF00FC0B78 /* AwfulEmoticonGroup.m in Sources */,
 				8C70056816A0770A00FC0B78 /* _AwfulEmoticon.m in Sources */,
 				8C70056916A0770A00FC0B78 /* _AwfulEmoticonGroup.m in Sources */,
 				8C70057116A079A700FC0B78 /* AwfulHTTPClient+Emoticons.m in Sources */,
 				8C70057416A07A9000FC0B78 /* AwfulParsing+Emoticons.m in Sources */,
-				8C70028A169C6EFA00FC0B78 /* FVGifAnimation.m in Sources */,
-				1C7487F116A88BAD0068B8A3 /* AwfulKeyboardBar.m in Sources */,
-				8C2A08A116AAD00800CDBC23 /* AwfulComposerViewController.m in Sources */,
-				8C2A08A216AAD00800CDBC23 /* AwfulEditPostComposerViewController.m in Sources */,
-				8C2A08A316AAD00800CDBC23 /* AwfulReplyComposerViewController.m in Sources */,
-				8C2A08A416AAD00800CDBC23 /* AwfulThreadComposerViewController.m in Sources */,
-				8C70056216A076FF00FC0B78 /* AwfulEmoticon.m in Sources */,
-				8C70056316A076FF00FC0B78 /* AwfulEmoticonGroup.m in Sources */,
-				8C70056816A0770A00FC0B78 /* _AwfulEmoticon.m in Sources */,
-				8C70056916A0770A00FC0B78 /* _AwfulEmoticonGroup.m in Sources */,
-				8C70057116A079A700FC0B78 /* AwfulHTTPClient+Emoticons.m in Sources */,
-				8C70057416A07A9000FC0B78 /* AwfulParsing+Emoticons.m in Sources */,
-				8C1F62CF16B60A9300FAF625 /* AwfulComposerInputAccessoryView.m in Sources */,
-				8C1F62D016B60A9300FAF625 /* AwfulComposerView.m in Sources */,
-				8C1F62D116B60A9300FAF625 /* AwfulEmoticonChooserCellView.m in Sources */,
-				8C1F62D516B61BA600FAF625 /* AwfulEmoticonChooserViewController.m in Sources */,
-				8CDB21E016C0156E008B5535 /* AwfulTitleEntryCell.m in Sources */,
-				8CCA272D16B8C1EF00A4952A /* AwfulLepersViewController.m in Sources */,
-				1C09963C16C0AECA00A62D5E /* AwfulLeperCell.m in Sources */,
 				8CDF9DDA16C44CC700C1F250 /* NSIndexPath+PSTCollectionViewAdditions.m in Sources */,
 				8CDF9DDB16C44CC700C1F250 /* PSTCollectionView.m in Sources */,
 				8CDF9DDC16C44CC700C1F250 /* PSTCollectionViewCell.m in Sources */,
@@ -4089,6 +4050,15 @@
 				8CDF9DE416C44CC700C1F250 /* PSTGridLayoutItem.m in Sources */,
 				8CDF9DE516C44CC700C1F250 /* PSTGridLayoutRow.m in Sources */,
 				8CDF9DE616C44CC700C1F250 /* PSTGridLayoutSection.m in Sources */,
+				8C36CED916C59ADB00F48F15 /* AwfulComposerViewController.m in Sources */,
+				8C36CEDA16C59ADB00F48F15 /* AwfulEditPostComposerViewController.m in Sources */,
+				8C36CEDB16C59ADB00F48F15 /* AwfulReplyComposerViewController.m in Sources */,
+				8C36CEDC16C59ADB00F48F15 /* AwfulThreadComposerViewController.m in Sources */,
+				8C36CEDD16C59ADB00F48F15 /* AwfulComposerInputAccessoryView.m in Sources */,
+				8C36CEDE16C59ADB00F48F15 /* AwfulComposerView.m in Sources */,
+				8C36CEDF16C59ADB00F48F15 /* AwfulEmoticonChooserCellView.m in Sources */,
+				8C36CEE016C59ADB00F48F15 /* AwfulEmoticonChooserViewController.m in Sources */,
+				8C36CEE116C59ADB00F48F15 /* AwfulTitleEntryCell.m in Sources */,
 			);
 			runOnlyForDeploymentPostprocessing = 0;
 		};
