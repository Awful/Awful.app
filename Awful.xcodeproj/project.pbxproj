--- conflicted
+++ resolved
@@ -208,12 +208,6 @@
 		1190F76813BE4EA900B9D271 /* SmilieGrabber.m in Sources */ = {isa = PBXBuildFile; fileRef = 1190F73313BE4EA900B9D271 /* SmilieGrabber.m */; };
 		1190F7E313BE4ECB00B9D271 /* 37x-Checkmark.png in Resources */ = {isa = PBXBuildFile; fileRef = 1190F7A913BE4ECB00B9D271 /* 37x-Checkmark.png */; };
 		1190F7E413BE4ECB00B9D271 /* MBProgressHUD.m in Sources */ = {isa = PBXBuildFile; fileRef = 1190F7AB13BE4ECB00B9D271 /* MBProgressHUD.m */; };
-<<<<<<< HEAD
-		1190F7E513BE4ECB00B9D271 /* GTMNSString+HTML.m in Sources */ = {isa = PBXBuildFile; fileRef = 1190F7AF13BE4ECB00B9D271 /* GTMNSString+HTML.m */; settings = {COMPILER_FLAGS = "-fno-objc-arc"; }; };
-		1190F7E613BE4ECB00B9D271 /* NSString+AwfulHTML.m in Sources */ = {isa = PBXBuildFile; fileRef = 1190F7B113BE4ECB00B9D271 /* NSString+AwfulHTML.m */; };
-=======
-		1190F7E613BE4ECB00B9D271 /* NSString+HTML.m in Sources */ = {isa = PBXBuildFile; fileRef = 1190F7B113BE4ECB00B9D271 /* NSString+HTML.m */; };
->>>>>>> e595387d
 		1190F7E713BE4ECB00B9D271 /* MWPhoto.m in Sources */ = {isa = PBXBuildFile; fileRef = 1190F7B413BE4ECB00B9D271 /* MWPhoto.m */; };
 		1190F7E813BE4ECB00B9D271 /* MWPhotoBrowser.m in Sources */ = {isa = PBXBuildFile; fileRef = 1190F7B613BE4ECB00B9D271 /* MWPhotoBrowser.m */; };
 		1190F7E913BE4ECB00B9D271 /* UIImage+Decompress.m in Sources */ = {isa = PBXBuildFile; fileRef = 1190F7B813BE4ECB00B9D271 /* UIImage+Decompress.m */; };
@@ -451,22 +445,21 @@
 		50A8B96F1541D57E0065F3D9 /* ReplyButton.png in Resources */ = {isa = PBXBuildFile; fileRef = 50A8B96A1541D57E0065F3D9 /* ReplyButton.png */; };
 		50A8B9701541D57E0065F3D9 /* singlePageMovement.png in Resources */ = {isa = PBXBuildFile; fileRef = 50A8B96B1541D57E0065F3D9 /* singlePageMovement.png */; };
 		50A8B9711541D57E0065F3D9 /* ThreadActions.png in Resources */ = {isa = PBXBuildFile; fileRef = 50A8B96C1541D57E0065F3D9 /* ThreadActions.png */; };
-		8C70A3F71556BD440009B3D1 /* AwfulEmote.m in Sources */ = {isa = PBXBuildFile; fileRef = 8C70A3F61556BD440009B3D1 /* AwfulEmote.m */; };
-		8C70A3FB1556BE700009B3D1 /* AwfulCachedImage.m in Sources */ = {isa = PBXBuildFile; fileRef = 8C70A3FA1556BE700009B3D1 /* AwfulCachedImage.m */; };
-		8C70A3FF1556C14A0009B3D1 /* editor.html in Resources */ = {isa = PBXBuildFile; fileRef = 8C70A3FE1556C14A0009B3D1 /* editor.html */; };
-		8C70A4011556CCB60009B3D1 /* smile.gif in Resources */ = {isa = PBXBuildFile; fileRef = 8C70A4001556CCB50009B3D1 /* smile.gif */; };
-		8C70A4041556D0130009B3D1 /* AwfulEmoteChooser.m in Sources */ = {isa = PBXBuildFile; fileRef = 8C70A4031556D0130009B3D1 /* AwfulEmoteChooser.m */; };
-		8C70A410155720600009B3D1 /* AwfulTableViewCellEmoticonMultiple.m in Sources */ = {isa = PBXBuildFile; fileRef = 8C70A40E155720600009B3D1 /* AwfulTableViewCellEmoticonMultiple.m */; };
-		8C79D44515653BF7006FEE48 /* emot-v.gif in Resources */ = {isa = PBXBuildFile; fileRef = 8C79D44415653BF7006FEE48 /* emot-v.gif */; };
+		8C173069156A76FD006ED0E8 /* NSString+HTML.m in Sources */ = {isa = PBXBuildFile; fileRef = 1190F7B113BE4ECB00B9D271 /* NSString+HTML.m */; };
+		8C17306C156A7761006ED0E8 /* editor.html in Resources */ = {isa = PBXBuildFile; fileRef = 8C17306B156A7761006ED0E8 /* editor.html */; };
+		8C173074156A7B44006ED0E8 /* AwfulEmoteChooser.m in Sources */ = {isa = PBXBuildFile; fileRef = 8C17306F156A7B44006ED0E8 /* AwfulEmoteChooser.m */; };
+		8C173075156A7B44006ED0E8 /* AwfulPostComposerView.m in Sources */ = {isa = PBXBuildFile; fileRef = 8C173071156A7B44006ED0E8 /* AwfulPostComposerView.m */; };
+		8C173076156A7B44006ED0E8 /* AwfulTableViewCellEmoticonMultiple.m in Sources */ = {isa = PBXBuildFile; fileRef = 8C173073156A7B44006ED0E8 /* AwfulTableViewCellEmoticonMultiple.m */; };
+		8C17307B156A7F3D006ED0E8 /* _AwfulCachedImage.m in Sources */ = {isa = PBXBuildFile; fileRef = 8C173078156A7F3D006ED0E8 /* _AwfulCachedImage.m */; };
+		8C17307C156A7F3D006ED0E8 /* _AwfulEmote.m in Sources */ = {isa = PBXBuildFile; fileRef = 8C17307A156A7F3D006ED0E8 /* _AwfulEmote.m */; };
+		8C173083156A7F63006ED0E8 /* AwfulCachedImage.m in Sources */ = {isa = PBXBuildFile; fileRef = 8C17307E156A7F63006ED0E8 /* AwfulCachedImage.m */; };
+		8C173084156A7F63006ED0E8 /* AwfulEmote.m in Sources */ = {isa = PBXBuildFile; fileRef = 8C173080156A7F63006ED0E8 /* AwfulEmote.m */; };
+		8C173085156A7F63006ED0E8 /* AwfulEmote+AwfulMethods.m in Sources */ = {isa = PBXBuildFile; fileRef = 8C173082156A7F63006ED0E8 /* AwfulEmote+AwfulMethods.m */; };
+		8C173088156A825D006ED0E8 /* UIImageView+AnimatedGif.m in Sources */ = {isa = PBXBuildFile; fileRef = 8C173087156A825D006ED0E8 /* UIImageView+AnimatedGif.m */; };
 		8C7CAC8B1558298D00CF6792 /* CoreText.framework in Frameworks */ = {isa = PBXBuildFile; fileRef = 8C7CAC8A1558298D00CF6792 /* CoreText.framework */; };
-		8C7CAC8E15582E1400CF6792 /* AwfulPostComposerView.m in Sources */ = {isa = PBXBuildFile; fileRef = 8C7CAC8D15582E1400CF6792 /* AwfulPostComposerView.m */; };
-		8C7CAC911558634100CF6792 /* AwfulEmote+AwfulMethods.m in Sources */ = {isa = PBXBuildFile; fileRef = 8C7CAC901558634100CF6792 /* AwfulEmote+AwfulMethods.m */; };
-		8C7CAC941558696D00CF6792 /* AwfulFetchedTableViewController.m in Sources */ = {isa = PBXBuildFile; fileRef = 8C7CAC931558696D00CF6792 /* AwfulFetchedTableViewController.m */; };
-		8C7CAC99155AE48F00CF6792 /* emot-f5.gif in Resources */ = {isa = PBXBuildFile; fileRef = 8C7CAC97155AE48F00CF6792 /* emot-f5.gif */; };
-		8C7CAC9A155AE48F00CF6792 /* emot-flashfap.gif in Resources */ = {isa = PBXBuildFile; fileRef = 8C7CAC98155AE48F00CF6792 /* emot-flashfap.gif */; };
 		8C7CADA9155AFA5500CF6792 /* ImageIO.framework in Frameworks */ = {isa = PBXBuildFile; fileRef = 8C7CADA8155AFA5500CF6792 /* ImageIO.framework */; };
+		8C958300156A84E900FBFC77 /* AwfulFetchedTableViewController.m in Sources */ = {isa = PBXBuildFile; fileRef = 8C7CAC931558696D00CF6792 /* AwfulFetchedTableViewController.m */; };
 		8C9BEE96155DBFCA00B64CAE /* AnimatedGif.m in Sources */ = {isa = PBXBuildFile; fileRef = 8C9BEE95155DBFCA00B64CAE /* AnimatedGif.m */; };
-		8C9BEE9A155DC0DC00B64CAE /* UIImageView+AnimatedGif.m in Sources */ = {isa = PBXBuildFile; fileRef = 8C9BEE99155DC0DC00B64CAE /* UIImageView+AnimatedGif.m */; };
 /* End PBXBuildFile section */
 
 /* Begin PBXFileReference section */
@@ -693,16 +686,8 @@
 		1190F7A913BE4ECB00B9D271 /* 37x-Checkmark.png */ = {isa = PBXFileReference; lastKnownFileType = image.png; path = "37x-Checkmark.png"; sourceTree = "<group>"; };
 		1190F7AA13BE4ECB00B9D271 /* MBProgressHUD.h */ = {isa = PBXFileReference; fileEncoding = 4; lastKnownFileType = sourcecode.c.h; path = MBProgressHUD.h; sourceTree = "<group>"; };
 		1190F7AB13BE4ECB00B9D271 /* MBProgressHUD.m */ = {isa = PBXFileReference; fileEncoding = 4; lastKnownFileType = sourcecode.c.objc; path = MBProgressHUD.m; sourceTree = "<group>"; };
-<<<<<<< HEAD
-		1190F7AD13BE4ECB00B9D271 /* GTMDefines.h */ = {isa = PBXFileReference; fileEncoding = 4; lastKnownFileType = sourcecode.c.h; path = GTMDefines.h; sourceTree = "<group>"; };
-		1190F7AE13BE4ECB00B9D271 /* GTMNSString+HTML.h */ = {isa = PBXFileReference; fileEncoding = 4; lastKnownFileType = sourcecode.c.h; path = "GTMNSString+HTML.h"; sourceTree = "<group>"; };
-		1190F7AF13BE4ECB00B9D271 /* GTMNSString+HTML.m */ = {isa = PBXFileReference; fileEncoding = 4; lastKnownFileType = sourcecode.c.objc; path = "GTMNSString+HTML.m"; sourceTree = "<group>"; };
-		1190F7B013BE4ECB00B9D271 /* NSString+AwfulHTML.h */ = {isa = PBXFileReference; fileEncoding = 4; lastKnownFileType = sourcecode.c.h; path = "NSString+AwfulHTML.h"; sourceTree = "<group>"; };
-		1190F7B113BE4ECB00B9D271 /* NSString+AwfulHTML.m */ = {isa = PBXFileReference; fileEncoding = 4; lastKnownFileType = sourcecode.c.objc; path = "NSString+AwfulHTML.m"; sourceTree = "<group>"; };
-=======
 		1190F7B013BE4ECB00B9D271 /* NSString+HTML.h */ = {isa = PBXFileReference; fileEncoding = 4; lastKnownFileType = sourcecode.c.h; path = "NSString+HTML.h"; sourceTree = "<group>"; };
 		1190F7B113BE4ECB00B9D271 /* NSString+HTML.m */ = {isa = PBXFileReference; fileEncoding = 4; lastKnownFileType = sourcecode.c.objc; path = "NSString+HTML.m"; sourceTree = "<group>"; };
->>>>>>> e595387d
 		1190F7B313BE4ECB00B9D271 /* MWPhoto.h */ = {isa = PBXFileReference; fileEncoding = 4; lastKnownFileType = sourcecode.c.h; path = MWPhoto.h; sourceTree = "<group>"; };
 		1190F7B413BE4ECB00B9D271 /* MWPhoto.m */ = {isa = PBXFileReference; fileEncoding = 4; lastKnownFileType = sourcecode.c.objc; path = MWPhoto.m; sourceTree = "<group>"; };
 		1190F7B513BE4ECB00B9D271 /* MWPhotoBrowser.h */ = {isa = PBXFileReference; fileEncoding = 4; lastKnownFileType = sourcecode.c.h; path = MWPhotoBrowser.h; sourceTree = "<group>"; };
@@ -950,7 +935,6 @@
 		1C6474C01569989800C72657 /* _AwfulThread.m */ = {isa = PBXFileReference; fileEncoding = 4; lastKnownFileType = sourcecode.c.objc; path = _AwfulThread.m; sourceTree = "<group>"; };
 		1C6474C11569989800C72657 /* _AwfulUser.h */ = {isa = PBXFileReference; fileEncoding = 4; lastKnownFileType = sourcecode.c.h; path = _AwfulUser.h; sourceTree = "<group>"; };
 		1C6474C21569989800C72657 /* _AwfulUser.m */ = {isa = PBXFileReference; fileEncoding = 4; lastKnownFileType = sourcecode.c.objc; path = _AwfulUser.m; sourceTree = "<group>"; };
-		1C6474C41569989800C72657 /* Model.xcdatamodel */ = {isa = PBXFileReference; lastKnownFileType = wrapper.xcdatamodel; path = Model.xcdatamodel; sourceTree = "<group>"; };
 		1C7B871B1544D73100891D41 /* AwfulForumsListControllerSubclass.h */ = {isa = PBXFileReference; fileEncoding = 4; lastKnownFileType = sourcecode.c.h; path = AwfulForumsListControllerSubclass.h; sourceTree = "<group>"; };
 		1C7B871E1544D83C00891D41 /* AwfulForumSection.h */ = {isa = PBXFileReference; fileEncoding = 4; lastKnownFileType = sourcecode.c.h; path = AwfulForumSection.h; sourceTree = "<group>"; };
 		1C7B871F1544D83D00891D41 /* AwfulForumSection.m */ = {isa = PBXFileReference; fileEncoding = 4; lastKnownFileType = sourcecode.c.objc; path = AwfulForumSection.m; sourceTree = "<group>"; };
@@ -1017,23 +1001,29 @@
 		50A8B96A1541D57E0065F3D9 /* ReplyButton.png */ = {isa = PBXFileReference; lastKnownFileType = image.png; name = ReplyButton.png; path = images/help/ReplyButton.png; sourceTree = "<group>"; };
 		50A8B96B1541D57E0065F3D9 /* singlePageMovement.png */ = {isa = PBXFileReference; lastKnownFileType = image.png; name = singlePageMovement.png; path = images/help/singlePageMovement.png; sourceTree = "<group>"; };
 		50A8B96C1541D57E0065F3D9 /* ThreadActions.png */ = {isa = PBXFileReference; lastKnownFileType = image.png; name = ThreadActions.png; path = images/help/ThreadActions.png; sourceTree = "<group>"; };
-		8C70A3F51556BD440009B3D1 /* AwfulEmote.h */ = {isa = PBXFileReference; fileEncoding = 4; lastKnownFileType = sourcecode.c.h; path = AwfulEmote.h; sourceTree = "<group>"; };
-		8C70A3F61556BD440009B3D1 /* AwfulEmote.m */ = {isa = PBXFileReference; fileEncoding = 4; lastKnownFileType = sourcecode.c.objc; path = AwfulEmote.m; sourceTree = "<group>"; };
+		8C17306B156A7761006ED0E8 /* editor.html */ = {isa = PBXFileReference; fileEncoding = 4; lastKnownFileType = text.html; path = editor.html; sourceTree = "<group>"; };
+		8C17306E156A7B44006ED0E8 /* AwfulEmoteChooser.h */ = {isa = PBXFileReference; fileEncoding = 4; lastKnownFileType = sourcecode.c.h; path = AwfulEmoteChooser.h; sourceTree = "<group>"; };
+		8C17306F156A7B44006ED0E8 /* AwfulEmoteChooser.m */ = {isa = PBXFileReference; fileEncoding = 4; lastKnownFileType = sourcecode.c.objc; path = AwfulEmoteChooser.m; sourceTree = "<group>"; };
+		8C173070156A7B44006ED0E8 /* AwfulPostComposerView.h */ = {isa = PBXFileReference; fileEncoding = 4; lastKnownFileType = sourcecode.c.h; path = AwfulPostComposerView.h; sourceTree = "<group>"; };
+		8C173071156A7B44006ED0E8 /* AwfulPostComposerView.m */ = {isa = PBXFileReference; fileEncoding = 4; lastKnownFileType = sourcecode.c.objc; path = AwfulPostComposerView.m; sourceTree = "<group>"; };
+		8C173072156A7B44006ED0E8 /* AwfulTableViewCellEmoticonMultiple.h */ = {isa = PBXFileReference; fileEncoding = 4; lastKnownFileType = sourcecode.c.h; path = AwfulTableViewCellEmoticonMultiple.h; sourceTree = "<group>"; };
+		8C173073156A7B44006ED0E8 /* AwfulTableViewCellEmoticonMultiple.m */ = {isa = PBXFileReference; fileEncoding = 4; lastKnownFileType = sourcecode.c.objc; path = AwfulTableViewCellEmoticonMultiple.m; sourceTree = "<group>"; };
+		8C173077156A7F3D006ED0E8 /* _AwfulCachedImage.h */ = {isa = PBXFileReference; fileEncoding = 4; lastKnownFileType = sourcecode.c.h; path = _AwfulCachedImage.h; sourceTree = "<group>"; };
+		8C173078156A7F3D006ED0E8 /* _AwfulCachedImage.m */ = {isa = PBXFileReference; fileEncoding = 4; lastKnownFileType = sourcecode.c.objc; path = _AwfulCachedImage.m; sourceTree = "<group>"; };
+		8C173079156A7F3D006ED0E8 /* _AwfulEmote.h */ = {isa = PBXFileReference; fileEncoding = 4; lastKnownFileType = sourcecode.c.h; path = _AwfulEmote.h; sourceTree = "<group>"; };
+		8C17307A156A7F3D006ED0E8 /* _AwfulEmote.m */ = {isa = PBXFileReference; fileEncoding = 4; lastKnownFileType = sourcecode.c.objc; path = _AwfulEmote.m; sourceTree = "<group>"; };
+		8C17307D156A7F63006ED0E8 /* AwfulCachedImage.h */ = {isa = PBXFileReference; fileEncoding = 4; lastKnownFileType = sourcecode.c.h; path = AwfulCachedImage.h; sourceTree = "<group>"; };
+		8C17307E156A7F63006ED0E8 /* AwfulCachedImage.m */ = {isa = PBXFileReference; fileEncoding = 4; lastKnownFileType = sourcecode.c.objc; path = AwfulCachedImage.m; sourceTree = "<group>"; };
+		8C17307F156A7F63006ED0E8 /* AwfulEmote.h */ = {isa = PBXFileReference; fileEncoding = 4; lastKnownFileType = sourcecode.c.h; path = AwfulEmote.h; sourceTree = "<group>"; };
+		8C173080156A7F63006ED0E8 /* AwfulEmote.m */ = {isa = PBXFileReference; fileEncoding = 4; lastKnownFileType = sourcecode.c.objc; path = AwfulEmote.m; sourceTree = "<group>"; };
+		8C173081156A7F63006ED0E8 /* AwfulEmote+AwfulMethods.h */ = {isa = PBXFileReference; fileEncoding = 4; lastKnownFileType = sourcecode.c.h; path = "AwfulEmote+AwfulMethods.h"; sourceTree = "<group>"; };
+		8C173082156A7F63006ED0E8 /* AwfulEmote+AwfulMethods.m */ = {isa = PBXFileReference; fileEncoding = 4; lastKnownFileType = sourcecode.c.objc; path = "AwfulEmote+AwfulMethods.m"; sourceTree = "<group>"; };
+		8C173086156A825D006ED0E8 /* UIImageView+AnimatedGif.h */ = {isa = PBXFileReference; fileEncoding = 4; lastKnownFileType = sourcecode.c.h; path = "UIImageView+AnimatedGif.h"; sourceTree = "<group>"; };
+		8C173087156A825D006ED0E8 /* UIImageView+AnimatedGif.m */ = {isa = PBXFileReference; fileEncoding = 4; lastKnownFileType = sourcecode.c.objc; path = "UIImageView+AnimatedGif.m"; sourceTree = "<group>"; };
 		8C70A3F81556BE300009B3D1 /* Model v2.xcdatamodel */ = {isa = PBXFileReference; lastKnownFileType = wrapper.xcdatamodel; path = "Model v2.xcdatamodel"; sourceTree = "<group>"; };
-		8C70A3F91556BE700009B3D1 /* AwfulCachedImage.h */ = {isa = PBXFileReference; fileEncoding = 4; lastKnownFileType = sourcecode.c.h; path = AwfulCachedImage.h; sourceTree = "<group>"; };
-		8C70A3FA1556BE700009B3D1 /* AwfulCachedImage.m */ = {isa = PBXFileReference; fileEncoding = 4; lastKnownFileType = sourcecode.c.objc; path = AwfulCachedImage.m; sourceTree = "<group>"; };
-		8C70A3FE1556C14A0009B3D1 /* editor.html */ = {isa = PBXFileReference; fileEncoding = 4; lastKnownFileType = text.html; path = editor.html; sourceTree = "<group>"; };
 		8C70A4001556CCB50009B3D1 /* smile.gif */ = {isa = PBXFileReference; lastKnownFileType = image.gif; path = smile.gif; sourceTree = "<group>"; };
-		8C70A4021556D0130009B3D1 /* AwfulEmoteChooser.h */ = {isa = PBXFileReference; fileEncoding = 4; lastKnownFileType = sourcecode.c.h; path = AwfulEmoteChooser.h; sourceTree = "<group>"; };
-		8C70A4031556D0130009B3D1 /* AwfulEmoteChooser.m */ = {isa = PBXFileReference; fileEncoding = 4; lastKnownFileType = sourcecode.c.objc; path = AwfulEmoteChooser.m; sourceTree = "<group>"; };
-		8C70A40D155720600009B3D1 /* AwfulTableViewCellEmoticonMultiple.h */ = {isa = PBXFileReference; fileEncoding = 4; lastKnownFileType = sourcecode.c.h; path = AwfulTableViewCellEmoticonMultiple.h; sourceTree = "<group>"; };
-		8C70A40E155720600009B3D1 /* AwfulTableViewCellEmoticonMultiple.m */ = {isa = PBXFileReference; fileEncoding = 4; lastKnownFileType = sourcecode.c.objc; path = AwfulTableViewCellEmoticonMultiple.m; sourceTree = "<group>"; };
 		8C79D44415653BF7006FEE48 /* emot-v.gif */ = {isa = PBXFileReference; lastKnownFileType = image.gif; path = "emot-v.gif"; sourceTree = "<group>"; };
 		8C7CAC8A1558298D00CF6792 /* CoreText.framework */ = {isa = PBXFileReference; lastKnownFileType = wrapper.framework; name = CoreText.framework; path = System/Library/Frameworks/CoreText.framework; sourceTree = SDKROOT; };
-		8C7CAC8C15582E1400CF6792 /* AwfulPostComposerView.h */ = {isa = PBXFileReference; fileEncoding = 4; lastKnownFileType = sourcecode.c.h; path = AwfulPostComposerView.h; sourceTree = "<group>"; };
-		8C7CAC8D15582E1400CF6792 /* AwfulPostComposerView.m */ = {isa = PBXFileReference; fileEncoding = 4; lastKnownFileType = sourcecode.c.objc; path = AwfulPostComposerView.m; sourceTree = "<group>"; };
-		8C7CAC8F1558634100CF6792 /* AwfulEmote+AwfulMethods.h */ = {isa = PBXFileReference; fileEncoding = 4; lastKnownFileType = sourcecode.c.h; path = "AwfulEmote+AwfulMethods.h"; sourceTree = "<group>"; };
-		8C7CAC901558634100CF6792 /* AwfulEmote+AwfulMethods.m */ = {isa = PBXFileReference; fileEncoding = 4; lastKnownFileType = sourcecode.c.objc; path = "AwfulEmote+AwfulMethods.m"; sourceTree = "<group>"; };
 		8C7CAC921558696D00CF6792 /* AwfulFetchedTableViewController.h */ = {isa = PBXFileReference; fileEncoding = 4; lastKnownFileType = sourcecode.c.h; path = AwfulFetchedTableViewController.h; sourceTree = "<group>"; };
 		8C7CAC931558696D00CF6792 /* AwfulFetchedTableViewController.m */ = {isa = PBXFileReference; fileEncoding = 4; lastKnownFileType = sourcecode.c.objc; path = AwfulFetchedTableViewController.m; sourceTree = "<group>"; };
 		8C7CAC97155AE48F00CF6792 /* emot-f5.gif */ = {isa = PBXFileReference; lastKnownFileType = image.gif; path = "emot-f5.gif"; sourceTree = "<group>"; };
@@ -1422,7 +1412,7 @@
 		1190F6CC13BE4EA900B9D271 /* Actions */ = {
 			isa = PBXGroup;
 			children = (
-				8C70A409155720130009B3D1 /* Compose */,
+				8C17306D156A7B44006ED0E8 /* Compose */,
 				1190F6CD13BE4EA900B9D271 /* AwfulActions.h */,
 				1190F6CE13BE4EA900B9D271 /* AwfulActions.m */,
 				1190F6CF13BE4EA900B9D271 /* AwfulPostActions.h */,
@@ -1519,39 +1509,6 @@
 			path = Main;
 			sourceTree = "<group>";
 		};
-<<<<<<< HEAD
-		1190F72013BE4EA900B9D271 /* Models */ = {
-			isa = PBXGroup;
-			children = (
-				117DBE411522AA2D007125EF /* Model.xcdatamodeld */,
-				8C70A3F91556BE700009B3D1 /* AwfulCachedImage.h */,
-				8C70A3FA1556BE700009B3D1 /* AwfulCachedImage.m */,
-				8C70A3F51556BD440009B3D1 /* AwfulEmote.h */,
-				8C70A3F61556BD440009B3D1 /* AwfulEmote.m */,
-				118CF796152C05BA00126AAC /* AwfulForum.h */,
-				118CF797152C05BA00126AAC /* AwfulForum.m */,
-				116EF3DA1523A86C0018580D /* AwfulForum+AwfulMethods.h */,
-				116EF3DB1523A86C0018580D /* AwfulForum+AwfulMethods.m */,
-				116EF42B1526588C0018580D /* AwfulThread.h */,
-				116EF42C1526588C0018580D /* AwfulThread.m */,
-				116EF3F61523E5500018580D /* AwfulThread+AwfulMethods.h */,
-				116EF3F71523E5500018580D /* AwfulThread+AwfulMethods.m */,
-				1190F72313BE4EA900B9D271 /* AwfulPageCount.h */,
-				1190F72413BE4EA900B9D271 /* AwfulPageCount.m */,
-				1190F72513BE4EA900B9D271 /* AwfulPost.h */,
-				1190F72613BE4EA900B9D271 /* AwfulPost.m */,
-				116EF41A15251CDB0018580D /* AwfulUser.h */,
-				116EF41B15251CDB0018580D /* AwfulUser.m */,
-				116EF41715251C5D0018580D /* AwfulUser+AwfulMethods.h */,
-				116EF41815251C5D0018580D /* AwfulUser+AwfulMethods.m */,
-				8C7CAC8F1558634100CF6792 /* AwfulEmote+AwfulMethods.h */,
-				8C7CAC901558634100CF6792 /* AwfulEmote+AwfulMethods.m */,
-			);
-			path = Models;
-			sourceTree = "<group>";
-		};
-=======
->>>>>>> e595387d
 		1190F72B13BE4EA900B9D271 /* Util */ = {
 			isa = PBXGroup;
 			children = (
@@ -1566,13 +1523,7 @@
 		1190F76913BE4ECB00B9D271 /* Third Party */ = {
 			isa = PBXGroup;
 			children = (
-<<<<<<< HEAD
 				8C9BEE93155DBFCA00B64CAE /* AnimatedGif */,
-				11D470111547A97A004D800B /* TestFlightSDK1 */,
-				11FE9E22153CFC6F002EE2B5 /* MKNetworkKit */,
-				1190F76A13BE4ECB00B9D271 /* Appirater */,
-=======
->>>>>>> e595387d
 				11FDA2BF15129CAF0014FDCD /* EGOTableViewPullRefresh */,
 				1CDF79FE1537C157008EFAE4 /* GRMustache */,
 				1190F7BF13BE4ECB00B9D271 /* Hpple */,
@@ -1596,22 +1547,6 @@
 			path = MBProgressHUD;
 			sourceTree = "<group>";
 		};
-<<<<<<< HEAD
-		1190F7AC13BE4ECB00B9D271 /* MWFeedParser */ = {
-			isa = PBXGroup;
-			children = (
-				1190F7AD13BE4ECB00B9D271 /* GTMDefines.h */,
-				1190F7AE13BE4ECB00B9D271 /* GTMNSString+HTML.h */,
-				1190F7AF13BE4ECB00B9D271 /* GTMNSString+HTML.m */,
-				1190F7B013BE4ECB00B9D271 /* NSString+AwfulHTML.h */,
-				1190F7B113BE4ECB00B9D271 /* NSString+AwfulHTML.m */,
-			);
-			name = MWFeedParser;
-			path = "mwaterfall-MWFeedParser-ea43013";
-			sourceTree = "<group>";
-		};
-=======
->>>>>>> e595387d
 		1190F7B213BE4ECB00B9D271 /* MWPhotoBrowser */ = {
 			isa = PBXGroup;
 			children = (
@@ -1649,11 +1584,7 @@
 		1190F80113BE58BB00B9D271 /* web resources */ = {
 			isa = PBXGroup;
 			children = (
-<<<<<<< HEAD
-				8C70A3FE1556C14A0009B3D1 /* editor.html */,
-				11D6EFF6154F1C6B005801AC /* quote-dark.png */,
-=======
->>>>>>> e595387d
+				8C17306B156A7761006ED0E8 /* editor.html */,
 				11D53B7B154CAD8500D4EA82 /* quote-block-off.png */,
 				11D53B7C154CAD8500D4EA82 /* quote-block-on.png */,
 				1190F80313BE58BB00B9D271 /* post.css */,
@@ -1819,6 +1750,12 @@
 		1C6474A61569989800C72657 /* Models */ = {
 			isa = PBXGroup;
 			children = (
+				8C17307D156A7F63006ED0E8 /* AwfulCachedImage.h */,
+				8C17307E156A7F63006ED0E8 /* AwfulCachedImage.m */,
+				8C17307F156A7F63006ED0E8 /* AwfulEmote.h */,
+				8C173080156A7F63006ED0E8 /* AwfulEmote.m */,
+				8C173081156A7F63006ED0E8 /* AwfulEmote+AwfulMethods.h */,
+				8C173082156A7F63006ED0E8 /* AwfulEmote+AwfulMethods.m */,
 				1C6474A71569989800C72657 /* AwfulFavorite.h */,
 				1C6474A81569989800C72657 /* AwfulFavorite.m */,
 				1C6474A91569989800C72657 /* AwfulForum+AwfulMethods.h */,
@@ -1847,6 +1784,10 @@
 		1C6474BA1569989800C72657 /* Generated */ = {
 			isa = PBXGroup;
 			children = (
+				8C173077156A7F3D006ED0E8 /* _AwfulCachedImage.h */,
+				8C173078156A7F3D006ED0E8 /* _AwfulCachedImage.m */,
+				8C173079156A7F3D006ED0E8 /* _AwfulEmote.h */,
+				8C17307A156A7F3D006ED0E8 /* _AwfulEmote.m */,
 				1C9C16451569994C0047C06E /* _AwfulFavorite.h */,
 				1C6474BC1569989800C72657 /* _AwfulFavorite.m */,
 				1C6474BD1569989800C72657 /* _AwfulForum.h */,
@@ -1949,17 +1890,8 @@
 		29B97314FDCFA39411CA2CEA /* Awful */ = {
 			isa = PBXGroup;
 			children = (
-<<<<<<< HEAD
-				8C7CADA8155AFA5500CF6792 /* ImageIO.framework */,
-				8C7CAC8A1558298D00CF6792 /* CoreText.framework */,
-				080E96DDFE201D6D7F000001 /* Classes */,
-				1153D103144E7217007602E8 /* iPad */,
-				1190F76913BE4ECB00B9D271 /* 3rd Party Sources */,
-				29B97315FDCFA39411CA2CEA /* Other Sources */,
-=======
 				11D7CB9714EA0CED000DA96A /* Main.storyboard */,
 				11FDA28E151017490014FDCD /* MainiPad.storyboard */,
->>>>>>> e595387d
 				29B97317FDCFA39411CA2CEA /* Resources */,
 				1C3857A115675AFE0078AF95 /* Source */,
 				29B97323FDCFA39411CA2CEA /* Frameworks */,
@@ -2019,17 +1951,19 @@
 			name = help;
 			sourceTree = "<group>";
 		};
-		8C70A409155720130009B3D1 /* Compose */ = {
-			isa = PBXGroup;
-			children = (
-				8C70A40D155720600009B3D1 /* AwfulTableViewCellEmoticonMultiple.h */,
-				8C70A40E155720600009B3D1 /* AwfulTableViewCellEmoticonMultiple.m */,
-				8C70A4021556D0130009B3D1 /* AwfulEmoteChooser.h */,
-				8C70A4031556D0130009B3D1 /* AwfulEmoteChooser.m */,
-				8C7CAC8C15582E1400CF6792 /* AwfulPostComposerView.h */,
-				8C7CAC8D15582E1400CF6792 /* AwfulPostComposerView.m */,
-			);
-			name = Compose;
+		8C17306D156A7B44006ED0E8 /* Compose */ = {
+			isa = PBXGroup;
+			children = (
+				8C173086156A825D006ED0E8 /* UIImageView+AnimatedGif.h */,
+				8C173087156A825D006ED0E8 /* UIImageView+AnimatedGif.m */,
+				8C17306E156A7B44006ED0E8 /* AwfulEmoteChooser.h */,
+				8C17306F156A7B44006ED0E8 /* AwfulEmoteChooser.m */,
+				8C173070156A7B44006ED0E8 /* AwfulPostComposerView.h */,
+				8C173071156A7B44006ED0E8 /* AwfulPostComposerView.m */,
+				8C173072156A7B44006ED0E8 /* AwfulTableViewCellEmoticonMultiple.h */,
+				8C173073156A7B44006ED0E8 /* AwfulTableViewCellEmoticonMultiple.m */,
+			);
+			path = Compose;
 			sourceTree = "<group>";
 		};
 		8C9BEE93155DBFCA00B64CAE /* AnimatedGif */ = {
@@ -2400,15 +2334,10 @@
 				1182A3BB15509060005BBBF9 /* icon-52-trading-secondary.png in Resources */,
 				1182A3BE15509167005BBBF9 /* ama-secondary.png in Resources */,
 				1182A3BF15509167005BBBF9 /* tma-secondary.png in Resources */,
-				8C70A3FF1556C14A0009B3D1 /* editor.html in Resources */,
-				8C70A4011556CCB60009B3D1 /* smile.gif in Resources */,
-				8C7CAC99155AE48F00CF6792 /* emot-f5.gif in Resources */,
-				8C7CAC9A155AE48F00CF6792 /* emot-flashfap.gif in Resources */,
 				11DA5611155C9E980058C8BD /* coc-db.png in Resources */,
 				11DA5612155C9E980058C8BD /* icon-60-pig.png in Resources */,
 				11DA5613155C9E980058C8BD /* LF-fuckshitdamntag2.png in Resources */,
 				11DA5614155C9E980058C8BD /* yospos-janitor.png in Resources */,
-				8C79D44515653BF7006FEE48 /* emot-v.gif in Resources */,
 				11A0E7161560888E0035597C /* pad-template-dark.html in Resources */,
 				11FBF8A615633A1200734FAC /* asktell-jobs.png in Resources */,
 				11FBF8A715633A1200734FAC /* coc-binbash.png in Resources */,
@@ -2445,6 +2374,7 @@
 				11817E271565E5E7000E765A /* tava-analog.png in Resources */,
 				11817E281565E5E7000E765A /* tava-speakers.png in Resources */,
 				11817E291565E5E7000E765A /* tg-gurps.png in Resources */,
+				8C17306C156A7761006ED0E8 /* editor.html in Resources */,
 			);
 			runOnlyForDeploymentPostprocessing = 0;
 		};
@@ -2463,7 +2393,7 @@
 			);
 			runOnlyForDeploymentPostprocessing = 0;
 			shellPath = /bin/sh;
-			shellScript = "PATH=/usr/local/bin:$PATH\ncommand -v mogenerator >/dev/null 2>&1 || { echo >&2 \"Please install mogenerator! brew install mogenerator\"; exit 0; }\nMODELS=\"$PROJECT_DIR/Source/Models\"\nmogenerator --model \"$MODELS/Model.xcdatamodeld/Model.xcdatamodel\" --output-dir \"$MODELS\" --machine-dir \"$MODELS/Generated\" --template-var arc=true\n";
+			shellScript = "PATH=/usr/local/bin:$PATH\ncommand -v mogenerator >/dev/null 2>&1 || { echo >&2 \"Please install mogenerator! brew install mogenerator\"; exit 0; }\nMODELS=\"$PROJECT_DIR/Source/Models\"\nmogenerator --model \"$MODELS/Model.xcdatamodeld/Model v2.xcdatamodel\" --output-dir \"$MODELS\" --machine-dir \"$MODELS/Generated\" --template-var arc=true\n";
 		};
 /* End PBXShellScriptBuildPhase section */
 
@@ -2472,6 +2402,7 @@
 			isa = PBXSourcesBuildPhase;
 			buildActionMask = 2147483647;
 			files = (
+				8C958300156A84E900FBFC77 /* AwfulFetchedTableViewController.m in Sources */,
 				118E615F14E5A1F100F0CE0A /* AwfulForumHeader.m in Sources */,
 				118E615B14E5A17500F0CE0A /* AwfulThreadCell.m in Sources */,
 				1190F73413BE4EA900B9D271 /* AwfulActions.m in Sources */,
@@ -2488,12 +2419,7 @@
 				1190F75E13BE4EA900B9D271 /* AwfulAppDelegate.m in Sources */,
 				1190F76813BE4EA900B9D271 /* SmilieGrabber.m in Sources */,
 				1190F7E413BE4ECB00B9D271 /* MBProgressHUD.m in Sources */,
-<<<<<<< HEAD
-				1190F7E513BE4ECB00B9D271 /* GTMNSString+HTML.m in Sources */,
-				1190F7E613BE4ECB00B9D271 /* NSString+AwfulHTML.m in Sources */,
-=======
-				1190F7E613BE4ECB00B9D271 /* NSString+HTML.m in Sources */,
->>>>>>> e595387d
+				8C173069156A76FD006ED0E8 /* NSString+HTML.m in Sources */,
 				1190F7E713BE4ECB00B9D271 /* MWPhoto.m in Sources */,
 				1190F7E813BE4ECB00B9D271 /* MWPhotoBrowser.m in Sources */,
 				1190F7E913BE4ECB00B9D271 /* UIImage+Decompress.m in Sources */,
@@ -2545,15 +2471,7 @@
 				1C277CA51543554700CD2CCE /* AwfulSettingsChoiceViewController.m in Sources */,
 				1CF2C5061543B51200E327F5 /* AwfulFavoritesViewController.m in Sources */,
 				1C7B87201544D83D00891D41 /* AwfulForumSection.m in Sources */,
-				8C70A3F71556BD440009B3D1 /* AwfulEmote.m in Sources */,
-				8C70A3FB1556BE700009B3D1 /* AwfulCachedImage.m in Sources */,
-				8C70A4041556D0130009B3D1 /* AwfulEmoteChooser.m in Sources */,
-				8C70A410155720600009B3D1 /* AwfulTableViewCellEmoticonMultiple.m in Sources */,
-				8C7CAC8E15582E1400CF6792 /* AwfulPostComposerView.m in Sources */,
-				8C7CAC911558634100CF6792 /* AwfulEmote+AwfulMethods.m in Sources */,
-				8C7CAC941558696D00CF6792 /* AwfulFetchedTableViewController.m in Sources */,
 				8C9BEE96155DBFCA00B64CAE /* AnimatedGif.m in Sources */,
-				8C9BEE9A155DC0DC00B64CAE /* UIImageView+AnimatedGif.m in Sources */,
 				1C5D59C0155CDDB200D00DBB /* AwfulWebViewDelegate.m in Sources */,
 				1C6474C51569989800C72657 /* AwfulFavorite.m in Sources */,
 				1C6474C61569989800C72657 /* AwfulForum+AwfulMethods.m in Sources */,
@@ -2569,6 +2487,15 @@
 				1C6474D01569989800C72657 /* _AwfulThread.m in Sources */,
 				1C6474D11569989800C72657 /* _AwfulUser.m in Sources */,
 				1C6474D21569989800C72657 /* Model.xcdatamodeld in Sources */,
+				8C173074156A7B44006ED0E8 /* AwfulEmoteChooser.m in Sources */,
+				8C173075156A7B44006ED0E8 /* AwfulPostComposerView.m in Sources */,
+				8C173076156A7B44006ED0E8 /* AwfulTableViewCellEmoticonMultiple.m in Sources */,
+				8C17307B156A7F3D006ED0E8 /* _AwfulCachedImage.m in Sources */,
+				8C17307C156A7F3D006ED0E8 /* _AwfulEmote.m in Sources */,
+				8C173083156A7F63006ED0E8 /* AwfulCachedImage.m in Sources */,
+				8C173084156A7F63006ED0E8 /* AwfulEmote.m in Sources */,
+				8C173085156A7F63006ED0E8 /* AwfulEmote+AwfulMethods.m in Sources */,
+				8C173088156A825D006ED0E8 /* UIImageView+AnimatedGif.m in Sources */,
 			);
 			runOnlyForDeploymentPostprocessing = 0;
 		};
@@ -2601,14 +2528,8 @@
 				"CODE_SIGN_IDENTITY[sdk=iphoneos*]" = "iPhone Distribution: Regular Berry Software LLC";
 				COPY_PHASE_STRIP = NO;
 				GCC_PRECOMPILE_PREFIX_HEADER = YES;
-<<<<<<< HEAD
-				GCC_PREFIX_HEADER = Awful_Prefix.pch;
-				HEADER_SEARCH_PATHS = "${SDKROOT}/usr/include/libxml2";
-				INFOPLIST_FILE = "Awful-Info.plist";
-=======
 				GCC_PREFIX_HEADER = Source/Awful_Prefix.pch;
 				INFOPLIST_FILE = "Resources/Awful-Info.plist";
->>>>>>> e595387d
 				IPHONEOS_DEPLOYMENT_TARGET = 5.0;
 				LIBRARY_SEARCH_PATHS = (
 					"$(inherited)",
@@ -2639,14 +2560,8 @@
 				GCC_DYNAMIC_NO_PIC = NO;
 				GCC_OPTIMIZATION_LEVEL = 0;
 				GCC_PRECOMPILE_PREFIX_HEADER = YES;
-<<<<<<< HEAD
-				GCC_PREFIX_HEADER = Awful_Prefix.pch;
-				HEADER_SEARCH_PATHS = "${SDKROOT}/usr/include/libxml2";
-				INFOPLIST_FILE = "Awful-Info.plist";
-=======
 				GCC_PREFIX_HEADER = Source/Awful_Prefix.pch;
 				INFOPLIST_FILE = "Resources/Awful-Info.plist";
->>>>>>> e595387d
 				IPHONEOS_DEPLOYMENT_TARGET = 5.0;
 				LIBRARY_SEARCH_PATHS = (
 					"$(inherited)",
@@ -2673,14 +2588,8 @@
 				CODE_SIGN_IDENTITY = "iPhone Distribution: Regular Berry Software LLC";
 				COPY_PHASE_STRIP = NO;
 				GCC_PRECOMPILE_PREFIX_HEADER = YES;
-<<<<<<< HEAD
-				GCC_PREFIX_HEADER = Awful_Prefix.pch;
-				HEADER_SEARCH_PATHS = "${SDKROOT}/usr/include/libxml2";
-				INFOPLIST_FILE = "Awful-Info.plist";
-=======
 				GCC_PREFIX_HEADER = Source/Awful_Prefix.pch;
 				INFOPLIST_FILE = "Resources/Awful-Info.plist";
->>>>>>> e595387d
 				IPHONEOS_DEPLOYMENT_TARGET = 5.0;
 				LIBRARY_SEARCH_PATHS = (
 					"$(inherited)",
@@ -2765,16 +2674,9 @@
 		1C6474C31569989800C72657 /* Model.xcdatamodeld */ = {
 			isa = XCVersionGroup;
 			children = (
-<<<<<<< HEAD
 				8C70A3F81556BE300009B3D1 /* Model v2.xcdatamodel */,
-				117DBE421522AA2D007125EF /* Model.xcdatamodel */,
 			);
 			currentVersion = 8C70A3F81556BE300009B3D1 /* Model v2.xcdatamodel */;
-=======
-				1C6474C41569989800C72657 /* Model.xcdatamodel */,
-			);
-			currentVersion = 1C6474C41569989800C72657 /* Model.xcdatamodel */;
->>>>>>> e595387d
 			path = Model.xcdatamodeld;
 			sourceTree = "<group>";
 			versionGroupType = wrapper.xcdatamodel;
