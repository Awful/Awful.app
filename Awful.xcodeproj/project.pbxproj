// !$*UTF8*$!
{
	archiveVersion = 1;
	classes = {
	};
	objectVersion = 46;
	objects = {

/* Begin PBXAggregateTarget section */
		1CE2D9A016688C640024AC1C /* Build Resources */ = {
			isa = PBXAggregateTarget;
			buildConfigurationList = 1CE2D9A116688C640024AC1C /* Build configuration list for PBXAggregateTarget "Build Resources" */;
			buildPhases = (
				1CE2D9A616688C810024AC1C /* Compile third-party licenses */,
				1CE2D9A716688C950024AC1C /* Compile AwfulPostsView JavaScript */,
				1C6ED633169103B70015CDD5 /* Compile AwfulProfileViewController JavaScript */,
				1CE2D9A816688CC20024AC1C /* mogenerator */,
				1CE2D9A916688CDE0024AC1C /* Update image tag list */,
			);
			dependencies = (
			);
			name = "Build Resources";
			productName = "Build Resources";
		};
/* End PBXAggregateTarget section */

/* Begin PBXBuildFile section */
		10D34FA9128F41160026C7C2 /* CFNetwork.framework in Frameworks */ = {isa = PBXBuildFile; fileRef = 10D34FA8128F41160026C7C2 /* CFNetwork.framework */; };
		10D34FAF128F413C0026C7C2 /* MobileCoreServices.framework in Frameworks */ = {isa = PBXBuildFile; fileRef = 10D34FAE128F413C0026C7C2 /* MobileCoreServices.framework */; };
		10D34FB1128F413C0026C7C2 /* SystemConfiguration.framework in Frameworks */ = {isa = PBXBuildFile; fileRef = 10D34FB0128F413C0026C7C2 /* SystemConfiguration.framework */; };
		10D34FB7128F414E0026C7C2 /* libz.dylib in Frameworks */ = {isa = PBXBuildFile; fileRef = 10D34FB6128F414E0026C7C2 /* libz.dylib */; };
		11099067134B86FD0013444C /* QuartzCore.framework in Frameworks */ = {isa = PBXBuildFile; fileRef = 11099066134B86FC0013444C /* QuartzCore.framework */; };
		1172A62E14F5DB160026CDA8 /* Security.framework in Frameworks */ = {isa = PBXBuildFile; fileRef = 1172A62D14F5DB160026CDA8 /* Security.framework */; };
		117DBE3B1522A39A007125EF /* CoreData.framework in Frameworks */ = {isa = PBXBuildFile; fileRef = 117DBE3A1522A39A007125EF /* CoreData.framework */; };
		1190F75C13BE4EA900B9D271 /* AwfulLoginController.m in Sources */ = {isa = PBXBuildFile; fileRef = 1190F71A13BE4EA900B9D271 /* AwfulLoginController.m */; };
		1190F75E13BE4EA900B9D271 /* AwfulAppDelegate.m in Sources */ = {isa = PBXBuildFile; fileRef = 1190F71E13BE4EA900B9D271 /* AwfulAppDelegate.m */; };
		1190F7EE13BE4ECB00B9D271 /* TFHpple.m in Sources */ = {isa = PBXBuildFile; fileRef = 1190F7C213BE4ECB00B9D271 /* TFHpple.m */; };
		1190F7EF13BE4ECB00B9D271 /* TFHppleElement.m in Sources */ = {isa = PBXBuildFile; fileRef = 1190F7C413BE4ECB00B9D271 /* TFHppleElement.m */; };
		1190F7F013BE4ECB00B9D271 /* XPathQuery.m in Sources */ = {isa = PBXBuildFile; fileRef = 1190F7C613BE4ECB00B9D271 /* XPathQuery.m */; };
		1190F7F313BE4EDA00B9D271 /* main.m in Sources */ = {isa = PBXBuildFile; fileRef = 1190F7F213BE4EDA00B9D271 /* main.m */; };
		11FDA296151018600014FDCD /* AwfulSettingsViewController.m in Sources */ = {isa = PBXBuildFile; fileRef = 11FDA295151018600014FDCD /* AwfulSettingsViewController.m */; };
		1C05ED4F162299DE00FE567F /* SVProgressHUD.m in Sources */ = {isa = PBXBuildFile; fileRef = 1C05ED48162299DE00FE567F /* SVProgressHUD.m */; };
		1C05ED5A16229CDD00FE567F /* SVProgressHUD.bundle in Resources */ = {isa = PBXBuildFile; fileRef = 1C05ED5916229CDD00FE567F /* SVProgressHUD.bundle */; };
		1C090FB7163A40A1003FD0A3 /* _AwfulPost.m in Sources */ = {isa = PBXBuildFile; fileRef = 1C090FB6163A40A1003FD0A3 /* _AwfulPost.m */; };
		1C090FBA163A40C1003FD0A3 /* AwfulPost.m in Sources */ = {isa = PBXBuildFile; fileRef = 1C090FB9163A40C1003FD0A3 /* AwfulPost.m */; };
		1C0B4FE9169E331F00261F28 /* tviv-bluray.png in Resources */ = {isa = PBXBuildFile; fileRef = 1C0B4FE8169E331F00261F28 /* tviv-bluray.png */; };
		1C101576164E8A7200302B19 /* tag-collage-Landscape.png in Resources */ = {isa = PBXBuildFile; fileRef = 1C101572164E8A7200302B19 /* tag-collage-Landscape.png */; };
		1C101577164E8A7200302B19 /* tag-collage-Landscape@2x.png in Resources */ = {isa = PBXBuildFile; fileRef = 1C101573164E8A7200302B19 /* tag-collage-Landscape@2x.png */; };
		1C101578164E8A7200302B19 /* tag-collage-Portrait.png in Resources */ = {isa = PBXBuildFile; fileRef = 1C101574164E8A7200302B19 /* tag-collage-Portrait.png */; };
		1C101579164E8A7200302B19 /* tag-collage-Portrait@2x.png in Resources */ = {isa = PBXBuildFile; fileRef = 1C101575164E8A7200302B19 /* tag-collage-Portrait@2x.png */; };
		1C10157C164E8B0A00302B19 /* AwfulStartViewController.m in Sources */ = {isa = PBXBuildFile; fileRef = 1C10157B164E8B0A00302B19 /* AwfulStartViewController.m */; };
		1C101597165130AE00302B19 /* dd-europe.png in Resources */ = {isa = PBXBuildFile; fileRef = 1C101596165130AE00302B19 /* dd-europe.png */; };
		1C101599165130C200302B19 /* wrestlehut-indy.png in Resources */ = {isa = PBXBuildFile; fileRef = 1C101598165130C200302B19 /* wrestlehut-indy.png */; };
		1C1015E91654129C00302B19 /* AFHTTPClient.m in Sources */ = {isa = PBXBuildFile; fileRef = 1C1015D71654129C00302B19 /* AFHTTPClient.m */; };
		1C1015EA1654129C00302B19 /* AFHTTPRequestOperation.m in Sources */ = {isa = PBXBuildFile; fileRef = 1C1015D91654129C00302B19 /* AFHTTPRequestOperation.m */; };
		1C1015EB1654129C00302B19 /* AFImageRequestOperation.m in Sources */ = {isa = PBXBuildFile; fileRef = 1C1015DB1654129C00302B19 /* AFImageRequestOperation.m */; };
		1C1015EC1654129C00302B19 /* AFJSONRequestOperation.m in Sources */ = {isa = PBXBuildFile; fileRef = 1C1015DD1654129C00302B19 /* AFJSONRequestOperation.m */; };
		1C1015ED1654129C00302B19 /* AFNetworkActivityIndicatorManager.m in Sources */ = {isa = PBXBuildFile; fileRef = 1C1015DF1654129C00302B19 /* AFNetworkActivityIndicatorManager.m */; };
		1C1015EE1654129C00302B19 /* AFPropertyListRequestOperation.m in Sources */ = {isa = PBXBuildFile; fileRef = 1C1015E21654129C00302B19 /* AFPropertyListRequestOperation.m */; };
		1C1015EF1654129C00302B19 /* AFURLConnectionOperation.m in Sources */ = {isa = PBXBuildFile; fileRef = 1C1015E41654129C00302B19 /* AFURLConnectionOperation.m */; };
		1C1015F01654129C00302B19 /* AFXMLRequestOperation.m in Sources */ = {isa = PBXBuildFile; fileRef = 1C1015E61654129C00302B19 /* AFXMLRequestOperation.m */; };
		1C1015F11654129C00302B19 /* UIImageView+AFNetworking.m in Sources */ = {isa = PBXBuildFile; fileRef = 1C1015E81654129C00302B19 /* UIImageView+AFNetworking.m */; };
		1C1015FD165414AE00302B19 /* AwfulImagePreviewViewController.m in Sources */ = {isa = PBXBuildFile; fileRef = 1C1015FC165414AE00302B19 /* AwfulImagePreviewViewController.m */; };
		1C13FF67161BCCB6000ED2B1 /* AwfulThreadCell.m in Sources */ = {isa = PBXBuildFile; fileRef = 1C13FF66161BCCB6000ED2B1 /* AwfulThreadCell.m */; };
		1C13FF6A161BF733000ED2B1 /* AwfulBadgeView.m in Sources */ = {isa = PBXBuildFile; fileRef = 1C13FF69161BF732000ED2B1 /* AwfulBadgeView.m */; };
		1C13FF94161CDDD4000ED2B1 /* bookmarks-landscape.png in Resources */ = {isa = PBXBuildFile; fileRef = 1C13FF90161CDDD3000ED2B1 /* bookmarks-landscape.png */; };
		1C13FF95161CDDD4000ED2B1 /* bookmarks-landscape@2x.png in Resources */ = {isa = PBXBuildFile; fileRef = 1C13FF91161CDDD4000ED2B1 /* bookmarks-landscape@2x.png */; };
		1C13FF96161CDDD4000ED2B1 /* bookmarks.png in Resources */ = {isa = PBXBuildFile; fileRef = 1C13FF92161CDDD4000ED2B1 /* bookmarks.png */; };
		1C13FF97161CDDD4000ED2B1 /* bookmarks@2x.png in Resources */ = {isa = PBXBuildFile; fileRef = 1C13FF93161CDDD4000ED2B1 /* bookmarks@2x.png */; };
		1C23A0A2163E6C40006C7F39 /* AwfulPostsView.m in Sources */ = {isa = PBXBuildFile; fileRef = 1C23A0A1163E6C40006C7F39 /* AwfulPostsView.m */; };
		1C23A0A5163E6E1D006C7F39 /* posts-view.html in Resources */ = {isa = PBXBuildFile; fileRef = 1C23A0A4163E6E1D006C7F39 /* posts-view.html */; };
		1C23A0A7163E7D2B006C7F39 /* posts-view.js in Resources */ = {isa = PBXBuildFile; fileRef = 1C23A0A6163E7D2B006C7F39 /* posts-view.js */; };
		1C277CA51543554700CD2CCE /* AwfulSettingsChoiceViewController.m in Sources */ = {isa = PBXBuildFile; fileRef = 1C277CA41543554700CD2CCE /* AwfulSettingsChoiceViewController.m */; };
		1C278A4D1647A47F007D3CEC /* AwfulPullToRefreshControl.m in Sources */ = {isa = PBXBuildFile; fileRef = 1C278A481647A47F007D3CEC /* AwfulPullToRefreshControl.m */; };
		1C278A4E1647A47F007D3CEC /* AwfulScrollViewPullObserver.m in Sources */ = {isa = PBXBuildFile; fileRef = 1C278A4A1647A47F007D3CEC /* AwfulScrollViewPullObserver.m */; };
		1C3CC799162876AE00088AA8 /* adminstar.png in Resources */ = {isa = PBXBuildFile; fileRef = 1C3CC797162876AE00088AA8 /* adminstar.png */; };
		1C3CC79A162876AE00088AA8 /* modstar.png in Resources */ = {isa = PBXBuildFile; fileRef = 1C3CC798162876AE00088AA8 /* modstar.png */; };
		1C40E5B21640FC2D004AAFA6 /* posts-view.css in Resources */ = {isa = PBXBuildFile; fileRef = 1C40E5B11640FC2C004AAFA6 /* posts-view.css */; };
		1C40E5B41640FDB9004AAFA6 /* posts-view-219.css in Resources */ = {isa = PBXBuildFile; fileRef = 1C40E5B31640FDB8004AAFA6 /* posts-view-219.css */; };
		1C410D3B169257F100E4A14E /* NSURL+QueryDictionary.m in Sources */ = {isa = PBXBuildFile; fileRef = 1CE2D9D1166ABD0D0024AC1C /* NSURL+QueryDictionary.m */; };
		1C4D7BDB167A5C7C00CF3659 /* PSMenuItem.m in Sources */ = {isa = PBXBuildFile; fileRef = 1C4D7BD9167A5C7C00CF3659 /* PSMenuItem.m */; };
		1C5B996C166E78F9004C5D0E /* AwfulDisclosureIndicatorView.m in Sources */ = {isa = PBXBuildFile; fileRef = 1C5B996B166E78F9004C5D0E /* AwfulDisclosureIndicatorView.m */; };
		1C5B9970166F565C004C5D0E /* AwfulTabBarController.m in Sources */ = {isa = PBXBuildFile; fileRef = 1C5B996F166F565C004C5D0E /* AwfulTabBarController.m */; };
		1C5B9973166F5835004C5D0E /* AwfulTabBar.m in Sources */ = {isa = PBXBuildFile; fileRef = 1C5B9972166F5835004C5D0E /* AwfulTabBar.m */; };
		1C5B9979166F6E4B004C5D0E /* favorites-icon@2x.png in Resources */ = {isa = PBXBuildFile; fileRef = 1C5B9978166F6E4B004C5D0E /* favorites-icon@2x.png */; };
		1C5B997B166F6E54004C5D0E /* pm-icon@2x.png in Resources */ = {isa = PBXBuildFile; fileRef = 1C5B997A166F6E54004C5D0E /* pm-icon@2x.png */; };
		1C5B997F166F9844004C5D0E /* tab-background@2x.png in Resources */ = {isa = PBXBuildFile; fileRef = 1C5B997C166F9844004C5D0E /* tab-background@2x.png */; };
		1C5B9980166F9844004C5D0E /* tab-selected@2x.png in Resources */ = {isa = PBXBuildFile; fileRef = 1C5B997D166F9844004C5D0E /* tab-selected@2x.png */; };
		1C5B9981166F9844004C5D0E /* tab-divider@2x.png in Resources */ = {isa = PBXBuildFile; fileRef = 1C5B997E166F9844004C5D0E /* tab-divider@2x.png */; };
		1C5B99BC166FFA4F004C5D0E /* Model.xcdatamodeld in Sources */ = {isa = PBXBuildFile; fileRef = 1C5B99B8166FFA4F004C5D0E /* Model.xcdatamodeld */; };
		1C6474C71569989800C72657 /* AwfulForum.m in Sources */ = {isa = PBXBuildFile; fileRef = 1C6474AC1569989800C72657 /* AwfulForum.m */; };
		1C6474CB1569989800C72657 /* AwfulThread.m in Sources */ = {isa = PBXBuildFile; fileRef = 1C6474B51569989800C72657 /* AwfulThread.m */; };
		1C6474CF1569989800C72657 /* _AwfulForum.m in Sources */ = {isa = PBXBuildFile; fileRef = 1C6474BE1569989800C72657 /* _AwfulForum.m */; };
		1C6474D01569989800C72657 /* _AwfulThread.m in Sources */ = {isa = PBXBuildFile; fileRef = 1C6474C01569989800C72657 /* _AwfulThread.m */; };
		1C67BB1A16493C5F00898B35 /* bss-fanboy.png in Resources */ = {isa = PBXBuildFile; fileRef = 1C67BB1916493C5F00898B35 /* bss-fanboy.png */; };
		1C6D3EE8168D7B1400B91A65 /* _AwfulUser.m in Sources */ = {isa = PBXBuildFile; fileRef = 1C6D3EE7168D7B1400B91A65 /* _AwfulUser.m */; };
		1C6D3EEB168D7B1E00B91A65 /* AwfulUser.m in Sources */ = {isa = PBXBuildFile; fileRef = 1C6D3EEA168D7B1E00B91A65 /* AwfulUser.m */; };
		1C6D3EF3168D89FC00B91A65 /* posts-view-219-amber.css in Resources */ = {isa = PBXBuildFile; fileRef = 1C6D3EF2168D89FC00B91A65 /* posts-view-219-amber.css */; };
		1C6D3EF7168D97CB00B91A65 /* profile.html in Resources */ = {isa = PBXBuildFile; fileRef = 1C6D3EF5168D97B900B91A65 /* profile.html */; };
		1C6ED638169104150015CDD5 /* profile-view.html in Resources */ = {isa = PBXBuildFile; fileRef = 1C6ED636169104150015CDD5 /* profile-view.html */; };
		1C6ED63A169104340015CDD5 /* profile-view.js in Resources */ = {isa = PBXBuildFile; fileRef = 1C6ED639169104340015CDD5 /* profile-view.js */; };
		1C6ED63D1691055E0015CDD5 /* AwfulProfileViewController.m in Sources */ = {isa = PBXBuildFile; fileRef = 1C6ED63C1691055E0015CDD5 /* AwfulProfileViewController.m */; };
		1C74880116A99BC30068B8A3 /* Icon-72.png in Resources */ = {isa = PBXBuildFile; fileRef = 1C7487F916A99BC30068B8A3 /* Icon-72.png */; };
		1C74880216A99BC30068B8A3 /* Icon-72@2x.png in Resources */ = {isa = PBXBuildFile; fileRef = 1C7487FA16A99BC30068B8A3 /* Icon-72@2x.png */; };
		1C74880316A99BC30068B8A3 /* Icon-Small-50.png in Resources */ = {isa = PBXBuildFile; fileRef = 1C7487FB16A99BC30068B8A3 /* Icon-Small-50.png */; };
		1C74880416A99BC30068B8A3 /* Icon-Small-50@2x.png in Resources */ = {isa = PBXBuildFile; fileRef = 1C7487FC16A99BC30068B8A3 /* Icon-Small-50@2x.png */; };
		1C74880516A99BC30068B8A3 /* Icon-Small.png in Resources */ = {isa = PBXBuildFile; fileRef = 1C7487FD16A99BC30068B8A3 /* Icon-Small.png */; };
		1C74880616A99BC30068B8A3 /* Icon-Small@2x.png in Resources */ = {isa = PBXBuildFile; fileRef = 1C7487FE16A99BC30068B8A3 /* Icon-Small@2x.png */; };
		1C74880716A99BC30068B8A3 /* Icon.png in Resources */ = {isa = PBXBuildFile; fileRef = 1C7487FF16A99BC30068B8A3 /* Icon.png */; };
		1C74880816A99BC30068B8A3 /* Icon@2x.png in Resources */ = {isa = PBXBuildFile; fileRef = 1C74880016A99BC30068B8A3 /* Icon@2x.png */; };
		1C74880A16AC4B710068B8A3 /* AssetsLibrary.framework in Frameworks */ = {isa = PBXBuildFile; fileRef = 1C74880916AC4B710068B8A3 /* AssetsLibrary.framework */; };
		1C83DB54161FF48600E53CFA /* ImgurHTTPClient.m in Sources */ = {isa = PBXBuildFile; fileRef = 1C83DB53161FF48600E53CFA /* ImgurHTTPClient.m */; };
		1C8BE4FA169115020022B331 /* profile-view.css in Resources */ = {isa = PBXBuildFile; fileRef = 1C8BE4F9169115020022B331 /* profile-view.css */; };
		1C8BE51B16917FB60022B331 /* posts-view-25.css in Resources */ = {isa = PBXBuildFile; fileRef = 1C8BE51A16917FB60022B331 /* posts-view-25.css */; };
		1C90F8FC16B0C2940015A071 /* GTMNSString+HTML.m in Sources */ = {isa = PBXBuildFile; fileRef = 1C90F8FB16B0C2940015A071 /* GTMNSString+HTML.m */; settings = {COMPILER_FLAGS = "-fno-objc-arc"; }; };
		1C96D057167FDEA60043B194 /* UIKit.framework in Frameworks */ = {isa = PBXBuildFile; fileRef = 1DF5F4DF0D08C38300B7A737 /* UIKit.framework */; };
		1C96D058167FDEA60043B194 /* Foundation.framework in Frameworks */ = {isa = PBXBuildFile; fileRef = 1D30AB110D05D00D00671497 /* Foundation.framework */; };
		1C96D059167FDEA60043B194 /* CoreGraphics.framework in Frameworks */ = {isa = PBXBuildFile; fileRef = 288765070DF74369002DB57D /* CoreGraphics.framework */; };
		1C96D05F167FDEA60043B194 /* InfoPlist.strings in Resources */ = {isa = PBXBuildFile; fileRef = 1C96D05D167FDEA60043B194 /* InfoPlist.strings */; };
		1C96D061167FDEA60043B194 /* main.m in Sources */ = {isa = PBXBuildFile; fileRef = 1C96D060167FDEA60043B194 /* main.m */; };
		1C96D065167FDEA60043B194 /* AppDelegate.m in Sources */ = {isa = PBXBuildFile; fileRef = 1C96D064167FDEA60043B194 /* AppDelegate.m */; };
		1C96D067167FDEA60043B194 /* Default.png in Resources */ = {isa = PBXBuildFile; fileRef = 1C96D066167FDEA60043B194 /* Default.png */; };
		1C96D069167FDEA60043B194 /* Default@2x.png in Resources */ = {isa = PBXBuildFile; fileRef = 1C96D068167FDEA60043B194 /* Default@2x.png */; };
		1C96D06B167FDEA60043B194 /* Default-568h@2x.png in Resources */ = {isa = PBXBuildFile; fileRef = 1C96D06A167FDEA60043B194 /* Default-568h@2x.png */; };
		1C96D06E167FDEA70043B194 /* ViewController.m in Sources */ = {isa = PBXBuildFile; fileRef = 1C96D06D167FDEA70043B194 /* ViewController.m */; };
		1C96D071167FDEA70043B194 /* ViewController.xib in Resources */ = {isa = PBXBuildFile; fileRef = 1C96D06F167FDEA70043B194 /* ViewController.xib */; };
		1C96D079167FE0BA0043B194 /* ImgurHTTPClient.m in Sources */ = {isa = PBXBuildFile; fileRef = 1C83DB53161FF48600E53CFA /* ImgurHTTPClient.m */; };
		1C96D07A167FE1250043B194 /* SVProgressHUD.m in Sources */ = {isa = PBXBuildFile; fileRef = 1C05ED48162299DE00FE567F /* SVProgressHUD.m */; };
		1C96D07B167FE1290043B194 /* SVProgressHUD.bundle in Resources */ = {isa = PBXBuildFile; fileRef = 1C05ED5916229CDD00FE567F /* SVProgressHUD.bundle */; };
		1C96D07C167FE2B30043B194 /* AFHTTPClient.m in Sources */ = {isa = PBXBuildFile; fileRef = 1C1015D71654129C00302B19 /* AFHTTPClient.m */; };
		1C96D07D167FE2B30043B194 /* AFHTTPRequestOperation.m in Sources */ = {isa = PBXBuildFile; fileRef = 1C1015D91654129C00302B19 /* AFHTTPRequestOperation.m */; };
		1C96D07E167FE2B30043B194 /* AFJSONRequestOperation.m in Sources */ = {isa = PBXBuildFile; fileRef = 1C1015DD1654129C00302B19 /* AFJSONRequestOperation.m */; };
		1C96D07F167FE2B30043B194 /* AFURLConnectionOperation.m in Sources */ = {isa = PBXBuildFile; fileRef = 1C1015E41654129C00302B19 /* AFURLConnectionOperation.m */; };
		1C96D080167FE2DB0043B194 /* SystemConfiguration.framework in Frameworks */ = {isa = PBXBuildFile; fileRef = 10D34FB0128F413C0026C7C2 /* SystemConfiguration.framework */; };
		1C96D081167FE2EC0043B194 /* MobileCoreServices.framework in Frameworks */ = {isa = PBXBuildFile; fileRef = 10D34FAE128F413C0026C7C2 /* MobileCoreServices.framework */; };
		1C96D085168010AF0043B194 /* UIImage+Resize.m in Sources */ = {isa = PBXBuildFile; fileRef = 1C96D084168010AF0043B194 /* UIImage+Resize.m */; };
		1C96D086168016750043B194 /* UIImage+Resize.m in Sources */ = {isa = PBXBuildFile; fileRef = 1C96D084168010AF0043B194 /* UIImage+Resize.m */; };
		1C96D0A2168298BF0043B194 /* AwfulBrowserViewController.m in Sources */ = {isa = PBXBuildFile; fileRef = 1C96D0A1168298BF0043B194 /* AwfulBrowserViewController.m */; };
		1C96D0AC1682B1140043B194 /* NSURL+Awful.m in Sources */ = {isa = PBXBuildFile; fileRef = 1C96D0AB1682B1140043B194 /* NSURL+Awful.m */; };
		1C96D0AF1682B25A0043B194 /* NSURL+OpensInBrowser.m in Sources */ = {isa = PBXBuildFile; fileRef = 1C96D0AE1682B25A0043B194 /* NSURL+OpensInBrowser.m */; };
		1C96D0B51682BBA80043B194 /* AwfulExternalBrowser.m in Sources */ = {isa = PBXBuildFile; fileRef = 1C96D0B41682BBA80043B194 /* AwfulExternalBrowser.m */; };
		1C96D0B71682BBF10043B194 /* Browsers.plist in Resources */ = {isa = PBXBuildFile; fileRef = 1C96D0B61682BBF10043B194 /* Browsers.plist */; };
		1C9C675F164C332F00478270 /* ww-denim.png in Resources */ = {isa = PBXBuildFile; fileRef = 1C9C675E164C332F00478270 /* ww-denim.png */; };
		1CAB36B11548F0FE00A4A362 /* libxml2.dylib in Frameworks */ = {isa = PBXBuildFile; fileRef = 1CAB36B01548F0FE00A4A362 /* libxml2.dylib */; };
		1CAEDA0F16376E56001F5F04 /* ai-cycles.png in Resources */ = {isa = PBXBuildFile; fileRef = 8CCD527C15B783FC00E5893B /* ai-cycles.png */; };
		1CAEDA1116376E56001F5F04 /* art.png in Resources */ = {isa = PBXBuildFile; fileRef = 8CCD527E15B783FC00E5893B /* art.png */; };
		1CAEDA1216376E56001F5F04 /* asktell-jobs.png in Resources */ = {isa = PBXBuildFile; fileRef = 8CCD527F15B783FC00E5893B /* asktell-jobs.png */; };
		1CAEDA1316376E56001F5F04 /* asktell-lifestyle.png in Resources */ = {isa = PBXBuildFile; fileRef = 8CCD528015B783FC00E5893B /* asktell-lifestyle.png */; };
		1CAEDA1416376E56001F5F04 /* asktell-travel.png in Resources */ = {isa = PBXBuildFile; fileRef = 8CCD528115B783FC00E5893B /* asktell-travel.png */; };
		1CAEDA1516376E56001F5F04 /* attention.png in Resources */ = {isa = PBXBuildFile; fileRef = 8CCD528215B783FC00E5893B /* attention.png */; };
		1CAEDA1616376E56001F5F04 /* audio.png in Resources */ = {isa = PBXBuildFile; fileRef = 8CCD528315B783FC00E5893B /* audio.png */; };
		1CAEDA1716376E56001F5F04 /* bb-fantasy.png in Resources */ = {isa = PBXBuildFile; fileRef = 8CCD528415B783FC00E5893B /* bb-fantasy.png */; };
		1CAEDA1916376E56001F5F04 /* bb-nonfiction.png in Resources */ = {isa = PBXBuildFile; fileRef = 8CCD528515B783FC00E5893B /* bb-nonfiction.png */; };
		1CAEDA1A16376E56001F5F04 /* books.png in Resources */ = {isa = PBXBuildFile; fileRef = 8CCD528615B783FC00E5893B /* books.png */; };
		1CAEDA1B16376E56001F5F04 /* bss-discussion.png in Resources */ = {isa = PBXBuildFile; fileRef = 8CCD528715B783FC00E5893B /* bss-discussion.png */; };
		1CAEDA1C16376E56001F5F04 /* bss-indie.png in Resources */ = {isa = PBXBuildFile; fileRef = 8CCD528815B783FC00E5893B /* bss-indie.png */; };
		1CAEDA1D16376E56001F5F04 /* byob-explosion.png in Resources */ = {isa = PBXBuildFile; fileRef = 8CCD528915B783FC00E5893B /* byob-explosion.png */; };
		1CAEDA1E16376E56001F5F04 /* byob-gents.png in Resources */ = {isa = PBXBuildFile; fileRef = 8CCD528A15B783FC00E5893B /* byob-gents.png */; };
		1CAEDA1F16376E56001F5F04 /* byob-grouch.png in Resources */ = {isa = PBXBuildFile; fileRef = 8CCD528B15B783FC00E5893B /* byob-grouch.png */; };
		1CAEDA2016376E56001F5F04 /* byob-slax.png in Resources */ = {isa = PBXBuildFile; fileRef = 8CCD528C15B783FC00E5893B /* byob-slax.png */; };
		1CAEDA2116376E56001F5F04 /* cars.png in Resources */ = {isa = PBXBuildFile; fileRef = 8CCD528D15B783FC00E5893B /* cars.png */; };
		1CAEDA2216376E56001F5F04 /* cc-critique.png in Resources */ = {isa = PBXBuildFile; fileRef = 8CCD528E15B783FC00E5893B /* cc-critique.png */; };
		1CAEDA2316376E56001F5F04 /* cc-design.png in Resources */ = {isa = PBXBuildFile; fileRef = 8CCD528F15B783FC00E5893B /* cc-design.png */; };
		1CAEDA2416376E56001F5F04 /* cc-fiction.png in Resources */ = {isa = PBXBuildFile; fileRef = 8CCD529015B783FC00E5893B /* cc-fiction.png */; };
		1CAEDA2516376E56001F5F04 /* cc-film.png in Resources */ = {isa = PBXBuildFile; fileRef = 8CCD529115B783FC00E5893B /* cc-film.png */; };
		1CAEDA2616376E56001F5F04 /* cc-poetry.png in Resources */ = {isa = PBXBuildFile; fileRef = 8CCD529215B783FC00E5893B /* cc-poetry.png */; };
		1CAEDA2716376E56001F5F04 /* cc-project.png in Resources */ = {isa = PBXBuildFile; fileRef = 8CCD529315B783FC00E5893B /* cc-project.png */; };
		1CAEDA2816376E56001F5F04 /* cc-tutorial.png in Resources */ = {isa = PBXBuildFile; fileRef = 8CCD529415B783FC00E5893B /* cc-tutorial.png */; };
		1CAEDA2916376E56001F5F04 /* cc_design.png in Resources */ = {isa = PBXBuildFile; fileRef = 8CCD529515B783FC00E5893B /* cc_design.png */; };
		1CAEDA2A16376E56001F5F04 /* cd_action.png in Resources */ = {isa = PBXBuildFile; fileRef = 8CCD529615B783FC00E5893B /* cd_action.png */; };
		1CAEDA2B16376E56001F5F04 /* cd_classic.png in Resources */ = {isa = PBXBuildFile; fileRef = 8CCD529715B783FC00E5893B /* cd_classic.png */; };
		1CAEDA2C16376E56001F5F04 /* cd_comedy.png in Resources */ = {isa = PBXBuildFile; fileRef = 8CCD529815B783FC00E5893B /* cd_comedy.png */; };
		1CAEDA2D16376E56001F5F04 /* cd_director.png in Resources */ = {isa = PBXBuildFile; fileRef = 8CCD529915B783FC00E5893B /* cd_director.png */; };
		1CAEDA2E16376E56001F5F04 /* cd_drama.png in Resources */ = {isa = PBXBuildFile; fileRef = 8CCD529A15B783FC00E5893B /* cd_drama.png */; };
		1CAEDA2F16376E56001F5F04 /* cd_horror2.png in Resources */ = {isa = PBXBuildFile; fileRef = 8CCD529B15B783FC00E5893B /* cd_horror2.png */; };
		1CAEDA3016376E56001F5F04 /* cd_hype.png in Resources */ = {isa = PBXBuildFile; fileRef = 8CCD529C15B783FC00E5893B /* cd_hype.png */; };
		1CAEDA3116376E56001F5F04 /* cd_scifi.png in Resources */ = {isa = PBXBuildFile; fileRef = 8CCD529D15B783FC00E5893B /* cd_scifi.png */; };
		1CAEDA3216376E56001F5F04 /* cell-cdma.png in Resources */ = {isa = PBXBuildFile; fileRef = 8CCD529E15B783FC00E5893B /* cell-cdma.png */; };
		1CAEDA3316376E56001F5F04 /* cell-gsm.png in Resources */ = {isa = PBXBuildFile; fileRef = 8CCD529F15B783FC00E5893B /* cell-gsm.png */; };
		1CAEDA3416376E56001F5F04 /* coc-binbash.png in Resources */ = {isa = PBXBuildFile; fileRef = 8CCD52A015B783FC00E5893B /* coc-binbash.png */; };
		1CAEDA3516376E56001F5F04 /* coc-c.png in Resources */ = {isa = PBXBuildFile; fileRef = 8CCD52A115B783FC00E5893B /* coc-c.png */; };
		1CAEDA3616376E56001F5F04 /* coc-db.png in Resources */ = {isa = PBXBuildFile; fileRef = 8CCD52A215B783FC00E5893B /* coc-db.png */; };
		1CAEDA3716376E56001F5F04 /* coc-java.png in Resources */ = {isa = PBXBuildFile; fileRef = 8CCD52A315B783FC00E5893B /* coc-java.png */; };
		1CAEDA3816376E56001F5F04 /* coc-theory.png in Resources */ = {isa = PBXBuildFile; fileRef = 8CCD52A415B783FC00E5893B /* coc-theory.png */; };
		1CAEDA3916376E56001F5F04 /* coc-web.png in Resources */ = {isa = PBXBuildFile; fileRef = 8CCD52A515B783FC00E5893B /* coc-web.png */; };
		1CAEDA3A16376E56001F5F04 /* computers.png in Resources */ = {isa = PBXBuildFile; fileRef = 8CCD52A615B783FC00E5893B /* computers.png */; };
		1CAEDA3B16376E56001F5F04 /* coupon-coupon.png in Resources */ = {isa = PBXBuildFile; fileRef = 8CCD52A715B783FC00E5893B /* coupon-coupon.png */; };
		1CAEDA3C16376E56001F5F04 /* coupon-free.png in Resources */ = {isa = PBXBuildFile; fileRef = 8CCD52A815B783FC00E5893B /* coupon-free.png */; };
		1CAEDA3D16376E56001F5F04 /* coupon-instore.png in Resources */ = {isa = PBXBuildFile; fileRef = 8CCD52A915B783FC00E5893B /* coupon-instore.png */; };
		1CAEDA3E16376E56001F5F04 /* coupon-nonus.png in Resources */ = {isa = PBXBuildFile; fileRef = 8CCD52AA15B783FC00E5893B /* coupon-nonus.png */; };
		1CAEDA3F16376E56001F5F04 /* cps-android.png in Resources */ = {isa = PBXBuildFile; fileRef = 8CCD52AB15B783FC00E5893B /* cps-android.png */; };
		1CAEDA4016376E56001F5F04 /* dd-9-11.png in Resources */ = {isa = PBXBuildFile; fileRef = 8CCD52AC15B783FC00E5893B /* dd-9-11.png */; };
		1CAEDA4116376E56001F5F04 /* dd-asia.png in Resources */ = {isa = PBXBuildFile; fileRef = 8CCD52AD15B783FC00E5893B /* dd-asia.png */; };
		1CAEDA4216376E56001F5F04 /* dd-dems.png in Resources */ = {isa = PBXBuildFile; fileRef = 8CCD52AE15B783FC00E5893B /* dd-dems.png */; };
		1CAEDA4316376E56001F5F04 /* dd-economics.png in Resources */ = {isa = PBXBuildFile; fileRef = 8CCD52AF15B783FC00E5893B /* dd-economics.png */; };
		1CAEDA4416376E56001F5F04 /* dd-environment.png in Resources */ = {isa = PBXBuildFile; fileRef = 8CCD52B015B783FC00E5893B /* dd-environment.png */; };
		1CAEDA4516376E56001F5F04 /* dd-GOP.png in Resources */ = {isa = PBXBuildFile; fileRef = 1CAED9F516375FE7001F5F04 /* dd-GOP.png */; };
		1CAEDA4616376E56001F5F04 /* dd-gotcha.png in Resources */ = {isa = PBXBuildFile; fileRef = 8CCD52B115B783FC00E5893B /* dd-gotcha.png */; };
		1CAEDA4716376E56001F5F04 /* dd-history.png in Resources */ = {isa = PBXBuildFile; fileRef = 8CCD52B215B783FC00E5893B /* dd-history.png */; };
		1CAEDA4816376E56001F5F04 /* dd-law.png in Resources */ = {isa = PBXBuildFile; fileRef = 8CCD52B315B783FC00E5893B /* dd-law.png */; };
		1CAEDA4916376E56001F5F04 /* dd-notracist.png in Resources */ = {isa = PBXBuildFile; fileRef = 8CCD52B415B783FC00E5893B /* dd-notracist.png */; };
		1CAEDA4A16376E56001F5F04 /* dd-philosophy.png in Resources */ = {isa = PBXBuildFile; fileRef = 8CCD52B515B783FC00E5893B /* dd-philosophy.png */; };
		1CAEDA4B16376E56001F5F04 /* diy-advice.png in Resources */ = {isa = PBXBuildFile; fileRef = 8CCD52B615B783FC00E5893B /* diy-advice.png */; };
		1CAEDA4C16376E56001F5F04 /* diy-homeimprove.png in Resources */ = {isa = PBXBuildFile; fileRef = 8CCD52B715B783FC00E5893B /* diy-homeimprove.png */; };
		1CAEDA4D16376E56001F5F04 /* drugs.png in Resources */ = {isa = PBXBuildFile; fileRef = 8CCD52B815B783FC00E5893B /* drugs.png */; };
		1CAEDA4E16376E56001F5F04 /* en.png in Resources */ = {isa = PBXBuildFile; fileRef = 8CCD52B915B783FC00E5893B /* en.png */; };
		1CAEDA4F16376E56001F5F04 /* event.png in Resources */ = {isa = PBXBuildFile; fileRef = 8CCD52BA15B783FC00E5893B /* event.png */; };
		1CAEDA5016376E56001F5F04 /* flame.png in Resources */ = {isa = PBXBuildFile; fileRef = 8CCD52BB15B783FC00E5893B /* flame.png */; };
		1CAEDA5116376E56001F5F04 /* food.png in Resources */ = {isa = PBXBuildFile; fileRef = 8CCD52BC15B783FC00E5893B /* food.png */; };
		1CAEDA5216376E56001F5F04 /* fruity.png in Resources */ = {isa = PBXBuildFile; fileRef = 8CCD52BD15B783FC00E5893B /* fruity.png */; };
		1CAEDA5316376E56001F5F04 /* fyad-archery.png in Resources */ = {isa = PBXBuildFile; fileRef = 8CCD52BE15B783FC00E5893B /* fyad-archery.png */; };
		1CAEDA5416376E56001F5F04 /* fyad-atheist.png in Resources */ = {isa = PBXBuildFile; fileRef = 1CAED9F316375FC8001F5F04 /* fyad-atheist.png */; };
		1CAEDA5516376E56001F5F04 /* fyad-falconry.png in Resources */ = {isa = PBXBuildFile; fileRef = 8CCD52BF15B783FC00E5893B /* fyad-falconry.png */; };
		1CAEDA5616376E56001F5F04 /* fyad-flannel.png in Resources */ = {isa = PBXBuildFile; fileRef = 1CAED9E616375FB8001F5F04 /* fyad-flannel.png */; };
		1CAEDA5716376E56001F5F04 /* fyad-framed.png in Resources */ = {isa = PBXBuildFile; fileRef = 1CAED9E716375FB8001F5F04 /* fyad-framed.png */; };
		1CAEDA5816376E56001F5F04 /* fyad-imgay.png in Resources */ = {isa = PBXBuildFile; fileRef = 1CAED9E816375FB8001F5F04 /* fyad-imgay.png */; };
		1CAEDA5916376E56001F5F04 /* fyad-lovecum.png in Resources */ = {isa = PBXBuildFile; fileRef = 1CAED9E916375FB8001F5F04 /* fyad-lovecum.png */; };
		1CAEDA5A16376E56001F5F04 /* fyad-nilbog.png in Resources */ = {isa = PBXBuildFile; fileRef = 8CCD52C015B783FC00E5893B /* fyad-nilbog.png */; };
		1CAEDA5B16376E56001F5F04 /* fyad-parroty.png in Resources */ = {isa = PBXBuildFile; fileRef = 1CAED9EA16375FB8001F5F04 /* fyad-parroty.png */; };
		1CAEDA5C16376E56001F5F04 /* fyad-socks.png in Resources */ = {isa = PBXBuildFile; fileRef = 1CAED9EB16375FB8001F5F04 /* fyad-socks.png */; };
		1CAEDA5D16376E56001F5F04 /* fyad-tim.png in Resources */ = {isa = PBXBuildFile; fileRef = 8CCD52C115B783FC00E5893B /* fyad-tim.png */; };
		1CAEDA5E16376E56001F5F04 /* games-360.png in Resources */ = {isa = PBXBuildFile; fileRef = 8CCD52C215B783FC00E5893B /* games-360.png */; };
		1CAEDA5F16376E56001F5F04 /* games-360ps3tag.png in Resources */ = {isa = PBXBuildFile; fileRef = 8CCD52C315B783FC00E5893B /* games-360ps3tag.png */; };
		1CAEDA6016376E56001F5F04 /* games-3ds.png in Resources */ = {isa = PBXBuildFile; fileRef = 8CCD52C415B783FC00E5893B /* games-3ds.png */; };
		1CAEDA6116376E56001F5F04 /* games-ds.png in Resources */ = {isa = PBXBuildFile; fileRef = 8CCD52C515B783FC00E5893B /* games-ds.png */; };
		1CAEDA6216376E56001F5F04 /* games-letsplay.png in Resources */ = {isa = PBXBuildFile; fileRef = 8CCD52C615B783FC00E5893B /* games-letsplay.png */; };
		1CAEDA6316376E56001F5F04 /* games-ps3.png in Resources */ = {isa = PBXBuildFile; fileRef = 8CCD52C715B783FC00E5893B /* games-ps3.png */; };
		1CAEDA6416376E56001F5F04 /* games-psp.png in Resources */ = {isa = PBXBuildFile; fileRef = 8CCD52C815B783FC00E5893B /* games-psp.png */; };
		1CAEDA6516376E56001F5F04 /* Games-vita.png in Resources */ = {isa = PBXBuildFile; fileRef = 8CCD52C915B783FC00E5893B /* Games-vita.png */; };
		1CAEDA6616376E56001F5F04 /* games-wii.png in Resources */ = {isa = PBXBuildFile; fileRef = 8CCD52CA15B783FC00E5893B /* games-wii.png */; };
		1CAEDA6716376E56001F5F04 /* games.png in Resources */ = {isa = PBXBuildFile; fileRef = 8CCD52CB15B783FC00E5893B /* games.png */; };
		1CAEDA6816376E56001F5F04 /* gip-army.png in Resources */ = {isa = PBXBuildFile; fileRef = 1CAED9E316375F91001F5F04 /* gip-army.png */; };
		1CAEDA6916376E56001F5F04 /* gip-EMT4.png in Resources */ = {isa = PBXBuildFile; fileRef = 8CCD52CC15B783FC00E5893B /* gip-EMT4.png */; };
		1CAEDA6A16376E56001F5F04 /* gip-firetruck.png in Resources */ = {isa = PBXBuildFile; fileRef = 8CCD52CD15B783FC00E5893B /* gip-firetruck.png */; };
		1CAEDA6B16376E56001F5F04 /* goonmeet.png in Resources */ = {isa = PBXBuildFile; fileRef = 8CCD52CE15B783FC00E5893B /* goonmeet.png */; };
		1CAEDA6C16376E56001F5F04 /* gross.png in Resources */ = {isa = PBXBuildFile; fileRef = 8CCD52CF15B783FC00E5893B /* gross.png */; };
		1CAEDA6D16376E56001F5F04 /* guns-ohshi.png in Resources */ = {isa = PBXBuildFile; fileRef = 8CCD52D015B783FC00E5893B /* guns-ohshi.png */; };
		1CAEDA6E16376E56001F5F04 /* guns.png in Resources */ = {isa = PBXBuildFile; fileRef = 8CCD52D115B783FC00E5893B /* guns.png */; };
		1CAEDA6F16376E56001F5F04 /* hell-boot.png in Resources */ = {isa = PBXBuildFile; fileRef = 8CCD52D215B783FC00E5893B /* hell-boot.png */; };
		1CAEDA7016376E56001F5F04 /* hell-fuckthis.png in Resources */ = {isa = PBXBuildFile; fileRef = 8CCD52D315B783FC00E5893B /* hell-fuckthis.png */; };
		1CAEDA7116376E56001F5F04 /* hell-glomp.png in Resources */ = {isa = PBXBuildFile; fileRef = 8CCD52D415B783FC00E5893B /* hell-glomp.png */; };
		1CAEDA7216376E56001F5F04 /* hell-hive.png in Resources */ = {isa = PBXBuildFile; fileRef = 8CCD52D515B783FC00E5893B /* hell-hive.png */; };
		1CAEDA7316376E56001F5F04 /* hell-spergin.png in Resources */ = {isa = PBXBuildFile; fileRef = 8CCD52D615B783FC00E5893B /* hell-spergin.png */; };
		1CAEDA7416376E56001F5F04 /* hell-stfu.png in Resources */ = {isa = PBXBuildFile; fileRef = 8CCD52D715B783FC00E5893B /* hell-stfu.png */; };
		1CAEDA7516376E56001F5F04 /* hell-whore.png in Resources */ = {isa = PBXBuildFile; fileRef = 8CCD52D815B783FC00E5893B /* hell-whore.png */; };
		1CAEDA7616376E56001F5F04 /* help.png in Resources */ = {isa = PBXBuildFile; fileRef = 8CCD52D915B783FC00E5893B /* help.png */; };
		1CAEDA7716376E56001F5F04 /* humor.png in Resources */ = {isa = PBXBuildFile; fileRef = 8CCD52DA15B783FC00E5893B /* humor.png */; };
		1CAEDA7816376E56001F5F04 /* icon-30-attnmod.png in Resources */ = {isa = PBXBuildFile; fileRef = 8CCD52DB15B783FC00E5893B /* icon-30-attnmod.png */; };
		1CAEDA7916376E56001F5F04 /* icon-31-hotthread.png in Resources */ = {isa = PBXBuildFile; fileRef = 8CCD52DC15B783FC00E5893B /* icon-31-hotthread.png */; };
		1CAEDA7A16376E56001F5F04 /* icon-37-selling.png in Resources */ = {isa = PBXBuildFile; fileRef = 8CCD52DD15B783FC00E5893B /* icon-37-selling.png */; };
		1CAEDA7C16376E56001F5F04 /* icon-38-buying.png in Resources */ = {isa = PBXBuildFile; fileRef = 8CCD52DF15B783FC00E5893B /* icon-38-buying.png */; };
		1CAEDA7E16376E56001F5F04 /* icon-41-game-xbox.png in Resources */ = {isa = PBXBuildFile; fileRef = 8CCD52E115B783FC00E5893B /* icon-41-game-xbox.png */; };
		1CAEDA7F16376E56001F5F04 /* icon-42-game-ps2.png in Resources */ = {isa = PBXBuildFile; fileRef = 8CCD52E215B783FC00E5893B /* icon-42-game-ps2.png */; };
		1CAEDA8016376E56001F5F04 /* icon-43-game-gamecube.png in Resources */ = {isa = PBXBuildFile; fileRef = 8CCD52E315B783FC00E5893B /* icon-43-game-gamecube.png */; };
		1CAEDA8116376E56001F5F04 /* icon-44-game-gba.png in Resources */ = {isa = PBXBuildFile; fileRef = 8CCD52E415B783FC00E5893B /* icon-44-game-gba.png */; };
		1CAEDA8216376E56001F5F04 /* icon-45-game-pc.png in Resources */ = {isa = PBXBuildFile; fileRef = 8CCD52E515B783FC00E5893B /* icon-45-game-pc.png */; };
		1CAEDA8316376E56001F5F04 /* icon-46-trading.png in Resources */ = {isa = PBXBuildFile; fileRef = 8CCD52E615B783FC00E5893B /* icon-46-trading.png */; };
		1CAEDA8516376E56001F5F04 /* icon-52-trading.png in Resources */ = {isa = PBXBuildFile; fileRef = 8CCD52E815B783FC00E5893B /* icon-52-trading.png */; };
		1CAEDA8716376E56001F5F04 /* icon-59-lobster.png in Resources */ = {isa = PBXBuildFile; fileRef = 8CCD52EA15B783FC00E5893B /* icon-59-lobster.png */; };
		1CAEDA8816376E56001F5F04 /* icon-60-pig.png in Resources */ = {isa = PBXBuildFile; fileRef = 8CCD52EB15B783FC00E5893B /* icon-60-pig.png */; };
		1CAEDA8916376E56001F5F04 /* icon-61-comics.png in Resources */ = {isa = PBXBuildFile; fileRef = 8CCD52EC15B783FC00E5893B /* icon-61-comics.png */; };
		1CAEDA8A16376E56001F5F04 /* icon-dear_richard.png in Resources */ = {isa = PBXBuildFile; fileRef = 8CCD52ED15B783FC00E5893B /* icon-dear_richard.png */; };
		1CAEDA8B16376E56001F5F04 /* icon-honk.png in Resources */ = {isa = PBXBuildFile; fileRef = 8CCD52EE15B783FC00E5893B /* icon-honk.png */; };
		1CAEDA8C16376E56001F5F04 /* icon23-banme.png in Resources */ = {isa = PBXBuildFile; fileRef = 8CCD52EF15B783FC00E5893B /* icon23-banme.png */; };
		1CAEDA8D16376E56001F5F04 /* lan-asia.png in Resources */ = {isa = PBXBuildFile; fileRef = 8CCD52F015B783FC00E5893B /* lan-asia.png */; };
		1CAEDA8E16376E56001F5F04 /* lan-canada.png in Resources */ = {isa = PBXBuildFile; fileRef = 8CCD52F115B783FC00E5893B /* lan-canada.png */; };
		1CAEDA8F16376E56001F5F04 /* lan-europe.png in Resources */ = {isa = PBXBuildFile; fileRef = 8CCD52F215B783FC00E5893B /* lan-europe.png */; };
		1CAEDA9016376E56001F5F04 /* lan-south.png in Resources */ = {isa = PBXBuildFile; fileRef = 1CAED9E116375F7C001F5F04 /* lan-south.png */; };
		1CAEDA9116376E56001F5F04 /* lf-arecountry.png in Resources */ = {isa = PBXBuildFile; fileRef = 8CCD52F315B783FC00E5893B /* lf-arecountry.png */; };
		1CAEDA9216376E56001F5F04 /* LF-article.png in Resources */ = {isa = PBXBuildFile; fileRef = 8CCD52F415B783FC00E5893B /* LF-article.png */; };
		1CAEDA9316376E56001F5F04 /* LF-BiCurious.png in Resources */ = {isa = PBXBuildFile; fileRef = 8CCD52F515B783FC00E5893B /* LF-BiCurious.png */; };
		1CAEDA9416376E56001F5F04 /* lf-dji.png in Resources */ = {isa = PBXBuildFile; fileRef = 1CAED9DD16375F52001F5F04 /* lf-dji.png */; };
		1CAEDA9516376E56001F5F04 /* lf-eurabia.png in Resources */ = {isa = PBXBuildFile; fileRef = 8CCD52F615B783FC00E5893B /* lf-eurabia.png */; };
		1CAEDA9616376E56001F5F04 /* lf-fff.png in Resources */ = {isa = PBXBuildFile; fileRef = 8CCD52F715B783FC00E5893B /* lf-fff.png */; };
		1CAEDA9716376E56001F5F04 /* lf-fuckit3.png in Resources */ = {isa = PBXBuildFile; fileRef = 8CCD52F815B783FC00E5893B /* lf-fuckit3.png */; };
		1CAEDA9816376E56001F5F04 /* LF-fuckshitdamntag2.png in Resources */ = {isa = PBXBuildFile; fileRef = 8CCD52F915B783FC00E5893B /* LF-fuckshitdamntag2.png */; };
		1CAEDA9916376E56001F5F04 /* lf-gipper.png in Resources */ = {isa = PBXBuildFile; fileRef = 8CCD52FA15B783FC00E5893B /* lf-gipper.png */; };
		1CAEDA9A16376E56001F5F04 /* lf-gotmine.png in Resources */ = {isa = PBXBuildFile; fileRef = 8CCD52FB15B783FC00E5893B /* lf-gotmine.png */; };
		1CAEDA9B16376E56001F5F04 /* lf-hansen2.png in Resources */ = {isa = PBXBuildFile; fileRef = 8CCD52FC15B783FC00E5893B /* lf-hansen2.png */; };
		1CAEDA9C16376E56001F5F04 /* LF-japan_clean_fast.png in Resources */ = {isa = PBXBuildFile; fileRef = 8CCD52FD15B783FC00E5893B /* LF-japan_clean_fast.png */; };
		1CAEDA9D16376E56001F5F04 /* LF-pennybags.png in Resources */ = {isa = PBXBuildFile; fileRef = 8CCD52FE15B783FC00E5893B /* LF-pennybags.png */; };
		1CAEDA9E16376E56001F5F04 /* LF-purestrain2.png in Resources */ = {isa = PBXBuildFile; fileRef = 8CCD52FF15B783FC00E5893B /* LF-purestrain2.png */; };
		1CAEDA9F16376E56001F5F04 /* lf-race2.png in Resources */ = {isa = PBXBuildFile; fileRef = 8CCD530015B783FC00E5893B /* lf-race2.png */; };
		1CAEDAA016376E56001F5F04 /* link.png in Resources */ = {isa = PBXBuildFile; fileRef = 8CCD530115B783FC00E5893B /* link.png */; };
		1CAEDAA116376E56001F5F04 /* lp-text.png in Resources */ = {isa = PBXBuildFile; fileRef = 8CCD530215B783FC00E5893B /* lp-text.png */; };
		1CAEDAA216376E56001F5F04 /* movies.png in Resources */ = {isa = PBXBuildFile; fileRef = 8CCD530315B783FC00E5893B /* movies.png */; };
		1CAEDAA316376E56001F5F04 /* music.png in Resources */ = {isa = PBXBuildFile; fileRef = 8CCD530415B783FC00E5893B /* music.png */; };
		1CAEDAA416376E56001F5F04 /* newbie.png in Resources */ = {isa = PBXBuildFile; fileRef = 8CCD530515B783FC00E5893B /* newbie.png */; };
		1CAEDAA516376E56001F5F04 /* news.png in Resources */ = {isa = PBXBuildFile; fileRef = 8CCD530615B783FC00E5893B /* news.png */; };
		1CAEDAA616376E56001F5F04 /* nmd-country.png in Resources */ = {isa = PBXBuildFile; fileRef = 8CCD530715B783FC00E5893B /* nmd-country.png */; };
		1CAEDAA716376E56001F5F04 /* nmd-hiphop.png in Resources */ = {isa = PBXBuildFile; fileRef = 8CCD530815B783FC00E5893B /* nmd-hiphop.png */; };
		1CAEDAA816376E56001F5F04 /* nmd-metal.png in Resources */ = {isa = PBXBuildFile; fileRef = 8CCD530915B783FC00E5893B /* nmd-metal.png */; };
		1CAEDAA916376E56001F5F04 /* nmd-rock.png in Resources */ = {isa = PBXBuildFile; fileRef = 8CCD530A15B783FC00E5893B /* nmd-rock.png */; };
		1CAEDAAA16376E56001F5F04 /* nmd-tour.png in Resources */ = {isa = PBXBuildFile; fileRef = 8CCD530B15B783FC00E5893B /* nmd-tour.png */; };
		1CAEDAAB16376E56001F5F04 /* nmd-us.png in Resources */ = {isa = PBXBuildFile; fileRef = 8CCD530C15B783FC00E5893B /* nmd-us.png */; };
		1CAEDAAC16376E56001F5F04 /* nmd-world.png in Resources */ = {isa = PBXBuildFile; fileRef = 8CCD530D15B783FC00E5893B /* nmd-world.png */; };
		1CAEDAAD16376E56001F5F04 /* phiz-dontlike.png in Resources */ = {isa = PBXBuildFile; fileRef = 8CCD530E15B783FC00E5893B /* phiz-dontlike.png */; };
		1CAEDAAE16376E56001F5F04 /* phiz-kayne.png in Resources */ = {isa = PBXBuildFile; fileRef = 8CCD530F15B783FC00E5893B /* phiz-kayne.png */; };
		1CAEDAAF16376E56001F5F04 /* photos.png in Resources */ = {isa = PBXBuildFile; fileRef = 8CCD531015B783FC00E5893B /* photos.png */; };
		1CAEDAB016376E56001F5F04 /* photoshop.png in Resources */ = {isa = PBXBuildFile; fileRef = 8CCD531115B783FC00E5893B /* photoshop.png */; };
		1CAEDAB116376E56001F5F04 /* pi-cats.png in Resources */ = {isa = PBXBuildFile; fileRef = 8CCD531215B783FC00E5893B /* pi-cats.png */; };
		1CAEDAB216376E56001F5F04 /* pi-dogs.png in Resources */ = {isa = PBXBuildFile; fileRef = 8CCD531315B783FC00E5893B /* pi-dogs.png */; };
		1CAEDAB316376E56001F5F04 /* pi-fish.png in Resources */ = {isa = PBXBuildFile; fileRef = 8CCD531415B783FC00E5893B /* pi-fish.png */; };
		1CAEDAB416376E56001F5F04 /* politics.png in Resources */ = {isa = PBXBuildFile; fileRef = 8CCD531515B783FC00E5893B /* politics.png */; };
		1CAEDAB516376E56001F5F04 /* poll.png in Resources */ = {isa = PBXBuildFile; fileRef = 8CCD531615B783FC00E5893B /* poll.png */; };
		1CAEDAB616376E56001F5F04 /* question.png in Resources */ = {isa = PBXBuildFile; fileRef = 8CCD531715B783FC00E5893B /* question.png */; };
		1CAEDAB716376E56001F5F04 /* rant.png in Resources */ = {isa = PBXBuildFile; fileRef = 8CCD531815B783FC00E5893B /* rant.png */; };
		1CAEDAB816376E56001F5F04 /* repeat.png in Resources */ = {isa = PBXBuildFile; fileRef = 8CCD531915B783FC00E5893B /* repeat.png */; };
		1CAEDAB916376E56001F5F04 /* request.png in Resources */ = {isa = PBXBuildFile; fileRef = 8CCD531A15B783FC00E5893B /* request.png */; };
		1CAEDABA16376E56001F5F04 /* RP-mls_tag.png in Resources */ = {isa = PBXBuildFile; fileRef = 8CCD531B15B783FC00E5893B /* RP-mls_tag.png */; };
		1CAEDABB16376E56001F5F04 /* sam-clothing.png in Resources */ = {isa = PBXBuildFile; fileRef = 8CCD531C15B783FC00E5893B /* sam-clothing.png */; };
		1CAEDABC16376E56001F5F04 /* sas-fantasy.png in Resources */ = {isa = PBXBuildFile; fileRef = 8CCD531D15B783FC00E5893B /* sas-fantasy.png */; };
		1CAEDABD16376E56001F5F04 /* school.png in Resources */ = {isa = PBXBuildFile; fileRef = 8CCD531E15B783FC00E5893B /* school.png */; };
		1CAEDABE16376E56001F5F04 /* science.png in Resources */ = {isa = PBXBuildFile; fileRef = 8CCD531F15B783FC00E5893B /* science.png */; };
		1CAEDABF16376E56001F5F04 /* serious.png in Resources */ = {isa = PBXBuildFile; fileRef = 8CCD532015B783FC00E5893B /* serious.png */; };
		1CAEDAC016376E56001F5F04 /* sex.png in Resources */ = {isa = PBXBuildFile; fileRef = 8CCD532115B783FC00E5893B /* sex.png */; };
		1CAEDAC116376E56001F5F04 /* shitpost.png in Resources */ = {isa = PBXBuildFile; fileRef = 8CCD532215B783FC00E5893B /* shitpost.png */; };
		1CAEDAC216376E56001F5F04 /* shsc-apple.png in Resources */ = {isa = PBXBuildFile; fileRef = 8CCD532315B783FC00E5893B /* shsc-apple.png */; };
		1CAEDAC316376E56001F5F04 /* shsc-bsd.png in Resources */ = {isa = PBXBuildFile; fileRef = 8CCD532415B783FC00E5893B /* shsc-bsd.png */; };
		1CAEDAC416376E56001F5F04 /* shsc-code.png in Resources */ = {isa = PBXBuildFile; fileRef = 8CCD532515B783FC00E5893B /* shsc-code.png */; };
		1CAEDAC516376E56001F5F04 /* shsc-hardware.png in Resources */ = {isa = PBXBuildFile; fileRef = 8CCD532615B783FC00E5893B /* shsc-hardware.png */; };
		1CAEDAC616376E56001F5F04 /* shsc-laptop.png in Resources */ = {isa = PBXBuildFile; fileRef = 8CCD532715B783FC00E5893B /* shsc-laptop.png */; };
		1CAEDAC716376E56001F5F04 /* shsc-linux.png in Resources */ = {isa = PBXBuildFile; fileRef = 8CCD532815B783FC00E5893B /* shsc-linux.png */; };
		1CAEDAC816376E56001F5F04 /* shsc-networking.png in Resources */ = {isa = PBXBuildFile; fileRef = 8CCD532915B783FC00E5893B /* shsc-networking.png */; };
		1CAEDAC916376E56001F5F04 /* shsc-sysadmin.png in Resources */ = {isa = PBXBuildFile; fileRef = 8CCD532A15B783FC00E5893B /* shsc-sysadmin.png */; };
		1CAEDACA16376E56001F5F04 /* shsc-win.png in Resources */ = {isa = PBXBuildFile; fileRef = 8CCD532B15B783FC00E5893B /* shsc-win.png */; };
		1CAEDACB16376E56001F5F04 /* sports-golf.png in Resources */ = {isa = PBXBuildFile; fileRef = 8CCD532C15B783FC00E5893B /* sports-golf.png */; };
		1CAEDACC16376E56001F5F04 /* sports-mlb.png in Resources */ = {isa = PBXBuildFile; fileRef = 8CCD532D15B783FC00E5893B /* sports-mlb.png */; };
		1CAEDACD16376E56001F5F04 /* sports-nascar.png in Resources */ = {isa = PBXBuildFile; fileRef = 8CCD532E15B783FC00E5893B /* sports-nascar.png */; };
		1CAEDACE16376E56001F5F04 /* sports-nba.png in Resources */ = {isa = PBXBuildFile; fileRef = 8CCD532F15B783FC00E5893B /* sports-nba.png */; };
		1CAEDACF16376E56001F5F04 /* sports-ncaa.png in Resources */ = {isa = PBXBuildFile; fileRef = 8CCD533015B783FC00E5893B /* sports-ncaa.png */; };
		1CAEDAD016376E56001F5F04 /* sports-nfl.png in Resources */ = {isa = PBXBuildFile; fileRef = 8CCD533115B783FC00E5893B /* sports-nfl.png */; };
		1CAEDAD116376E56001F5F04 /* sports-nhl.png in Resources */ = {isa = PBXBuildFile; fileRef = 8CCD533215B783FC00E5893B /* sports-nhl.png */; };
		1CAEDAD216376E56001F5F04 /* sports-soccer.png in Resources */ = {isa = PBXBuildFile; fileRef = 8CCD533315B783FC00E5893B /* sports-soccer.png */; };
		1CAEDAD316376E56001F5F04 /* sports-wwe.png in Resources */ = {isa = PBXBuildFile; fileRef = 8CCD533415B783FC00E5893B /* sports-wwe.png */; };
		1CAEDAD416376E56001F5F04 /* sports.png in Resources */ = {isa = PBXBuildFile; fileRef = 8CCD533515B783FC00E5893B /* sports.png */; };
		1CAEDAD516376E56001F5F04 /* stupid.png in Resources */ = {isa = PBXBuildFile; fileRef = 8CCD533615B783FC00E5893B /* stupid.png */; };
		1CAEDAD616376E56001F5F04 /* tava-analog.png in Resources */ = {isa = PBXBuildFile; fileRef = 8CCD533715B783FC00E5893B /* tava-analog.png */; };
		1CAEDAD716376E56001F5F04 /* tava-cables.png in Resources */ = {isa = PBXBuildFile; fileRef = 8CCD533815B783FC00E5893B /* tava-cables.png */; };
		1CAEDAD816376E56001F5F04 /* tava-cellphone.png in Resources */ = {isa = PBXBuildFile; fileRef = 8CCD533915B783FC00E5893B /* tava-cellphone.png */; };
		1CAEDAD916376E56001F5F04 /* tava-gadget.png in Resources */ = {isa = PBXBuildFile; fileRef = 8CCD533A15B783FC00E5893B /* tava-gadget.png */; };
		1CAEDADA16376E56001F5F04 /* tava-headphones.png in Resources */ = {isa = PBXBuildFile; fileRef = 8CCD533B15B783FC00E5893B /* tava-headphones.png */; };
		1CAEDADB16376E56001F5F04 /* tava-highdef.png in Resources */ = {isa = PBXBuildFile; fileRef = 8CCD533C15B783FC00E5893B /* tava-highdef.png */; };
		1CAEDADC16376E56001F5F04 /* tava-mp3.png in Resources */ = {isa = PBXBuildFile; fileRef = 8CCD533D15B783FC00E5893B /* tava-mp3.png */; };
		1CAEDADD16376E56001F5F04 /* tava-speakers.png in Resources */ = {isa = PBXBuildFile; fileRef = 8CCD533E15B783FC00E5893B /* tava-speakers.png */; };
		1CAEDADE16376E56001F5F04 /* tava-vintage.png in Resources */ = {isa = PBXBuildFile; fileRef = 8CCD533F15B783FC00E5893B /* tava-vintage.png */; };
		1CAEDADF16376E56001F5F04 /* tcc-addiction.png in Resources */ = {isa = PBXBuildFile; fileRef = 8CCD534015B783FC00E5893B /* tcc-addiction.png */; };
		1CAEDAE016376E56001F5F04 /* tcc-shrooms.png in Resources */ = {isa = PBXBuildFile; fileRef = 8CCD534115B783FC00E5893B /* tcc-shrooms.png */; };
		1CAEDAE116376E56001F5F04 /* tech.png in Resources */ = {isa = PBXBuildFile; fileRef = 8CCD534215B783FC00E5893B /* tech.png */; };
		1CAEDAE216376E56001F5F04 /* tfr-box.png in Resources */ = {isa = PBXBuildFile; fileRef = 8CCD534315B783FC00E5893B /* tfr-box.png */; };
		1CAEDAE316376E56001F5F04 /* tg-gurps.png in Resources */ = {isa = PBXBuildFile; fileRef = 8CCD534415B783FC00E5893B /* tg-gurps.png */; };
		1CAEDAE416376E56001F5F04 /* tma.png in Resources */ = {isa = PBXBuildFile; fileRef = 8CCD534515B783FC00E5893B /* tma.png */; };
		1CAEDAE516376E56001F5F04 /* tv.png in Resources */ = {isa = PBXBuildFile; fileRef = 8CCD534615B783FC00E5893B /* tv.png */; };
		1CAEDAE616376E56001F5F04 /* tviv-cable.png in Resources */ = {isa = PBXBuildFile; fileRef = 8CCD534715B783FC00E5893B /* tviv-cable.png */; };
		1CAEDAE716376E56001F5F04 /* tviv-cartoon.png in Resources */ = {isa = PBXBuildFile; fileRef = 8CCD534815B783FC00E5893B /* tviv-cartoon.png */; };
		1CAEDAE816376E56001F5F04 /* tviv-competition.png in Resources */ = {isa = PBXBuildFile; fileRef = 8CCD534915B783FC00E5893B /* tviv-competition.png */; };
		1CAEDAE916376E56001F5F04 /* tviv-dvd.png in Resources */ = {isa = PBXBuildFile; fileRef = 8CCD534A15B783FC00E5893B /* tviv-dvd.png */; };
		1CAEDAEA16376E56001F5F04 /* tviv-on-demand.png in Resources */ = {isa = PBXBuildFile; fileRef = 8CCD534B15B783FC00E5893B /* tviv-on-demand.png */; };
		1CAEDAEB16376E56001F5F04 /* tviv-spoilers.png in Resources */ = {isa = PBXBuildFile; fileRef = 8CCD534C15B783FC00E5893B /* tviv-spoilers.png */; };
		1CAEDAEC16376E56001F5F04 /* unfunny.png in Resources */ = {isa = PBXBuildFile; fileRef = 8CCD534D15B783FC00E5893B /* unfunny.png */; };
		1CAEDAED16376E56001F5F04 /* video.png in Resources */ = {isa = PBXBuildFile; fileRef = 8CCD534E15B783FC00E5893B /* video.png */; };
		1CAEDAEE16376E56001F5F04 /* weird.png in Resources */ = {isa = PBXBuildFile; fileRef = 8CCD534F15B783FC00E5893B /* weird.png */; };
		1CAEDAEF16376E56001F5F04 /* whine.png in Resources */ = {isa = PBXBuildFile; fileRef = 8CCD535015B783FC00E5893B /* whine.png */; };
		1CAEDAF016376E56001F5F04 /* wrestlehut-ecw.png in Resources */ = {isa = PBXBuildFile; fileRef = 8CCD535115B783FC00E5893B /* wrestlehut-ecw.png */; };
		1CAEDAF116376E56001F5F04 /* wrestlehut-thunder.png in Resources */ = {isa = PBXBuildFile; fileRef = 8CCD535215B783FC00E5893B /* wrestlehut-thunder.png */; };
		1CAEDAF216376E56001F5F04 /* wrestlehut-tna.png in Resources */ = {isa = PBXBuildFile; fileRef = 8CCD535315B783FC00E5893B /* wrestlehut-tna.png */; };
		1CAEDAF316376E56001F5F04 /* wrestling-raw.png in Resources */ = {isa = PBXBuildFile; fileRef = 8CCD535415B783FC00E5893B /* wrestling-raw.png */; };
		1CAEDAF416376E56001F5F04 /* wrestling-roh.png in Resources */ = {isa = PBXBuildFile; fileRef = 8CCD535515B783FD00E5893B /* wrestling-roh.png */; };
		1CAEDAF516376E56001F5F04 /* wrestling-sd.png in Resources */ = {isa = PBXBuildFile; fileRef = 8CCD535615B783FD00E5893B /* wrestling-sd.png */; };
		1CAEDAF616376E56001F5F04 /* ycs-goomba.png in Resources */ = {isa = PBXBuildFile; fileRef = 8CCD535715B783FD00E5893B /* ycs-goomba.png */; };
		1CAEDAF716376E56001F5F04 /* ycs-letsgo.png in Resources */ = {isa = PBXBuildFile; fileRef = 8CCD535815B783FD00E5893B /* ycs-letsgo.png */; };
		1CAEDAF816376E56001F5F04 /* yospos-blurit.png in Resources */ = {isa = PBXBuildFile; fileRef = 8CCD535915B783FD00E5893B /* yospos-blurit.png */; };
		1CAEDAF916376E56001F5F04 /* YOSPOS-DOS.png in Resources */ = {isa = PBXBuildFile; fileRef = 8CCD535A15B783FD00E5893B /* YOSPOS-DOS.png */; };
		1CAEDAFA16376E56001F5F04 /* yospos-hackersafe.png in Resources */ = {isa = PBXBuildFile; fileRef = 8CCD535B15B783FD00E5893B /* yospos-hackersafe.png */; };
		1CAEDAFB16376E56001F5F04 /* yospos-janitor.png in Resources */ = {isa = PBXBuildFile; fileRef = 8CCD535C15B783FD00E5893B /* yospos-janitor.png */; };
		1CAEDAFC16376E56001F5F04 /* yospos-netscape.png in Resources */ = {isa = PBXBuildFile; fileRef = 8CCD535D15B783FD00E5893B /* yospos-netscape.png */; };
		1CAEDAFD16376E56001F5F04 /* yospos-web20.png in Resources */ = {isa = PBXBuildFile; fileRef = 8CCD535E15B783FD00E5893B /* yospos-web20.png */; };
		1CAEDAFE16376E56001F5F04 /* yp-amiga859.png in Resources */ = {isa = PBXBuildFile; fileRef = 8CCD535F15B783FD00E5893B /* yp-amiga859.png */; };
		1CAEDAFF16376E56001F5F04 /* yp-apple.png in Resources */ = {isa = PBXBuildFile; fileRef = 8CCD536015B783FD00E5893B /* yp-apple.png */; };
		1CAEDB0016376E56001F5F04 /* yp-bsod.png in Resources */ = {isa = PBXBuildFile; fileRef = 8CCD536115B783FD00E5893B /* yp-bsod.png */; };
		1CAEDB0116376E56001F5F04 /* yp-c64.png in Resources */ = {isa = PBXBuildFile; fileRef = 8CCD536215B783FD00E5893B /* yp-c64.png */; };
		1CAEDB0216376E56001F5F04 /* yp-gnugpl.png in Resources */ = {isa = PBXBuildFile; fileRef = 8CCD536315B783FD00E5893B /* yp-gnugpl.png */; };
		1CAEDB0316376E56001F5F04 /* yp-snowcrash971.png in Resources */ = {isa = PBXBuildFile; fileRef = 8CCD536415B783FD00E5893B /* yp-snowcrash971.png */; };
		1CAEDB0416376E56001F5F04 /* yp-tubes296.png in Resources */ = {isa = PBXBuildFile; fileRef = 8CCD536515B783FD00E5893B /* yp-tubes296.png */; };
		1CAEDB06163778DF001F5F04 /* AICA-TAG-trip.png in Resources */ = {isa = PBXBuildFile; fileRef = 1CAEDB05163778DF001F5F04 /* AICA-TAG-trip.png */; };
		1CAEDB0A163778FD001F5F04 /* RP-facup.png in Resources */ = {isa = PBXBuildFile; fileRef = 1CAEDB07163778FD001F5F04 /* RP-facup.png */; };
		1CAEDB0B163778FD001F5F04 /* RP-fifa.png in Resources */ = {isa = PBXBuildFile; fileRef = 1CAEDB08163778FD001F5F04 /* RP-fifa.png */; };
		1CAEDB0C163778FD001F5F04 /* RP-LFP.png in Resources */ = {isa = PBXBuildFile; fileRef = 1CAEDB09163778FD001F5F04 /* RP-LFP.png */; };
		1CAEDB1016377904001F5F04 /* RP-seriea.png in Resources */ = {isa = PBXBuildFile; fileRef = 1CAEDB0D16377904001F5F04 /* RP-seriea.png */; };
		1CAEDB1116377904001F5F04 /* RP-spl.png in Resources */ = {isa = PBXBuildFile; fileRef = 1CAEDB0E16377904001F5F04 /* RP-spl.png */; };
		1CAEDB1216377904001F5F04 /* RP-uefa_tag.png in Resources */ = {isa = PBXBuildFile; fileRef = 1CAEDB0F16377904001F5F04 /* RP-uefa_tag.png */; };
		1CAEDB1416377914001F5F04 /* ap-1999.png in Resources */ = {isa = PBXBuildFile; fileRef = 1CAEDB1316377914001F5F04 /* ap-1999.png */; };
		1CAEDB1616377925001F5F04 /* byob-chill.png in Resources */ = {isa = PBXBuildFile; fileRef = 1CAEDB1516377925001F5F04 /* byob-chill.png */; };
		1CAEDB181637792D001F5F04 /* byob-salt.png in Resources */ = {isa = PBXBuildFile; fileRef = 1CAEDB171637792D001F5F04 /* byob-salt.png */; };
		1CAEDB1B16377934001F5F04 /* byob-slayer.png in Resources */ = {isa = PBXBuildFile; fileRef = 1CAEDB1916377933001F5F04 /* byob-slayer.png */; };
		1CAEDB1C16377934001F5F04 /* byob-soulja.png in Resources */ = {isa = PBXBuildFile; fileRef = 1CAEDB1A16377933001F5F04 /* byob-soulja.png */; };
		1CAEDB1E1637793F001F5F04 /* dd-fox.png in Resources */ = {isa = PBXBuildFile; fileRef = 1CAEDB1D1637793F001F5F04 /* dd-fox.png */; };
		1CAEDB211637794E001F5F04 /* dd-religion.png in Resources */ = {isa = PBXBuildFile; fileRef = 1CAEDB1F1637794E001F5F04 /* dd-religion.png */; };
		1CAEDB221637794E001F5F04 /* dd-war.png in Resources */ = {isa = PBXBuildFile; fileRef = 1CAEDB201637794E001F5F04 /* dd-war.png */; };
		1CAEDB2516377962001F5F04 /* diy-tips.png in Resources */ = {isa = PBXBuildFile; fileRef = 1CAEDB2316377961001F5F04 /* diy-tips.png */; };
		1CAEDB2616377962001F5F04 /* diy-wood.png in Resources */ = {isa = PBXBuildFile; fileRef = 1CAEDB2416377961001F5F04 /* diy-wood.png */; };
		1CAEDB2B16377973001F5F04 /* fyad-bats.png in Resources */ = {isa = PBXBuildFile; fileRef = 1CAEDB2716377973001F5F04 /* fyad-bats.png */; };
		1CAEDB2C16377973001F5F04 /* fyad-cats.png in Resources */ = {isa = PBXBuildFile; fileRef = 1CAEDB2816377973001F5F04 /* fyad-cats.png */; };
		1CAEDB2D16377973001F5F04 /* fyad-dirigibles.png in Resources */ = {isa = PBXBuildFile; fileRef = 1CAEDB2916377973001F5F04 /* fyad-dirigibles.png */; };
		1CAEDB2E16377973001F5F04 /* fyad-dogfights.png in Resources */ = {isa = PBXBuildFile; fileRef = 1CAEDB2A16377973001F5F04 /* fyad-dogfights.png */; };
		1CAEDB301637797C001F5F04 /* fyad-ghosts.png in Resources */ = {isa = PBXBuildFile; fileRef = 1CAEDB2F1637797C001F5F04 /* fyad-ghosts.png */; };
		1CAEDB3316377986001F5F04 /* fyad-robocop.png in Resources */ = {isa = PBXBuildFile; fileRef = 1CAEDB3116377986001F5F04 /* fyad-robocop.png */; };
		1CAEDB3416377986001F5F04 /* fyad-sandwich.png in Resources */ = {isa = PBXBuildFile; fileRef = 1CAEDB3216377986001F5F04 /* fyad-sandwich.png */; };
		1CAEDB3616377996001F5F04 /* gip-police3.png in Resources */ = {isa = PBXBuildFile; fileRef = 1CAEDB3516377996001F5F04 /* gip-police3.png */; };
		1CAEDB38163779A2001F5F04 /* guns-ammo.png in Resources */ = {isa = PBXBuildFile; fileRef = 1CAEDB37163779A2001F5F04 /* guns-ammo.png */; };
		1CAEDB3A163779AB001F5F04 /* gws-bread.png in Resources */ = {isa = PBXBuildFile; fileRef = 1CAEDB39163779AA001F5F04 /* gws-bread.png */; };
		1CAEDB3D163779BC001F5F04 /* lan-ne.png in Resources */ = {isa = PBXBuildFile; fileRef = 1CAEDB3B163779BC001F5F04 /* lan-ne.png */; };
		1CAEDB3E163779BC001F5F04 /* lan-nw.png in Resources */ = {isa = PBXBuildFile; fileRef = 1CAEDB3C163779BC001F5F04 /* lan-nw.png */; };
		1CAEDB40163779C1001F5F04 /* lan-sw.png in Resources */ = {isa = PBXBuildFile; fileRef = 1CAEDB3F163779C1001F5F04 /* lan-sw.png */; };
		1CAEDB42163779CF001F5F04 /* lf-laters.png in Resources */ = {isa = PBXBuildFile; fileRef = 1CAEDB41163779CF001F5F04 /* lf-laters.png */; };
		1CAEDB44163779D9001F5F04 /* lf-marx.png in Resources */ = {isa = PBXBuildFile; fileRef = 1CAEDB43163779D9001F5F04 /* lf-marx.png */; };
		1CAEDB46163779E3001F5F04 /* lp-adventure.png in Resources */ = {isa = PBXBuildFile; fileRef = 1CAEDB45163779E3001F5F04 /* lp-adventure.png */; };
		1CAEDB49163779F0001F5F04 /* phiz-style.png in Resources */ = {isa = PBXBuildFile; fileRef = 1CAEDB47163779F0001F5F04 /* phiz-style.png */; };
		1CAEDB4A163779F0001F5F04 /* phiz-vampire.png in Resources */ = {isa = PBXBuildFile; fileRef = 1CAEDB48163779F0001F5F04 /* phiz-vampire.png */; };
		1CAEDB4D163779FB001F5F04 /* pi-birds.png in Resources */ = {isa = PBXBuildFile; fileRef = 1CAEDB4B163779FA001F5F04 /* pi-birds.png */; };
		1CAEDB4E163779FB001F5F04 /* pi-bugs.png in Resources */ = {isa = PBXBuildFile; fileRef = 1CAEDB4C163779FA001F5F04 /* pi-bugs.png */; };
		1CAEDB5016377A06001F5F04 /* psp-grappling.png in Resources */ = {isa = PBXBuildFile; fileRef = 1CAEDB4F16377A06001F5F04 /* psp-grappling.png */; };
		1CAEDB5216377A13001F5F04 /* sports-boxing.png in Resources */ = {isa = PBXBuildFile; fileRef = 1CAEDB5116377A13001F5F04 /* sports-boxing.png */; };
		1CAEDB5416377A20001F5F04 /* tcc-busted.png in Resources */ = {isa = PBXBuildFile; fileRef = 1CAEDB5316377A20001F5F04 /* tcc-busted.png */; };
		1CAEDB5616377A26001F5F04 /* tcc-research.png in Resources */ = {isa = PBXBuildFile; fileRef = 1CAEDB5516377A26001F5F04 /* tcc-research.png */; };
		1CAEDB5816377A2C001F5F04 /* tcc-weed.png in Resources */ = {isa = PBXBuildFile; fileRef = 1CAEDB5716377A2C001F5F04 /* tcc-weed.png */; };
		1CAEDB5A16377A35001F5F04 /* tg-d20.png in Resources */ = {isa = PBXBuildFile; fileRef = 1CAEDB5916377A35001F5F04 /* tg-d20.png */; };
		1CAEDB5C16377A43001F5F04 /* ycs-achieve.png in Resources */ = {isa = PBXBuildFile; fileRef = 1CAEDB5B16377A43001F5F04 /* ycs-achieve.png */; };
		1CB13AC916B86452003708DC /* byob-xfile.png in Resources */ = {isa = PBXBuildFile; fileRef = 1CB13AC816B86452003708DC /* byob-xfile.png */; };
		1CB52A6E1637B21700032AD3 /* AwfulThreadTags.m in Sources */ = {isa = PBXBuildFile; fileRef = 1CAED9DA16373F91001F5F04 /* AwfulThreadTags.m */; };
		1CB9B84F1693D9F700A3CD16 /* profile2.html in Resources */ = {isa = PBXBuildFile; fileRef = 1CB9B84C1693D9DC00A3CD16 /* profile2.html */; };
		1CB9B8511693DC3800A3CD16 /* profile3.html in Resources */ = {isa = PBXBuildFile; fileRef = 1CB9B8501693DC3800A3CD16 /* profile3.html */; };
		1CB9B8531694334500A3CD16 /* profile4.html in Resources */ = {isa = PBXBuildFile; fileRef = 1CB9B8521694334500A3CD16 /* profile4.html */; };
		1CB9B8551694339E00A3CD16 /* profile5.html in Resources */ = {isa = PBXBuildFile; fileRef = 1CB9B8541694339E00A3CD16 /* profile5.html */; };
		1CB9B85716943F5E00A3CD16 /* profile6.html in Resources */ = {isa = PBXBuildFile; fileRef = 1CB9B85616943F5E00A3CD16 /* profile6.html */; };
		1CBD5244162B5C2500928740 /* Custom CSS README.txt in Resources */ = {isa = PBXBuildFile; fileRef = 1CBD5243162B5C2500928740 /* Custom CSS README.txt */; };
		1CBD5247162B66BC00928740 /* AwfulTextEntryCell.m in Sources */ = {isa = PBXBuildFile; fileRef = 1CBD5246162B66BC00928740 /* AwfulTextEntryCell.m */; };
		1CBD527D162DCB1B00928740 /* navbar-back-landscape.png in Resources */ = {isa = PBXBuildFile; fileRef = 1CBD5271162DCB1B00928740 /* navbar-back-landscape.png */; };
		1CBD527E162DCB1B00928740 /* navbar-back-landscape@2x.png in Resources */ = {isa = PBXBuildFile; fileRef = 1CBD5272162DCB1B00928740 /* navbar-back-landscape@2x.png */; };
		1CBD527F162DCB1B00928740 /* navbar-back.png in Resources */ = {isa = PBXBuildFile; fileRef = 1CBD5273162DCB1B00928740 /* navbar-back.png */; };
		1CBD5280162DCB1B00928740 /* navbar-back@2x.png in Resources */ = {isa = PBXBuildFile; fileRef = 1CBD5274162DCB1B00928740 /* navbar-back@2x.png */; };
		1CBD5281162DCB1B00928740 /* navbar-button-landscape.png in Resources */ = {isa = PBXBuildFile; fileRef = 1CBD5275162DCB1B00928740 /* navbar-button-landscape.png */; };
		1CBD5282162DCB1B00928740 /* navbar-button-landscape@2x.png in Resources */ = {isa = PBXBuildFile; fileRef = 1CBD5276162DCB1B00928740 /* navbar-button-landscape@2x.png */; };
		1CBD5283162DCB1B00928740 /* navbar-button.png in Resources */ = {isa = PBXBuildFile; fileRef = 1CBD5277162DCB1B00928740 /* navbar-button.png */; };
		1CBD5284162DCB1B00928740 /* navbar-button@2x.png in Resources */ = {isa = PBXBuildFile; fileRef = 1CBD5278162DCB1B00928740 /* navbar-button@2x.png */; };
		1CBD5288162DCB1B00928740 /* navbar@2x.png in Resources */ = {isa = PBXBuildFile; fileRef = 1CBD527C162DCB1B00928740 /* navbar@2x.png */; };
		1CBDB58F1624B26B0004BDF4 /* 0.0stars.png in Resources */ = {isa = PBXBuildFile; fileRef = 1CBDB5841624B26B0004BDF4 /* 0.0stars.png */; };
		1CBDB5901624B26B0004BDF4 /* 0.5stars.png in Resources */ = {isa = PBXBuildFile; fileRef = 1CBDB5851624B26B0004BDF4 /* 0.5stars.png */; };
		1CBDB5911624B26B0004BDF4 /* 1.0stars.png in Resources */ = {isa = PBXBuildFile; fileRef = 1CBDB5861624B26B0004BDF4 /* 1.0stars.png */; };
		1CBDB5921624B26B0004BDF4 /* 1.5stars.png in Resources */ = {isa = PBXBuildFile; fileRef = 1CBDB5871624B26B0004BDF4 /* 1.5stars.png */; };
		1CBDB5931624B26B0004BDF4 /* 2.0stars.png in Resources */ = {isa = PBXBuildFile; fileRef = 1CBDB5881624B26B0004BDF4 /* 2.0stars.png */; };
		1CBDB5941624B26B0004BDF4 /* 2.5stars.png in Resources */ = {isa = PBXBuildFile; fileRef = 1CBDB5891624B26B0004BDF4 /* 2.5stars.png */; };
		1CBDB5951624B26B0004BDF4 /* 3.0stars.png in Resources */ = {isa = PBXBuildFile; fileRef = 1CBDB58A1624B26B0004BDF4 /* 3.0stars.png */; };
		1CBDB5961624B26B0004BDF4 /* 3.5stars.png in Resources */ = {isa = PBXBuildFile; fileRef = 1CBDB58B1624B26B0004BDF4 /* 3.5stars.png */; };
		1CBDB5971624B26B0004BDF4 /* 4.0stars.png in Resources */ = {isa = PBXBuildFile; fileRef = 1CBDB58C1624B26B0004BDF4 /* 4.0stars.png */; };
		1CBDB5981624B26B0004BDF4 /* 4.5stars.png in Resources */ = {isa = PBXBuildFile; fileRef = 1CBDB58D1624B26B0004BDF4 /* 4.5stars.png */; };
		1CBDB5991624B26B0004BDF4 /* 5.0stars.png in Resources */ = {isa = PBXBuildFile; fileRef = 1CBDB58E1624B26B0004BDF4 /* 5.0stars.png */; };
		1CBDB5BE16259C6C0004BDF4 /* SenTestingKit.framework in Frameworks */ = {isa = PBXBuildFile; fileRef = 1CBDB5BD16259C6C0004BDF4 /* SenTestingKit.framework */; };
		1CBDB5BF16259C6C0004BDF4 /* UIKit.framework in Frameworks */ = {isa = PBXBuildFile; fileRef = 1DF5F4DF0D08C38300B7A737 /* UIKit.framework */; };
		1CBDB5C016259C6C0004BDF4 /* Foundation.framework in Frameworks */ = {isa = PBXBuildFile; fileRef = 1D30AB110D05D00D00671497 /* Foundation.framework */; };
		1CBDB5D41625A08F0004BDF4 /* ForumTests.m in Sources */ = {isa = PBXBuildFile; fileRef = 1CBDB5D31625A08F0004BDF4 /* ForumTests.m */; };
		1CBDB5D71625A0A70004BDF4 /* BookmarkedThreadsTests.m in Sources */ = {isa = PBXBuildFile; fileRef = 1CBDB5D61625A0A70004BDF4 /* BookmarkedThreadsTests.m */; };
		1CBDB5DA1625A0B60004BDF4 /* ProfileTests.m in Sources */ = {isa = PBXBuildFile; fileRef = 1CBDB5D91625A0B60004BDF4 /* ProfileTests.m */; };
		1CBDB5DD1625A0C10004BDF4 /* NewReplyTests.m in Sources */ = {isa = PBXBuildFile; fileRef = 1CBDB5DC1625A0C10004BDF4 /* NewReplyTests.m */; };
		1CBDB5E01625A0D00004BDF4 /* ThreadTests.m in Sources */ = {isa = PBXBuildFile; fileRef = 1CBDB5DF1625A0D00004BDF4 /* ThreadTests.m */; };
		1CBDB5E31625A7780004BDF4 /* ParsingTests.m in Sources */ = {isa = PBXBuildFile; fileRef = 1CBDB5E21625A7780004BDF4 /* ParsingTests.m */; };
		1CBDB5E71625AA240004BDF4 /* AwfulDataStack.m in Sources */ = {isa = PBXBuildFile; fileRef = 1CBDB5E61625AA240004BDF4 /* AwfulDataStack.m */; };
		1CBDB5F01625B76F0004BDF4 /* bookmarkthreads.html in Resources */ = {isa = PBXBuildFile; fileRef = 1CBDB5EB1625B76F0004BDF4 /* bookmarkthreads.html */; };
		1CBDB5F11625B76F0004BDF4 /* forumdisplay.html in Resources */ = {isa = PBXBuildFile; fileRef = 1CBDB5EC1625B76F0004BDF4 /* forumdisplay.html */; };
		1CBDB5F21625B76F0004BDF4 /* member.html in Resources */ = {isa = PBXBuildFile; fileRef = 1CBDB5ED1625B76F0004BDF4 /* member.html */; };
		1CBDB5F31625B76F0004BDF4 /* newreply.html in Resources */ = {isa = PBXBuildFile; fileRef = 1CBDB5EE1625B76F0004BDF4 /* newreply.html */; };
		1CBDB5F41625B76F0004BDF4 /* showthread.html in Resources */ = {isa = PBXBuildFile; fileRef = 1CBDB5EF1625B76F0004BDF4 /* showthread.html */; };
		1CBDB5F61625BACE0004BDF4 /* AwfulParsing.m in Sources */ = {isa = PBXBuildFile; fileRef = 1CBDB5F51625BACE0004BDF4 /* AwfulParsing.m */; };
		1CBDB5F71625BACE0004BDF4 /* AwfulParsing.m in Sources */ = {isa = PBXBuildFile; fileRef = 1CBDB5F51625BACE0004BDF4 /* AwfulParsing.m */; };
		1CBDB5F91625E7320004BDF4 /* TFHpple.m in Sources */ = {isa = PBXBuildFile; fileRef = 1190F7C213BE4ECB00B9D271 /* TFHpple.m */; };
		1CBDB5FA1625E7320004BDF4 /* TFHppleElement.m in Sources */ = {isa = PBXBuildFile; fileRef = 1190F7C413BE4ECB00B9D271 /* TFHppleElement.m */; };
		1CBDB5FB1625E7320004BDF4 /* XPathQuery.m in Sources */ = {isa = PBXBuildFile; fileRef = 1190F7C613BE4ECB00B9D271 /* XPathQuery.m */; };
		1CBDB5FC1625E7440004BDF4 /* libxml2.dylib in Frameworks */ = {isa = PBXBuildFile; fileRef = 1CAB36B01548F0FE00A4A362 /* libxml2.dylib */; };
		1CBDB5FF162600D40004BDF4 /* NSManagedObject+Awful.m in Sources */ = {isa = PBXBuildFile; fileRef = 1CBDB5FE162600D40004BDF4 /* NSManagedObject+Awful.m */; };
		1CC38B8D160C0A5D00C35A11 /* SVPullToRefresh.m in Sources */ = {isa = PBXBuildFile; fileRef = 1CC38B89160C0A5D00C35A11 /* SVPullToRefresh.m */; };
		1CC38BB3160D8C5900C35A11 /* AwfulCategory.m in Sources */ = {isa = PBXBuildFile; fileRef = 1CC38BB2160D8C5800C35A11 /* AwfulCategory.m */; };
		1CC38BB6160D8C6000C35A11 /* _AwfulCategory.m in Sources */ = {isa = PBXBuildFile; fileRef = 1CC38BB5160D8C6000C35A11 /* _AwfulCategory.m */; };
		1CC780181612D8AF002AF958 /* AwfulFavoritesViewController.m in Sources */ = {isa = PBXBuildFile; fileRef = 1CC780101612D8AF002AF958 /* AwfulFavoritesViewController.m */; };
		1CC780191612D8AF002AF958 /* AwfulForumCell.m in Sources */ = {isa = PBXBuildFile; fileRef = 1CC780121612D8AF002AF958 /* AwfulForumCell.m */; };
		1CC7801C1612D8AF002AF958 /* AwfulForumsListController.m in Sources */ = {isa = PBXBuildFile; fileRef = 1CC780171612D8AF002AF958 /* AwfulForumsListController.m */; };
		1CC780231612D989002AF958 /* AwfulHTTPClient.m in Sources */ = {isa = PBXBuildFile; fileRef = 1CC780211612D989002AF958 /* AwfulHTTPClient.m */; };
		1CC780321612D9DE002AF958 /* AwfulPostsViewController.m in Sources */ = {isa = PBXBuildFile; fileRef = 1CC780281612D9DE002AF958 /* AwfulPostsViewController.m */; };
		1CC780351612D9DE002AF958 /* AwfulSpecificPageController.m in Sources */ = {isa = PBXBuildFile; fileRef = 1CC7802E1612D9DE002AF958 /* AwfulSpecificPageController.m */; };
		1CC7804E1612DA8E002AF958 /* AwfulBookmarksController.m in Sources */ = {isa = PBXBuildFile; fileRef = 1CC780491612DA8E002AF958 /* AwfulBookmarksController.m */; };
		1CC780501612DA8E002AF958 /* AwfulThreadListController.m in Sources */ = {isa = PBXBuildFile; fileRef = 1CC7804D1612DA8E002AF958 /* AwfulThreadListController.m */; };
		1CC7806D1612DBB2002AF958 /* Default-568h@2x.png in Resources */ = {isa = PBXBuildFile; fileRef = 1CC780661612DBB2002AF958 /* Default-568h@2x.png */; };
		1CC7806E1612DBB2002AF958 /* Default-Landscape.png in Resources */ = {isa = PBXBuildFile; fileRef = 1CC780671612DBB2002AF958 /* Default-Landscape.png */; };
		1CC7806F1612DBB2002AF958 /* Default-Landscape@2x.png in Resources */ = {isa = PBXBuildFile; fileRef = 1CC780681612DBB2002AF958 /* Default-Landscape@2x.png */; };
		1CC780701612DBB2002AF958 /* Default-Portrait.png in Resources */ = {isa = PBXBuildFile; fileRef = 1CC780691612DBB2002AF958 /* Default-Portrait.png */; };
		1CC780711612DBB2002AF958 /* Default-Portrait@2x.png in Resources */ = {isa = PBXBuildFile; fileRef = 1CC7806A1612DBB2002AF958 /* Default-Portrait@2x.png */; };
		1CC780721612DBB2002AF958 /* Default.png in Resources */ = {isa = PBXBuildFile; fileRef = 1CC7806B1612DBB2002AF958 /* Default.png */; };
		1CC780731612DBB2002AF958 /* Default@2x.png in Resources */ = {isa = PBXBuildFile; fileRef = 1CC7806C1612DBB2002AF958 /* Default@2x.png */; };
		1CD2C3BE16B8508F002DBF66 /* chooch.png in Resources */ = {isa = PBXBuildFile; fileRef = 1CD2C3BD16B8508F002DBF66 /* chooch.png */; };
		1CDD00E116C63C2800E72D62 /* AwfulJSONOrScrapeOperation.m in Sources */ = {isa = PBXBuildFile; fileRef = 1CDD00E016C63C2800E72D62 /* AwfulJSONOrScrapeOperation.m */; };
		1CDD5199154294D400326C7B /* AwfulSettings.m in Sources */ = {isa = PBXBuildFile; fileRef = 1CDD5198154294D400326C7B /* AwfulSettings.m */; };
		1CE2D980165EEC1F0024AC1C /* AwfulTheme.m in Sources */ = {isa = PBXBuildFile; fileRef = 1CE2D97F165EEC1F0024AC1C /* AwfulTheme.m */; };
		1CE2D983165F8B8D0024AC1C /* star-off-dark.png in Resources */ = {isa = PBXBuildFile; fileRef = 1CE2D981165F8B8D0024AC1C /* star-off-dark.png */; };
		1CE2D984165F8B8D0024AC1C /* star-off-dark@2x.png in Resources */ = {isa = PBXBuildFile; fileRef = 1CE2D982165F8B8D0024AC1C /* star-off-dark@2x.png */; };
		1CE2D98E16632E610024AC1C /* games-wiiu.png in Resources */ = {isa = PBXBuildFile; fileRef = 1CE2D98D16632E610024AC1C /* games-wiiu.png */; };
		1CE2D99F16688BA00024AC1C /* ama.png in Resources */ = {isa = PBXBuildFile; fileRef = 1CE2D99E16688BA00024AC1C /* ama.png */; };
		1CE2D9D6166ABD0D0024AC1C /* AwfulActionSheet.m in Sources */ = {isa = PBXBuildFile; fileRef = 1CE2D9C0166ABD0D0024AC1C /* AwfulActionSheet.m */; };
		1CE2D9D7166ABD0D0024AC1C /* AwfulAlertView.m in Sources */ = {isa = PBXBuildFile; fileRef = 1CE2D9C2166ABD0D0024AC1C /* AwfulAlertView.m */; };
		1CE2D9D8166ABD0D0024AC1C /* AwfulFetchedTableViewController.m in Sources */ = {isa = PBXBuildFile; fileRef = 1CE2D9C4166ABD0D0024AC1C /* AwfulFetchedTableViewController.m */; };
		1CE2D9D9166ABD0D0024AC1C /* AwfulNavigationBar.m in Sources */ = {isa = PBXBuildFile; fileRef = 1CE2D9C7166ABD0D0024AC1C /* AwfulNavigationBar.m */; };
		1CE2D9DA166ABD0D0024AC1C /* AwfulSplitViewController.m in Sources */ = {isa = PBXBuildFile; fileRef = 1CE2D9C9166ABD0D0024AC1C /* AwfulSplitViewController.m */; };
		1CE2D9DB166ABD0D0024AC1C /* AwfulTableViewController.m in Sources */ = {isa = PBXBuildFile; fileRef = 1CE2D9CB166ABD0D0024AC1C /* AwfulTableViewController.m */; };
		1CE2D9DC166ABD0D0024AC1C /* NSFileManager+UserDirectories.m in Sources */ = {isa = PBXBuildFile; fileRef = 1CE2D9CD166ABD0D0024AC1C /* NSFileManager+UserDirectories.m */; };
		1CE2D9DD166ABD0D0024AC1C /* NSString+CollapseWhitespace.m in Sources */ = {isa = PBXBuildFile; fileRef = 1CE2D9CF166ABD0D0024AC1C /* NSString+CollapseWhitespace.m */; };
		1CE2D9DE166ABD0D0024AC1C /* NSURL+QueryDictionary.m in Sources */ = {isa = PBXBuildFile; fileRef = 1CE2D9D1166ABD0D0024AC1C /* NSURL+QueryDictionary.m */; };
		1CE2D9DF166ABD0D0024AC1C /* UINavigationItem+TwoLineTitle.m in Sources */ = {isa = PBXBuildFile; fileRef = 1CE2D9D3166ABD0D0024AC1C /* UINavigationItem+TwoLineTitle.m */; };
		1CE2D9E0166ABD0D0024AC1C /* UIViewController+NavigationEnclosure.m in Sources */ = {isa = PBXBuildFile; fileRef = 1CE2D9D5166ABD0D0024AC1C /* UIViewController+NavigationEnclosure.m */; };
		1CF0D619164B0A7C00CFA137 /* Forum Abbreviations.plist in Resources */ = {isa = PBXBuildFile; fileRef = 1CF0D618164B0A7C00CFA137 /* Forum Abbreviations.plist */; };
		1CFBECDB162F4ED7008AF641 /* pagebar-button-selected.png in Resources */ = {isa = PBXBuildFile; fileRef = 1CFBECCB162F4ED7008AF641 /* pagebar-button-selected.png */; };
		1CFBECDC162F4ED7008AF641 /* pagebar-button-selected@2x.png in Resources */ = {isa = PBXBuildFile; fileRef = 1CFBECCC162F4ED7008AF641 /* pagebar-button-selected@2x.png */; };
		1CFBECDD162F4ED7008AF641 /* pagebar-button.png in Resources */ = {isa = PBXBuildFile; fileRef = 1CFBECCD162F4ED7008AF641 /* pagebar-button.png */; };
		1CFBECDE162F4ED7008AF641 /* pagebar-button@2x.png in Resources */ = {isa = PBXBuildFile; fileRef = 1CFBECCE162F4ED7008AF641 /* pagebar-button@2x.png */; };
		1CFBECE3162F4ED7008AF641 /* pagebar.png in Resources */ = {isa = PBXBuildFile; fileRef = 1CFBECD3162F4ED7008AF641 /* pagebar.png */; };
		1CFBECE4162F4ED7008AF641 /* pagebar@2x.png in Resources */ = {isa = PBXBuildFile; fileRef = 1CFBECD4162F4ED7008AF641 /* pagebar@2x.png */; };
		1CFBECE7162F526A008AF641 /* pagebar-segmented-divider.png in Resources */ = {isa = PBXBuildFile; fileRef = 1CFBECE5162F526A008AF641 /* pagebar-segmented-divider.png */; };
		1CFBECE8162F526A008AF641 /* pagebar-segmented-divider@2x.png in Resources */ = {isa = PBXBuildFile; fileRef = 1CFBECE6162F526A008AF641 /* pagebar-segmented-divider@2x.png */; };
		1CFBECEE163076F1008AF641 /* AwfulPageBar.m in Sources */ = {isa = PBXBuildFile; fileRef = 1CFBECED163076F1008AF641 /* AwfulPageBar.m */; };
		1CFBED001631A6EA008AF641 /* star-off.png in Resources */ = {isa = PBXBuildFile; fileRef = 1CFBECFC1631A6EA008AF641 /* star-off.png */; };
		1CFBED011631A6EA008AF641 /* star-off@2x.png in Resources */ = {isa = PBXBuildFile; fileRef = 1CFBECFD1631A6EA008AF641 /* star-off@2x.png */; };
		1CFBED021631A6EA008AF641 /* star-on.png in Resources */ = {isa = PBXBuildFile; fileRef = 1CFBECFE1631A6EA008AF641 /* star-on.png */; };
		1CFBED031631A6EA008AF641 /* star-on@2x.png in Resources */ = {isa = PBXBuildFile; fileRef = 1CFBECFF1631A6EA008AF641 /* star-on@2x.png */; };
		1CFBED051631BF53008AF641 /* licenses.html in Resources */ = {isa = PBXBuildFile; fileRef = 1CFBED041631BF53008AF641 /* licenses.html */; };
		1CFBED081631C068008AF641 /* AwfulLicensesViewController.m in Sources */ = {isa = PBXBuildFile; fileRef = 1CFBED071631C068008AF641 /* AwfulLicensesViewController.m */; };
		1D60589F0D05DD5A006BFB54 /* Foundation.framework in Frameworks */ = {isa = PBXBuildFile; fileRef = 1D30AB110D05D00D00671497 /* Foundation.framework */; };
		1DF5F4E00D08C38300B7A737 /* UIKit.framework in Frameworks */ = {isa = PBXBuildFile; fileRef = 1DF5F4DF0D08C38300B7A737 /* UIKit.framework */; };
		288765080DF74369002DB57D /* CoreGraphics.framework in Frameworks */ = {isa = PBXBuildFile; fileRef = 288765070DF74369002DB57D /* CoreGraphics.framework */; };
		8C0F4F561682CCFA00E25D7E /* macinyos-heading-center.png in Resources */ = {isa = PBXBuildFile; fileRef = 8C0F4F541682CCFA00E25D7E /* macinyos-heading-center.png */; };
		8C0F4F571682CCFA00E25D7E /* macinyos-heading-right.png in Resources */ = {isa = PBXBuildFile; fileRef = 8C0F4F551682CCFA00E25D7E /* macinyos-heading-right.png */; };
		8C1F62E316B6C8E200FAF625 /* CustomBadge.m in Sources */ = {isa = PBXBuildFile; fileRef = 8C1F62E216B6C8E200FAF625 /* CustomBadge.m */; };
		8C2450F91666F76900D3079C /* forum-header-dark.png in Resources */ = {isa = PBXBuildFile; fileRef = 8C2450F51666F76900D3079C /* forum-header-dark.png */; };
		8C2450FA1666F76900D3079C /* forum-header-dark@2x.png in Resources */ = {isa = PBXBuildFile; fileRef = 8C2450F61666F76900D3079C /* forum-header-dark@2x.png */; };
		8C2450FB1666F76900D3079C /* forum-header-light.png in Resources */ = {isa = PBXBuildFile; fileRef = 8C2450F71666F76900D3079C /* forum-header-light.png */; };
		8C2450FC1666F76900D3079C /* forum-header-light@2x.png in Resources */ = {isa = PBXBuildFile; fileRef = 8C2450F81666F76900D3079C /* forum-header-light@2x.png */; };
		8C2451001666FDA400D3079C /* forum-arrow-down-dark.png in Resources */ = {isa = PBXBuildFile; fileRef = 8C2450FE1666FDA300D3079C /* forum-arrow-down-dark.png */; };
		8C2451011666FDA400D3079C /* forum-arrow-down-dark@2x.png in Resources */ = {isa = PBXBuildFile; fileRef = 8C2450FF1666FDA300D3079C /* forum-arrow-down-dark@2x.png */; };
		8C2451041666FDAE00D3079C /* forum-arrow-right-dark.png in Resources */ = {isa = PBXBuildFile; fileRef = 8C2451021666FDAE00D3079C /* forum-arrow-right-dark.png */; };
		8C2451051666FDAE00D3079C /* forum-arrow-right-dark@2x.png in Resources */ = {isa = PBXBuildFile; fileRef = 8C2451031666FDAE00D3079C /* forum-arrow-right-dark@2x.png */; };
		8C299D6716877330001B9D96 /* posts-view-219-winpos95.css in Resources */ = {isa = PBXBuildFile; fileRef = 8C299D6616877330001B9D96 /* posts-view-219-winpos95.css */; };
		8C299D7216877AE9001B9D96 /* winpos95-heading-left.png in Resources */ = {isa = PBXBuildFile; fileRef = 8C299D6F16877AE9001B9D96 /* winpos95-heading-left.png */; };
		8C299D7316877AE9001B9D96 /* winpos95-heading-right.png in Resources */ = {isa = PBXBuildFile; fileRef = 8C299D7016877AE9001B9D96 /* winpos95-heading-right.png */; };
		8C299D7416877AE9001B9D96 /* winpos95-heading.png in Resources */ = {isa = PBXBuildFile; fileRef = 8C299D7116877AE9001B9D96 /* winpos95-heading.png */; };
		8C2A08AE16AAD45C00CDBC23 /* AwfulReplyViewController.m in Sources */ = {isa = PBXBuildFile; fileRef = 8C2A08AD16AAD45C00CDBC23 /* AwfulReplyViewController.m */; };
		8C33C21A168173E1005782F9 /* happymac.png in Resources */ = {isa = PBXBuildFile; fileRef = 8C33C219168173E1005782F9 /* happymac.png */; };
		8C36CED916C59ADB00F48F15 /* AwfulComposerViewController.m in Sources */ = {isa = PBXBuildFile; fileRef = 8C36CEC716C59ADB00F48F15 /* AwfulComposerViewController.m */; };
		8C36CEDA16C59ADB00F48F15 /* AwfulEditPostComposerViewController.m in Sources */ = {isa = PBXBuildFile; fileRef = 8C36CEC916C59ADB00F48F15 /* AwfulEditPostComposerViewController.m */; };
		8C36CEDB16C59ADB00F48F15 /* AwfulReplyComposerViewController.m in Sources */ = {isa = PBXBuildFile; fileRef = 8C36CECB16C59ADB00F48F15 /* AwfulReplyComposerViewController.m */; };
		8C36CEDC16C59ADB00F48F15 /* AwfulThreadComposerViewController.m in Sources */ = {isa = PBXBuildFile; fileRef = 8C36CECD16C59ADB00F48F15 /* AwfulThreadComposerViewController.m */; };
		8C36CEDD16C59ADB00F48F15 /* AwfulComposerInputAccessoryView.m in Sources */ = {isa = PBXBuildFile; fileRef = 8C36CED016C59ADB00F48F15 /* AwfulComposerInputAccessoryView.m */; };
		8C36CEDE16C59ADB00F48F15 /* AwfulComposerView.m in Sources */ = {isa = PBXBuildFile; fileRef = 8C36CED216C59ADB00F48F15 /* AwfulComposerView.m */; };
		8C36CEDF16C59ADB00F48F15 /* AwfulEmoticonChooserCellView.m in Sources */ = {isa = PBXBuildFile; fileRef = 8C36CED416C59ADB00F48F15 /* AwfulEmoticonChooserCellView.m */; };
		8C36CEE016C59ADB00F48F15 /* AwfulEmoticonChooserViewController.m in Sources */ = {isa = PBXBuildFile; fileRef = 8C36CED616C59ADB00F48F15 /* AwfulEmoticonChooserViewController.m */; };
		8C36CEE116C59ADB00F48F15 /* AwfulTitleEntryCell.m in Sources */ = {isa = PBXBuildFile; fileRef = 8C36CED816C59ADB00F48F15 /* AwfulTitleEntryCell.m */; };
		8C36CEE216C59CFA00F48F15 /* FVGifAnimation.m in Sources */ = {isa = PBXBuildFile; fileRef = 8C700289169C6EFA00FC0B78 /* FVGifAnimation.m */; };
		8C36CEE316C59EE800F48F15 /* AwfulLepersViewController.m in Sources */ = {isa = PBXBuildFile; fileRef = 8CCA272C16B8C1EF00A4952A /* AwfulLepersViewController.m */; };
		8C36CEE416C59EE800F48F15 /* AwfulLeperCell.m in Sources */ = {isa = PBXBuildFile; fileRef = 1C09963B16C0AECA00A62D5E /* AwfulLeperCell.m */; };
		8C3CCD4016533B1E00C28342 /* fyad-yourrights.png in Resources */ = {isa = PBXBuildFile; fileRef = 8C3CCD3A16533B1D00C28342 /* fyad-yourrights.png */; };
		8C3CCD4116533B1E00C28342 /* fyad-tree.png in Resources */ = {isa = PBXBuildFile; fileRef = 8C3CCD3B16533B1E00C28342 /* fyad-tree.png */; };
		8C3CCD4216533B1E00C28342 /* fyad-moof.png in Resources */ = {isa = PBXBuildFile; fileRef = 8C3CCD3C16533B1E00C28342 /* fyad-moof.png */; };
		8C3CCD4316533B1E00C28342 /* fyad-hunting.png in Resources */ = {isa = PBXBuildFile; fileRef = 8C3CCD3D16533B1E00C28342 /* fyad-hunting.png */; };
		8C3CCD4416533B1E00C28342 /* fyad-hark.png in Resources */ = {isa = PBXBuildFile; fileRef = 8C3CCD3E16533B1E00C28342 /* fyad-hark.png */; };
		8C3CCD4516533B1E00C28342 /* fyad-ghostride.png in Resources */ = {isa = PBXBuildFile; fileRef = 8C3CCD3F16533B1E00C28342 /* fyad-ghostride.png */; };
		8C3CCD4716533B5000C28342 /* hell-suck.png in Resources */ = {isa = PBXBuildFile; fileRef = 8C3CCD4616533B5000C28342 /* hell-suck.png */; };
		8C3CCD4916533B6100C28342 /* LF-24yu5af.png in Resources */ = {isa = PBXBuildFile; fileRef = 8C3CCD4816533B6100C28342 /* LF-24yu5af.png */; };
		8C3CCD4B16533B7E00C28342 /* LF-25tjf47.png in Resources */ = {isa = PBXBuildFile; fileRef = 8C3CCD4A16533B7E00C28342 /* LF-25tjf47.png */; };
		8C3CCD4D16533B8C00C28342 /* lf-amerika.png in Resources */ = {isa = PBXBuildFile; fileRef = 8C3CCD4C16533B8B00C28342 /* lf-amerika.png */; };
		8C3CCD5016533B9E00C28342 /* lf-migra.png in Resources */ = {isa = PBXBuildFile; fileRef = 8C3CCD4E16533B9E00C28342 /* lf-migra.png */; };
		8C3CCD5116533B9E00C28342 /* lf-eu.png in Resources */ = {isa = PBXBuildFile; fileRef = 8C3CCD4F16533B9E00C28342 /* lf-eu.png */; };
		8C3CCD5416533BB000C28342 /* phiz-grind.png in Resources */ = {isa = PBXBuildFile; fileRef = 8C3CCD5216533BAF00C28342 /* phiz-grind.png */; };
		8C3CCD5516533BB000C28342 /* phiz-powerband.png in Resources */ = {isa = PBXBuildFile; fileRef = 8C3CCD5316533BB000C28342 /* phiz-powerband.png */; };
		8C3CCD571653446600C28342 /* fyad-toucan.png in Resources */ = {isa = PBXBuildFile; fileRef = 8C3CCD561653446600C28342 /* fyad-toucan.png */; };
		8C3CCD591653447B00C28342 /* LF-2mfbryu.png in Resources */ = {isa = PBXBuildFile; fileRef = 8C3CCD581653447B00C28342 /* LF-2mfbryu.png */; };
		8C3CCD5B1653448700C28342 /* LF-iraq.png in Resources */ = {isa = PBXBuildFile; fileRef = 8C3CCD5A1653448700C28342 /* LF-iraq.png */; };
		8C3CCD5D1653449400C28342 /* lf-trains.png in Resources */ = {isa = PBXBuildFile; fileRef = 8C3CCD5C1653449300C28342 /* lf-trains.png */; };
		8C3CCD5F165344A000C28342 /* phiz-irony.png in Resources */ = {isa = PBXBuildFile; fileRef = 8C3CCD5E165344A000C28342 /* phiz-irony.png */; };
		8C3CCD61165344AC00C28342 /* FYAD-redants.png in Resources */ = {isa = PBXBuildFile; fileRef = 8C3CCD60165344AC00C28342 /* FYAD-redants.png */; };
		8C3CCD64165344C200C28342 /* fyad-speedrun.png in Resources */ = {isa = PBXBuildFile; fileRef = 8C3CCD62165344C100C28342 /* fyad-speedrun.png */; };
		8C3CCD65165344C200C28342 /* fyad-smallthread.png in Resources */ = {isa = PBXBuildFile; fileRef = 8C3CCD63165344C200C28342 /* fyad-smallthread.png */; };
		8C3CCD67165344D500C28342 /* hell-tim.png in Resources */ = {isa = PBXBuildFile; fileRef = 8C3CCD66165344D500C28342 /* hell-tim.png */; };
		8C3CCD69165344E300C28342 /* lf-whites.png in Resources */ = {isa = PBXBuildFile; fileRef = 8C3CCD68165344E200C28342 /* lf-whites.png */; };
		8C483FC216852E5D00D02482 /* macinyos-loading.png in Resources */ = {isa = PBXBuildFile; fileRef = 8C483FC116852E5D00D02482 /* macinyos-loading.png */; };
		8C4F06B51686C1CB003CE53C /* macinyos-heading-left.png in Resources */ = {isa = PBXBuildFile; fileRef = 8C4F06B41686C1CB003CE53C /* macinyos-heading-left.png */; };
		8C5159DA163DB796000114F6 /* adtrw-hokutonoken.png in Resources */ = {isa = PBXBuildFile; fileRef = 8C5159D0163DB796000114F6 /* adtrw-hokutonoken.png */; };
		8C5159DB163DB796000114F6 /* AICA-TAG-60s.png in Resources */ = {isa = PBXBuildFile; fileRef = 8C5159D1163DB796000114F6 /* AICA-TAG-60s.png */; };
		8C5159DC163DB796000114F6 /* AICA-TAG-70s.png in Resources */ = {isa = PBXBuildFile; fileRef = 8C5159D2163DB796000114F6 /* AICA-TAG-70s.png */; };
		8C5159DD163DB796000114F6 /* AICA-TAG-80s.png in Resources */ = {isa = PBXBuildFile; fileRef = 8C5159D3163DB796000114F6 /* AICA-TAG-80s.png */; };
		8C5159DE163DB796000114F6 /* AICA-TAG-classic.png in Resources */ = {isa = PBXBuildFile; fileRef = 8C5159D4163DB796000114F6 /* AICA-TAG-classic.png */; };
		8C5159DF163DB796000114F6 /* ai-mods.png in Resources */ = {isa = PBXBuildFile; fileRef = 8C5159D5163DB796000114F6 /* ai-mods.png */; };
		8C5159E0163DB796000114F6 /* AICA-TAG-newride.png in Resources */ = {isa = PBXBuildFile; fileRef = 8C5159D6163DB796000114F6 /* AICA-TAG-newride.png */; };
		8C5159E1163DB796000114F6 /* AICA-TAG-race.png in Resources */ = {isa = PBXBuildFile; fileRef = 8C5159D7163DB796000114F6 /* AICA-TAG-race.png */; };
		8C5159E2163DB796000114F6 /* RP-20a6zc0.png in Resources */ = {isa = PBXBuildFile; fileRef = 8C5159D8163DB796000114F6 /* RP-20a6zc0.png */; };
		8C5159E3163DB796000114F6 /* fyad-zounds.png in Resources */ = {isa = PBXBuildFile; fileRef = 8C5159D9163DB796000114F6 /* fyad-zounds.png */; };
		8C5CC4BE16AE366700BEBA9D /* editor.html in Resources */ = {isa = PBXBuildFile; fileRef = 8C5CC4BD16AE366700BEBA9D /* editor.html */; };
		8C5CC4C416AF663C00BEBA9D /* emot-v.gif in Resources */ = {isa = PBXBuildFile; fileRef = 8C5CC4C316AF663C00BEBA9D /* emot-v.gif */; };
		8C5CC4C616AF666100BEBA9D /* emot-v@2x.gif in Resources */ = {isa = PBXBuildFile; fileRef = 8C5CC4C516AF666100BEBA9D /* emot-v@2x.gif */; };
		8C6F084A1653498F00B43251 /* byob-anti.png in Resources */ = {isa = PBXBuildFile; fileRef = 8C6F08491653498F00B43251 /* byob-anti.png */; };
		8C700264169B2FE700FC0B78 /* AwfulPrivateMessageListController.m in Sources */ = {isa = PBXBuildFile; fileRef = 8C700261169B2FE700FC0B78 /* AwfulPrivateMessageListController.m */; };
		8C700265169B2FE700FC0B78 /* AwfulPrivateMessageViewController.m in Sources */ = {isa = PBXBuildFile; fileRef = 8C700263169B2FE700FC0B78 /* AwfulPrivateMessageViewController.m */; };
		8C700269169B32E900FC0B78 /* _AwfulPrivateMessage.m in Sources */ = {isa = PBXBuildFile; fileRef = 8C700268169B32E900FC0B78 /* _AwfulPrivateMessage.m */; };
		8C70026C169B32F400FC0B78 /* AwfulPrivateMessage.m in Sources */ = {isa = PBXBuildFile; fileRef = 8C70026B169B32F400FC0B78 /* AwfulPrivateMessage.m */; };
		8C70026F169B373600FC0B78 /* AwfulHTTPClient+PrivateMessages.m in Sources */ = {isa = PBXBuildFile; fileRef = 8C70026E169B373600FC0B78 /* AwfulHTTPClient+PrivateMessages.m */; };
		8C700272169B37F800FC0B78 /* AwfulParsing+PrivateMessages.m in Sources */ = {isa = PBXBuildFile; fileRef = 8C700271169B37F800FC0B78 /* AwfulParsing+PrivateMessages.m */; };
		8C70028A169C6EFA00FC0B78 /* FVGifAnimation.m in Sources */ = {isa = PBXBuildFile; fileRef = 8C700289169C6EFA00FC0B78 /* FVGifAnimation.m */; };
		8C700293169C73A500FC0B78 /* AwfulPMComposerViewController.m in Sources */ = {isa = PBXBuildFile; fileRef = 8C700292169C73A500FC0B78 /* AwfulPMComposerViewController.m */; };
		8C804B9816B42110007655D5 /* AwfulNewPMNotifierAgent.m in Sources */ = {isa = PBXBuildFile; fileRef = 8C804B9716B42110007655D5 /* AwfulNewPMNotifierAgent.m */; };
		8C70056216A076FF00FC0B78 /* AwfulEmoticon.m in Sources */ = {isa = PBXBuildFile; fileRef = 8C70055F16A076FF00FC0B78 /* AwfulEmoticon.m */; };
		8C70056316A076FF00FC0B78 /* AwfulEmoticonGroup.m in Sources */ = {isa = PBXBuildFile; fileRef = 8C70056116A076FF00FC0B78 /* AwfulEmoticonGroup.m */; };
		8C70056816A0770A00FC0B78 /* _AwfulEmoticon.m in Sources */ = {isa = PBXBuildFile; fileRef = 8C70056516A0770A00FC0B78 /* _AwfulEmoticon.m */; };
		8C70056916A0770A00FC0B78 /* _AwfulEmoticonGroup.m in Sources */ = {isa = PBXBuildFile; fileRef = 8C70056716A0770A00FC0B78 /* _AwfulEmoticonGroup.m */; };
		8C70057116A079A700FC0B78 /* AwfulHTTPClient+Emoticons.m in Sources */ = {isa = PBXBuildFile; fileRef = 8C70057016A079A700FC0B78 /* AwfulHTTPClient+Emoticons.m */; };
		8C70057416A07A9000FC0B78 /* AwfulParsing+Emoticons.m in Sources */ = {isa = PBXBuildFile; fileRef = 8C70057316A07A9000FC0B78 /* AwfulParsing+Emoticons.m */; };
		8C87428E1655FD990018AC6C /* byob.png in Resources */ = {isa = PBXBuildFile; fileRef = 8C87428D1655FD990018AC6C /* byob.png */; };
		8C8742911655FDAE0018AC6C /* trp-laliga.png in Resources */ = {isa = PBXBuildFile; fileRef = 8C8742901655FDAE0018AC6C /* trp-laliga.png */; };
		8C8742931655FDC10018AC6C /* mods-expert.png in Resources */ = {isa = PBXBuildFile; fileRef = 8C8742921655FDC10018AC6C /* mods-expert.png */; };
		8C8742951655FDD60018AC6C /* byob-shocking.png in Resources */ = {isa = PBXBuildFile; fileRef = 8C8742941655FDD60018AC6C /* byob-shocking.png */; };
		8C8742971655FDEB0018AC6C /* ycs-jap.png in Resources */ = {isa = PBXBuildFile; fileRef = 8C8742961655FDEB0018AC6C /* ycs-jap.png */; };
		8C8742991655FDF60018AC6C /* YCS-01.png in Resources */ = {isa = PBXBuildFile; fileRef = 8C8742981655FDF60018AC6C /* YCS-01.png */; };
		8C87429B1655FE120018AC6C /* phiz-robojax.png in Resources */ = {isa = PBXBuildFile; fileRef = 8C87429A1655FE120018AC6C /* phiz-robojax.png */; };
		8C87429D1655FE1C0018AC6C /* phiz-ant.png in Resources */ = {isa = PBXBuildFile; fileRef = 8C87429C1655FE1C0018AC6C /* phiz-ant.png */; };
		8C88D1F716BEBF56009DC854 /* LF-dad.png in Resources */ = {isa = PBXBuildFile; fileRef = 8C88D1F616BEBF56009DC854 /* LF-dad.png */; };
		8C9834E2169091CE009F0CD6 /* fyad-bubble.png in Resources */ = {isa = PBXBuildFile; fileRef = 8C9834E1169091CE009F0CD6 /* fyad-bubble.png */; };
		8C9B02C51623630F00676B98 /* downArrowDark.png in Resources */ = {isa = PBXBuildFile; fileRef = 8C9B02BF1623630F00676B98 /* downArrowDark.png */; };
		8CAAE2EC1651CC52004C8C8A /* phiz-rap.png in Resources */ = {isa = PBXBuildFile; fileRef = 8CAAE2D61651CC52004C8C8A /* phiz-rap.png */; };
		8CAAE2ED1651CC52004C8C8A /* tg-story.png in Resources */ = {isa = PBXBuildFile; fileRef = 8CAAE2D71651CC52004C8C8A /* tg-story.png */; };
		8CAAE2EE1651CC52004C8C8A /* tg-dd.png in Resources */ = {isa = PBXBuildFile; fileRef = 8CAAE2D81651CC52004C8C8A /* tg-dd.png */; };
		8CAAE2EF1651CC52004C8C8A /* tg-cards.png in Resources */ = {isa = PBXBuildFile; fileRef = 8CAAE2D91651CC52004C8C8A /* tg-cards.png */; };
		8CAAE2F01651CC52004C8C8A /* terrordome.png in Resources */ = {isa = PBXBuildFile; fileRef = 8CAAE2DA1651CC52004C8C8A /* terrordome.png */; };
		8CAAE2F11651CC52004C8C8A /* phiz-sucks.png in Resources */ = {isa = PBXBuildFile; fileRef = 8CAAE2DB1651CC52004C8C8A /* phiz-sucks.png */; };
		8CAAE2F21651CC52004C8C8A /* phiz-smugwave.png in Resources */ = {isa = PBXBuildFile; fileRef = 8CAAE2DC1651CC52004C8C8A /* phiz-smugwave.png */; };
		8CAAE2F31651CC52004C8C8A /* phiz-dad.png in Resources */ = {isa = PBXBuildFile; fileRef = 8CAAE2DD1651CC52004C8C8A /* phiz-dad.png */; };
		8CAAE2F41651CC52004C8C8A /* LF-rungop.png in Resources */ = {isa = PBXBuildFile; fileRef = 8CAAE2DE1651CC52004C8C8A /* LF-rungop.png */; };
		8CAAE2F51651CC52004C8C8A /* LF-fem_LF_tag2.png in Resources */ = {isa = PBXBuildFile; fileRef = 8CAAE2DF1651CC52004C8C8A /* LF-fem_LF_tag2.png */; };
		8CAAE2F61651CC52004C8C8A /* lf-choom.png in Resources */ = {isa = PBXBuildFile; fileRef = 8CAAE2E01651CC52004C8C8A /* lf-choom.png */; };
		8CAAE2F71651CC52004C8C8A /* lf-9287.png in Resources */ = {isa = PBXBuildFile; fileRef = 8CAAE2E11651CC52004C8C8A /* lf-9287.png */; };
		8CAAE2F81651CC52004C8C8A /* LF-29qdqgy.png in Resources */ = {isa = PBXBuildFile; fileRef = 8CAAE2E21651CC52004C8C8A /* LF-29qdqgy.png */; };
		8CAAE2F91651CC52004C8C8A /* hell-miso.png in Resources */ = {isa = PBXBuildFile; fileRef = 8CAAE2E31651CC52004C8C8A /* hell-miso.png */; };
		8CAAE2FA1651CC52004C8C8A /* fyad-thuggery.png in Resources */ = {isa = PBXBuildFile; fileRef = 8CAAE2E41651CC52004C8C8A /* fyad-thuggery.png */; };
		8CAAE2FB1651CC52004C8C8A /* fyad-magician.png in Resources */ = {isa = PBXBuildFile; fileRef = 8CAAE2E51651CC52004C8C8A /* fyad-magician.png */; };
		8CAAE2FC1651CC52004C8C8A /* fyad-horses.png in Resources */ = {isa = PBXBuildFile; fileRef = 8CAAE2E61651CC52004C8C8A /* fyad-horses.png */; };
		8CAAE2FD1651CC52004C8C8A /* gip-uscg.png in Resources */ = {isa = PBXBuildFile; fileRef = 8CAAE2E71651CC52004C8C8A /* gip-uscg.png */; };
		8CAAE2FE1651CC52004C8C8A /* gip-navy2.png in Resources */ = {isa = PBXBuildFile; fileRef = 8CAAE2E81651CC52004C8C8A /* gip-navy2.png */; };
		8CAAE2FF1651CC52004C8C8A /* phiz-aoki.png in Resources */ = {isa = PBXBuildFile; fileRef = 8CAAE2E91651CC52004C8C8A /* phiz-aoki.png */; };
		8CAAE3001651CC52004C8C8A /* phiz-kermit.png in Resources */ = {isa = PBXBuildFile; fileRef = 8CAAE2EA1651CC52004C8C8A /* phiz-kermit.png */; };
		8CAAE3011651CC52004C8C8A /* tg-poker.png in Resources */ = {isa = PBXBuildFile; fileRef = 8CAAE2EB1651CC52004C8C8A /* tg-poker.png */; };
		8CAB2836164B4FB0009BC24F /* fyad-trout.png in Resources */ = {isa = PBXBuildFile; fileRef = 8CAB282F164B4FB0009BC24F /* fyad-trout.png */; };
		8CAB2837164B4FB0009BC24F /* fyad-puns.png in Resources */ = {isa = PBXBuildFile; fileRef = 8CAB2830164B4FB0009BC24F /* fyad-puns.png */; };
		8CAB2838164B4FB0009BC24F /* fyad-mystery.png in Resources */ = {isa = PBXBuildFile; fileRef = 8CAB2831164B4FB0009BC24F /* fyad-mystery.png */; };
		8CAB2839164B4FB0009BC24F /* tg-mafia.png in Resources */ = {isa = PBXBuildFile; fileRef = 8CAB2832164B4FB0009BC24F /* tg-mafia.png */; };
		8CAB283B164B4FB0009BC24F /* bs-diablo.png in Resources */ = {isa = PBXBuildFile; fileRef = 8CAB2834164B4FB0009BC24F /* bs-diablo.png */; };
		8CAB283C164B4FB0009BC24F /* bs-starcraft.png in Resources */ = {isa = PBXBuildFile; fileRef = 8CAB2835164B4FB0009BC24F /* bs-starcraft.png */; };
		8CB5468D15BD936600E8BEC1 /* ImageIO.framework in Frameworks */ = {isa = PBXBuildFile; fileRef = 8CB5468C15BD936600E8BEC1 /* ImageIO.framework */; };
		8CBD8E1A16548AFC00749A8F /* ycs-link.png in Resources */ = {isa = PBXBuildFile; fileRef = 8CBD8E1516548AFC00749A8F /* ycs-link.png */; };
		8CBD8E1B16548AFC00749A8F /* LF-pcc6-2-32-576.png in Resources */ = {isa = PBXBuildFile; fileRef = 8CBD8E1616548AFC00749A8F /* LF-pcc6-2-32-576.png */; };
		8CBD8E1C16548AFC00749A8F /* fyad-starcraft.png in Resources */ = {isa = PBXBuildFile; fileRef = 8CBD8E1716548AFC00749A8F /* fyad-starcraft.png */; };
		8CBD8E1D16548AFC00749A8F /* fyad-hogyanker.png in Resources */ = {isa = PBXBuildFile; fileRef = 8CBD8E1816548AFC00749A8F /* fyad-hogyanker.png */; };
		8CBD8E1E16548AFC00749A8F /* fyad-yuck.png in Resources */ = {isa = PBXBuildFile; fileRef = 8CBD8E1916548AFC00749A8F /* fyad-yuck.png */; };
		8CC4AD6316907DD100639C80 /* posts-view-26.css in Resources */ = {isa = PBXBuildFile; fileRef = 8CC4AD6216907DD100639C80 /* posts-view-26.css */; };
		8CCD500615B497A900E5893B /* Settings.plist in Resources */ = {isa = PBXBuildFile; fileRef = 8CCD4CC315B497A800E5893B /* Settings.plist */; };
		8CCD536E15B783FD00E5893B /* action.png in Resources */ = {isa = PBXBuildFile; fileRef = 8CCD504215B783FC00E5893B /* action.png */; };
		8CCD536F15B783FD00E5893B /* action@2x.png in Resources */ = {isa = PBXBuildFile; fileRef = 8CCD504315B783FC00E5893B /* action@2x.png */; };
		8CCD537015B783FD00E5893B /* arrowleft.png in Resources */ = {isa = PBXBuildFile; fileRef = 8CCD504415B783FC00E5893B /* arrowleft.png */; };
		8CCD537115B783FD00E5893B /* arrowleft@2x.png in Resources */ = {isa = PBXBuildFile; fileRef = 8CCD504515B783FC00E5893B /* arrowleft@2x.png */; };
		8CCD537215B783FD00E5893B /* arrowright.png in Resources */ = {isa = PBXBuildFile; fileRef = 8CCD504615B783FC00E5893B /* arrowright.png */; };
		8CCD537315B783FD00E5893B /* arrowright@2x.png in Resources */ = {isa = PBXBuildFile; fileRef = 8CCD504715B783FC00E5893B /* arrowright@2x.png */; };
		8CCD537915B783FD00E5893B /* cog.png in Resources */ = {isa = PBXBuildFile; fileRef = 8CCD504D15B783FC00E5893B /* cog.png */; };
		8CCD537A15B783FD00E5893B /* cog@2x.png in Resources */ = {isa = PBXBuildFile; fileRef = 8CCD504E15B783FC00E5893B /* cog@2x.png */; };
		8CCD537B15B783FD00E5893B /* compose.png in Resources */ = {isa = PBXBuildFile; fileRef = 8CCD504F15B783FC00E5893B /* compose.png */; };
		8CCD537C15B783FD00E5893B /* compose@2x.png in Resources */ = {isa = PBXBuildFile; fileRef = 8CCD505015B783FC00E5893B /* compose@2x.png */; };
		8CCD556B15B783FD00E5893B /* forum-arrow-down.png in Resources */ = {isa = PBXBuildFile; fileRef = 8CCD524215B783FC00E5893B /* forum-arrow-down.png */; };
		8CCD556C15B783FD00E5893B /* forum-arrow-down@2x.png in Resources */ = {isa = PBXBuildFile; fileRef = 8CCD524315B783FC00E5893B /* forum-arrow-down@2x.png */; };
		8CCD556D15B783FD00E5893B /* forum-arrow-right.png in Resources */ = {isa = PBXBuildFile; fileRef = 8CCD524415B783FC00E5893B /* forum-arrow-right.png */; };
		8CCD556E15B783FD00E5893B /* forum-arrow-right@2x.png in Resources */ = {isa = PBXBuildFile; fileRef = 8CCD524515B783FC00E5893B /* forum-arrow-right@2x.png */; };
		8CCD557515B783FD00E5893B /* icon_arrow_left.png in Resources */ = {isa = PBXBuildFile; fileRef = 8CCD524D15B783FC00E5893B /* icon_arrow_left.png */; };
		8CCD557615B783FD00E5893B /* icon_arrow_right.png in Resources */ = {isa = PBXBuildFile; fileRef = 8CCD524E15B783FC00E5893B /* icon_arrow_right.png */; };
		8CCD557915B783FD00E5893B /* list_icon.png in Resources */ = {isa = PBXBuildFile; fileRef = 8CCD525115B783FC00E5893B /* list_icon.png */; };
		8CCD557A15B783FD00E5893B /* list_icon@2x.png in Resources */ = {isa = PBXBuildFile; fileRef = 8CCD525215B783FC00E5893B /* list_icon@2x.png */; };
		8CCD558415B783FD00E5893B /* rating0.png in Resources */ = {isa = PBXBuildFile; fileRef = 8CCD525C15B783FC00E5893B /* rating0.png */; };
		8CCD558515B783FD00E5893B /* rating1.png in Resources */ = {isa = PBXBuildFile; fileRef = 8CCD525D15B783FC00E5893B /* rating1.png */; };
		8CCD558615B783FD00E5893B /* rating2.png in Resources */ = {isa = PBXBuildFile; fileRef = 8CCD525E15B783FC00E5893B /* rating2.png */; };
		8CCD558715B783FD00E5893B /* rating3.png in Resources */ = {isa = PBXBuildFile; fileRef = 8CCD525F15B783FC00E5893B /* rating3.png */; };
		8CCD558815B783FD00E5893B /* rating4.png in Resources */ = {isa = PBXBuildFile; fileRef = 8CCD526015B783FC00E5893B /* rating4.png */; };
		8CCD558915B783FD00E5893B /* rating5.png in Resources */ = {isa = PBXBuildFile; fileRef = 8CCD526115B783FC00E5893B /* rating5.png */; };
		8CCD559E15B783FD00E5893B /* sticky.png in Resources */ = {isa = PBXBuildFile; fileRef = 8CCD527715B783FC00E5893B /* sticky.png */; };
		8CDB2A2216B0F3840091AE53 /* psp-rumble.png in Resources */ = {isa = PBXBuildFile; fileRef = 8CDB2A2116B0F3840091AE53 /* psp-rumble.png */; };
		8CDF9DDA16C44CC700C1F250 /* NSIndexPath+PSTCollectionViewAdditions.m in Sources */ = {isa = PBXBuildFile; fileRef = 8CDF9DC016C44CC700C1F250 /* NSIndexPath+PSTCollectionViewAdditions.m */; };
		8CDF9DDB16C44CC700C1F250 /* PSTCollectionView.m in Sources */ = {isa = PBXBuildFile; fileRef = 8CDF9DC216C44CC700C1F250 /* PSTCollectionView.m */; };
		8CDF9DDC16C44CC700C1F250 /* PSTCollectionViewCell.m in Sources */ = {isa = PBXBuildFile; fileRef = 8CDF9DC416C44CC700C1F250 /* PSTCollectionViewCell.m */; };
		8CDF9DDD16C44CC700C1F250 /* PSTCollectionViewController.m in Sources */ = {isa = PBXBuildFile; fileRef = 8CDF9DC716C44CC700C1F250 /* PSTCollectionViewController.m */; };
		8CDF9DDE16C44CC700C1F250 /* PSTCollectionViewData.m in Sources */ = {isa = PBXBuildFile; fileRef = 8CDF9DC916C44CC700C1F250 /* PSTCollectionViewData.m */; };
		8CDF9DDF16C44CC700C1F250 /* PSTCollectionViewFlowLayout.m in Sources */ = {isa = PBXBuildFile; fileRef = 8CDF9DCB16C44CC700C1F250 /* PSTCollectionViewFlowLayout.m */; };
		8CDF9DE016C44CC700C1F250 /* PSTCollectionViewItemKey.m in Sources */ = {isa = PBXBuildFile; fileRef = 8CDF9DCD16C44CC700C1F250 /* PSTCollectionViewItemKey.m */; };
		8CDF9DE116C44CC700C1F250 /* PSTCollectionViewLayout.m in Sources */ = {isa = PBXBuildFile; fileRef = 8CDF9DCF16C44CC700C1F250 /* PSTCollectionViewLayout.m */; };
		8CDF9DE216C44CC700C1F250 /* PSTCollectionViewUpdateItem.m in Sources */ = {isa = PBXBuildFile; fileRef = 8CDF9DD116C44CC700C1F250 /* PSTCollectionViewUpdateItem.m */; };
		8CDF9DE316C44CC700C1F250 /* PSTGridLayoutInfo.m in Sources */ = {isa = PBXBuildFile; fileRef = 8CDF9DD316C44CC700C1F250 /* PSTGridLayoutInfo.m */; };
		8CDF9DE416C44CC700C1F250 /* PSTGridLayoutItem.m in Sources */ = {isa = PBXBuildFile; fileRef = 8CDF9DD516C44CC700C1F250 /* PSTGridLayoutItem.m */; };
		8CDF9DE516C44CC700C1F250 /* PSTGridLayoutRow.m in Sources */ = {isa = PBXBuildFile; fileRef = 8CDF9DD716C44CC700C1F250 /* PSTGridLayoutRow.m */; };
		8CDF9DE616C44CC700C1F250 /* PSTGridLayoutSection.m in Sources */ = {isa = PBXBuildFile; fileRef = 8CDF9DD916C44CC700C1F250 /* PSTGridLayoutSection.m */; };
		8CEB405916877D2A00BFA9A8 /* winpos95-heading-seen.png in Resources */ = {isa = PBXBuildFile; fileRef = 8CEB405816877D2A00BFA9A8 /* winpos95-heading-seen.png */; };
		8CEB405C16877E1600BFA9A8 /* winpos95-heading-left-seen.png in Resources */ = {isa = PBXBuildFile; fileRef = 8CEB405B16877E1600BFA9A8 /* winpos95-heading-left-seen.png */; };
		8CEB405E1687865300BFA9A8 /* hourglass.gif in Resources */ = {isa = PBXBuildFile; fileRef = 8CEB405D1687865300BFA9A8 /* hourglass.gif */; };
		8CEBABE8167FFE2500680935 /* posts-view-219-macinyos.css in Resources */ = {isa = PBXBuildFile; fileRef = 8CEBABE7167FFE2500680935 /* posts-view-219-macinyos.css */; };
		8CEBABEB168000B800680935 /* macinyos-wallpaper.png in Resources */ = {isa = PBXBuildFile; fileRef = 8CEBABEA168000B800680935 /* macinyos-wallpaper.png */; };
		8CEBABED16800A9300680935 /* macinyos-postactions-bg.png in Resources */ = {isa = PBXBuildFile; fileRef = 8CEBABEC16800A9300680935 /* macinyos-postactions-bg.png */; };
		8CF02E0216484CCE0059BC56 /* lp-fps.png in Resources */ = {isa = PBXBuildFile; fileRef = 8CF02D9716484CCE0059BC56 /* lp-fps.png */; };
		8CF02E0316484CCE0059BC56 /* lp-romhack.png in Resources */ = {isa = PBXBuildFile; fileRef = 8CF02D9816484CCE0059BC56 /* lp-romhack.png */; };
		8CF02E0416484CCE0059BC56 /* lp-rpg.png in Resources */ = {isa = PBXBuildFile; fileRef = 8CF02D9916484CCE0059BC56 /* lp-rpg.png */; };
		8CF02E0516484CCE0059BC56 /* lp-strategy.png in Resources */ = {isa = PBXBuildFile; fileRef = 8CF02D9A16484CCE0059BC56 /* lp-strategy.png */; };
		8CF02E0616484CCE0059BC56 /* lan-international.png in Resources */ = {isa = PBXBuildFile; fileRef = 8CF02D9B16484CCE0059BC56 /* lan-international.png */; };
		8CF02E0716484CCE0059BC56 /* lan-midwest.png in Resources */ = {isa = PBXBuildFile; fileRef = 8CF02D9C16484CCE0059BC56 /* lan-midwest.png */; };
		8CF02E0816484CCE0059BC56 /* lan-west.png in Resources */ = {isa = PBXBuildFile; fileRef = 8CF02D9D16484CCE0059BC56 /* lan-west.png */; };
		8CF02E0916484CCE0059BC56 /* guns-hunting.png in Resources */ = {isa = PBXBuildFile; fileRef = 8CF02D9E16484CCE0059BC56 /* guns-hunting.png */; };
		8CF02E0A16484CCE0059BC56 /* guns-milsurp.png in Resources */ = {isa = PBXBuildFile; fileRef = 8CF02D9F16484CCE0059BC56 /* guns-milsurp.png */; };
		8CF02E0B16484CCE0059BC56 /* guns-paintball.png in Resources */ = {isa = PBXBuildFile; fileRef = 8CF02DA016484CCE0059BC56 /* guns-paintball.png */; };
		8CF02E0C16484CCE0059BC56 /* guns-review.png in Resources */ = {isa = PBXBuildFile; fileRef = 8CF02DA116484CCE0059BC56 /* guns-review.png */; };
		8CF02E0D16484CCE0059BC56 /* hell-jorts.png in Resources */ = {isa = PBXBuildFile; fileRef = 8CF02DA216484CCE0059BC56 /* hell-jorts.png */; };
		8CF02E0E16484CCE0059BC56 /* guns-airsoft.png in Resources */ = {isa = PBXBuildFile; fileRef = 8CF02DA316484CCE0059BC56 /* guns-airsoft.png */; };
		8CF02E0F16484CCE0059BC56 /* guns-ccw.png in Resources */ = {isa = PBXBuildFile; fileRef = 8CF02DA416484CCE0059BC56 /* guns-ccw.png */; };
		8CF02E1016484CCE0059BC56 /* sap-language.png in Resources */ = {isa = PBXBuildFile; fileRef = 8CF02DA516484CCE0059BC56 /* sap-language.png */; };
		8CF02E1116484CCE0059BC56 /* bss-manga.png in Resources */ = {isa = PBXBuildFile; fileRef = 8CF02DA616484CCE0059BC56 /* bss-manga.png */; };
		8CF02E1216484CCE0059BC56 /* bss-swag.png in Resources */ = {isa = PBXBuildFile; fileRef = 8CF02DA716484CCE0059BC56 /* bss-swag.png */; };
		8CF02E1316484CCE0059BC56 /* bss-webcomic.png in Resources */ = {isa = PBXBuildFile; fileRef = 8CF02DA816484CCE0059BC56 /* bss-webcomic.png */; };
		8CF02E1416484CCE0059BC56 /* byob-cheer.png in Resources */ = {isa = PBXBuildFile; fileRef = 8CF02DA916484CCE0059BC56 /* byob-cheer.png */; };
		8CF02E1516484CCE0059BC56 /* Dorkroom-K-ROCK.png in Resources */ = {isa = PBXBuildFile; fileRef = 8CF02DAA16484CCE0059BC56 /* Dorkroom-K-ROCK.png */; };
		8CF02E1616484CCE0059BC56 /* fyad-bapes.png in Resources */ = {isa = PBXBuildFile; fileRef = 8CF02DAB16484CCE0059BC56 /* fyad-bapes.png */; };
		8CF02E1716484CCE0059BC56 /* fyad-blaagh.png in Resources */ = {isa = PBXBuildFile; fileRef = 8CF02DAC16484CCE0059BC56 /* fyad-blaagh.png */; };
		8CF02E1816484CCE0059BC56 /* fyad-blades.png in Resources */ = {isa = PBXBuildFile; fileRef = 8CF02DAD16484CCE0059BC56 /* fyad-blades.png */; };
		8CF02E1916484CCE0059BC56 /* fyad-burn.png in Resources */ = {isa = PBXBuildFile; fileRef = 8CF02DAE16484CCE0059BC56 /* fyad-burn.png */; };
		8CF02E1A16484CCE0059BC56 /* fyad-champion.png in Resources */ = {isa = PBXBuildFile; fileRef = 8CF02DAF16484CCE0059BC56 /* fyad-champion.png */; };
		8CF02E1B16484CCE0059BC56 /* fyad-eggs.png in Resources */ = {isa = PBXBuildFile; fileRef = 8CF02DB016484CCE0059BC56 /* fyad-eggs.png */; };
		8CF02E1C16484CCE0059BC56 /* fyad-salad.png in Resources */ = {isa = PBXBuildFile; fileRef = 8CF02DB116484CCE0059BC56 /* fyad-salad.png */; };
		8CF02E1D16484CCE0059BC56 /* fyad-suts.png in Resources */ = {isa = PBXBuildFile; fileRef = 8CF02DB216484CCE0059BC56 /* fyad-suts.png */; };
		8CF02E1E16484CCE0059BC56 /* bb-foreign.png in Resources */ = {isa = PBXBuildFile; fileRef = 8CF02DB316484CCE0059BC56 /* bb-foreign.png */; };
		8CF02E1F16484CCE0059BC56 /* bss-con.png in Resources */ = {isa = PBXBuildFile; fileRef = 8CF02DB416484CCE0059BC56 /* bss-con.png */; };
		8CF02E2016484CCE0059BC56 /* bb-classics.png in Resources */ = {isa = PBXBuildFile; fileRef = 8CF02DB516484CCE0059BC56 /* bb-classics.png */; };
		8CF02E2116484CCE0059BC56 /* bss-new.png in Resources */ = {isa = PBXBuildFile; fileRef = 8CF02DB616484CCE0059BC56 /* bss-new.png */; };
		8CF02E2216484CCE0059BC56 /* bss-review.png in Resources */ = {isa = PBXBuildFile; fileRef = 8CF02DB716484CCE0059BC56 /* bss-review.png */; };
		8CF02E2316484CCE0059BC56 /* byob-dent.png in Resources */ = {isa = PBXBuildFile; fileRef = 8CF02DB816484CCE0059BC56 /* byob-dent.png */; };
		8CF02E2416484CCE0059BC56 /* byob-dont.png in Resources */ = {isa = PBXBuildFile; fileRef = 8CF02DB916484CCE0059BC56 /* byob-dont.png */; };
		8CF02E2516484CCE0059BC56 /* byob-excuse.png in Resources */ = {isa = PBXBuildFile; fileRef = 8CF02DBA16484CCE0059BC56 /* byob-excuse.png */; };
		8CF02E2616484CCE0059BC56 /* CA-TAG-CA-streetmoto.png in Resources */ = {isa = PBXBuildFile; fileRef = 8CF02DBB16484CCE0059BC56 /* CA-TAG-CA-streetmoto.png */; };
		8CF02E2716484CCE0059BC56 /* cc-daily.png in Resources */ = {isa = PBXBuildFile; fileRef = 8CF02DBC16484CCE0059BC56 /* cc-daily.png */; };
		8CF02E2816484CCE0059BC56 /* dd-offmeds.png in Resources */ = {isa = PBXBuildFile; fileRef = 8CF02DBD16484CCE0059BC56 /* dd-offmeds.png */; };
		8CF02E2916484CCE0059BC56 /* diy-robots.png in Resources */ = {isa = PBXBuildFile; fileRef = 8CF02DBE16484CCE0059BC56 /* diy-robots.png */; };
		8CF02E2A16484CCE0059BC56 /* diy-step.png in Resources */ = {isa = PBXBuildFile; fileRef = 8CF02DBF16484CCE0059BC56 /* diy-step.png */; };
		8CF02E2B16484CCE0059BC56 /* diy-tools.png in Resources */ = {isa = PBXBuildFile; fileRef = 8CF02DC016484CCE0059BC56 /* diy-tools.png */; };
		8CF02E2C16484CCE0059BC56 /* Dorkroom-silkysmooth.png in Resources */ = {isa = PBXBuildFile; fileRef = 8CF02DC116484CCE0059BC56 /* Dorkroom-silkysmooth.png */; };
		8CF02E2D16484CCE0059BC56 /* fyad-alas.png in Resources */ = {isa = PBXBuildFile; fileRef = 8CF02DC216484CCE0059BC56 /* fyad-alas.png */; };
		8CF02E2E16484CCE0059BC56 /* fyad-blogs.png in Resources */ = {isa = PBXBuildFile; fileRef = 8CF02DC316484CCE0059BC56 /* fyad-blogs.png */; };
		8CF02E2F16484CCE0059BC56 /* nmd-classical.png in Resources */ = {isa = PBXBuildFile; fileRef = 8CF02DC416484CCE0059BC56 /* nmd-classical.png */; };
		8CF02E3016484CCE0059BC56 /* nmd-electronic.png in Resources */ = {isa = PBXBuildFile; fileRef = 8CF02DC516484CCE0059BC56 /* nmd-electronic.png */; };
		8CF02E3116484CCE0059BC56 /* nmd-jazz.png in Resources */ = {isa = PBXBuildFile; fileRef = 8CF02DC616484CCE0059BC56 /* nmd-jazz.png */; };
		8CF02E3216484CCE0059BC56 /* nmd-pop.png in Resources */ = {isa = PBXBuildFile; fileRef = 8CF02DC716484CCE0059BC56 /* nmd-pop.png */; };
		8CF02E3316484CCE0059BC56 /* nmd-punk.png in Resources */ = {isa = PBXBuildFile; fileRef = 8CF02DC816484CCE0059BC56 /* nmd-punk.png */; };
		8CF02E3416484CCE0059BC56 /* bb-author.png in Resources */ = {isa = PBXBuildFile; fileRef = 8CF02DC916484CCE0059BC56 /* bb-author.png */; };
		8CF02E3516484CCE0059BC56 /* bss-shipping.png in Resources */ = {isa = PBXBuildFile; fileRef = 8CF02DCA16484CCE0059BC56 /* bss-shipping.png */; };
		8CF02E3616484CCE0059BC56 /* byob-friends.png in Resources */ = {isa = PBXBuildFile; fileRef = 8CF02DCB16484CCE0059BC56 /* byob-friends.png */; };
		8CF02E3716484CCE0059BC56 /* byob-secrets.png in Resources */ = {isa = PBXBuildFile; fileRef = 8CF02DCC16484CCE0059BC56 /* byob-secrets.png */; };
		8CF02E3816484CCE0059BC56 /* byob-treasure.png in Resources */ = {isa = PBXBuildFile; fileRef = 8CF02DCD16484CCE0059BC56 /* byob-treasure.png */; };
		8CF02E3916484CCE0059BC56 /* CA-TAG-CA-atb.png in Resources */ = {isa = PBXBuildFile; fileRef = 8CF02DCE16484CCE0059BC56 /* CA-TAG-CA-atb.png */; };
		8CF02E3A16484CCE0059BC56 /* CA-TAG-CA-dirtmoto.png in Resources */ = {isa = PBXBuildFile; fileRef = 8CF02DCF16484CCE0059BC56 /* CA-TAG-CA-dirtmoto.png */; };
		8CF02E3B16484CCE0059BC56 /* CA-TAG-CA-roadbike.png in Resources */ = {isa = PBXBuildFile; fileRef = 8CF02DD016484CCE0059BC56 /* CA-TAG-CA-roadbike.png */; };
		8CF02E3C16484CCE0059BC56 /* cc-writing.png in Resources */ = {isa = PBXBuildFile; fileRef = 8CF02DD116484CCE0059BC56 /* cc-writing.png */; };
		8CF02E3D16484CCE0059BC56 /* dd-africa.png in Resources */ = {isa = PBXBuildFile; fileRef = 8CF02DD216484CCE0059BC56 /* dd-africa.png */; };
		8CF02E3E16484CCE0059BC56 /* fyad-cockfights.png in Resources */ = {isa = PBXBuildFile; fileRef = 8CF02DD316484CCE0059BC56 /* fyad-cockfights.png */; };
		8CF02E3F16484CCE0059BC56 /* fyad-menopause.png in Resources */ = {isa = PBXBuildFile; fileRef = 8CF02DD416484CCE0059BC56 /* fyad-menopause.png */; };
		8CF02E4016484CCE0059BC56 /* gws-dessert.png in Resources */ = {isa = PBXBuildFile; fileRef = 8CF02DD516484CCE0059BC56 /* gws-dessert.png */; };
		8CF02E4116484CCE0059BC56 /* gws-diet.png in Resources */ = {isa = PBXBuildFile; fileRef = 8CF02DD616484CCE0059BC56 /* gws-diet.png */; };
		8CF02E4216484CCE0059BC56 /* gws-drink.png in Resources */ = {isa = PBXBuildFile; fileRef = 8CF02DD716484CCE0059BC56 /* gws-drink.png */; };
		8CF02E4316484CCE0059BC56 /* gws-fish.png in Resources */ = {isa = PBXBuildFile; fileRef = 8CF02DD816484CCE0059BC56 /* gws-fish.png */; };
		8CF02E4416484CCE0059BC56 /* gws-local.png in Resources */ = {isa = PBXBuildFile; fileRef = 8CF02DD916484CCE0059BC56 /* gws-local.png */; };
		8CF02E4516484CCE0059BC56 /* gws-meat.png in Resources */ = {isa = PBXBuildFile; fileRef = 8CF02DDA16484CCE0059BC56 /* gws-meat.png */; };
		8CF02E4616484CCE0059BC56 /* gws-snacks.png in Resources */ = {isa = PBXBuildFile; fileRef = 8CF02DDB16484CCE0059BC56 /* gws-snacks.png */; };
		8CF02E4716484CCE0059BC56 /* gws-soup.png in Resources */ = {isa = PBXBuildFile; fileRef = 8CF02DDC16484CCE0059BC56 /* gws-soup.png */; };
		8CF02E4816484CCE0059BC56 /* gws-veggie.png in Resources */ = {isa = PBXBuildFile; fileRef = 8CF02DDD16484CCE0059BC56 /* gws-veggie.png */; };
		8CF02E4916484CCE0059BC56 /* pi-caged.png in Resources */ = {isa = PBXBuildFile; fileRef = 8CF02DDE16484CCE0059BC56 /* pi-caged.png */; };
		8CF02E4A16484CCE0059BC56 /* pi-herps.png in Resources */ = {isa = PBXBuildFile; fileRef = 8CF02DDF16484CCE0059BC56 /* pi-herps.png */; };
		8CF02E4B16484CCE0059BC56 /* psp-itstime.png in Resources */ = {isa = PBXBuildFile; fileRef = 8CF02DE016484CCE0059BC56 /* psp-itstime.png */; };
		8CF02E4C16484CCE0059BC56 /* psp-k1.png in Resources */ = {isa = PBXBuildFile; fileRef = 8CF02DE116484CCE0059BC56 /* psp-k1.png */; };
		8CF02E4D16484CCE0059BC56 /* psp-mma.png in Resources */ = {isa = PBXBuildFile; fileRef = 8CF02DE216484CCE0059BC56 /* psp-mma.png */; };
		8CF02E4E16484CCE0059BC56 /* psp-pride.png in Resources */ = {isa = PBXBuildFile; fileRef = 8CF02DE316484CCE0059BC56 /* psp-pride.png */; };
		8CF02E4F16484CCE0059BC56 /* psp-thonglor.png in Resources */ = {isa = PBXBuildFile; fileRef = 8CF02DE416484CCE0059BC56 /* psp-thonglor.png */; };
		8CF02E5016484CCE0059BC56 /* psp-tuf.png in Resources */ = {isa = PBXBuildFile; fileRef = 8CF02DE516484CCE0059BC56 /* psp-tuf.png */; };
		8CF02E5116484CCE0059BC56 /* psp-ufc.png in Resources */ = {isa = PBXBuildFile; fileRef = 8CF02DE616484CCE0059BC56 /* psp-ufc.png */; };
		8CF02E5216484CCE0059BC56 /* RP-carling.png in Resources */ = {isa = PBXBuildFile; fileRef = 8CF02DE716484CCE0059BC56 /* RP-carling.png */; };
		8CF02E5316484CCE0059BC56 /* RP-championship.png in Resources */ = {isa = PBXBuildFile; fileRef = 8CF02DE816484CCE0059BC56 /* RP-championship.png */; };
		8CF02E5416484CCE0059BC56 /* RP-epl.png in Resources */ = {isa = PBXBuildFile; fileRef = 8CF02DE916484CCE0059BC56 /* RP-epl.png */; };
		8CF02E5516484CCE0059BC56 /* RP-league.png in Resources */ = {isa = PBXBuildFile; fileRef = 8CF02DEA16484CCE0059BC56 /* RP-league.png */; };
		8CF02E5616484CCE0059BC56 /* RP-ligue1.png in Resources */ = {isa = PBXBuildFile; fileRef = 8CF02DEB16484CCE0059BC56 /* RP-ligue1.png */; };
		8CF02E5716484CCE0059BC56 /* RP-MOTD_TAG.png in Resources */ = {isa = PBXBuildFile; fileRef = 8CF02DEC16484CCE0059BC56 /* RP-MOTD_TAG.png */; };
		8CF02E5816484CCE0059BC56 /* RP-nonleague.png in Resources */ = {isa = PBXBuildFile; fileRef = 8CF02DED16484CCE0059BC56 /* RP-nonleague.png */; };
		8CF02E5916484CCE0059BC56 /* samartd-interestcheck.png in Resources */ = {isa = PBXBuildFile; fileRef = 8CF02DEE16484CCE0059BC56 /* samartd-interestcheck.png */; };
		8CF02E5A16484CCE0059BC56 /* samartd-organs.png in Resources */ = {isa = PBXBuildFile; fileRef = 8CF02DEF16484CCE0059BC56 /* samartd-organs.png */; };
		8CF02E5B16484CCE0059BC56 /* samartd-potions.png in Resources */ = {isa = PBXBuildFile; fileRef = 8CF02DF016484CCE0059BC56 /* samartd-potions.png */; };
		8CF02E5C16484CCE0059BC56 /* samartd-water.png in Resources */ = {isa = PBXBuildFile; fileRef = 8CF02DF116484CCE0059BC56 /* samartd-water.png */; };
		8CF02E5D16484CCE0059BC56 /* sports-sylvia.png in Resources */ = {isa = PBXBuildFile; fileRef = 8CF02DF216484CCE0059BC56 /* sports-sylvia.png */; };
		8CF02E5E16484CCE0059BC56 /* tcc-acid.png in Resources */ = {isa = PBXBuildFile; fileRef = 8CF02DF316484CCE0059BC56 /* tcc-acid.png */; };
		8CF02E5F16484CCE0059BC56 /* tcc-downers.png in Resources */ = {isa = PBXBuildFile; fileRef = 8CF02DF416484CCE0059BC56 /* tcc-downers.png */; };
		8CF02E6016484CCE0059BC56 /* tcc-halluc.png in Resources */ = {isa = PBXBuildFile; fileRef = 8CF02DF516484CCE0059BC56 /* tcc-halluc.png */; };
		8CF02E6116484CCE0059BC56 /* tcc-rx.png in Resources */ = {isa = PBXBuildFile; fileRef = 8CF02DF616484CCE0059BC56 /* tcc-rx.png */; };
		8CF02E6216484CCE0059BC56 /* tcc-trip_report.png in Resources */ = {isa = PBXBuildFile; fileRef = 8CF02DF716484CCE0059BC56 /* tcc-trip_report.png */; };
		8CF02E6316484CCE0059BC56 /* tcc-txt.png in Resources */ = {isa = PBXBuildFile; fileRef = 8CF02DF816484CCE0059BC56 /* tcc-txt.png */; };
		8CF02E6416484CCE0059BC56 /* tcc-uppers.png in Resources */ = {isa = PBXBuildFile; fileRef = 8CF02DF916484CCE0059BC56 /* tcc-uppers.png */; };
		8CF02E6516484CCE0059BC56 /* tg-boardgames.png in Resources */ = {isa = PBXBuildFile; fileRef = 8CF02DFA16484CCE0059BC56 /* tg-boardgames.png */; };
		8CF02E6616484CCE0059BC56 /* tg-recruiting.png in Resources */ = {isa = PBXBuildFile; fileRef = 8CF02DFB16484CCE0059BC56 /* tg-recruiting.png */; };
		8CF02E6716484CCE0059BC56 /* tg-wargames.png in Resources */ = {isa = PBXBuildFile; fileRef = 8CF02DFC16484CCE0059BC56 /* tg-wargames.png */; };
		8CF02E6816484CCE0059BC56 /* tviv-classic.png in Resources */ = {isa = PBXBuildFile; fileRef = 8CF02DFD16484CCE0059BC56 /* tviv-classic.png */; };
		8CF02E6916484CCE0059BC56 /* tviv-reality.png in Resources */ = {isa = PBXBuildFile; fileRef = 8CF02DFE16484CCE0059BC56 /* tviv-reality.png */; };
		8CF02E6A16484CCE0059BC56 /* wrestlehut-global.png in Resources */ = {isa = PBXBuildFile; fileRef = 8CF02DFF16484CCE0059BC56 /* wrestlehut-global.png */; };
		8CF02E6B16484CCE0059BC56 /* ycs-girl.png in Resources */ = {isa = PBXBuildFile; fileRef = 8CF02E0016484CCE0059BC56 /* ycs-girl.png */; };
		8CF02E6C16484CCE0059BC56 /* ycs-jc.png in Resources */ = {isa = PBXBuildFile; fileRef = 8CF02E0116484CCE0059BC56 /* ycs-jc.png */; };
		8CF740EF1681376600C219E4 /* macinyos-heading.png in Resources */ = {isa = PBXBuildFile; fileRef = 8CF740EE1681376600C219E4 /* macinyos-heading.png */; };
		8CF95C861653276000060F19 /* phiz-crabcore.png in Resources */ = {isa = PBXBuildFile; fileRef = 8CF95C621653276000060F19 /* phiz-crabcore.png */; };
		8CF95C871653276000060F19 /* LF-gitrdun2.png in Resources */ = {isa = PBXBuildFile; fileRef = 8CF95C631653276000060F19 /* LF-gitrdun2.png */; };
		8CF95C881653276000060F19 /* LF-legacy.png in Resources */ = {isa = PBXBuildFile; fileRef = 8CF95C641653276000060F19 /* LF-legacy.png */; };
		8CF95C891653276000060F19 /* phiz-phag.png in Resources */ = {isa = PBXBuildFile; fileRef = 8CF95C651653276000060F19 /* phiz-phag.png */; };
		8CF95C8A1653276000060F19 /* phiz-rockist.png in Resources */ = {isa = PBXBuildFile; fileRef = 8CF95C661653276000060F19 /* phiz-rockist.png */; };
		8CF95C8B1653276000060F19 /* phiz-sincere.png in Resources */ = {isa = PBXBuildFile; fileRef = 8CF95C671653276000060F19 /* phiz-sincere.png */; };
		8CF95C8C1653276000060F19 /* phiz-prince.png in Resources */ = {isa = PBXBuildFile; fileRef = 8CF95C681653276000060F19 /* phiz-prince.png */; };
		8CF95C8D1653276000060F19 /* phiz-emo.png in Resources */ = {isa = PBXBuildFile; fileRef = 8CF95C691653276000060F19 /* phiz-emo.png */; };
		8CF95C8E1653276000060F19 /* phiz-donk.png in Resources */ = {isa = PBXBuildFile; fileRef = 8CF95C6A1653276000060F19 /* phiz-donk.png */; };
		8CF95C8F1653276000060F19 /* phiz-dollas.png in Resources */ = {isa = PBXBuildFile; fileRef = 8CF95C6B1653276000060F19 /* phiz-dollas.png */; };
		8CF95C901653276000060F19 /* LF-perspective_1.png in Resources */ = {isa = PBXBuildFile; fileRef = 8CF95C6C1653276000060F19 /* LF-perspective_1.png */; };
		8CF95C911653276000060F19 /* LF-nazisrael2.png in Resources */ = {isa = PBXBuildFile; fileRef = 8CF95C6D1653276000060F19 /* LF-nazisrael2.png */; };
		8CF95C921653276000060F19 /* lf-gooddog.png in Resources */ = {isa = PBXBuildFile; fileRef = 8CF95C6E1653276000060F19 /* lf-gooddog.png */; };
		8CF95C931653276000060F19 /* LF-gay2.png in Resources */ = {isa = PBXBuildFile; fileRef = 8CF95C6F1653276000060F19 /* LF-gay2.png */; };
		8CF95C941653276000060F19 /* LF-2wqxulw.png in Resources */ = {isa = PBXBuildFile; fileRef = 8CF95C701653276000060F19 /* LF-2wqxulw.png */; };
		8CF95C951653276000060F19 /* fyad-words.png in Resources */ = {isa = PBXBuildFile; fileRef = 8CF95C711653276000060F19 /* fyad-words.png */; };
		8CF95C961653276000060F19 /* fyad-wiki.png in Resources */ = {isa = PBXBuildFile; fileRef = 8CF95C721653276000060F19 /* fyad-wiki.png */; };
		8CF95C971653276000060F19 /* fyad-space.png in Resources */ = {isa = PBXBuildFile; fileRef = 8CF95C731653276000060F19 /* fyad-space.png */; };
		8CF95C981653276000060F19 /* fyad-otherforums.png in Resources */ = {isa = PBXBuildFile; fileRef = 8CF95C741653276000060F19 /* fyad-otherforums.png */; };
		8CF95C991653276000060F19 /* fyad-troll.png in Resources */ = {isa = PBXBuildFile; fileRef = 8CF95C751653276000060F19 /* fyad-troll.png */; };
		8CF95C9A1653276000060F19 /* ml-voice.png in Resources */ = {isa = PBXBuildFile; fileRef = 8CF95C761653276000060F19 /* ml-voice.png */; };
		8CF95C9B1653276000060F19 /* ml-theory.png in Resources */ = {isa = PBXBuildFile; fileRef = 8CF95C771653276000060F19 /* ml-theory.png */; };
		8CF95C9C1653276000060F19 /* ml-recording.png in Resources */ = {isa = PBXBuildFile; fileRef = 8CF95C781653276000060F19 /* ml-recording.png */; };
		8CF95C9D1653276000060F19 /* ml-guitar.png in Resources */ = {isa = PBXBuildFile; fileRef = 8CF95C791653276000060F19 /* ml-guitar.png */; };
		8CF95C9E1653276000060F19 /* ml-gear.png in Resources */ = {isa = PBXBuildFile; fileRef = 8CF95C7A1653276000060F19 /* ml-gear.png */; };
		8CF95C9F1653276000060F19 /* ml-feedback.png in Resources */ = {isa = PBXBuildFile; fileRef = 8CF95C7B1653276000060F19 /* ml-feedback.png */; };
		8CF95CA01653276000060F19 /* ml-dumbass.png in Resources */ = {isa = PBXBuildFile; fileRef = 8CF95C7C1653276000060F19 /* ml-dumbass.png */; };
		8CF95CA11653276000060F19 /* ml-drums.png in Resources */ = {isa = PBXBuildFile; fileRef = 8CF95C7D1653276000060F19 /* ml-drums.png */; };
		8CF95CA21653276000060F19 /* ml-contest.png in Resources */ = {isa = PBXBuildFile; fileRef = 8CF95C7E1653276000060F19 /* ml-contest.png */; };
		8CF95CA31653276000060F19 /* ml-bass.png in Resources */ = {isa = PBXBuildFile; fileRef = 8CF95C7F1653276000060F19 /* ml-bass.png */; };
		8CF95CA41653276000060F19 /* ml-amps.png in Resources */ = {isa = PBXBuildFile; fileRef = 8CF95C801653276000060F19 /* ml-amps.png */; };
		8CF95CA51653276000060F19 /* ml-acoustic.png in Resources */ = {isa = PBXBuildFile; fileRef = 8CF95C811653276000060F19 /* ml-acoustic.png */; };
		8CF95CA61653276000060F19 /* gip-pew.png in Resources */ = {isa = PBXBuildFile; fileRef = 8CF95C821653276000060F19 /* gip-pew.png */; };
		8CF95CA71653276000060F19 /* gip-money.png in Resources */ = {isa = PBXBuildFile; fileRef = 8CF95C831653276000060F19 /* gip-money.png */; };
		8CF95CA81653276000060F19 /* gip-marines.png in Resources */ = {isa = PBXBuildFile; fileRef = 8CF95C841653276000060F19 /* gip-marines.png */; };
		8CF95CA91653276000060F19 /* gip-airforce.png in Resources */ = {isa = PBXBuildFile; fileRef = 8CF95C851653276000060F19 /* gip-airforce.png */; };
		8CFB1760168145B5007C70D5 /* macinyos-adminstar.png in Resources */ = {isa = PBXBuildFile; fileRef = 8CFB175E168145B5007C70D5 /* macinyos-adminstar.png */; };
		8CFB1761168145B5007C70D5 /* macinyos-modstar.png in Resources */ = {isa = PBXBuildFile; fileRef = 8CFB175F168145B5007C70D5 /* macinyos-modstar.png */; };
/* End PBXBuildFile section */

/* Begin PBXContainerItemProxy section */
		1CE2D9A416688C700024AC1C /* PBXContainerItemProxy */ = {
			isa = PBXContainerItemProxy;
			containerPortal = 29B97313FDCFA39411CA2CEA /* Project object */;
			proxyType = 1;
			remoteGlobalIDString = 1CE2D9A016688C640024AC1C;
			remoteInfo = "Build Resources";
		};
/* End PBXContainerItemProxy section */

/* Begin PBXFileReference section */
		10D34FA8128F41160026C7C2 /* CFNetwork.framework */ = {isa = PBXFileReference; lastKnownFileType = wrapper.framework; name = CFNetwork.framework; path = System/Library/Frameworks/CFNetwork.framework; sourceTree = SDKROOT; };
		10D34FAE128F413C0026C7C2 /* MobileCoreServices.framework */ = {isa = PBXFileReference; lastKnownFileType = wrapper.framework; name = MobileCoreServices.framework; path = System/Library/Frameworks/MobileCoreServices.framework; sourceTree = SDKROOT; };
		10D34FB0128F413C0026C7C2 /* SystemConfiguration.framework */ = {isa = PBXFileReference; lastKnownFileType = wrapper.framework; name = SystemConfiguration.framework; path = System/Library/Frameworks/SystemConfiguration.framework; sourceTree = SDKROOT; };
		10D34FB6128F414E0026C7C2 /* libz.dylib */ = {isa = PBXFileReference; lastKnownFileType = "compiled.mach-o.dylib"; name = libz.dylib; path = usr/lib/libz.dylib; sourceTree = SDKROOT; };
		11099066134B86FC0013444C /* QuartzCore.framework */ = {isa = PBXFileReference; lastKnownFileType = wrapper.framework; name = QuartzCore.framework; path = System/Library/Frameworks/QuartzCore.framework; sourceTree = SDKROOT; };
		1172A62D14F5DB160026CDA8 /* Security.framework */ = {isa = PBXFileReference; lastKnownFileType = wrapper.framework; name = Security.framework; path = System/Library/Frameworks/Security.framework; sourceTree = SDKROOT; };
		117DBE3A1522A39A007125EF /* CoreData.framework */ = {isa = PBXFileReference; lastKnownFileType = wrapper.framework; name = CoreData.framework; path = System/Library/Frameworks/CoreData.framework; sourceTree = SDKROOT; };
		1190F71913BE4EA900B9D271 /* AwfulLoginController.h */ = {isa = PBXFileReference; fileEncoding = 4; lastKnownFileType = sourcecode.c.h; path = AwfulLoginController.h; sourceTree = "<group>"; };
		1190F71A13BE4EA900B9D271 /* AwfulLoginController.m */ = {isa = PBXFileReference; fileEncoding = 4; lastKnownFileType = sourcecode.c.objc; path = AwfulLoginController.m; sourceTree = "<group>"; };
		1190F71D13BE4EA900B9D271 /* AwfulAppDelegate.h */ = {isa = PBXFileReference; fileEncoding = 4; lastKnownFileType = sourcecode.c.h; path = AwfulAppDelegate.h; sourceTree = "<group>"; };
		1190F71E13BE4EA900B9D271 /* AwfulAppDelegate.m */ = {isa = PBXFileReference; fileEncoding = 4; lastKnownFileType = sourcecode.c.objc; path = AwfulAppDelegate.m; sourceTree = "<group>"; };
		1190F7C113BE4ECB00B9D271 /* TFHpple.h */ = {isa = PBXFileReference; fileEncoding = 4; lastKnownFileType = sourcecode.c.h; path = TFHpple.h; sourceTree = "<group>"; };
		1190F7C213BE4ECB00B9D271 /* TFHpple.m */ = {isa = PBXFileReference; fileEncoding = 4; lastKnownFileType = sourcecode.c.objc; path = TFHpple.m; sourceTree = "<group>"; };
		1190F7C313BE4ECB00B9D271 /* TFHppleElement.h */ = {isa = PBXFileReference; fileEncoding = 4; lastKnownFileType = sourcecode.c.h; path = TFHppleElement.h; sourceTree = "<group>"; };
		1190F7C413BE4ECB00B9D271 /* TFHppleElement.m */ = {isa = PBXFileReference; fileEncoding = 4; lastKnownFileType = sourcecode.c.objc; path = TFHppleElement.m; sourceTree = "<group>"; };
		1190F7C513BE4ECB00B9D271 /* XPathQuery.h */ = {isa = PBXFileReference; fileEncoding = 4; lastKnownFileType = sourcecode.c.h; path = XPathQuery.h; sourceTree = "<group>"; };
		1190F7C613BE4ECB00B9D271 /* XPathQuery.m */ = {isa = PBXFileReference; fileEncoding = 4; lastKnownFileType = sourcecode.c.objc; path = XPathQuery.m; sourceTree = "<group>"; };
		1190F7F113BE4EDA00B9D271 /* Awful_Prefix.pch */ = {isa = PBXFileReference; fileEncoding = 4; lastKnownFileType = sourcecode.c.h; path = Awful_Prefix.pch; sourceTree = "<group>"; };
		1190F7F213BE4EDA00B9D271 /* main.m */ = {isa = PBXFileReference; fileEncoding = 4; lastKnownFileType = sourcecode.c.objc; path = main.m; sourceTree = "<group>"; };
		11FDA294151018600014FDCD /* AwfulSettingsViewController.h */ = {isa = PBXFileReference; fileEncoding = 4; lastKnownFileType = sourcecode.c.h; path = AwfulSettingsViewController.h; sourceTree = "<group>"; };
		11FDA295151018600014FDCD /* AwfulSettingsViewController.m */ = {isa = PBXFileReference; fileEncoding = 4; lastKnownFileType = sourcecode.c.objc; path = AwfulSettingsViewController.m; sourceTree = "<group>"; };
		1C05ED47162299DE00FE567F /* SVProgressHUD.h */ = {isa = PBXFileReference; fileEncoding = 4; lastKnownFileType = sourcecode.c.h; path = SVProgressHUD.h; sourceTree = "<group>"; };
		1C05ED48162299DE00FE567F /* SVProgressHUD.m */ = {isa = PBXFileReference; fileEncoding = 4; lastKnownFileType = sourcecode.c.objc; path = SVProgressHUD.m; sourceTree = "<group>"; };
		1C05ED5916229CDD00FE567F /* SVProgressHUD.bundle */ = {isa = PBXFileReference; lastKnownFileType = "wrapper.plug-in"; name = SVProgressHUD.bundle; path = Vendor/SVProgressHUD/SVProgressHUD.bundle; sourceTree = SOURCE_ROOT; };
		1C05EDAE16230C1700FE567F /* AwfulParsing.h */ = {isa = PBXFileReference; fileEncoding = 4; lastKnownFileType = sourcecode.c.h; path = AwfulParsing.h; sourceTree = "<group>"; };
		1C090FB5163A40A1003FD0A3 /* _AwfulPost.h */ = {isa = PBXFileReference; fileEncoding = 4; lastKnownFileType = sourcecode.c.h; path = _AwfulPost.h; sourceTree = "<group>"; };
		1C090FB6163A40A1003FD0A3 /* _AwfulPost.m */ = {isa = PBXFileReference; fileEncoding = 4; lastKnownFileType = sourcecode.c.objc; path = _AwfulPost.m; sourceTree = "<group>"; };
		1C090FB8163A40C1003FD0A3 /* AwfulPost.h */ = {isa = PBXFileReference; fileEncoding = 4; lastKnownFileType = sourcecode.c.h; path = AwfulPost.h; sourceTree = "<group>"; };
		1C090FB9163A40C1003FD0A3 /* AwfulPost.m */ = {isa = PBXFileReference; fileEncoding = 4; lastKnownFileType = sourcecode.c.objc; path = AwfulPost.m; sourceTree = "<group>"; };
		1C09963A16C0AECA00A62D5E /* AwfulLeperCell.h */ = {isa = PBXFileReference; fileEncoding = 4; lastKnownFileType = sourcecode.c.h; path = AwfulLeperCell.h; sourceTree = "<group>"; };
		1C09963B16C0AECA00A62D5E /* AwfulLeperCell.m */ = {isa = PBXFileReference; fileEncoding = 4; lastKnownFileType = sourcecode.c.objc; path = AwfulLeperCell.m; sourceTree = "<group>"; };
		1C0B4FE8169E331F00261F28 /* tviv-bluray.png */ = {isa = PBXFileReference; lastKnownFileType = image.png; path = "tviv-bluray.png"; sourceTree = "<group>"; };
		1C101572164E8A7200302B19 /* tag-collage-Landscape.png */ = {isa = PBXFileReference; lastKnownFileType = image.png; path = "tag-collage-Landscape.png"; sourceTree = "<group>"; };
		1C101573164E8A7200302B19 /* tag-collage-Landscape@2x.png */ = {isa = PBXFileReference; lastKnownFileType = image.png; path = "tag-collage-Landscape@2x.png"; sourceTree = "<group>"; };
		1C101574164E8A7200302B19 /* tag-collage-Portrait.png */ = {isa = PBXFileReference; lastKnownFileType = image.png; path = "tag-collage-Portrait.png"; sourceTree = "<group>"; };
		1C101575164E8A7200302B19 /* tag-collage-Portrait@2x.png */ = {isa = PBXFileReference; lastKnownFileType = image.png; path = "tag-collage-Portrait@2x.png"; sourceTree = "<group>"; };
		1C10157A164E8B0A00302B19 /* AwfulStartViewController.h */ = {isa = PBXFileReference; fileEncoding = 4; lastKnownFileType = sourcecode.c.h; path = AwfulStartViewController.h; sourceTree = "<group>"; };
		1C10157B164E8B0A00302B19 /* AwfulStartViewController.m */ = {isa = PBXFileReference; fileEncoding = 4; lastKnownFileType = sourcecode.c.objc; path = AwfulStartViewController.m; sourceTree = "<group>"; };
		1C101596165130AE00302B19 /* dd-europe.png */ = {isa = PBXFileReference; lastKnownFileType = image.png; path = "dd-europe.png"; sourceTree = "<group>"; };
		1C101598165130C200302B19 /* wrestlehut-indy.png */ = {isa = PBXFileReference; lastKnownFileType = image.png; path = "wrestlehut-indy.png"; sourceTree = "<group>"; };
		1C1015D61654129C00302B19 /* AFHTTPClient.h */ = {isa = PBXFileReference; fileEncoding = 4; lastKnownFileType = sourcecode.c.h; path = AFHTTPClient.h; sourceTree = "<group>"; };
		1C1015D71654129C00302B19 /* AFHTTPClient.m */ = {isa = PBXFileReference; fileEncoding = 4; lastKnownFileType = sourcecode.c.objc; path = AFHTTPClient.m; sourceTree = "<group>"; };
		1C1015D81654129C00302B19 /* AFHTTPRequestOperation.h */ = {isa = PBXFileReference; fileEncoding = 4; lastKnownFileType = sourcecode.c.h; path = AFHTTPRequestOperation.h; sourceTree = "<group>"; };
		1C1015D91654129C00302B19 /* AFHTTPRequestOperation.m */ = {isa = PBXFileReference; fileEncoding = 4; lastKnownFileType = sourcecode.c.objc; path = AFHTTPRequestOperation.m; sourceTree = "<group>"; };
		1C1015DA1654129C00302B19 /* AFImageRequestOperation.h */ = {isa = PBXFileReference; fileEncoding = 4; lastKnownFileType = sourcecode.c.h; path = AFImageRequestOperation.h; sourceTree = "<group>"; };
		1C1015DB1654129C00302B19 /* AFImageRequestOperation.m */ = {isa = PBXFileReference; fileEncoding = 4; lastKnownFileType = sourcecode.c.objc; path = AFImageRequestOperation.m; sourceTree = "<group>"; };
		1C1015DC1654129C00302B19 /* AFJSONRequestOperation.h */ = {isa = PBXFileReference; fileEncoding = 4; lastKnownFileType = sourcecode.c.h; path = AFJSONRequestOperation.h; sourceTree = "<group>"; };
		1C1015DD1654129C00302B19 /* AFJSONRequestOperation.m */ = {isa = PBXFileReference; fileEncoding = 4; lastKnownFileType = sourcecode.c.objc; path = AFJSONRequestOperation.m; sourceTree = "<group>"; };
		1C1015DE1654129C00302B19 /* AFNetworkActivityIndicatorManager.h */ = {isa = PBXFileReference; fileEncoding = 4; lastKnownFileType = sourcecode.c.h; path = AFNetworkActivityIndicatorManager.h; sourceTree = "<group>"; };
		1C1015DF1654129C00302B19 /* AFNetworkActivityIndicatorManager.m */ = {isa = PBXFileReference; fileEncoding = 4; lastKnownFileType = sourcecode.c.objc; path = AFNetworkActivityIndicatorManager.m; sourceTree = "<group>"; };
		1C1015E01654129C00302B19 /* AFNetworking.h */ = {isa = PBXFileReference; fileEncoding = 4; lastKnownFileType = sourcecode.c.h; path = AFNetworking.h; sourceTree = "<group>"; };
		1C1015E11654129C00302B19 /* AFPropertyListRequestOperation.h */ = {isa = PBXFileReference; fileEncoding = 4; lastKnownFileType = sourcecode.c.h; path = AFPropertyListRequestOperation.h; sourceTree = "<group>"; };
		1C1015E21654129C00302B19 /* AFPropertyListRequestOperation.m */ = {isa = PBXFileReference; fileEncoding = 4; lastKnownFileType = sourcecode.c.objc; path = AFPropertyListRequestOperation.m; sourceTree = "<group>"; };
		1C1015E31654129C00302B19 /* AFURLConnectionOperation.h */ = {isa = PBXFileReference; fileEncoding = 4; lastKnownFileType = sourcecode.c.h; path = AFURLConnectionOperation.h; sourceTree = "<group>"; };
		1C1015E41654129C00302B19 /* AFURLConnectionOperation.m */ = {isa = PBXFileReference; fileEncoding = 4; lastKnownFileType = sourcecode.c.objc; path = AFURLConnectionOperation.m; sourceTree = "<group>"; };
		1C1015E51654129C00302B19 /* AFXMLRequestOperation.h */ = {isa = PBXFileReference; fileEncoding = 4; lastKnownFileType = sourcecode.c.h; path = AFXMLRequestOperation.h; sourceTree = "<group>"; };
		1C1015E61654129C00302B19 /* AFXMLRequestOperation.m */ = {isa = PBXFileReference; fileEncoding = 4; lastKnownFileType = sourcecode.c.objc; path = AFXMLRequestOperation.m; sourceTree = "<group>"; };
		1C1015E71654129C00302B19 /* UIImageView+AFNetworking.h */ = {isa = PBXFileReference; fileEncoding = 4; lastKnownFileType = sourcecode.c.h; path = "UIImageView+AFNetworking.h"; sourceTree = "<group>"; };
		1C1015E81654129C00302B19 /* UIImageView+AFNetworking.m */ = {isa = PBXFileReference; fileEncoding = 4; lastKnownFileType = sourcecode.c.objc; path = "UIImageView+AFNetworking.m"; sourceTree = "<group>"; };
		1C1015FB165414AE00302B19 /* AwfulImagePreviewViewController.h */ = {isa = PBXFileReference; fileEncoding = 4; lastKnownFileType = sourcecode.c.h; path = AwfulImagePreviewViewController.h; sourceTree = "<group>"; };
		1C1015FC165414AE00302B19 /* AwfulImagePreviewViewController.m */ = {isa = PBXFileReference; fileEncoding = 4; lastKnownFileType = sourcecode.c.objc; path = AwfulImagePreviewViewController.m; sourceTree = "<group>"; };
		1C13FF65161BCCB5000ED2B1 /* AwfulThreadCell.h */ = {isa = PBXFileReference; fileEncoding = 4; lastKnownFileType = sourcecode.c.h; path = AwfulThreadCell.h; sourceTree = "<group>"; };
		1C13FF66161BCCB6000ED2B1 /* AwfulThreadCell.m */ = {isa = PBXFileReference; fileEncoding = 4; lastKnownFileType = sourcecode.c.objc; path = AwfulThreadCell.m; sourceTree = "<group>"; };
		1C13FF68161BF732000ED2B1 /* AwfulBadgeView.h */ = {isa = PBXFileReference; fileEncoding = 4; lastKnownFileType = sourcecode.c.h; path = AwfulBadgeView.h; sourceTree = "<group>"; };
		1C13FF69161BF732000ED2B1 /* AwfulBadgeView.m */ = {isa = PBXFileReference; fileEncoding = 4; lastKnownFileType = sourcecode.c.objc; path = AwfulBadgeView.m; sourceTree = "<group>"; };
		1C13FF90161CDDD3000ED2B1 /* bookmarks-landscape.png */ = {isa = PBXFileReference; lastKnownFileType = image.png; path = "bookmarks-landscape.png"; sourceTree = "<group>"; };
		1C13FF91161CDDD4000ED2B1 /* bookmarks-landscape@2x.png */ = {isa = PBXFileReference; lastKnownFileType = image.png; path = "bookmarks-landscape@2x.png"; sourceTree = "<group>"; };
		1C13FF92161CDDD4000ED2B1 /* bookmarks.png */ = {isa = PBXFileReference; lastKnownFileType = image.png; path = bookmarks.png; sourceTree = "<group>"; };
		1C13FF93161CDDD4000ED2B1 /* bookmarks@2x.png */ = {isa = PBXFileReference; lastKnownFileType = image.png; path = "bookmarks@2x.png"; sourceTree = "<group>"; };
		1C23A0A0163E6C40006C7F39 /* AwfulPostsView.h */ = {isa = PBXFileReference; fileEncoding = 4; lastKnownFileType = sourcecode.c.h; path = AwfulPostsView.h; sourceTree = "<group>"; };
		1C23A0A1163E6C40006C7F39 /* AwfulPostsView.m */ = {isa = PBXFileReference; fileEncoding = 4; lastKnownFileType = sourcecode.c.objc; path = AwfulPostsView.m; sourceTree = "<group>"; };
		1C23A0A4163E6E1D006C7F39 /* posts-view.html */ = {isa = PBXFileReference; fileEncoding = 4; lastKnownFileType = text.html; path = "posts-view.html"; sourceTree = "<group>"; };
		1C23A0A6163E7D2B006C7F39 /* posts-view.js */ = {isa = PBXFileReference; fileEncoding = 4; lastKnownFileType = sourcecode.javascript; path = "posts-view.js"; sourceTree = "<group>"; };
		1C277CA31543554700CD2CCE /* AwfulSettingsChoiceViewController.h */ = {isa = PBXFileReference; fileEncoding = 4; lastKnownFileType = sourcecode.c.h; path = AwfulSettingsChoiceViewController.h; sourceTree = "<group>"; };
		1C277CA41543554700CD2CCE /* AwfulSettingsChoiceViewController.m */ = {isa = PBXFileReference; fileEncoding = 4; lastKnownFileType = sourcecode.c.objc; path = AwfulSettingsChoiceViewController.m; sourceTree = "<group>"; };
		1C278A471647A47F007D3CEC /* AwfulPullToRefreshControl.h */ = {isa = PBXFileReference; fileEncoding = 4; lastKnownFileType = sourcecode.c.h; path = AwfulPullToRefreshControl.h; sourceTree = "<group>"; };
		1C278A481647A47F007D3CEC /* AwfulPullToRefreshControl.m */ = {isa = PBXFileReference; fileEncoding = 4; lastKnownFileType = sourcecode.c.objc; path = AwfulPullToRefreshControl.m; sourceTree = "<group>"; };
		1C278A491647A47F007D3CEC /* AwfulScrollViewPullObserver.h */ = {isa = PBXFileReference; fileEncoding = 4; lastKnownFileType = sourcecode.c.h; path = AwfulScrollViewPullObserver.h; sourceTree = "<group>"; };
		1C278A4A1647A47F007D3CEC /* AwfulScrollViewPullObserver.m */ = {isa = PBXFileReference; fileEncoding = 4; lastKnownFileType = sourcecode.c.objc; path = AwfulScrollViewPullObserver.m; sourceTree = "<group>"; };
		1C3CC797162876AE00088AA8 /* adminstar.png */ = {isa = PBXFileReference; lastKnownFileType = image.png; path = adminstar.png; sourceTree = "<group>"; };
		1C3CC798162876AE00088AA8 /* modstar.png */ = {isa = PBXFileReference; lastKnownFileType = image.png; path = modstar.png; sourceTree = "<group>"; };
		1C40E5B11640FC2C004AAFA6 /* posts-view.css */ = {isa = PBXFileReference; fileEncoding = 4; lastKnownFileType = text.css; path = "posts-view.css"; sourceTree = "<group>"; };
		1C40E5B31640FDB8004AAFA6 /* posts-view-219.css */ = {isa = PBXFileReference; fileEncoding = 4; lastKnownFileType = text.css; path = "posts-view-219.css"; sourceTree = "<group>"; };
		1C4D7BD8167A5C7C00CF3659 /* PSMenuItem.h */ = {isa = PBXFileReference; fileEncoding = 4; lastKnownFileType = sourcecode.c.h; path = PSMenuItem.h; sourceTree = "<group>"; };
		1C4D7BD9167A5C7C00CF3659 /* PSMenuItem.m */ = {isa = PBXFileReference; fileEncoding = 4; lastKnownFileType = sourcecode.c.objc; path = PSMenuItem.m; sourceTree = "<group>"; };
		1C5B996A166E78F9004C5D0E /* AwfulDisclosureIndicatorView.h */ = {isa = PBXFileReference; fileEncoding = 4; lastKnownFileType = sourcecode.c.h; path = AwfulDisclosureIndicatorView.h; sourceTree = "<group>"; };
		1C5B996B166E78F9004C5D0E /* AwfulDisclosureIndicatorView.m */ = {isa = PBXFileReference; fileEncoding = 4; lastKnownFileType = sourcecode.c.objc; path = AwfulDisclosureIndicatorView.m; sourceTree = "<group>"; };
		1C5B996E166F565C004C5D0E /* AwfulTabBarController.h */ = {isa = PBXFileReference; fileEncoding = 4; lastKnownFileType = sourcecode.c.h; path = AwfulTabBarController.h; sourceTree = "<group>"; };
		1C5B996F166F565C004C5D0E /* AwfulTabBarController.m */ = {isa = PBXFileReference; fileEncoding = 4; lastKnownFileType = sourcecode.c.objc; path = AwfulTabBarController.m; sourceTree = "<group>"; };
		1C5B9971166F5835004C5D0E /* AwfulTabBar.h */ = {isa = PBXFileReference; fileEncoding = 4; lastKnownFileType = sourcecode.c.h; path = AwfulTabBar.h; sourceTree = "<group>"; };
		1C5B9972166F5835004C5D0E /* AwfulTabBar.m */ = {isa = PBXFileReference; fileEncoding = 4; lastKnownFileType = sourcecode.c.objc; path = AwfulTabBar.m; sourceTree = "<group>"; };
		1C5B9978166F6E4B004C5D0E /* favorites-icon@2x.png */ = {isa = PBXFileReference; lastKnownFileType = image.png; path = "favorites-icon@2x.png"; sourceTree = "<group>"; };
		1C5B997A166F6E54004C5D0E /* pm-icon@2x.png */ = {isa = PBXFileReference; lastKnownFileType = image.png; path = "pm-icon@2x.png"; sourceTree = "<group>"; };
		1C5B997C166F9844004C5D0E /* tab-background@2x.png */ = {isa = PBXFileReference; lastKnownFileType = image.png; path = "tab-background@2x.png"; sourceTree = "<group>"; };
		1C5B997D166F9844004C5D0E /* tab-selected@2x.png */ = {isa = PBXFileReference; lastKnownFileType = image.png; path = "tab-selected@2x.png"; sourceTree = "<group>"; };
		1C5B997E166F9844004C5D0E /* tab-divider@2x.png */ = {isa = PBXFileReference; lastKnownFileType = image.png; path = "tab-divider@2x.png"; sourceTree = "<group>"; };
		1C5B99B9166FFA4F004C5D0E /* Model-1.8.1.xcdatamodel */ = {isa = PBXFileReference; lastKnownFileType = wrapper.xcdatamodel; path = "Model-1.8.1.xcdatamodel"; sourceTree = "<group>"; };
		1C5B99BA166FFA4F004C5D0E /* Model-1.8.xcdatamodel */ = {isa = PBXFileReference; lastKnownFileType = wrapper.xcdatamodel; path = "Model-1.8.xcdatamodel"; sourceTree = "<group>"; };
		1C5B99BB166FFA4F004C5D0E /* Model-1.9.1.xcdatamodel */ = {isa = PBXFileReference; lastKnownFileType = wrapper.xcdatamodel; path = "Model-1.9.1.xcdatamodel"; sourceTree = "<group>"; };
		1C6474AB1569989800C72657 /* AwfulForum.h */ = {isa = PBXFileReference; fileEncoding = 4; lastKnownFileType = sourcecode.c.h; path = AwfulForum.h; sourceTree = "<group>"; };
		1C6474AC1569989800C72657 /* AwfulForum.m */ = {isa = PBXFileReference; fileEncoding = 4; lastKnownFileType = sourcecode.c.objc; path = AwfulForum.m; sourceTree = "<group>"; };
		1C6474AD1569989800C72657 /* AwfulModels.h */ = {isa = PBXFileReference; fileEncoding = 4; lastKnownFileType = sourcecode.c.h; path = AwfulModels.h; sourceTree = "<group>"; };
		1C6474B41569989800C72657 /* AwfulThread.h */ = {isa = PBXFileReference; fileEncoding = 4; lastKnownFileType = sourcecode.c.h; path = AwfulThread.h; sourceTree = "<group>"; };
		1C6474B51569989800C72657 /* AwfulThread.m */ = {isa = PBXFileReference; fileEncoding = 4; lastKnownFileType = sourcecode.c.objc; path = AwfulThread.m; sourceTree = "<group>"; };
		1C6474BD1569989800C72657 /* _AwfulForum.h */ = {isa = PBXFileReference; fileEncoding = 4; lastKnownFileType = sourcecode.c.h; path = _AwfulForum.h; sourceTree = "<group>"; };
		1C6474BE1569989800C72657 /* _AwfulForum.m */ = {isa = PBXFileReference; fileEncoding = 4; lastKnownFileType = sourcecode.c.objc; path = _AwfulForum.m; sourceTree = "<group>"; };
		1C6474BF1569989800C72657 /* _AwfulThread.h */ = {isa = PBXFileReference; fileEncoding = 4; lastKnownFileType = sourcecode.c.h; path = _AwfulThread.h; sourceTree = "<group>"; };
		1C6474C01569989800C72657 /* _AwfulThread.m */ = {isa = PBXFileReference; fileEncoding = 4; lastKnownFileType = sourcecode.c.objc; path = _AwfulThread.m; sourceTree = "<group>"; };
		1C67BB1916493C5F00898B35 /* bss-fanboy.png */ = {isa = PBXFileReference; lastKnownFileType = image.png; path = "bss-fanboy.png"; sourceTree = "<group>"; };
		1C6D3EE4168D798200B91A65 /* Model-1.10.xcdatamodel */ = {isa = PBXFileReference; lastKnownFileType = wrapper.xcdatamodel; path = "Model-1.10.xcdatamodel"; sourceTree = "<group>"; };
		1C6D3EE6168D7B1400B91A65 /* _AwfulUser.h */ = {isa = PBXFileReference; fileEncoding = 4; lastKnownFileType = sourcecode.c.h; path = _AwfulUser.h; sourceTree = "<group>"; };
		1C6D3EE7168D7B1400B91A65 /* _AwfulUser.m */ = {isa = PBXFileReference; fileEncoding = 4; lastKnownFileType = sourcecode.c.objc; path = _AwfulUser.m; sourceTree = "<group>"; };
		1C6D3EE9168D7B1E00B91A65 /* AwfulUser.h */ = {isa = PBXFileReference; fileEncoding = 4; lastKnownFileType = sourcecode.c.h; path = AwfulUser.h; sourceTree = "<group>"; };
		1C6D3EEA168D7B1E00B91A65 /* AwfulUser.m */ = {isa = PBXFileReference; fileEncoding = 4; lastKnownFileType = sourcecode.c.objc; path = AwfulUser.m; sourceTree = "<group>"; };
		1C6D3EF2168D89FC00B91A65 /* posts-view-219-amber.css */ = {isa = PBXFileReference; fileEncoding = 4; lastKnownFileType = text.css; path = "posts-view-219-amber.css"; sourceTree = "<group>"; };
		1C6D3EF5168D97B900B91A65 /* profile.html */ = {isa = PBXFileReference; fileEncoding = 4; lastKnownFileType = text.html; path = profile.html; sourceTree = "<group>"; };
		1C6ED636169104150015CDD5 /* profile-view.html */ = {isa = PBXFileReference; fileEncoding = 4; lastKnownFileType = text.html; path = "profile-view.html"; sourceTree = "<group>"; };
		1C6ED639169104340015CDD5 /* profile-view.js */ = {isa = PBXFileReference; fileEncoding = 4; lastKnownFileType = sourcecode.javascript; path = "profile-view.js"; sourceTree = "<group>"; };
		1C6ED63B1691055E0015CDD5 /* AwfulProfileViewController.h */ = {isa = PBXFileReference; fileEncoding = 4; lastKnownFileType = sourcecode.c.h; path = AwfulProfileViewController.h; sourceTree = "<group>"; };
		1C6ED63C1691055E0015CDD5 /* AwfulProfileViewController.m */ = {isa = PBXFileReference; fileEncoding = 4; lastKnownFileType = sourcecode.c.objc; path = AwfulProfileViewController.m; sourceTree = "<group>"; };
		1C7487F916A99BC30068B8A3 /* Icon-72.png */ = {isa = PBXFileReference; lastKnownFileType = image.png; path = "Icon-72.png"; sourceTree = "<group>"; };
		1C7487FA16A99BC30068B8A3 /* Icon-72@2x.png */ = {isa = PBXFileReference; lastKnownFileType = image.png; path = "Icon-72@2x.png"; sourceTree = "<group>"; };
		1C7487FB16A99BC30068B8A3 /* Icon-Small-50.png */ = {isa = PBXFileReference; lastKnownFileType = image.png; path = "Icon-Small-50.png"; sourceTree = "<group>"; };
		1C7487FC16A99BC30068B8A3 /* Icon-Small-50@2x.png */ = {isa = PBXFileReference; lastKnownFileType = image.png; path = "Icon-Small-50@2x.png"; sourceTree = "<group>"; };
		1C7487FD16A99BC30068B8A3 /* Icon-Small.png */ = {isa = PBXFileReference; lastKnownFileType = image.png; path = "Icon-Small.png"; sourceTree = "<group>"; };
		1C7487FE16A99BC30068B8A3 /* Icon-Small@2x.png */ = {isa = PBXFileReference; lastKnownFileType = image.png; path = "Icon-Small@2x.png"; sourceTree = "<group>"; };
		1C7487FF16A99BC30068B8A3 /* Icon.png */ = {isa = PBXFileReference; lastKnownFileType = image.png; path = Icon.png; sourceTree = "<group>"; };
		1C74880016A99BC30068B8A3 /* Icon@2x.png */ = {isa = PBXFileReference; lastKnownFileType = image.png; path = "Icon@2x.png"; sourceTree = "<group>"; };
		1C74880916AC4B710068B8A3 /* AssetsLibrary.framework */ = {isa = PBXFileReference; lastKnownFileType = wrapper.framework; name = AssetsLibrary.framework; path = System/Library/Frameworks/AssetsLibrary.framework; sourceTree = SDKROOT; };
		1C83DB52161FF48600E53CFA /* ImgurHTTPClient.h */ = {isa = PBXFileReference; fileEncoding = 4; lastKnownFileType = sourcecode.c.h; path = ImgurHTTPClient.h; sourceTree = "<group>"; };
		1C83DB53161FF48600E53CFA /* ImgurHTTPClient.m */ = {isa = PBXFileReference; fileEncoding = 4; lastKnownFileType = sourcecode.c.objc; path = ImgurHTTPClient.m; sourceTree = "<group>"; };
		1C8BE4F9169115020022B331 /* profile-view.css */ = {isa = PBXFileReference; fileEncoding = 4; lastKnownFileType = text.css; path = "profile-view.css"; sourceTree = "<group>"; };
		1C8BE51A16917FB60022B331 /* posts-view-25.css */ = {isa = PBXFileReference; fileEncoding = 4; lastKnownFileType = text.css; path = "posts-view-25.css"; sourceTree = "<group>"; };
		1C90F8FA16B0C2940015A071 /* GTMNSString+HTML.h */ = {isa = PBXFileReference; fileEncoding = 4; lastKnownFileType = sourcecode.c.h; path = "GTMNSString+HTML.h"; sourceTree = "<group>"; };
		1C90F8FB16B0C2940015A071 /* GTMNSString+HTML.m */ = {isa = PBXFileReference; fileEncoding = 4; lastKnownFileType = sourcecode.c.objc; path = "GTMNSString+HTML.m"; sourceTree = "<group>"; };
		1C96D055167FDEA60043B194 /* Imgur API Test.app */ = {isa = PBXFileReference; explicitFileType = wrapper.application; includeInIndex = 0; path = "Imgur API Test.app"; sourceTree = BUILT_PRODUCTS_DIR; };
		1C96D05C167FDEA60043B194 /* Imgur API Test-Info.plist */ = {isa = PBXFileReference; lastKnownFileType = text.plist.xml; path = "Imgur API Test-Info.plist"; sourceTree = "<group>"; };
		1C96D05E167FDEA60043B194 /* en */ = {isa = PBXFileReference; lastKnownFileType = text.plist.strings; name = en; path = en.lproj/InfoPlist.strings; sourceTree = "<group>"; };
		1C96D060167FDEA60043B194 /* main.m */ = {isa = PBXFileReference; lastKnownFileType = sourcecode.c.objc; path = main.m; sourceTree = "<group>"; };
		1C96D062167FDEA60043B194 /* Imgur API Test-Prefix.pch */ = {isa = PBXFileReference; lastKnownFileType = sourcecode.c.h; path = "Imgur API Test-Prefix.pch"; sourceTree = "<group>"; };
		1C96D063167FDEA60043B194 /* AppDelegate.h */ = {isa = PBXFileReference; lastKnownFileType = sourcecode.c.h; path = AppDelegate.h; sourceTree = "<group>"; };
		1C96D064167FDEA60043B194 /* AppDelegate.m */ = {isa = PBXFileReference; lastKnownFileType = sourcecode.c.objc; path = AppDelegate.m; sourceTree = "<group>"; };
		1C96D066167FDEA60043B194 /* Default.png */ = {isa = PBXFileReference; lastKnownFileType = image.png; path = Default.png; sourceTree = "<group>"; };
		1C96D068167FDEA60043B194 /* Default@2x.png */ = {isa = PBXFileReference; lastKnownFileType = image.png; path = "Default@2x.png"; sourceTree = "<group>"; };
		1C96D06A167FDEA60043B194 /* Default-568h@2x.png */ = {isa = PBXFileReference; lastKnownFileType = image.png; path = "Default-568h@2x.png"; sourceTree = "<group>"; };
		1C96D06C167FDEA70043B194 /* ViewController.h */ = {isa = PBXFileReference; lastKnownFileType = sourcecode.c.h; path = ViewController.h; sourceTree = "<group>"; };
		1C96D06D167FDEA70043B194 /* ViewController.m */ = {isa = PBXFileReference; lastKnownFileType = sourcecode.c.objc; path = ViewController.m; sourceTree = "<group>"; };
		1C96D070167FDEA70043B194 /* en */ = {isa = PBXFileReference; lastKnownFileType = file.xib; name = en; path = en.lproj/ViewController.xib; sourceTree = "<group>"; };
		1C96D083168010AF0043B194 /* UIImage+Resize.h */ = {isa = PBXFileReference; fileEncoding = 4; lastKnownFileType = sourcecode.c.h; path = "UIImage+Resize.h"; sourceTree = "<group>"; };
		1C96D084168010AF0043B194 /* UIImage+Resize.m */ = {isa = PBXFileReference; fileEncoding = 4; lastKnownFileType = sourcecode.c.objc; path = "UIImage+Resize.m"; sourceTree = "<group>"; };
		1C96D0A0168298BF0043B194 /* AwfulBrowserViewController.h */ = {isa = PBXFileReference; fileEncoding = 4; lastKnownFileType = sourcecode.c.h; path = AwfulBrowserViewController.h; sourceTree = "<group>"; };
		1C96D0A1168298BF0043B194 /* AwfulBrowserViewController.m */ = {isa = PBXFileReference; fileEncoding = 4; lastKnownFileType = sourcecode.c.objc; path = AwfulBrowserViewController.m; sourceTree = "<group>"; };
		1C96D0AA1682B1140043B194 /* NSURL+Awful.h */ = {isa = PBXFileReference; fileEncoding = 4; lastKnownFileType = sourcecode.c.h; path = "NSURL+Awful.h"; sourceTree = "<group>"; };
		1C96D0AB1682B1140043B194 /* NSURL+Awful.m */ = {isa = PBXFileReference; fileEncoding = 4; lastKnownFileType = sourcecode.c.objc; path = "NSURL+Awful.m"; sourceTree = "<group>"; };
		1C96D0AD1682B25A0043B194 /* NSURL+OpensInBrowser.h */ = {isa = PBXFileReference; fileEncoding = 4; lastKnownFileType = sourcecode.c.h; path = "NSURL+OpensInBrowser.h"; sourceTree = "<group>"; };
		1C96D0AE1682B25A0043B194 /* NSURL+OpensInBrowser.m */ = {isa = PBXFileReference; fileEncoding = 4; lastKnownFileType = sourcecode.c.objc; path = "NSURL+OpensInBrowser.m"; sourceTree = "<group>"; };
		1C96D0B31682BBA80043B194 /* AwfulExternalBrowser.h */ = {isa = PBXFileReference; fileEncoding = 4; lastKnownFileType = sourcecode.c.h; path = AwfulExternalBrowser.h; sourceTree = "<group>"; };
		1C96D0B41682BBA80043B194 /* AwfulExternalBrowser.m */ = {isa = PBXFileReference; fileEncoding = 4; lastKnownFileType = sourcecode.c.objc; path = AwfulExternalBrowser.m; sourceTree = "<group>"; };
		1C96D0B61682BBF10043B194 /* Browsers.plist */ = {isa = PBXFileReference; fileEncoding = 4; lastKnownFileType = text.plist.xml; path = Browsers.plist; sourceTree = "<group>"; };
		1C9C675E164C332F00478270 /* ww-denim.png */ = {isa = PBXFileReference; lastKnownFileType = image.png; path = "ww-denim.png"; sourceTree = "<group>"; };
		1CAB36B01548F0FE00A4A362 /* libxml2.dylib */ = {isa = PBXFileReference; lastKnownFileType = "compiled.mach-o.dylib"; name = libxml2.dylib; path = usr/lib/libxml2.dylib; sourceTree = SDKROOT; };
		1CAED9D916373F91001F5F04 /* AwfulThreadTags.h */ = {isa = PBXFileReference; fileEncoding = 4; lastKnownFileType = sourcecode.c.h; path = AwfulThreadTags.h; sourceTree = "<group>"; };
		1CAED9DA16373F91001F5F04 /* AwfulThreadTags.m */ = {isa = PBXFileReference; fileEncoding = 4; lastKnownFileType = sourcecode.c.objc; path = AwfulThreadTags.m; sourceTree = "<group>"; };
		1CAED9DD16375F52001F5F04 /* lf-dji.png */ = {isa = PBXFileReference; lastKnownFileType = image.png; path = "lf-dji.png"; sourceTree = "<group>"; };
		1CAED9E116375F7C001F5F04 /* lan-south.png */ = {isa = PBXFileReference; lastKnownFileType = image.png; path = "lan-south.png"; sourceTree = "<group>"; };
		1CAED9E316375F91001F5F04 /* gip-army.png */ = {isa = PBXFileReference; lastKnownFileType = image.png; path = "gip-army.png"; sourceTree = "<group>"; };
		1CAED9E616375FB8001F5F04 /* fyad-flannel.png */ = {isa = PBXFileReference; lastKnownFileType = image.png; path = "fyad-flannel.png"; sourceTree = "<group>"; };
		1CAED9E716375FB8001F5F04 /* fyad-framed.png */ = {isa = PBXFileReference; lastKnownFileType = image.png; path = "fyad-framed.png"; sourceTree = "<group>"; };
		1CAED9E816375FB8001F5F04 /* fyad-imgay.png */ = {isa = PBXFileReference; lastKnownFileType = image.png; path = "fyad-imgay.png"; sourceTree = "<group>"; };
		1CAED9E916375FB8001F5F04 /* fyad-lovecum.png */ = {isa = PBXFileReference; lastKnownFileType = image.png; path = "fyad-lovecum.png"; sourceTree = "<group>"; };
		1CAED9EA16375FB8001F5F04 /* fyad-parroty.png */ = {isa = PBXFileReference; lastKnownFileType = image.png; path = "fyad-parroty.png"; sourceTree = "<group>"; };
		1CAED9EB16375FB8001F5F04 /* fyad-socks.png */ = {isa = PBXFileReference; lastKnownFileType = image.png; path = "fyad-socks.png"; sourceTree = "<group>"; };
		1CAED9F316375FC8001F5F04 /* fyad-atheist.png */ = {isa = PBXFileReference; lastKnownFileType = image.png; path = "fyad-atheist.png"; sourceTree = "<group>"; };
		1CAED9F516375FE7001F5F04 /* dd-GOP.png */ = {isa = PBXFileReference; lastKnownFileType = image.png; path = "dd-GOP.png"; sourceTree = "<group>"; };
		1CAEDB05163778DF001F5F04 /* AICA-TAG-trip.png */ = {isa = PBXFileReference; lastKnownFileType = image.png; path = "AICA-TAG-trip.png"; sourceTree = "<group>"; };
		1CAEDB07163778FD001F5F04 /* RP-facup.png */ = {isa = PBXFileReference; lastKnownFileType = image.png; path = "RP-facup.png"; sourceTree = "<group>"; };
		1CAEDB08163778FD001F5F04 /* RP-fifa.png */ = {isa = PBXFileReference; lastKnownFileType = image.png; path = "RP-fifa.png"; sourceTree = "<group>"; };
		1CAEDB09163778FD001F5F04 /* RP-LFP.png */ = {isa = PBXFileReference; lastKnownFileType = image.png; path = "RP-LFP.png"; sourceTree = "<group>"; };
		1CAEDB0D16377904001F5F04 /* RP-seriea.png */ = {isa = PBXFileReference; lastKnownFileType = image.png; path = "RP-seriea.png"; sourceTree = "<group>"; };
		1CAEDB0E16377904001F5F04 /* RP-spl.png */ = {isa = PBXFileReference; lastKnownFileType = image.png; path = "RP-spl.png"; sourceTree = "<group>"; };
		1CAEDB0F16377904001F5F04 /* RP-uefa_tag.png */ = {isa = PBXFileReference; lastKnownFileType = image.png; path = "RP-uefa_tag.png"; sourceTree = "<group>"; };
		1CAEDB1316377914001F5F04 /* ap-1999.png */ = {isa = PBXFileReference; lastKnownFileType = image.png; path = "ap-1999.png"; sourceTree = "<group>"; };
		1CAEDB1516377925001F5F04 /* byob-chill.png */ = {isa = PBXFileReference; lastKnownFileType = image.png; path = "byob-chill.png"; sourceTree = "<group>"; };
		1CAEDB171637792D001F5F04 /* byob-salt.png */ = {isa = PBXFileReference; lastKnownFileType = image.png; path = "byob-salt.png"; sourceTree = "<group>"; };
		1CAEDB1916377933001F5F04 /* byob-slayer.png */ = {isa = PBXFileReference; lastKnownFileType = image.png; path = "byob-slayer.png"; sourceTree = "<group>"; };
		1CAEDB1A16377933001F5F04 /* byob-soulja.png */ = {isa = PBXFileReference; lastKnownFileType = image.png; path = "byob-soulja.png"; sourceTree = "<group>"; };
		1CAEDB1D1637793F001F5F04 /* dd-fox.png */ = {isa = PBXFileReference; lastKnownFileType = image.png; path = "dd-fox.png"; sourceTree = "<group>"; };
		1CAEDB1F1637794E001F5F04 /* dd-religion.png */ = {isa = PBXFileReference; lastKnownFileType = image.png; path = "dd-religion.png"; sourceTree = "<group>"; };
		1CAEDB201637794E001F5F04 /* dd-war.png */ = {isa = PBXFileReference; lastKnownFileType = image.png; path = "dd-war.png"; sourceTree = "<group>"; };
		1CAEDB2316377961001F5F04 /* diy-tips.png */ = {isa = PBXFileReference; lastKnownFileType = image.png; path = "diy-tips.png"; sourceTree = "<group>"; };
		1CAEDB2416377961001F5F04 /* diy-wood.png */ = {isa = PBXFileReference; lastKnownFileType = image.png; path = "diy-wood.png"; sourceTree = "<group>"; };
		1CAEDB2716377973001F5F04 /* fyad-bats.png */ = {isa = PBXFileReference; lastKnownFileType = image.png; path = "fyad-bats.png"; sourceTree = "<group>"; };
		1CAEDB2816377973001F5F04 /* fyad-cats.png */ = {isa = PBXFileReference; lastKnownFileType = image.png; path = "fyad-cats.png"; sourceTree = "<group>"; };
		1CAEDB2916377973001F5F04 /* fyad-dirigibles.png */ = {isa = PBXFileReference; lastKnownFileType = image.png; path = "fyad-dirigibles.png"; sourceTree = "<group>"; };
		1CAEDB2A16377973001F5F04 /* fyad-dogfights.png */ = {isa = PBXFileReference; lastKnownFileType = image.png; path = "fyad-dogfights.png"; sourceTree = "<group>"; };
		1CAEDB2F1637797C001F5F04 /* fyad-ghosts.png */ = {isa = PBXFileReference; lastKnownFileType = image.png; path = "fyad-ghosts.png"; sourceTree = "<group>"; };
		1CAEDB3116377986001F5F04 /* fyad-robocop.png */ = {isa = PBXFileReference; lastKnownFileType = image.png; path = "fyad-robocop.png"; sourceTree = "<group>"; };
		1CAEDB3216377986001F5F04 /* fyad-sandwich.png */ = {isa = PBXFileReference; lastKnownFileType = image.png; path = "fyad-sandwich.png"; sourceTree = "<group>"; };
		1CAEDB3516377996001F5F04 /* gip-police3.png */ = {isa = PBXFileReference; lastKnownFileType = image.png; path = "gip-police3.png"; sourceTree = "<group>"; };
		1CAEDB37163779A2001F5F04 /* guns-ammo.png */ = {isa = PBXFileReference; lastKnownFileType = image.png; path = "guns-ammo.png"; sourceTree = "<group>"; };
		1CAEDB39163779AA001F5F04 /* gws-bread.png */ = {isa = PBXFileReference; lastKnownFileType = image.png; path = "gws-bread.png"; sourceTree = "<group>"; };
		1CAEDB3B163779BC001F5F04 /* lan-ne.png */ = {isa = PBXFileReference; lastKnownFileType = image.png; path = "lan-ne.png"; sourceTree = "<group>"; };
		1CAEDB3C163779BC001F5F04 /* lan-nw.png */ = {isa = PBXFileReference; lastKnownFileType = image.png; path = "lan-nw.png"; sourceTree = "<group>"; };
		1CAEDB3F163779C1001F5F04 /* lan-sw.png */ = {isa = PBXFileReference; lastKnownFileType = image.png; path = "lan-sw.png"; sourceTree = "<group>"; };
		1CAEDB41163779CF001F5F04 /* lf-laters.png */ = {isa = PBXFileReference; lastKnownFileType = image.png; path = "lf-laters.png"; sourceTree = "<group>"; };
		1CAEDB43163779D9001F5F04 /* lf-marx.png */ = {isa = PBXFileReference; lastKnownFileType = image.png; path = "lf-marx.png"; sourceTree = "<group>"; };
		1CAEDB45163779E3001F5F04 /* lp-adventure.png */ = {isa = PBXFileReference; lastKnownFileType = image.png; path = "lp-adventure.png"; sourceTree = "<group>"; };
		1CAEDB47163779F0001F5F04 /* phiz-style.png */ = {isa = PBXFileReference; lastKnownFileType = image.png; path = "phiz-style.png"; sourceTree = "<group>"; };
		1CAEDB48163779F0001F5F04 /* phiz-vampire.png */ = {isa = PBXFileReference; lastKnownFileType = image.png; path = "phiz-vampire.png"; sourceTree = "<group>"; };
		1CAEDB4B163779FA001F5F04 /* pi-birds.png */ = {isa = PBXFileReference; lastKnownFileType = image.png; path = "pi-birds.png"; sourceTree = "<group>"; };
		1CAEDB4C163779FA001F5F04 /* pi-bugs.png */ = {isa = PBXFileReference; lastKnownFileType = image.png; path = "pi-bugs.png"; sourceTree = "<group>"; };
		1CAEDB4F16377A06001F5F04 /* psp-grappling.png */ = {isa = PBXFileReference; lastKnownFileType = image.png; path = "psp-grappling.png"; sourceTree = "<group>"; };
		1CAEDB5116377A13001F5F04 /* sports-boxing.png */ = {isa = PBXFileReference; lastKnownFileType = image.png; path = "sports-boxing.png"; sourceTree = "<group>"; };
		1CAEDB5316377A20001F5F04 /* tcc-busted.png */ = {isa = PBXFileReference; lastKnownFileType = image.png; path = "tcc-busted.png"; sourceTree = "<group>"; };
		1CAEDB5516377A26001F5F04 /* tcc-research.png */ = {isa = PBXFileReference; lastKnownFileType = image.png; path = "tcc-research.png"; sourceTree = "<group>"; };
		1CAEDB5716377A2C001F5F04 /* tcc-weed.png */ = {isa = PBXFileReference; lastKnownFileType = image.png; path = "tcc-weed.png"; sourceTree = "<group>"; };
		1CAEDB5916377A35001F5F04 /* tg-d20.png */ = {isa = PBXFileReference; lastKnownFileType = image.png; path = "tg-d20.png"; sourceTree = "<group>"; };
		1CAEDB5B16377A43001F5F04 /* ycs-achieve.png */ = {isa = PBXFileReference; lastKnownFileType = image.png; path = "ycs-achieve.png"; sourceTree = "<group>"; };
		1CB13AC816B86452003708DC /* byob-xfile.png */ = {isa = PBXFileReference; lastKnownFileType = image.png; path = "byob-xfile.png"; sourceTree = "<group>"; };
		1CB9B84C1693D9DC00A3CD16 /* profile2.html */ = {isa = PBXFileReference; fileEncoding = 4; lastKnownFileType = text.html; path = profile2.html; sourceTree = "<group>"; };
		1CB9B8501693DC3800A3CD16 /* profile3.html */ = {isa = PBXFileReference; fileEncoding = 4; lastKnownFileType = text.html; path = profile3.html; sourceTree = "<group>"; };
		1CB9B8521694334500A3CD16 /* profile4.html */ = {isa = PBXFileReference; fileEncoding = 4; lastKnownFileType = text.html; path = profile4.html; sourceTree = "<group>"; };
		1CB9B8541694339E00A3CD16 /* profile5.html */ = {isa = PBXFileReference; fileEncoding = 4; lastKnownFileType = text.html; path = profile5.html; sourceTree = "<group>"; };
		1CB9B85616943F5E00A3CD16 /* profile6.html */ = {isa = PBXFileReference; fileEncoding = 4; lastKnownFileType = text.html; path = profile6.html; sourceTree = "<group>"; };
		1CBD5243162B5C2500928740 /* Custom CSS README.txt */ = {isa = PBXFileReference; fileEncoding = 4; lastKnownFileType = text; path = "Custom CSS README.txt"; sourceTree = "<group>"; };
		1CBD5245162B66BC00928740 /* AwfulTextEntryCell.h */ = {isa = PBXFileReference; fileEncoding = 4; lastKnownFileType = sourcecode.c.h; path = AwfulTextEntryCell.h; sourceTree = "<group>"; };
		1CBD5246162B66BC00928740 /* AwfulTextEntryCell.m */ = {isa = PBXFileReference; fileEncoding = 4; lastKnownFileType = sourcecode.c.objc; path = AwfulTextEntryCell.m; sourceTree = "<group>"; };
		1CBD5271162DCB1B00928740 /* navbar-back-landscape.png */ = {isa = PBXFileReference; lastKnownFileType = image.png; path = "navbar-back-landscape.png"; sourceTree = "<group>"; };
		1CBD5272162DCB1B00928740 /* navbar-back-landscape@2x.png */ = {isa = PBXFileReference; lastKnownFileType = image.png; path = "navbar-back-landscape@2x.png"; sourceTree = "<group>"; };
		1CBD5273162DCB1B00928740 /* navbar-back.png */ = {isa = PBXFileReference; lastKnownFileType = image.png; path = "navbar-back.png"; sourceTree = "<group>"; };
		1CBD5274162DCB1B00928740 /* navbar-back@2x.png */ = {isa = PBXFileReference; lastKnownFileType = image.png; path = "navbar-back@2x.png"; sourceTree = "<group>"; };
		1CBD5275162DCB1B00928740 /* navbar-button-landscape.png */ = {isa = PBXFileReference; lastKnownFileType = image.png; path = "navbar-button-landscape.png"; sourceTree = "<group>"; };
		1CBD5276162DCB1B00928740 /* navbar-button-landscape@2x.png */ = {isa = PBXFileReference; lastKnownFileType = image.png; path = "navbar-button-landscape@2x.png"; sourceTree = "<group>"; };
		1CBD5277162DCB1B00928740 /* navbar-button.png */ = {isa = PBXFileReference; lastKnownFileType = image.png; path = "navbar-button.png"; sourceTree = "<group>"; };
		1CBD5278162DCB1B00928740 /* navbar-button@2x.png */ = {isa = PBXFileReference; lastKnownFileType = image.png; path = "navbar-button@2x.png"; sourceTree = "<group>"; };
		1CBD527C162DCB1B00928740 /* navbar@2x.png */ = {isa = PBXFileReference; lastKnownFileType = image.png; path = "navbar@2x.png"; sourceTree = "<group>"; };
		1CBDB5841624B26B0004BDF4 /* 0.0stars.png */ = {isa = PBXFileReference; lastKnownFileType = image.png; path = 0.0stars.png; sourceTree = "<group>"; };
		1CBDB5851624B26B0004BDF4 /* 0.5stars.png */ = {isa = PBXFileReference; lastKnownFileType = image.png; path = 0.5stars.png; sourceTree = "<group>"; };
		1CBDB5861624B26B0004BDF4 /* 1.0stars.png */ = {isa = PBXFileReference; lastKnownFileType = image.png; path = 1.0stars.png; sourceTree = "<group>"; };
		1CBDB5871624B26B0004BDF4 /* 1.5stars.png */ = {isa = PBXFileReference; lastKnownFileType = image.png; path = 1.5stars.png; sourceTree = "<group>"; };
		1CBDB5881624B26B0004BDF4 /* 2.0stars.png */ = {isa = PBXFileReference; lastKnownFileType = image.png; path = 2.0stars.png; sourceTree = "<group>"; };
		1CBDB5891624B26B0004BDF4 /* 2.5stars.png */ = {isa = PBXFileReference; lastKnownFileType = image.png; path = 2.5stars.png; sourceTree = "<group>"; };
		1CBDB58A1624B26B0004BDF4 /* 3.0stars.png */ = {isa = PBXFileReference; lastKnownFileType = image.png; path = 3.0stars.png; sourceTree = "<group>"; };
		1CBDB58B1624B26B0004BDF4 /* 3.5stars.png */ = {isa = PBXFileReference; lastKnownFileType = image.png; path = 3.5stars.png; sourceTree = "<group>"; };
		1CBDB58C1624B26B0004BDF4 /* 4.0stars.png */ = {isa = PBXFileReference; lastKnownFileType = image.png; path = 4.0stars.png; sourceTree = "<group>"; };
		1CBDB58D1624B26B0004BDF4 /* 4.5stars.png */ = {isa = PBXFileReference; lastKnownFileType = image.png; path = 4.5stars.png; sourceTree = "<group>"; };
		1CBDB58E1624B26B0004BDF4 /* 5.0stars.png */ = {isa = PBXFileReference; lastKnownFileType = image.png; path = 5.0stars.png; sourceTree = "<group>"; };
		1CBDB5BC16259C6C0004BDF4 /* ParsingTests.octest */ = {isa = PBXFileReference; explicitFileType = wrapper.cfbundle; includeInIndex = 0; path = ParsingTests.octest; sourceTree = BUILT_PRODUCTS_DIR; };
		1CBDB5BD16259C6C0004BDF4 /* SenTestingKit.framework */ = {isa = PBXFileReference; lastKnownFileType = wrapper.framework; name = SenTestingKit.framework; path = Library/Frameworks/SenTestingKit.framework; sourceTree = DEVELOPER_DIR; };
		1CBDB5C316259C6D0004BDF4 /* ParsingTests-Info.plist */ = {isa = PBXFileReference; lastKnownFileType = text.plist.xml; path = "ParsingTests-Info.plist"; sourceTree = "<group>"; };
		1CBDB5CA16259C6D0004BDF4 /* ParsingTests-Prefix.pch */ = {isa = PBXFileReference; lastKnownFileType = sourcecode.c.h; path = "ParsingTests-Prefix.pch"; sourceTree = "<group>"; };
		1CBDB5D31625A08F0004BDF4 /* ForumTests.m */ = {isa = PBXFileReference; fileEncoding = 4; lastKnownFileType = sourcecode.c.objc; path = ForumTests.m; sourceTree = "<group>"; };
		1CBDB5D61625A0A70004BDF4 /* BookmarkedThreadsTests.m */ = {isa = PBXFileReference; fileEncoding = 4; lastKnownFileType = sourcecode.c.objc; path = BookmarkedThreadsTests.m; sourceTree = "<group>"; };
		1CBDB5D91625A0B60004BDF4 /* ProfileTests.m */ = {isa = PBXFileReference; fileEncoding = 4; lastKnownFileType = sourcecode.c.objc; path = ProfileTests.m; sourceTree = "<group>"; };
		1CBDB5DC1625A0C10004BDF4 /* NewReplyTests.m */ = {isa = PBXFileReference; fileEncoding = 4; lastKnownFileType = sourcecode.c.objc; path = NewReplyTests.m; sourceTree = "<group>"; };
		1CBDB5DF1625A0D00004BDF4 /* ThreadTests.m */ = {isa = PBXFileReference; fileEncoding = 4; lastKnownFileType = sourcecode.c.objc; path = ThreadTests.m; sourceTree = "<group>"; };
		1CBDB5E11625A7780004BDF4 /* ParsingTests.h */ = {isa = PBXFileReference; fileEncoding = 4; lastKnownFileType = sourcecode.c.h; path = ParsingTests.h; sourceTree = "<group>"; };
		1CBDB5E21625A7780004BDF4 /* ParsingTests.m */ = {isa = PBXFileReference; fileEncoding = 4; lastKnownFileType = sourcecode.c.objc; path = ParsingTests.m; sourceTree = "<group>"; };
		1CBDB5E51625AA240004BDF4 /* AwfulDataStack.h */ = {isa = PBXFileReference; fileEncoding = 4; lastKnownFileType = sourcecode.c.h; path = AwfulDataStack.h; sourceTree = "<group>"; };
		1CBDB5E61625AA240004BDF4 /* AwfulDataStack.m */ = {isa = PBXFileReference; fileEncoding = 4; lastKnownFileType = sourcecode.c.objc; path = AwfulDataStack.m; sourceTree = "<group>"; };
		1CBDB5EB1625B76F0004BDF4 /* bookmarkthreads.html */ = {isa = PBXFileReference; fileEncoding = 4; lastKnownFileType = text.html; path = bookmarkthreads.html; sourceTree = "<group>"; };
		1CBDB5EC1625B76F0004BDF4 /* forumdisplay.html */ = {isa = PBXFileReference; fileEncoding = 4; lastKnownFileType = text.html; path = forumdisplay.html; sourceTree = "<group>"; };
		1CBDB5ED1625B76F0004BDF4 /* member.html */ = {isa = PBXFileReference; fileEncoding = 4; lastKnownFileType = text.html; path = member.html; sourceTree = "<group>"; };
		1CBDB5EE1625B76F0004BDF4 /* newreply.html */ = {isa = PBXFileReference; fileEncoding = 4; lastKnownFileType = text.html; path = newreply.html; sourceTree = "<group>"; };
		1CBDB5EF1625B76F0004BDF4 /* showthread.html */ = {isa = PBXFileReference; fileEncoding = 4; lastKnownFileType = text.html; path = showthread.html; sourceTree = "<group>"; };
		1CBDB5F51625BACE0004BDF4 /* AwfulParsing.m */ = {isa = PBXFileReference; fileEncoding = 4; lastKnownFileType = sourcecode.c.objc; path = AwfulParsing.m; sourceTree = "<group>"; };
		1CBDB5FD162600D30004BDF4 /* NSManagedObject+Awful.h */ = {isa = PBXFileReference; fileEncoding = 4; lastKnownFileType = sourcecode.c.h; path = "NSManagedObject+Awful.h"; sourceTree = "<group>"; };
		1CBDB5FE162600D40004BDF4 /* NSManagedObject+Awful.m */ = {isa = PBXFileReference; fileEncoding = 4; lastKnownFileType = sourcecode.c.objc; path = "NSManagedObject+Awful.m"; sourceTree = "<group>"; };
		1CC38B88160C0A5D00C35A11 /* SVPullToRefresh.h */ = {isa = PBXFileReference; fileEncoding = 4; lastKnownFileType = sourcecode.c.h; path = SVPullToRefresh.h; sourceTree = "<group>"; };
		1CC38B89160C0A5D00C35A11 /* SVPullToRefresh.m */ = {isa = PBXFileReference; fileEncoding = 4; lastKnownFileType = sourcecode.c.objc; path = SVPullToRefresh.m; sourceTree = "<group>"; };
		1CC38BB1160D8C5800C35A11 /* AwfulCategory.h */ = {isa = PBXFileReference; fileEncoding = 4; lastKnownFileType = sourcecode.c.h; path = AwfulCategory.h; sourceTree = "<group>"; };
		1CC38BB2160D8C5800C35A11 /* AwfulCategory.m */ = {isa = PBXFileReference; fileEncoding = 4; lastKnownFileType = sourcecode.c.objc; path = AwfulCategory.m; sourceTree = "<group>"; };
		1CC38BB4160D8C6000C35A11 /* _AwfulCategory.h */ = {isa = PBXFileReference; fileEncoding = 4; lastKnownFileType = sourcecode.c.h; path = _AwfulCategory.h; sourceTree = "<group>"; };
		1CC38BB5160D8C6000C35A11 /* _AwfulCategory.m */ = {isa = PBXFileReference; fileEncoding = 4; lastKnownFileType = sourcecode.c.objc; path = _AwfulCategory.m; sourceTree = "<group>"; };
		1CC7800F1612D8AF002AF958 /* AwfulFavoritesViewController.h */ = {isa = PBXFileReference; fileEncoding = 4; lastKnownFileType = sourcecode.c.h; path = AwfulFavoritesViewController.h; sourceTree = "<group>"; };
		1CC780101612D8AF002AF958 /* AwfulFavoritesViewController.m */ = {isa = PBXFileReference; fileEncoding = 4; lastKnownFileType = sourcecode.c.objc; path = AwfulFavoritesViewController.m; sourceTree = "<group>"; };
		1CC780111612D8AF002AF958 /* AwfulForumCell.h */ = {isa = PBXFileReference; fileEncoding = 4; lastKnownFileType = sourcecode.c.h; path = AwfulForumCell.h; sourceTree = "<group>"; };
		1CC780121612D8AF002AF958 /* AwfulForumCell.m */ = {isa = PBXFileReference; fileEncoding = 4; lastKnownFileType = sourcecode.c.objc; path = AwfulForumCell.m; sourceTree = "<group>"; };
		1CC780161612D8AF002AF958 /* AwfulForumsListController.h */ = {isa = PBXFileReference; fileEncoding = 4; lastKnownFileType = sourcecode.c.h; path = AwfulForumsListController.h; sourceTree = "<group>"; };
		1CC780171612D8AF002AF958 /* AwfulForumsListController.m */ = {isa = PBXFileReference; fileEncoding = 4; lastKnownFileType = sourcecode.c.objc; path = AwfulForumsListController.m; sourceTree = "<group>"; };
		1CC780201612D989002AF958 /* AwfulHTTPClient.h */ = {isa = PBXFileReference; fileEncoding = 4; lastKnownFileType = sourcecode.c.h; path = AwfulHTTPClient.h; sourceTree = "<group>"; };
		1CC780211612D989002AF958 /* AwfulHTTPClient.m */ = {isa = PBXFileReference; fileEncoding = 4; lastKnownFileType = sourcecode.c.objc; path = AwfulHTTPClient.m; sourceTree = "<group>"; };
		1CC780271612D9DE002AF958 /* AwfulPostsViewController.h */ = {isa = PBXFileReference; fileEncoding = 4; lastKnownFileType = sourcecode.c.h; path = AwfulPostsViewController.h; sourceTree = "<group>"; };
		1CC780281612D9DE002AF958 /* AwfulPostsViewController.m */ = {isa = PBXFileReference; fileEncoding = 4; lastKnownFileType = sourcecode.c.objc; path = AwfulPostsViewController.m; sourceTree = "<group>"; };
		1CC7802D1612D9DE002AF958 /* AwfulSpecificPageController.h */ = {isa = PBXFileReference; fileEncoding = 4; lastKnownFileType = sourcecode.c.h; path = AwfulSpecificPageController.h; sourceTree = "<group>"; };
		1CC7802E1612D9DE002AF958 /* AwfulSpecificPageController.m */ = {isa = PBXFileReference; fileEncoding = 4; lastKnownFileType = sourcecode.c.objc; path = AwfulSpecificPageController.m; sourceTree = "<group>"; };
		1CC780481612DA8E002AF958 /* AwfulBookmarksController.h */ = {isa = PBXFileReference; fileEncoding = 4; lastKnownFileType = sourcecode.c.h; path = AwfulBookmarksController.h; sourceTree = "<group>"; };
		1CC780491612DA8E002AF958 /* AwfulBookmarksController.m */ = {isa = PBXFileReference; fileEncoding = 4; lastKnownFileType = sourcecode.c.objc; path = AwfulBookmarksController.m; sourceTree = "<group>"; };
		1CC7804C1612DA8E002AF958 /* AwfulThreadListController.h */ = {isa = PBXFileReference; fileEncoding = 4; lastKnownFileType = sourcecode.c.h; path = AwfulThreadListController.h; sourceTree = "<group>"; };
		1CC7804D1612DA8E002AF958 /* AwfulThreadListController.m */ = {isa = PBXFileReference; fileEncoding = 4; lastKnownFileType = sourcecode.c.objc; path = AwfulThreadListController.m; sourceTree = "<group>"; };
		1CC780661612DBB2002AF958 /* Default-568h@2x.png */ = {isa = PBXFileReference; lastKnownFileType = image.png; path = "Default-568h@2x.png"; sourceTree = "<group>"; };
		1CC780671612DBB2002AF958 /* Default-Landscape.png */ = {isa = PBXFileReference; lastKnownFileType = image.png; path = "Default-Landscape.png"; sourceTree = "<group>"; };
		1CC780681612DBB2002AF958 /* Default-Landscape@2x.png */ = {isa = PBXFileReference; lastKnownFileType = image.png; path = "Default-Landscape@2x.png"; sourceTree = "<group>"; };
		1CC780691612DBB2002AF958 /* Default-Portrait.png */ = {isa = PBXFileReference; lastKnownFileType = image.png; path = "Default-Portrait.png"; sourceTree = "<group>"; };
		1CC7806A1612DBB2002AF958 /* Default-Portrait@2x.png */ = {isa = PBXFileReference; lastKnownFileType = image.png; path = "Default-Portrait@2x.png"; sourceTree = "<group>"; };
		1CC7806B1612DBB2002AF958 /* Default.png */ = {isa = PBXFileReference; lastKnownFileType = image.png; path = Default.png; sourceTree = "<group>"; };
		1CC7806C1612DBB2002AF958 /* Default@2x.png */ = {isa = PBXFileReference; lastKnownFileType = image.png; path = "Default@2x.png"; sourceTree = "<group>"; };
		1CD2C3B616B6E1C8002DBF66 /* Model-1.10.2.xcdatamodel */ = {isa = PBXFileReference; lastKnownFileType = wrapper.xcdatamodel; path = "Model-1.10.2.xcdatamodel"; sourceTree = "<group>"; };
		1CD2C3BD16B8508F002DBF66 /* chooch.png */ = {isa = PBXFileReference; lastKnownFileType = image.png; path = chooch.png; sourceTree = "<group>"; };
		1CDD00DF16C63C2800E72D62 /* AwfulJSONOrScrapeOperation.h */ = {isa = PBXFileReference; fileEncoding = 4; lastKnownFileType = sourcecode.c.h; path = AwfulJSONOrScrapeOperation.h; sourceTree = "<group>"; };
		1CDD00E016C63C2800E72D62 /* AwfulJSONOrScrapeOperation.m */ = {isa = PBXFileReference; fileEncoding = 4; lastKnownFileType = sourcecode.c.objc; path = AwfulJSONOrScrapeOperation.m; sourceTree = "<group>"; };
		1CDD5197154294D400326C7B /* AwfulSettings.h */ = {isa = PBXFileReference; fileEncoding = 4; lastKnownFileType = sourcecode.c.h; path = AwfulSettings.h; sourceTree = "<group>"; };
		1CDD5198154294D400326C7B /* AwfulSettings.m */ = {isa = PBXFileReference; fileEncoding = 4; lastKnownFileType = sourcecode.c.objc; path = AwfulSettings.m; sourceTree = "<group>"; };
		1CE2D97E165EEC1F0024AC1C /* AwfulTheme.h */ = {isa = PBXFileReference; fileEncoding = 4; lastKnownFileType = sourcecode.c.h; path = AwfulTheme.h; sourceTree = "<group>"; };
		1CE2D97F165EEC1F0024AC1C /* AwfulTheme.m */ = {isa = PBXFileReference; fileEncoding = 4; lastKnownFileType = sourcecode.c.objc; path = AwfulTheme.m; sourceTree = "<group>"; };
		1CE2D981165F8B8D0024AC1C /* star-off-dark.png */ = {isa = PBXFileReference; lastKnownFileType = image.png; path = "star-off-dark.png"; sourceTree = "<group>"; };
		1CE2D982165F8B8D0024AC1C /* star-off-dark@2x.png */ = {isa = PBXFileReference; lastKnownFileType = image.png; path = "star-off-dark@2x.png"; sourceTree = "<group>"; };
		1CE2D98D16632E610024AC1C /* games-wiiu.png */ = {isa = PBXFileReference; lastKnownFileType = image.png; path = "games-wiiu.png"; sourceTree = "<group>"; };
		1CE2D99E16688BA00024AC1C /* ama.png */ = {isa = PBXFileReference; lastKnownFileType = image.png; path = ama.png; sourceTree = "<group>"; };
		1CE2D9BF166ABD0D0024AC1C /* AwfulActionSheet.h */ = {isa = PBXFileReference; fileEncoding = 4; lastKnownFileType = sourcecode.c.h; path = AwfulActionSheet.h; sourceTree = "<group>"; };
		1CE2D9C0166ABD0D0024AC1C /* AwfulActionSheet.m */ = {isa = PBXFileReference; fileEncoding = 4; lastKnownFileType = sourcecode.c.objc; path = AwfulActionSheet.m; sourceTree = "<group>"; };
		1CE2D9C1166ABD0D0024AC1C /* AwfulAlertView.h */ = {isa = PBXFileReference; fileEncoding = 4; lastKnownFileType = sourcecode.c.h; path = AwfulAlertView.h; sourceTree = "<group>"; };
		1CE2D9C2166ABD0D0024AC1C /* AwfulAlertView.m */ = {isa = PBXFileReference; fileEncoding = 4; lastKnownFileType = sourcecode.c.objc; path = AwfulAlertView.m; sourceTree = "<group>"; };
		1CE2D9C3166ABD0D0024AC1C /* AwfulFetchedTableViewController.h */ = {isa = PBXFileReference; fileEncoding = 4; lastKnownFileType = sourcecode.c.h; path = AwfulFetchedTableViewController.h; sourceTree = "<group>"; };
		1CE2D9C4166ABD0D0024AC1C /* AwfulFetchedTableViewController.m */ = {isa = PBXFileReference; fileEncoding = 4; lastKnownFileType = sourcecode.c.objc; path = AwfulFetchedTableViewController.m; sourceTree = "<group>"; };
		1CE2D9C5166ABD0D0024AC1C /* AwfulFetchedTableViewControllerSubclass.h */ = {isa = PBXFileReference; fileEncoding = 4; lastKnownFileType = sourcecode.c.h; path = AwfulFetchedTableViewControllerSubclass.h; sourceTree = "<group>"; };
		1CE2D9C6166ABD0D0024AC1C /* AwfulNavigationBar.h */ = {isa = PBXFileReference; fileEncoding = 4; lastKnownFileType = sourcecode.c.h; path = AwfulNavigationBar.h; sourceTree = "<group>"; };
		1CE2D9C7166ABD0D0024AC1C /* AwfulNavigationBar.m */ = {isa = PBXFileReference; fileEncoding = 4; lastKnownFileType = sourcecode.c.objc; path = AwfulNavigationBar.m; sourceTree = "<group>"; };
		1CE2D9C8166ABD0D0024AC1C /* AwfulSplitViewController.h */ = {isa = PBXFileReference; fileEncoding = 4; lastKnownFileType = sourcecode.c.h; path = AwfulSplitViewController.h; sourceTree = "<group>"; };
		1CE2D9C9166ABD0D0024AC1C /* AwfulSplitViewController.m */ = {isa = PBXFileReference; fileEncoding = 4; lastKnownFileType = sourcecode.c.objc; path = AwfulSplitViewController.m; sourceTree = "<group>"; };
		1CE2D9CA166ABD0D0024AC1C /* AwfulTableViewController.h */ = {isa = PBXFileReference; fileEncoding = 4; lastKnownFileType = sourcecode.c.h; path = AwfulTableViewController.h; sourceTree = "<group>"; };
		1CE2D9CB166ABD0D0024AC1C /* AwfulTableViewController.m */ = {isa = PBXFileReference; fileEncoding = 4; lastKnownFileType = sourcecode.c.objc; path = AwfulTableViewController.m; sourceTree = "<group>"; };
		1CE2D9CC166ABD0D0024AC1C /* NSFileManager+UserDirectories.h */ = {isa = PBXFileReference; fileEncoding = 4; lastKnownFileType = sourcecode.c.h; path = "NSFileManager+UserDirectories.h"; sourceTree = "<group>"; };
		1CE2D9CD166ABD0D0024AC1C /* NSFileManager+UserDirectories.m */ = {isa = PBXFileReference; fileEncoding = 4; lastKnownFileType = sourcecode.c.objc; path = "NSFileManager+UserDirectories.m"; sourceTree = "<group>"; };
		1CE2D9CE166ABD0D0024AC1C /* NSString+CollapseWhitespace.h */ = {isa = PBXFileReference; fileEncoding = 4; lastKnownFileType = sourcecode.c.h; path = "NSString+CollapseWhitespace.h"; sourceTree = "<group>"; };
		1CE2D9CF166ABD0D0024AC1C /* NSString+CollapseWhitespace.m */ = {isa = PBXFileReference; fileEncoding = 4; lastKnownFileType = sourcecode.c.objc; path = "NSString+CollapseWhitespace.m"; sourceTree = "<group>"; };
		1CE2D9D0166ABD0D0024AC1C /* NSURL+QueryDictionary.h */ = {isa = PBXFileReference; fileEncoding = 4; lastKnownFileType = sourcecode.c.h; path = "NSURL+QueryDictionary.h"; sourceTree = "<group>"; };
		1CE2D9D1166ABD0D0024AC1C /* NSURL+QueryDictionary.m */ = {isa = PBXFileReference; fileEncoding = 4; lastKnownFileType = sourcecode.c.objc; path = "NSURL+QueryDictionary.m"; sourceTree = "<group>"; };
		1CE2D9D2166ABD0D0024AC1C /* UINavigationItem+TwoLineTitle.h */ = {isa = PBXFileReference; fileEncoding = 4; lastKnownFileType = sourcecode.c.h; path = "UINavigationItem+TwoLineTitle.h"; sourceTree = "<group>"; };
		1CE2D9D3166ABD0D0024AC1C /* UINavigationItem+TwoLineTitle.m */ = {isa = PBXFileReference; fileEncoding = 4; lastKnownFileType = sourcecode.c.objc; path = "UINavigationItem+TwoLineTitle.m"; sourceTree = "<group>"; };
		1CE2D9D4166ABD0D0024AC1C /* UIViewController+NavigationEnclosure.h */ = {isa = PBXFileReference; fileEncoding = 4; lastKnownFileType = sourcecode.c.h; path = "UIViewController+NavigationEnclosure.h"; sourceTree = "<group>"; };
		1CE2D9D5166ABD0D0024AC1C /* UIViewController+NavigationEnclosure.m */ = {isa = PBXFileReference; fileEncoding = 4; lastKnownFileType = sourcecode.c.objc; path = "UIViewController+NavigationEnclosure.m"; sourceTree = "<group>"; };
		1CF0D618164B0A7C00CFA137 /* Forum Abbreviations.plist */ = {isa = PBXFileReference; fileEncoding = 4; lastKnownFileType = text.plist.xml; path = "Forum Abbreviations.plist"; sourceTree = "<group>"; };
		1CFBECCB162F4ED7008AF641 /* pagebar-button-selected.png */ = {isa = PBXFileReference; lastKnownFileType = image.png; path = "pagebar-button-selected.png"; sourceTree = "<group>"; };
		1CFBECCC162F4ED7008AF641 /* pagebar-button-selected@2x.png */ = {isa = PBXFileReference; lastKnownFileType = image.png; path = "pagebar-button-selected@2x.png"; sourceTree = "<group>"; };
		1CFBECCD162F4ED7008AF641 /* pagebar-button.png */ = {isa = PBXFileReference; lastKnownFileType = image.png; path = "pagebar-button.png"; sourceTree = "<group>"; };
		1CFBECCE162F4ED7008AF641 /* pagebar-button@2x.png */ = {isa = PBXFileReference; lastKnownFileType = image.png; path = "pagebar-button@2x.png"; sourceTree = "<group>"; };
		1CFBECD3162F4ED7008AF641 /* pagebar.png */ = {isa = PBXFileReference; lastKnownFileType = image.png; path = pagebar.png; sourceTree = "<group>"; };
		1CFBECD4162F4ED7008AF641 /* pagebar@2x.png */ = {isa = PBXFileReference; lastKnownFileType = image.png; path = "pagebar@2x.png"; sourceTree = "<group>"; };
		1CFBECE5162F526A008AF641 /* pagebar-segmented-divider.png */ = {isa = PBXFileReference; lastKnownFileType = image.png; path = "pagebar-segmented-divider.png"; sourceTree = "<group>"; };
		1CFBECE6162F526A008AF641 /* pagebar-segmented-divider@2x.png */ = {isa = PBXFileReference; lastKnownFileType = image.png; path = "pagebar-segmented-divider@2x.png"; sourceTree = "<group>"; };
		1CFBECEC163076F1008AF641 /* AwfulPageBar.h */ = {isa = PBXFileReference; fileEncoding = 4; lastKnownFileType = sourcecode.c.h; path = AwfulPageBar.h; sourceTree = "<group>"; };
		1CFBECED163076F1008AF641 /* AwfulPageBar.m */ = {isa = PBXFileReference; fileEncoding = 4; lastKnownFileType = sourcecode.c.objc; path = AwfulPageBar.m; sourceTree = "<group>"; };
		1CFBECFC1631A6EA008AF641 /* star-off.png */ = {isa = PBXFileReference; lastKnownFileType = image.png; path = "star-off.png"; sourceTree = "<group>"; };
		1CFBECFD1631A6EA008AF641 /* star-off@2x.png */ = {isa = PBXFileReference; lastKnownFileType = image.png; path = "star-off@2x.png"; sourceTree = "<group>"; };
		1CFBECFE1631A6EA008AF641 /* star-on.png */ = {isa = PBXFileReference; lastKnownFileType = image.png; path = "star-on.png"; sourceTree = "<group>"; };
		1CFBECFF1631A6EA008AF641 /* star-on@2x.png */ = {isa = PBXFileReference; lastKnownFileType = image.png; path = "star-on@2x.png"; sourceTree = "<group>"; };
		1CFBED041631BF53008AF641 /* licenses.html */ = {isa = PBXFileReference; fileEncoding = 4; lastKnownFileType = text.html; path = licenses.html; sourceTree = "<group>"; };
		1CFBED061631C068008AF641 /* AwfulLicensesViewController.h */ = {isa = PBXFileReference; fileEncoding = 4; lastKnownFileType = sourcecode.c.h; path = AwfulLicensesViewController.h; sourceTree = "<group>"; };
		1CFBED071631C068008AF641 /* AwfulLicensesViewController.m */ = {isa = PBXFileReference; fileEncoding = 4; lastKnownFileType = sourcecode.c.objc; path = AwfulLicensesViewController.m; sourceTree = "<group>"; };
		1D30AB110D05D00D00671497 /* Foundation.framework */ = {isa = PBXFileReference; lastKnownFileType = wrapper.framework; name = Foundation.framework; path = System/Library/Frameworks/Foundation.framework; sourceTree = SDKROOT; };
		1D6058910D05DD3D006BFB54 /* Awful.app */ = {isa = PBXFileReference; explicitFileType = wrapper.application; includeInIndex = 0; path = Awful.app; sourceTree = BUILT_PRODUCTS_DIR; };
		1DF5F4DF0D08C38300B7A737 /* UIKit.framework */ = {isa = PBXFileReference; lastKnownFileType = wrapper.framework; name = UIKit.framework; path = System/Library/Frameworks/UIKit.framework; sourceTree = SDKROOT; };
		288765070DF74369002DB57D /* CoreGraphics.framework */ = {isa = PBXFileReference; lastKnownFileType = wrapper.framework; name = CoreGraphics.framework; path = System/Library/Frameworks/CoreGraphics.framework; sourceTree = SDKROOT; };
		8C0F4F541682CCFA00E25D7E /* macinyos-heading-center.png */ = {isa = PBXFileReference; lastKnownFileType = image.png; path = "macinyos-heading-center.png"; sourceTree = "<group>"; };
		8C0F4F551682CCFA00E25D7E /* macinyos-heading-right.png */ = {isa = PBXFileReference; lastKnownFileType = image.png; path = "macinyos-heading-right.png"; sourceTree = "<group>"; };
		8C1F62E116B6C8E200FAF625 /* CustomBadge.h */ = {isa = PBXFileReference; fileEncoding = 4; lastKnownFileType = sourcecode.c.h; path = CustomBadge.h; sourceTree = "<group>"; };
		8C1F62E216B6C8E200FAF625 /* CustomBadge.m */ = {isa = PBXFileReference; fileEncoding = 4; lastKnownFileType = sourcecode.c.objc; path = CustomBadge.m; sourceTree = "<group>"; };
		8C2450F51666F76900D3079C /* forum-header-dark.png */ = {isa = PBXFileReference; lastKnownFileType = image.png; path = "forum-header-dark.png"; sourceTree = "<group>"; };
		8C2450F61666F76900D3079C /* forum-header-dark@2x.png */ = {isa = PBXFileReference; lastKnownFileType = image.png; path = "forum-header-dark@2x.png"; sourceTree = "<group>"; };
		8C2450F71666F76900D3079C /* forum-header-light.png */ = {isa = PBXFileReference; lastKnownFileType = image.png; path = "forum-header-light.png"; sourceTree = "<group>"; };
		8C2450F81666F76900D3079C /* forum-header-light@2x.png */ = {isa = PBXFileReference; lastKnownFileType = image.png; path = "forum-header-light@2x.png"; sourceTree = "<group>"; };
		8C2450FE1666FDA300D3079C /* forum-arrow-down-dark.png */ = {isa = PBXFileReference; lastKnownFileType = image.png; path = "forum-arrow-down-dark.png"; sourceTree = "<group>"; };
		8C2450FF1666FDA300D3079C /* forum-arrow-down-dark@2x.png */ = {isa = PBXFileReference; lastKnownFileType = image.png; path = "forum-arrow-down-dark@2x.png"; sourceTree = "<group>"; };
		8C2451021666FDAE00D3079C /* forum-arrow-right-dark.png */ = {isa = PBXFileReference; lastKnownFileType = image.png; path = "forum-arrow-right-dark.png"; sourceTree = "<group>"; };
		8C2451031666FDAE00D3079C /* forum-arrow-right-dark@2x.png */ = {isa = PBXFileReference; lastKnownFileType = image.png; path = "forum-arrow-right-dark@2x.png"; sourceTree = "<group>"; };
		8C299D6616877330001B9D96 /* posts-view-219-winpos95.css */ = {isa = PBXFileReference; fileEncoding = 4; lastKnownFileType = text.css; path = "posts-view-219-winpos95.css"; sourceTree = "<group>"; };
		8C299D6F16877AE9001B9D96 /* winpos95-heading-left.png */ = {isa = PBXFileReference; lastKnownFileType = image.png; path = "winpos95-heading-left.png"; sourceTree = "<group>"; };
		8C299D7016877AE9001B9D96 /* winpos95-heading-right.png */ = {isa = PBXFileReference; lastKnownFileType = image.png; path = "winpos95-heading-right.png"; sourceTree = "<group>"; };
		8C299D7116877AE9001B9D96 /* winpos95-heading.png */ = {isa = PBXFileReference; lastKnownFileType = image.png; path = "winpos95-heading.png"; sourceTree = "<group>"; };
		8C2A08AC16AAD45C00CDBC23 /* AwfulReplyViewController.h */ = {isa = PBXFileReference; fileEncoding = 4; lastKnownFileType = sourcecode.c.h; path = AwfulReplyViewController.h; sourceTree = "<group>"; };
		8C2A08AD16AAD45C00CDBC23 /* AwfulReplyViewController.m */ = {isa = PBXFileReference; fileEncoding = 4; lastKnownFileType = sourcecode.c.objc; path = AwfulReplyViewController.m; sourceTree = "<group>"; };
		8C33C219168173E1005782F9 /* happymac.png */ = {isa = PBXFileReference; lastKnownFileType = image.png; path = happymac.png; sourceTree = "<group>"; };
		8C36CEC616C59ADB00F48F15 /* AwfulComposerViewController.h */ = {isa = PBXFileReference; fileEncoding = 4; lastKnownFileType = sourcecode.c.h; path = AwfulComposerViewController.h; sourceTree = "<group>"; };
		8C36CEC716C59ADB00F48F15 /* AwfulComposerViewController.m */ = {isa = PBXFileReference; fileEncoding = 4; lastKnownFileType = sourcecode.c.objc; path = AwfulComposerViewController.m; sourceTree = "<group>"; };
		8C36CEC816C59ADB00F48F15 /* AwfulEditPostComposerViewController.h */ = {isa = PBXFileReference; fileEncoding = 4; lastKnownFileType = sourcecode.c.h; path = AwfulEditPostComposerViewController.h; sourceTree = "<group>"; };
		8C36CEC916C59ADB00F48F15 /* AwfulEditPostComposerViewController.m */ = {isa = PBXFileReference; fileEncoding = 4; lastKnownFileType = sourcecode.c.objc; path = AwfulEditPostComposerViewController.m; sourceTree = "<group>"; };
		8C36CECA16C59ADB00F48F15 /* AwfulReplyComposerViewController.h */ = {isa = PBXFileReference; fileEncoding = 4; lastKnownFileType = sourcecode.c.h; path = AwfulReplyComposerViewController.h; sourceTree = "<group>"; };
		8C36CECB16C59ADB00F48F15 /* AwfulReplyComposerViewController.m */ = {isa = PBXFileReference; fileEncoding = 4; lastKnownFileType = sourcecode.c.objc; path = AwfulReplyComposerViewController.m; sourceTree = "<group>"; };
		8C36CECC16C59ADB00F48F15 /* AwfulThreadComposerViewController.h */ = {isa = PBXFileReference; fileEncoding = 4; lastKnownFileType = sourcecode.c.h; path = AwfulThreadComposerViewController.h; sourceTree = "<group>"; };
		8C36CECD16C59ADB00F48F15 /* AwfulThreadComposerViewController.m */ = {isa = PBXFileReference; fileEncoding = 4; lastKnownFileType = sourcecode.c.objc; path = AwfulThreadComposerViewController.m; sourceTree = "<group>"; };
		8C36CECF16C59ADB00F48F15 /* AwfulComposerInputAccessoryView.h */ = {isa = PBXFileReference; fileEncoding = 4; lastKnownFileType = sourcecode.c.h; path = AwfulComposerInputAccessoryView.h; sourceTree = "<group>"; };
		8C36CED016C59ADB00F48F15 /* AwfulComposerInputAccessoryView.m */ = {isa = PBXFileReference; fileEncoding = 4; lastKnownFileType = sourcecode.c.objc; path = AwfulComposerInputAccessoryView.m; sourceTree = "<group>"; };
		8C36CED116C59ADB00F48F15 /* AwfulComposerView.h */ = {isa = PBXFileReference; fileEncoding = 4; lastKnownFileType = sourcecode.c.h; path = AwfulComposerView.h; sourceTree = "<group>"; };
		8C36CED216C59ADB00F48F15 /* AwfulComposerView.m */ = {isa = PBXFileReference; fileEncoding = 4; lastKnownFileType = sourcecode.c.objc; path = AwfulComposerView.m; sourceTree = "<group>"; };
		8C36CED316C59ADB00F48F15 /* AwfulEmoticonChooserCellView.h */ = {isa = PBXFileReference; fileEncoding = 4; lastKnownFileType = sourcecode.c.h; path = AwfulEmoticonChooserCellView.h; sourceTree = "<group>"; };
		8C36CED416C59ADB00F48F15 /* AwfulEmoticonChooserCellView.m */ = {isa = PBXFileReference; fileEncoding = 4; lastKnownFileType = sourcecode.c.objc; path = AwfulEmoticonChooserCellView.m; sourceTree = "<group>"; };
		8C36CED516C59ADB00F48F15 /* AwfulEmoticonChooserViewController.h */ = {isa = PBXFileReference; fileEncoding = 4; lastKnownFileType = sourcecode.c.h; path = AwfulEmoticonChooserViewController.h; sourceTree = "<group>"; };
		8C36CED616C59ADB00F48F15 /* AwfulEmoticonChooserViewController.m */ = {isa = PBXFileReference; fileEncoding = 4; lastKnownFileType = sourcecode.c.objc; path = AwfulEmoticonChooserViewController.m; sourceTree = "<group>"; };
		8C36CED716C59ADB00F48F15 /* AwfulTitleEntryCell.h */ = {isa = PBXFileReference; fileEncoding = 4; lastKnownFileType = sourcecode.c.h; path = AwfulTitleEntryCell.h; sourceTree = "<group>"; };
		8C36CED816C59ADB00F48F15 /* AwfulTitleEntryCell.m */ = {isa = PBXFileReference; fileEncoding = 4; lastKnownFileType = sourcecode.c.objc; path = AwfulTitleEntryCell.m; sourceTree = "<group>"; };
		8C3CCD3A16533B1D00C28342 /* fyad-yourrights.png */ = {isa = PBXFileReference; lastKnownFileType = image.png; path = "fyad-yourrights.png"; sourceTree = "<group>"; };
		8C3CCD3B16533B1E00C28342 /* fyad-tree.png */ = {isa = PBXFileReference; lastKnownFileType = image.png; path = "fyad-tree.png"; sourceTree = "<group>"; };
		8C3CCD3C16533B1E00C28342 /* fyad-moof.png */ = {isa = PBXFileReference; lastKnownFileType = image.png; path = "fyad-moof.png"; sourceTree = "<group>"; };
		8C3CCD3D16533B1E00C28342 /* fyad-hunting.png */ = {isa = PBXFileReference; lastKnownFileType = image.png; path = "fyad-hunting.png"; sourceTree = "<group>"; };
		8C3CCD3E16533B1E00C28342 /* fyad-hark.png */ = {isa = PBXFileReference; lastKnownFileType = image.png; path = "fyad-hark.png"; sourceTree = "<group>"; };
		8C3CCD3F16533B1E00C28342 /* fyad-ghostride.png */ = {isa = PBXFileReference; lastKnownFileType = image.png; path = "fyad-ghostride.png"; sourceTree = "<group>"; };
		8C3CCD4616533B5000C28342 /* hell-suck.png */ = {isa = PBXFileReference; lastKnownFileType = image.png; path = "hell-suck.png"; sourceTree = "<group>"; };
		8C3CCD4816533B6100C28342 /* LF-24yu5af.png */ = {isa = PBXFileReference; lastKnownFileType = image.png; path = "LF-24yu5af.png"; sourceTree = "<group>"; };
		8C3CCD4A16533B7E00C28342 /* LF-25tjf47.png */ = {isa = PBXFileReference; lastKnownFileType = image.png; path = "LF-25tjf47.png"; sourceTree = "<group>"; };
		8C3CCD4C16533B8B00C28342 /* lf-amerika.png */ = {isa = PBXFileReference; lastKnownFileType = image.png; path = "lf-amerika.png"; sourceTree = "<group>"; };
		8C3CCD4E16533B9E00C28342 /* lf-migra.png */ = {isa = PBXFileReference; lastKnownFileType = image.png; path = "lf-migra.png"; sourceTree = "<group>"; };
		8C3CCD4F16533B9E00C28342 /* lf-eu.png */ = {isa = PBXFileReference; lastKnownFileType = image.png; path = "lf-eu.png"; sourceTree = "<group>"; };
		8C3CCD5216533BAF00C28342 /* phiz-grind.png */ = {isa = PBXFileReference; lastKnownFileType = image.png; path = "phiz-grind.png"; sourceTree = "<group>"; };
		8C3CCD5316533BB000C28342 /* phiz-powerband.png */ = {isa = PBXFileReference; lastKnownFileType = image.png; path = "phiz-powerband.png"; sourceTree = "<group>"; };
		8C3CCD561653446600C28342 /* fyad-toucan.png */ = {isa = PBXFileReference; lastKnownFileType = image.png; path = "fyad-toucan.png"; sourceTree = "<group>"; };
		8C3CCD581653447B00C28342 /* LF-2mfbryu.png */ = {isa = PBXFileReference; lastKnownFileType = image.png; path = "LF-2mfbryu.png"; sourceTree = "<group>"; };
		8C3CCD5A1653448700C28342 /* LF-iraq.png */ = {isa = PBXFileReference; lastKnownFileType = image.png; path = "LF-iraq.png"; sourceTree = "<group>"; };
		8C3CCD5C1653449300C28342 /* lf-trains.png */ = {isa = PBXFileReference; lastKnownFileType = image.png; path = "lf-trains.png"; sourceTree = "<group>"; };
		8C3CCD5E165344A000C28342 /* phiz-irony.png */ = {isa = PBXFileReference; lastKnownFileType = image.png; path = "phiz-irony.png"; sourceTree = "<group>"; };
		8C3CCD60165344AC00C28342 /* FYAD-redants.png */ = {isa = PBXFileReference; lastKnownFileType = image.png; path = "FYAD-redants.png"; sourceTree = "<group>"; };
		8C3CCD62165344C100C28342 /* fyad-speedrun.png */ = {isa = PBXFileReference; lastKnownFileType = image.png; path = "fyad-speedrun.png"; sourceTree = "<group>"; };
		8C3CCD63165344C200C28342 /* fyad-smallthread.png */ = {isa = PBXFileReference; lastKnownFileType = image.png; path = "fyad-smallthread.png"; sourceTree = "<group>"; };
		8C3CCD66165344D500C28342 /* hell-tim.png */ = {isa = PBXFileReference; lastKnownFileType = image.png; path = "hell-tim.png"; sourceTree = "<group>"; };
		8C3CCD68165344E200C28342 /* lf-whites.png */ = {isa = PBXFileReference; lastKnownFileType = image.png; path = "lf-whites.png"; sourceTree = "<group>"; };
		8C483FC116852E5D00D02482 /* macinyos-loading.png */ = {isa = PBXFileReference; lastKnownFileType = image.png; path = "macinyos-loading.png"; sourceTree = "<group>"; };
		8C4F06B41686C1CB003CE53C /* macinyos-heading-left.png */ = {isa = PBXFileReference; lastKnownFileType = image.png; path = "macinyos-heading-left.png"; sourceTree = "<group>"; };
		8C5159D0163DB796000114F6 /* adtrw-hokutonoken.png */ = {isa = PBXFileReference; lastKnownFileType = image.png; path = "adtrw-hokutonoken.png"; sourceTree = "<group>"; };
		8C5159D1163DB796000114F6 /* AICA-TAG-60s.png */ = {isa = PBXFileReference; lastKnownFileType = image.png; path = "AICA-TAG-60s.png"; sourceTree = "<group>"; };
		8C5159D2163DB796000114F6 /* AICA-TAG-70s.png */ = {isa = PBXFileReference; lastKnownFileType = image.png; path = "AICA-TAG-70s.png"; sourceTree = "<group>"; };
		8C5159D3163DB796000114F6 /* AICA-TAG-80s.png */ = {isa = PBXFileReference; lastKnownFileType = image.png; path = "AICA-TAG-80s.png"; sourceTree = "<group>"; };
		8C5159D4163DB796000114F6 /* AICA-TAG-classic.png */ = {isa = PBXFileReference; lastKnownFileType = image.png; path = "AICA-TAG-classic.png"; sourceTree = "<group>"; };
		8C5159D5163DB796000114F6 /* ai-mods.png */ = {isa = PBXFileReference; lastKnownFileType = image.png; path = "ai-mods.png"; sourceTree = "<group>"; };
		8C5159D6163DB796000114F6 /* AICA-TAG-newride.png */ = {isa = PBXFileReference; lastKnownFileType = image.png; path = "AICA-TAG-newride.png"; sourceTree = "<group>"; };
		8C5159D7163DB796000114F6 /* AICA-TAG-race.png */ = {isa = PBXFileReference; lastKnownFileType = image.png; path = "AICA-TAG-race.png"; sourceTree = "<group>"; };
		8C5159D8163DB796000114F6 /* RP-20a6zc0.png */ = {isa = PBXFileReference; lastKnownFileType = image.png; path = "RP-20a6zc0.png"; sourceTree = "<group>"; };
		8C5159D9163DB796000114F6 /* fyad-zounds.png */ = {isa = PBXFileReference; lastKnownFileType = image.png; path = "fyad-zounds.png"; sourceTree = "<group>"; };
		8C5CC4BD16AE366700BEBA9D /* editor.html */ = {isa = PBXFileReference; fileEncoding = 4; lastKnownFileType = text.html; path = editor.html; sourceTree = "<group>"; };
		8C5CC4C316AF663C00BEBA9D /* emot-v.gif */ = {isa = PBXFileReference; lastKnownFileType = image.gif; path = "emot-v.gif"; sourceTree = "<group>"; };
		8C5CC4C516AF666100BEBA9D /* emot-v@2x.gif */ = {isa = PBXFileReference; lastKnownFileType = image.gif; path = "emot-v@2x.gif"; sourceTree = "<group>"; };
		8C6F08491653498F00B43251 /* byob-anti.png */ = {isa = PBXFileReference; lastKnownFileType = image.png; path = "byob-anti.png"; sourceTree = "<group>"; };
		8C700260169B2FE700FC0B78 /* AwfulPrivateMessageListController.h */ = {isa = PBXFileReference; fileEncoding = 4; lastKnownFileType = sourcecode.c.h; path = AwfulPrivateMessageListController.h; sourceTree = "<group>"; };
		8C700261169B2FE700FC0B78 /* AwfulPrivateMessageListController.m */ = {isa = PBXFileReference; fileEncoding = 4; lastKnownFileType = sourcecode.c.objc; path = AwfulPrivateMessageListController.m; sourceTree = "<group>"; };
		8C700262169B2FE700FC0B78 /* AwfulPrivateMessageViewController.h */ = {isa = PBXFileReference; fileEncoding = 4; lastKnownFileType = sourcecode.c.h; path = AwfulPrivateMessageViewController.h; sourceTree = "<group>"; };
		8C700263169B2FE700FC0B78 /* AwfulPrivateMessageViewController.m */ = {isa = PBXFileReference; fileEncoding = 4; lastKnownFileType = sourcecode.c.objc; path = AwfulPrivateMessageViewController.m; sourceTree = "<group>"; };
		8C700266169B317500FC0B78 /* Model-1.11.xcdatamodel */ = {isa = PBXFileReference; lastKnownFileType = wrapper.xcdatamodel; path = "Model-1.11.xcdatamodel"; sourceTree = "<group>"; };
		8C700267169B32E900FC0B78 /* _AwfulPrivateMessage.h */ = {isa = PBXFileReference; fileEncoding = 4; lastKnownFileType = sourcecode.c.h; path = _AwfulPrivateMessage.h; sourceTree = "<group>"; };
		8C700268169B32E900FC0B78 /* _AwfulPrivateMessage.m */ = {isa = PBXFileReference; fileEncoding = 4; lastKnownFileType = sourcecode.c.objc; path = _AwfulPrivateMessage.m; sourceTree = "<group>"; };
		8C70026A169B32F400FC0B78 /* AwfulPrivateMessage.h */ = {isa = PBXFileReference; fileEncoding = 4; lastKnownFileType = sourcecode.c.h; path = AwfulPrivateMessage.h; sourceTree = "<group>"; };
		8C70026B169B32F400FC0B78 /* AwfulPrivateMessage.m */ = {isa = PBXFileReference; fileEncoding = 4; lastKnownFileType = sourcecode.c.objc; path = AwfulPrivateMessage.m; sourceTree = "<group>"; };
		8C70026D169B373600FC0B78 /* AwfulHTTPClient+PrivateMessages.h */ = {isa = PBXFileReference; fileEncoding = 4; lastKnownFileType = sourcecode.c.h; path = "AwfulHTTPClient+PrivateMessages.h"; sourceTree = "<group>"; };
		8C70026E169B373600FC0B78 /* AwfulHTTPClient+PrivateMessages.m */ = {isa = PBXFileReference; fileEncoding = 4; lastKnownFileType = sourcecode.c.objc; path = "AwfulHTTPClient+PrivateMessages.m"; sourceTree = "<group>"; };
		8C700270169B37F800FC0B78 /* AwfulParsing+PrivateMessages.h */ = {isa = PBXFileReference; fileEncoding = 4; lastKnownFileType = sourcecode.c.h; path = "AwfulParsing+PrivateMessages.h"; sourceTree = "<group>"; };
		8C700271169B37F800FC0B78 /* AwfulParsing+PrivateMessages.m */ = {isa = PBXFileReference; fileEncoding = 4; lastKnownFileType = sourcecode.c.objc; path = "AwfulParsing+PrivateMessages.m"; sourceTree = "<group>"; };
		8C700288169C6EFA00FC0B78 /* FVGifAnimation.h */ = {isa = PBXFileReference; fileEncoding = 4; lastKnownFileType = sourcecode.c.h; path = FVGifAnimation.h; sourceTree = "<group>"; };
		8C700289169C6EFA00FC0B78 /* FVGifAnimation.m */ = {isa = PBXFileReference; fileEncoding = 4; lastKnownFileType = sourcecode.c.objc; path = FVGifAnimation.m; sourceTree = "<group>"; };
		8C700291169C73A500FC0B78 /* AwfulPMComposerViewController.h */ = {isa = PBXFileReference; fileEncoding = 4; lastKnownFileType = sourcecode.c.h; path = AwfulPMComposerViewController.h; sourceTree = "<group>"; };
		8C700292169C73A500FC0B78 /* AwfulPMComposerViewController.m */ = {isa = PBXFileReference; fileEncoding = 4; lastKnownFileType = sourcecode.c.objc; path = AwfulPMComposerViewController.m; sourceTree = "<group>"; };
		8C804B9616B42110007655D5 /* AwfulNewPMNotifierAgent.h */ = {isa = PBXFileReference; fileEncoding = 4; lastKnownFileType = sourcecode.c.h; path = AwfulNewPMNotifierAgent.h; sourceTree = "<group>"; };
		8C804B9716B42110007655D5 /* AwfulNewPMNotifierAgent.m */ = {isa = PBXFileReference; fileEncoding = 4; lastKnownFileType = sourcecode.c.objc; path = AwfulNewPMNotifierAgent.m; sourceTree = "<group>"; };
		8C70055816A075A200FC0B78 /* Model-1.11.1.xcdatamodel */ = {isa = PBXFileReference; lastKnownFileType = wrapper.xcdatamodel; path = "Model-1.11.1.xcdatamodel"; sourceTree = "<group>"; };
		8C70055E16A076FF00FC0B78 /* AwfulEmoticon.h */ = {isa = PBXFileReference; fileEncoding = 4; lastKnownFileType = sourcecode.c.h; path = AwfulEmoticon.h; sourceTree = "<group>"; };
		8C70055F16A076FF00FC0B78 /* AwfulEmoticon.m */ = {isa = PBXFileReference; fileEncoding = 4; lastKnownFileType = sourcecode.c.objc; path = AwfulEmoticon.m; sourceTree = "<group>"; };
		8C70056016A076FF00FC0B78 /* AwfulEmoticonGroup.h */ = {isa = PBXFileReference; fileEncoding = 4; lastKnownFileType = sourcecode.c.h; path = AwfulEmoticonGroup.h; sourceTree = "<group>"; };
		8C70056116A076FF00FC0B78 /* AwfulEmoticonGroup.m */ = {isa = PBXFileReference; fileEncoding = 4; lastKnownFileType = sourcecode.c.objc; path = AwfulEmoticonGroup.m; sourceTree = "<group>"; };
		8C70056416A0770A00FC0B78 /* _AwfulEmoticon.h */ = {isa = PBXFileReference; fileEncoding = 4; lastKnownFileType = sourcecode.c.h; path = _AwfulEmoticon.h; sourceTree = "<group>"; };
		8C70056516A0770A00FC0B78 /* _AwfulEmoticon.m */ = {isa = PBXFileReference; fileEncoding = 4; lastKnownFileType = sourcecode.c.objc; path = _AwfulEmoticon.m; sourceTree = "<group>"; };
		8C70056616A0770A00FC0B78 /* _AwfulEmoticonGroup.h */ = {isa = PBXFileReference; fileEncoding = 4; lastKnownFileType = sourcecode.c.h; path = _AwfulEmoticonGroup.h; sourceTree = "<group>"; };
		8C70056716A0770A00FC0B78 /* _AwfulEmoticonGroup.m */ = {isa = PBXFileReference; fileEncoding = 4; lastKnownFileType = sourcecode.c.objc; path = _AwfulEmoticonGroup.m; sourceTree = "<group>"; };
		8C70056F16A079A700FC0B78 /* AwfulHTTPClient+Emoticons.h */ = {isa = PBXFileReference; fileEncoding = 4; lastKnownFileType = sourcecode.c.h; path = "AwfulHTTPClient+Emoticons.h"; sourceTree = "<group>"; };
		8C70057016A079A700FC0B78 /* AwfulHTTPClient+Emoticons.m */ = {isa = PBXFileReference; fileEncoding = 4; lastKnownFileType = sourcecode.c.objc; path = "AwfulHTTPClient+Emoticons.m"; sourceTree = "<group>"; };
		8C70057216A07A9000FC0B78 /* AwfulParsing+Emoticons.h */ = {isa = PBXFileReference; fileEncoding = 4; lastKnownFileType = sourcecode.c.h; path = "AwfulParsing+Emoticons.h"; sourceTree = "<group>"; };
		8C70057316A07A9000FC0B78 /* AwfulParsing+Emoticons.m */ = {isa = PBXFileReference; fileEncoding = 4; lastKnownFileType = sourcecode.c.objc; path = "AwfulParsing+Emoticons.m"; sourceTree = "<group>"; };
		8C87428D1655FD990018AC6C /* byob.png */ = {isa = PBXFileReference; lastKnownFileType = image.png; path = byob.png; sourceTree = "<group>"; };
		8C8742901655FDAE0018AC6C /* trp-laliga.png */ = {isa = PBXFileReference; lastKnownFileType = image.png; path = "trp-laliga.png"; sourceTree = "<group>"; };
		8C8742921655FDC10018AC6C /* mods-expert.png */ = {isa = PBXFileReference; lastKnownFileType = image.png; path = "mods-expert.png"; sourceTree = "<group>"; };
		8C8742941655FDD60018AC6C /* byob-shocking.png */ = {isa = PBXFileReference; lastKnownFileType = image.png; path = "byob-shocking.png"; sourceTree = "<group>"; };
		8C8742961655FDEB0018AC6C /* ycs-jap.png */ = {isa = PBXFileReference; lastKnownFileType = image.png; path = "ycs-jap.png"; sourceTree = "<group>"; };
		8C8742981655FDF60018AC6C /* YCS-01.png */ = {isa = PBXFileReference; lastKnownFileType = image.png; path = "YCS-01.png"; sourceTree = "<group>"; };
		8C87429A1655FE120018AC6C /* phiz-robojax.png */ = {isa = PBXFileReference; lastKnownFileType = image.png; path = "phiz-robojax.png"; sourceTree = "<group>"; };
		8C87429C1655FE1C0018AC6C /* phiz-ant.png */ = {isa = PBXFileReference; lastKnownFileType = image.png; path = "phiz-ant.png"; sourceTree = "<group>"; };
		8C88D1F616BEBF56009DC854 /* LF-dad.png */ = {isa = PBXFileReference; lastKnownFileType = image.png; path = "LF-dad.png"; sourceTree = "<group>"; };
		8C9834E1169091CE009F0CD6 /* fyad-bubble.png */ = {isa = PBXFileReference; lastKnownFileType = image.png; path = "fyad-bubble.png"; sourceTree = "<group>"; };
		8C9B02BF1623630F00676B98 /* downArrowDark.png */ = {isa = PBXFileReference; lastKnownFileType = image.png; name = downArrowDark.png; path = Resources/images/downArrowDark.png; sourceTree = SOURCE_ROOT; };
		8CAAE2D61651CC52004C8C8A /* phiz-rap.png */ = {isa = PBXFileReference; lastKnownFileType = image.png; path = "phiz-rap.png"; sourceTree = "<group>"; };
		8CAAE2D71651CC52004C8C8A /* tg-story.png */ = {isa = PBXFileReference; lastKnownFileType = image.png; path = "tg-story.png"; sourceTree = "<group>"; };
		8CAAE2D81651CC52004C8C8A /* tg-dd.png */ = {isa = PBXFileReference; lastKnownFileType = image.png; path = "tg-dd.png"; sourceTree = "<group>"; };
		8CAAE2D91651CC52004C8C8A /* tg-cards.png */ = {isa = PBXFileReference; lastKnownFileType = image.png; path = "tg-cards.png"; sourceTree = "<group>"; };
		8CAAE2DA1651CC52004C8C8A /* terrordome.png */ = {isa = PBXFileReference; lastKnownFileType = image.png; path = terrordome.png; sourceTree = "<group>"; };
		8CAAE2DB1651CC52004C8C8A /* phiz-sucks.png */ = {isa = PBXFileReference; lastKnownFileType = image.png; path = "phiz-sucks.png"; sourceTree = "<group>"; };
		8CAAE2DC1651CC52004C8C8A /* phiz-smugwave.png */ = {isa = PBXFileReference; lastKnownFileType = image.png; path = "phiz-smugwave.png"; sourceTree = "<group>"; };
		8CAAE2DD1651CC52004C8C8A /* phiz-dad.png */ = {isa = PBXFileReference; lastKnownFileType = image.png; path = "phiz-dad.png"; sourceTree = "<group>"; };
		8CAAE2DE1651CC52004C8C8A /* LF-rungop.png */ = {isa = PBXFileReference; lastKnownFileType = image.png; path = "LF-rungop.png"; sourceTree = "<group>"; };
		8CAAE2DF1651CC52004C8C8A /* LF-fem_LF_tag2.png */ = {isa = PBXFileReference; lastKnownFileType = image.png; path = "LF-fem_LF_tag2.png"; sourceTree = "<group>"; };
		8CAAE2E01651CC52004C8C8A /* lf-choom.png */ = {isa = PBXFileReference; lastKnownFileType = image.png; path = "lf-choom.png"; sourceTree = "<group>"; };
		8CAAE2E11651CC52004C8C8A /* lf-9287.png */ = {isa = PBXFileReference; lastKnownFileType = image.png; path = "lf-9287.png"; sourceTree = "<group>"; };
		8CAAE2E21651CC52004C8C8A /* LF-29qdqgy.png */ = {isa = PBXFileReference; lastKnownFileType = image.png; path = "LF-29qdqgy.png"; sourceTree = "<group>"; };
		8CAAE2E31651CC52004C8C8A /* hell-miso.png */ = {isa = PBXFileReference; lastKnownFileType = image.png; path = "hell-miso.png"; sourceTree = "<group>"; };
		8CAAE2E41651CC52004C8C8A /* fyad-thuggery.png */ = {isa = PBXFileReference; lastKnownFileType = image.png; path = "fyad-thuggery.png"; sourceTree = "<group>"; };
		8CAAE2E51651CC52004C8C8A /* fyad-magician.png */ = {isa = PBXFileReference; lastKnownFileType = image.png; path = "fyad-magician.png"; sourceTree = "<group>"; };
		8CAAE2E61651CC52004C8C8A /* fyad-horses.png */ = {isa = PBXFileReference; lastKnownFileType = image.png; path = "fyad-horses.png"; sourceTree = "<group>"; };
		8CAAE2E71651CC52004C8C8A /* gip-uscg.png */ = {isa = PBXFileReference; lastKnownFileType = image.png; path = "gip-uscg.png"; sourceTree = "<group>"; };
		8CAAE2E81651CC52004C8C8A /* gip-navy2.png */ = {isa = PBXFileReference; lastKnownFileType = image.png; path = "gip-navy2.png"; sourceTree = "<group>"; };
		8CAAE2E91651CC52004C8C8A /* phiz-aoki.png */ = {isa = PBXFileReference; lastKnownFileType = image.png; path = "phiz-aoki.png"; sourceTree = "<group>"; };
		8CAAE2EA1651CC52004C8C8A /* phiz-kermit.png */ = {isa = PBXFileReference; lastKnownFileType = image.png; path = "phiz-kermit.png"; sourceTree = "<group>"; };
		8CAAE2EB1651CC52004C8C8A /* tg-poker.png */ = {isa = PBXFileReference; lastKnownFileType = image.png; path = "tg-poker.png"; sourceTree = "<group>"; };
		8CAB282F164B4FB0009BC24F /* fyad-trout.png */ = {isa = PBXFileReference; lastKnownFileType = image.png; path = "fyad-trout.png"; sourceTree = "<group>"; };
		8CAB2830164B4FB0009BC24F /* fyad-puns.png */ = {isa = PBXFileReference; lastKnownFileType = image.png; path = "fyad-puns.png"; sourceTree = "<group>"; };
		8CAB2831164B4FB0009BC24F /* fyad-mystery.png */ = {isa = PBXFileReference; lastKnownFileType = image.png; path = "fyad-mystery.png"; sourceTree = "<group>"; };
		8CAB2832164B4FB0009BC24F /* tg-mafia.png */ = {isa = PBXFileReference; lastKnownFileType = image.png; path = "tg-mafia.png"; sourceTree = "<group>"; };
		8CAB2834164B4FB0009BC24F /* bs-diablo.png */ = {isa = PBXFileReference; lastKnownFileType = image.png; path = "bs-diablo.png"; sourceTree = "<group>"; };
		8CAB2835164B4FB0009BC24F /* bs-starcraft.png */ = {isa = PBXFileReference; lastKnownFileType = image.png; path = "bs-starcraft.png"; sourceTree = "<group>"; };
		8CB5468C15BD936600E8BEC1 /* ImageIO.framework */ = {isa = PBXFileReference; lastKnownFileType = wrapper.framework; name = ImageIO.framework; path = System/Library/Frameworks/ImageIO.framework; sourceTree = SDKROOT; };
		8CBD8E1516548AFC00749A8F /* ycs-link.png */ = {isa = PBXFileReference; lastKnownFileType = image.png; path = "ycs-link.png"; sourceTree = "<group>"; };
		8CBD8E1616548AFC00749A8F /* LF-pcc6-2-32-576.png */ = {isa = PBXFileReference; lastKnownFileType = image.png; path = "LF-pcc6-2-32-576.png"; sourceTree = "<group>"; };
		8CBD8E1716548AFC00749A8F /* fyad-starcraft.png */ = {isa = PBXFileReference; lastKnownFileType = image.png; path = "fyad-starcraft.png"; sourceTree = "<group>"; };
		8CBD8E1816548AFC00749A8F /* fyad-hogyanker.png */ = {isa = PBXFileReference; lastKnownFileType = image.png; path = "fyad-hogyanker.png"; sourceTree = "<group>"; };
		8CBD8E1916548AFC00749A8F /* fyad-yuck.png */ = {isa = PBXFileReference; lastKnownFileType = image.png; path = "fyad-yuck.png"; sourceTree = "<group>"; };
		8CC4AD6216907DD100639C80 /* posts-view-26.css */ = {isa = PBXFileReference; fileEncoding = 4; lastKnownFileType = text.css; path = "posts-view-26.css"; sourceTree = "<group>"; };
		8CCA272B16B8C1EF00A4952A /* AwfulLepersViewController.h */ = {isa = PBXFileReference; fileEncoding = 4; lastKnownFileType = sourcecode.c.h; path = AwfulLepersViewController.h; sourceTree = "<group>"; };
		8CCA272C16B8C1EF00A4952A /* AwfulLepersViewController.m */ = {isa = PBXFileReference; fileEncoding = 4; lastKnownFileType = sourcecode.c.objc; path = AwfulLepersViewController.m; sourceTree = "<group>"; };
		8CCD498215B497A700E5893B /* Awful-Info.plist */ = {isa = PBXFileReference; fileEncoding = 4; lastKnownFileType = text.plist.xml; path = "Awful-Info.plist"; sourceTree = "<group>"; };
		8CCD4CC315B497A800E5893B /* Settings.plist */ = {isa = PBXFileReference; fileEncoding = 4; lastKnownFileType = text.plist.xml; path = Settings.plist; sourceTree = "<group>"; };
		8CCD504215B783FC00E5893B /* action.png */ = {isa = PBXFileReference; lastKnownFileType = image.png; path = action.png; sourceTree = "<group>"; };
		8CCD504315B783FC00E5893B /* action@2x.png */ = {isa = PBXFileReference; lastKnownFileType = image.png; path = "action@2x.png"; sourceTree = "<group>"; };
		8CCD504415B783FC00E5893B /* arrowleft.png */ = {isa = PBXFileReference; lastKnownFileType = image.png; path = arrowleft.png; sourceTree = "<group>"; };
		8CCD504515B783FC00E5893B /* arrowleft@2x.png */ = {isa = PBXFileReference; lastKnownFileType = image.png; path = "arrowleft@2x.png"; sourceTree = "<group>"; };
		8CCD504615B783FC00E5893B /* arrowright.png */ = {isa = PBXFileReference; lastKnownFileType = image.png; path = arrowright.png; sourceTree = "<group>"; };
		8CCD504715B783FC00E5893B /* arrowright@2x.png */ = {isa = PBXFileReference; lastKnownFileType = image.png; path = "arrowright@2x.png"; sourceTree = "<group>"; };
		8CCD504D15B783FC00E5893B /* cog.png */ = {isa = PBXFileReference; lastKnownFileType = image.png; path = cog.png; sourceTree = "<group>"; };
		8CCD504E15B783FC00E5893B /* cog@2x.png */ = {isa = PBXFileReference; lastKnownFileType = image.png; path = "cog@2x.png"; sourceTree = "<group>"; };
		8CCD504F15B783FC00E5893B /* compose.png */ = {isa = PBXFileReference; lastKnownFileType = image.png; path = compose.png; sourceTree = "<group>"; };
		8CCD505015B783FC00E5893B /* compose@2x.png */ = {isa = PBXFileReference; lastKnownFileType = image.png; path = "compose@2x.png"; sourceTree = "<group>"; };
		8CCD524215B783FC00E5893B /* forum-arrow-down.png */ = {isa = PBXFileReference; lastKnownFileType = image.png; path = "forum-arrow-down.png"; sourceTree = "<group>"; };
		8CCD524315B783FC00E5893B /* forum-arrow-down@2x.png */ = {isa = PBXFileReference; lastKnownFileType = image.png; path = "forum-arrow-down@2x.png"; sourceTree = "<group>"; };
		8CCD524415B783FC00E5893B /* forum-arrow-right.png */ = {isa = PBXFileReference; lastKnownFileType = image.png; path = "forum-arrow-right.png"; sourceTree = "<group>"; };
		8CCD524515B783FC00E5893B /* forum-arrow-right@2x.png */ = {isa = PBXFileReference; lastKnownFileType = image.png; path = "forum-arrow-right@2x.png"; sourceTree = "<group>"; };
		8CCD524D15B783FC00E5893B /* icon_arrow_left.png */ = {isa = PBXFileReference; lastKnownFileType = image.png; path = icon_arrow_left.png; sourceTree = "<group>"; };
		8CCD524E15B783FC00E5893B /* icon_arrow_right.png */ = {isa = PBXFileReference; lastKnownFileType = image.png; path = icon_arrow_right.png; sourceTree = "<group>"; };
		8CCD525115B783FC00E5893B /* list_icon.png */ = {isa = PBXFileReference; lastKnownFileType = image.png; path = list_icon.png; sourceTree = "<group>"; };
		8CCD525215B783FC00E5893B /* list_icon@2x.png */ = {isa = PBXFileReference; lastKnownFileType = image.png; path = "list_icon@2x.png"; sourceTree = "<group>"; };
		8CCD525C15B783FC00E5893B /* rating0.png */ = {isa = PBXFileReference; lastKnownFileType = image.png; path = rating0.png; sourceTree = "<group>"; };
		8CCD525D15B783FC00E5893B /* rating1.png */ = {isa = PBXFileReference; lastKnownFileType = image.png; path = rating1.png; sourceTree = "<group>"; };
		8CCD525E15B783FC00E5893B /* rating2.png */ = {isa = PBXFileReference; lastKnownFileType = image.png; path = rating2.png; sourceTree = "<group>"; };
		8CCD525F15B783FC00E5893B /* rating3.png */ = {isa = PBXFileReference; lastKnownFileType = image.png; path = rating3.png; sourceTree = "<group>"; };
		8CCD526015B783FC00E5893B /* rating4.png */ = {isa = PBXFileReference; lastKnownFileType = image.png; path = rating4.png; sourceTree = "<group>"; };
		8CCD526115B783FC00E5893B /* rating5.png */ = {isa = PBXFileReference; lastKnownFileType = image.png; path = rating5.png; sourceTree = "<group>"; };
		8CCD527715B783FC00E5893B /* sticky.png */ = {isa = PBXFileReference; lastKnownFileType = image.png; path = sticky.png; sourceTree = "<group>"; };
		8CCD527C15B783FC00E5893B /* ai-cycles.png */ = {isa = PBXFileReference; lastKnownFileType = image.png; path = "ai-cycles.png"; sourceTree = "<group>"; };
		8CCD527E15B783FC00E5893B /* art.png */ = {isa = PBXFileReference; lastKnownFileType = image.png; path = art.png; sourceTree = "<group>"; };
		8CCD527F15B783FC00E5893B /* asktell-jobs.png */ = {isa = PBXFileReference; lastKnownFileType = image.png; path = "asktell-jobs.png"; sourceTree = "<group>"; };
		8CCD528015B783FC00E5893B /* asktell-lifestyle.png */ = {isa = PBXFileReference; lastKnownFileType = image.png; path = "asktell-lifestyle.png"; sourceTree = "<group>"; };
		8CCD528115B783FC00E5893B /* asktell-travel.png */ = {isa = PBXFileReference; lastKnownFileType = image.png; path = "asktell-travel.png"; sourceTree = "<group>"; };
		8CCD528215B783FC00E5893B /* attention.png */ = {isa = PBXFileReference; lastKnownFileType = image.png; path = attention.png; sourceTree = "<group>"; };
		8CCD528315B783FC00E5893B /* audio.png */ = {isa = PBXFileReference; lastKnownFileType = image.png; path = audio.png; sourceTree = "<group>"; };
		8CCD528415B783FC00E5893B /* bb-fantasy.png */ = {isa = PBXFileReference; lastKnownFileType = image.png; path = "bb-fantasy.png"; sourceTree = "<group>"; };
		8CCD528515B783FC00E5893B /* bb-nonfiction.png */ = {isa = PBXFileReference; lastKnownFileType = image.png; path = "bb-nonfiction.png"; sourceTree = "<group>"; };
		8CCD528615B783FC00E5893B /* books.png */ = {isa = PBXFileReference; lastKnownFileType = image.png; path = books.png; sourceTree = "<group>"; };
		8CCD528715B783FC00E5893B /* bss-discussion.png */ = {isa = PBXFileReference; lastKnownFileType = image.png; path = "bss-discussion.png"; sourceTree = "<group>"; };
		8CCD528815B783FC00E5893B /* bss-indie.png */ = {isa = PBXFileReference; lastKnownFileType = image.png; path = "bss-indie.png"; sourceTree = "<group>"; };
		8CCD528915B783FC00E5893B /* byob-explosion.png */ = {isa = PBXFileReference; lastKnownFileType = image.png; path = "byob-explosion.png"; sourceTree = "<group>"; };
		8CCD528A15B783FC00E5893B /* byob-gents.png */ = {isa = PBXFileReference; lastKnownFileType = image.png; path = "byob-gents.png"; sourceTree = "<group>"; };
		8CCD528B15B783FC00E5893B /* byob-grouch.png */ = {isa = PBXFileReference; lastKnownFileType = image.png; path = "byob-grouch.png"; sourceTree = "<group>"; };
		8CCD528C15B783FC00E5893B /* byob-slax.png */ = {isa = PBXFileReference; lastKnownFileType = image.png; path = "byob-slax.png"; sourceTree = "<group>"; };
		8CCD528D15B783FC00E5893B /* cars.png */ = {isa = PBXFileReference; lastKnownFileType = image.png; path = cars.png; sourceTree = "<group>"; };
		8CCD528E15B783FC00E5893B /* cc-critique.png */ = {isa = PBXFileReference; lastKnownFileType = image.png; path = "cc-critique.png"; sourceTree = "<group>"; };
		8CCD528F15B783FC00E5893B /* cc-design.png */ = {isa = PBXFileReference; lastKnownFileType = image.png; path = "cc-design.png"; sourceTree = "<group>"; };
		8CCD529015B783FC00E5893B /* cc-fiction.png */ = {isa = PBXFileReference; lastKnownFileType = image.png; path = "cc-fiction.png"; sourceTree = "<group>"; };
		8CCD529115B783FC00E5893B /* cc-film.png */ = {isa = PBXFileReference; lastKnownFileType = image.png; path = "cc-film.png"; sourceTree = "<group>"; };
		8CCD529215B783FC00E5893B /* cc-poetry.png */ = {isa = PBXFileReference; lastKnownFileType = image.png; path = "cc-poetry.png"; sourceTree = "<group>"; };
		8CCD529315B783FC00E5893B /* cc-project.png */ = {isa = PBXFileReference; lastKnownFileType = image.png; path = "cc-project.png"; sourceTree = "<group>"; };
		8CCD529415B783FC00E5893B /* cc-tutorial.png */ = {isa = PBXFileReference; lastKnownFileType = image.png; path = "cc-tutorial.png"; sourceTree = "<group>"; };
		8CCD529515B783FC00E5893B /* cc_design.png */ = {isa = PBXFileReference; lastKnownFileType = image.png; path = cc_design.png; sourceTree = "<group>"; };
		8CCD529615B783FC00E5893B /* cd_action.png */ = {isa = PBXFileReference; lastKnownFileType = image.png; path = cd_action.png; sourceTree = "<group>"; };
		8CCD529715B783FC00E5893B /* cd_classic.png */ = {isa = PBXFileReference; lastKnownFileType = image.png; path = cd_classic.png; sourceTree = "<group>"; };
		8CCD529815B783FC00E5893B /* cd_comedy.png */ = {isa = PBXFileReference; lastKnownFileType = image.png; path = cd_comedy.png; sourceTree = "<group>"; };
		8CCD529915B783FC00E5893B /* cd_director.png */ = {isa = PBXFileReference; lastKnownFileType = image.png; path = cd_director.png; sourceTree = "<group>"; };
		8CCD529A15B783FC00E5893B /* cd_drama.png */ = {isa = PBXFileReference; lastKnownFileType = image.png; path = cd_drama.png; sourceTree = "<group>"; };
		8CCD529B15B783FC00E5893B /* cd_horror2.png */ = {isa = PBXFileReference; lastKnownFileType = image.png; path = cd_horror2.png; sourceTree = "<group>"; };
		8CCD529C15B783FC00E5893B /* cd_hype.png */ = {isa = PBXFileReference; lastKnownFileType = image.png; path = cd_hype.png; sourceTree = "<group>"; };
		8CCD529D15B783FC00E5893B /* cd_scifi.png */ = {isa = PBXFileReference; lastKnownFileType = image.png; path = cd_scifi.png; sourceTree = "<group>"; };
		8CCD529E15B783FC00E5893B /* cell-cdma.png */ = {isa = PBXFileReference; lastKnownFileType = image.png; path = "cell-cdma.png"; sourceTree = "<group>"; };
		8CCD529F15B783FC00E5893B /* cell-gsm.png */ = {isa = PBXFileReference; lastKnownFileType = image.png; path = "cell-gsm.png"; sourceTree = "<group>"; };
		8CCD52A015B783FC00E5893B /* coc-binbash.png */ = {isa = PBXFileReference; lastKnownFileType = image.png; path = "coc-binbash.png"; sourceTree = "<group>"; };
		8CCD52A115B783FC00E5893B /* coc-c.png */ = {isa = PBXFileReference; lastKnownFileType = image.png; path = "coc-c.png"; sourceTree = "<group>"; };
		8CCD52A215B783FC00E5893B /* coc-db.png */ = {isa = PBXFileReference; lastKnownFileType = image.png; path = "coc-db.png"; sourceTree = "<group>"; };
		8CCD52A315B783FC00E5893B /* coc-java.png */ = {isa = PBXFileReference; lastKnownFileType = image.png; path = "coc-java.png"; sourceTree = "<group>"; };
		8CCD52A415B783FC00E5893B /* coc-theory.png */ = {isa = PBXFileReference; lastKnownFileType = image.png; path = "coc-theory.png"; sourceTree = "<group>"; };
		8CCD52A515B783FC00E5893B /* coc-web.png */ = {isa = PBXFileReference; lastKnownFileType = image.png; path = "coc-web.png"; sourceTree = "<group>"; };
		8CCD52A615B783FC00E5893B /* computers.png */ = {isa = PBXFileReference; lastKnownFileType = image.png; path = computers.png; sourceTree = "<group>"; };
		8CCD52A715B783FC00E5893B /* coupon-coupon.png */ = {isa = PBXFileReference; lastKnownFileType = image.png; path = "coupon-coupon.png"; sourceTree = "<group>"; };
		8CCD52A815B783FC00E5893B /* coupon-free.png */ = {isa = PBXFileReference; lastKnownFileType = image.png; path = "coupon-free.png"; sourceTree = "<group>"; };
		8CCD52A915B783FC00E5893B /* coupon-instore.png */ = {isa = PBXFileReference; lastKnownFileType = image.png; path = "coupon-instore.png"; sourceTree = "<group>"; };
		8CCD52AA15B783FC00E5893B /* coupon-nonus.png */ = {isa = PBXFileReference; lastKnownFileType = image.png; path = "coupon-nonus.png"; sourceTree = "<group>"; };
		8CCD52AB15B783FC00E5893B /* cps-android.png */ = {isa = PBXFileReference; lastKnownFileType = image.png; path = "cps-android.png"; sourceTree = "<group>"; };
		8CCD52AC15B783FC00E5893B /* dd-9-11.png */ = {isa = PBXFileReference; lastKnownFileType = image.png; path = "dd-9-11.png"; sourceTree = "<group>"; };
		8CCD52AD15B783FC00E5893B /* dd-asia.png */ = {isa = PBXFileReference; lastKnownFileType = image.png; path = "dd-asia.png"; sourceTree = "<group>"; };
		8CCD52AE15B783FC00E5893B /* dd-dems.png */ = {isa = PBXFileReference; lastKnownFileType = image.png; path = "dd-dems.png"; sourceTree = "<group>"; };
		8CCD52AF15B783FC00E5893B /* dd-economics.png */ = {isa = PBXFileReference; lastKnownFileType = image.png; path = "dd-economics.png"; sourceTree = "<group>"; };
		8CCD52B015B783FC00E5893B /* dd-environment.png */ = {isa = PBXFileReference; lastKnownFileType = image.png; path = "dd-environment.png"; sourceTree = "<group>"; };
		8CCD52B115B783FC00E5893B /* dd-gotcha.png */ = {isa = PBXFileReference; lastKnownFileType = image.png; path = "dd-gotcha.png"; sourceTree = "<group>"; };
		8CCD52B215B783FC00E5893B /* dd-history.png */ = {isa = PBXFileReference; lastKnownFileType = image.png; path = "dd-history.png"; sourceTree = "<group>"; };
		8CCD52B315B783FC00E5893B /* dd-law.png */ = {isa = PBXFileReference; lastKnownFileType = image.png; path = "dd-law.png"; sourceTree = "<group>"; };
		8CCD52B415B783FC00E5893B /* dd-notracist.png */ = {isa = PBXFileReference; lastKnownFileType = image.png; path = "dd-notracist.png"; sourceTree = "<group>"; };
		8CCD52B515B783FC00E5893B /* dd-philosophy.png */ = {isa = PBXFileReference; lastKnownFileType = image.png; path = "dd-philosophy.png"; sourceTree = "<group>"; };
		8CCD52B615B783FC00E5893B /* diy-advice.png */ = {isa = PBXFileReference; lastKnownFileType = image.png; path = "diy-advice.png"; sourceTree = "<group>"; };
		8CCD52B715B783FC00E5893B /* diy-homeimprove.png */ = {isa = PBXFileReference; lastKnownFileType = image.png; path = "diy-homeimprove.png"; sourceTree = "<group>"; };
		8CCD52B815B783FC00E5893B /* drugs.png */ = {isa = PBXFileReference; lastKnownFileType = image.png; path = drugs.png; sourceTree = "<group>"; };
		8CCD52B915B783FC00E5893B /* en.png */ = {isa = PBXFileReference; lastKnownFileType = image.png; path = en.png; sourceTree = "<group>"; };
		8CCD52BA15B783FC00E5893B /* event.png */ = {isa = PBXFileReference; lastKnownFileType = image.png; path = event.png; sourceTree = "<group>"; };
		8CCD52BB15B783FC00E5893B /* flame.png */ = {isa = PBXFileReference; lastKnownFileType = image.png; path = flame.png; sourceTree = "<group>"; };
		8CCD52BC15B783FC00E5893B /* food.png */ = {isa = PBXFileReference; lastKnownFileType = image.png; path = food.png; sourceTree = "<group>"; };
		8CCD52BD15B783FC00E5893B /* fruity.png */ = {isa = PBXFileReference; lastKnownFileType = image.png; path = fruity.png; sourceTree = "<group>"; };
		8CCD52BE15B783FC00E5893B /* fyad-archery.png */ = {isa = PBXFileReference; lastKnownFileType = image.png; path = "fyad-archery.png"; sourceTree = "<group>"; };
		8CCD52BF15B783FC00E5893B /* fyad-falconry.png */ = {isa = PBXFileReference; lastKnownFileType = image.png; path = "fyad-falconry.png"; sourceTree = "<group>"; };
		8CCD52C015B783FC00E5893B /* fyad-nilbog.png */ = {isa = PBXFileReference; lastKnownFileType = image.png; path = "fyad-nilbog.png"; sourceTree = "<group>"; };
		8CCD52C115B783FC00E5893B /* fyad-tim.png */ = {isa = PBXFileReference; lastKnownFileType = image.png; path = "fyad-tim.png"; sourceTree = "<group>"; };
		8CCD52C215B783FC00E5893B /* games-360.png */ = {isa = PBXFileReference; lastKnownFileType = image.png; path = "games-360.png"; sourceTree = "<group>"; };
		8CCD52C315B783FC00E5893B /* games-360ps3tag.png */ = {isa = PBXFileReference; lastKnownFileType = image.png; path = "games-360ps3tag.png"; sourceTree = "<group>"; };
		8CCD52C415B783FC00E5893B /* games-3ds.png */ = {isa = PBXFileReference; lastKnownFileType = image.png; path = "games-3ds.png"; sourceTree = "<group>"; };
		8CCD52C515B783FC00E5893B /* games-ds.png */ = {isa = PBXFileReference; lastKnownFileType = image.png; path = "games-ds.png"; sourceTree = "<group>"; };
		8CCD52C615B783FC00E5893B /* games-letsplay.png */ = {isa = PBXFileReference; lastKnownFileType = image.png; path = "games-letsplay.png"; sourceTree = "<group>"; };
		8CCD52C715B783FC00E5893B /* games-ps3.png */ = {isa = PBXFileReference; lastKnownFileType = image.png; path = "games-ps3.png"; sourceTree = "<group>"; };
		8CCD52C815B783FC00E5893B /* games-psp.png */ = {isa = PBXFileReference; lastKnownFileType = image.png; path = "games-psp.png"; sourceTree = "<group>"; };
		8CCD52C915B783FC00E5893B /* Games-vita.png */ = {isa = PBXFileReference; lastKnownFileType = image.png; path = "Games-vita.png"; sourceTree = "<group>"; };
		8CCD52CA15B783FC00E5893B /* games-wii.png */ = {isa = PBXFileReference; lastKnownFileType = image.png; path = "games-wii.png"; sourceTree = "<group>"; };
		8CCD52CB15B783FC00E5893B /* games.png */ = {isa = PBXFileReference; lastKnownFileType = image.png; path = games.png; sourceTree = "<group>"; };
		8CCD52CC15B783FC00E5893B /* gip-EMT4.png */ = {isa = PBXFileReference; lastKnownFileType = image.png; path = "gip-EMT4.png"; sourceTree = "<group>"; };
		8CCD52CD15B783FC00E5893B /* gip-firetruck.png */ = {isa = PBXFileReference; lastKnownFileType = image.png; path = "gip-firetruck.png"; sourceTree = "<group>"; };
		8CCD52CE15B783FC00E5893B /* goonmeet.png */ = {isa = PBXFileReference; lastKnownFileType = image.png; path = goonmeet.png; sourceTree = "<group>"; };
		8CCD52CF15B783FC00E5893B /* gross.png */ = {isa = PBXFileReference; lastKnownFileType = image.png; path = gross.png; sourceTree = "<group>"; };
		8CCD52D015B783FC00E5893B /* guns-ohshi.png */ = {isa = PBXFileReference; lastKnownFileType = image.png; path = "guns-ohshi.png"; sourceTree = "<group>"; };
		8CCD52D115B783FC00E5893B /* guns.png */ = {isa = PBXFileReference; lastKnownFileType = image.png; path = guns.png; sourceTree = "<group>"; };
		8CCD52D215B783FC00E5893B /* hell-boot.png */ = {isa = PBXFileReference; lastKnownFileType = image.png; path = "hell-boot.png"; sourceTree = "<group>"; };
		8CCD52D315B783FC00E5893B /* hell-fuckthis.png */ = {isa = PBXFileReference; lastKnownFileType = image.png; path = "hell-fuckthis.png"; sourceTree = "<group>"; };
		8CCD52D415B783FC00E5893B /* hell-glomp.png */ = {isa = PBXFileReference; lastKnownFileType = image.png; path = "hell-glomp.png"; sourceTree = "<group>"; };
		8CCD52D515B783FC00E5893B /* hell-hive.png */ = {isa = PBXFileReference; lastKnownFileType = image.png; path = "hell-hive.png"; sourceTree = "<group>"; };
		8CCD52D615B783FC00E5893B /* hell-spergin.png */ = {isa = PBXFileReference; lastKnownFileType = image.png; path = "hell-spergin.png"; sourceTree = "<group>"; };
		8CCD52D715B783FC00E5893B /* hell-stfu.png */ = {isa = PBXFileReference; lastKnownFileType = image.png; path = "hell-stfu.png"; sourceTree = "<group>"; };
		8CCD52D815B783FC00E5893B /* hell-whore.png */ = {isa = PBXFileReference; lastKnownFileType = image.png; path = "hell-whore.png"; sourceTree = "<group>"; };
		8CCD52D915B783FC00E5893B /* help.png */ = {isa = PBXFileReference; lastKnownFileType = image.png; path = help.png; sourceTree = "<group>"; };
		8CCD52DA15B783FC00E5893B /* humor.png */ = {isa = PBXFileReference; lastKnownFileType = image.png; path = humor.png; sourceTree = "<group>"; };
		8CCD52DB15B783FC00E5893B /* icon-30-attnmod.png */ = {isa = PBXFileReference; lastKnownFileType = image.png; path = "icon-30-attnmod.png"; sourceTree = "<group>"; };
		8CCD52DC15B783FC00E5893B /* icon-31-hotthread.png */ = {isa = PBXFileReference; lastKnownFileType = image.png; path = "icon-31-hotthread.png"; sourceTree = "<group>"; };
		8CCD52DD15B783FC00E5893B /* icon-37-selling.png */ = {isa = PBXFileReference; lastKnownFileType = image.png; path = "icon-37-selling.png"; sourceTree = "<group>"; };
		8CCD52DF15B783FC00E5893B /* icon-38-buying.png */ = {isa = PBXFileReference; lastKnownFileType = image.png; path = "icon-38-buying.png"; sourceTree = "<group>"; };
		8CCD52E115B783FC00E5893B /* icon-41-game-xbox.png */ = {isa = PBXFileReference; lastKnownFileType = image.png; path = "icon-41-game-xbox.png"; sourceTree = "<group>"; };
		8CCD52E215B783FC00E5893B /* icon-42-game-ps2.png */ = {isa = PBXFileReference; lastKnownFileType = image.png; path = "icon-42-game-ps2.png"; sourceTree = "<group>"; };
		8CCD52E315B783FC00E5893B /* icon-43-game-gamecube.png */ = {isa = PBXFileReference; lastKnownFileType = image.png; path = "icon-43-game-gamecube.png"; sourceTree = "<group>"; };
		8CCD52E415B783FC00E5893B /* icon-44-game-gba.png */ = {isa = PBXFileReference; lastKnownFileType = image.png; path = "icon-44-game-gba.png"; sourceTree = "<group>"; };
		8CCD52E515B783FC00E5893B /* icon-45-game-pc.png */ = {isa = PBXFileReference; lastKnownFileType = image.png; path = "icon-45-game-pc.png"; sourceTree = "<group>"; };
		8CCD52E615B783FC00E5893B /* icon-46-trading.png */ = {isa = PBXFileReference; lastKnownFileType = image.png; path = "icon-46-trading.png"; sourceTree = "<group>"; };
		8CCD52E815B783FC00E5893B /* icon-52-trading.png */ = {isa = PBXFileReference; lastKnownFileType = image.png; path = "icon-52-trading.png"; sourceTree = "<group>"; };
		8CCD52EA15B783FC00E5893B /* icon-59-lobster.png */ = {isa = PBXFileReference; lastKnownFileType = image.png; path = "icon-59-lobster.png"; sourceTree = "<group>"; };
		8CCD52EB15B783FC00E5893B /* icon-60-pig.png */ = {isa = PBXFileReference; lastKnownFileType = image.png; path = "icon-60-pig.png"; sourceTree = "<group>"; };
		8CCD52EC15B783FC00E5893B /* icon-61-comics.png */ = {isa = PBXFileReference; lastKnownFileType = image.png; path = "icon-61-comics.png"; sourceTree = "<group>"; };
		8CCD52ED15B783FC00E5893B /* icon-dear_richard.png */ = {isa = PBXFileReference; lastKnownFileType = image.png; path = "icon-dear_richard.png"; sourceTree = "<group>"; };
		8CCD52EE15B783FC00E5893B /* icon-honk.png */ = {isa = PBXFileReference; lastKnownFileType = image.png; path = "icon-honk.png"; sourceTree = "<group>"; };
		8CCD52EF15B783FC00E5893B /* icon23-banme.png */ = {isa = PBXFileReference; lastKnownFileType = image.png; path = "icon23-banme.png"; sourceTree = "<group>"; };
		8CCD52F015B783FC00E5893B /* lan-asia.png */ = {isa = PBXFileReference; lastKnownFileType = image.png; path = "lan-asia.png"; sourceTree = "<group>"; };
		8CCD52F115B783FC00E5893B /* lan-canada.png */ = {isa = PBXFileReference; lastKnownFileType = image.png; path = "lan-canada.png"; sourceTree = "<group>"; };
		8CCD52F215B783FC00E5893B /* lan-europe.png */ = {isa = PBXFileReference; lastKnownFileType = image.png; path = "lan-europe.png"; sourceTree = "<group>"; };
		8CCD52F315B783FC00E5893B /* lf-arecountry.png */ = {isa = PBXFileReference; lastKnownFileType = image.png; path = "lf-arecountry.png"; sourceTree = "<group>"; };
		8CCD52F415B783FC00E5893B /* LF-article.png */ = {isa = PBXFileReference; lastKnownFileType = image.png; path = "LF-article.png"; sourceTree = "<group>"; };
		8CCD52F515B783FC00E5893B /* LF-BiCurious.png */ = {isa = PBXFileReference; lastKnownFileType = image.png; path = "LF-BiCurious.png"; sourceTree = "<group>"; };
		8CCD52F615B783FC00E5893B /* lf-eurabia.png */ = {isa = PBXFileReference; lastKnownFileType = image.png; path = "lf-eurabia.png"; sourceTree = "<group>"; };
		8CCD52F715B783FC00E5893B /* lf-fff.png */ = {isa = PBXFileReference; lastKnownFileType = image.png; path = "lf-fff.png"; sourceTree = "<group>"; };
		8CCD52F815B783FC00E5893B /* lf-fuckit3.png */ = {isa = PBXFileReference; lastKnownFileType = image.png; path = "lf-fuckit3.png"; sourceTree = "<group>"; };
		8CCD52F915B783FC00E5893B /* LF-fuckshitdamntag2.png */ = {isa = PBXFileReference; lastKnownFileType = image.png; path = "LF-fuckshitdamntag2.png"; sourceTree = "<group>"; };
		8CCD52FA15B783FC00E5893B /* lf-gipper.png */ = {isa = PBXFileReference; lastKnownFileType = image.png; path = "lf-gipper.png"; sourceTree = "<group>"; };
		8CCD52FB15B783FC00E5893B /* lf-gotmine.png */ = {isa = PBXFileReference; lastKnownFileType = image.png; path = "lf-gotmine.png"; sourceTree = "<group>"; };
		8CCD52FC15B783FC00E5893B /* lf-hansen2.png */ = {isa = PBXFileReference; lastKnownFileType = image.png; path = "lf-hansen2.png"; sourceTree = "<group>"; };
		8CCD52FD15B783FC00E5893B /* LF-japan_clean_fast.png */ = {isa = PBXFileReference; lastKnownFileType = image.png; path = "LF-japan_clean_fast.png"; sourceTree = "<group>"; };
		8CCD52FE15B783FC00E5893B /* LF-pennybags.png */ = {isa = PBXFileReference; lastKnownFileType = image.png; path = "LF-pennybags.png"; sourceTree = "<group>"; };
		8CCD52FF15B783FC00E5893B /* LF-purestrain2.png */ = {isa = PBXFileReference; lastKnownFileType = image.png; path = "LF-purestrain2.png"; sourceTree = "<group>"; };
		8CCD530015B783FC00E5893B /* lf-race2.png */ = {isa = PBXFileReference; lastKnownFileType = image.png; path = "lf-race2.png"; sourceTree = "<group>"; };
		8CCD530115B783FC00E5893B /* link.png */ = {isa = PBXFileReference; lastKnownFileType = image.png; path = link.png; sourceTree = "<group>"; };
		8CCD530215B783FC00E5893B /* lp-text.png */ = {isa = PBXFileReference; lastKnownFileType = image.png; path = "lp-text.png"; sourceTree = "<group>"; };
		8CCD530315B783FC00E5893B /* movies.png */ = {isa = PBXFileReference; lastKnownFileType = image.png; path = movies.png; sourceTree = "<group>"; };
		8CCD530415B783FC00E5893B /* music.png */ = {isa = PBXFileReference; lastKnownFileType = image.png; path = music.png; sourceTree = "<group>"; };
		8CCD530515B783FC00E5893B /* newbie.png */ = {isa = PBXFileReference; lastKnownFileType = image.png; path = newbie.png; sourceTree = "<group>"; };
		8CCD530615B783FC00E5893B /* news.png */ = {isa = PBXFileReference; lastKnownFileType = image.png; path = news.png; sourceTree = "<group>"; };
		8CCD530715B783FC00E5893B /* nmd-country.png */ = {isa = PBXFileReference; lastKnownFileType = image.png; path = "nmd-country.png"; sourceTree = "<group>"; };
		8CCD530815B783FC00E5893B /* nmd-hiphop.png */ = {isa = PBXFileReference; lastKnownFileType = image.png; path = "nmd-hiphop.png"; sourceTree = "<group>"; };
		8CCD530915B783FC00E5893B /* nmd-metal.png */ = {isa = PBXFileReference; lastKnownFileType = image.png; path = "nmd-metal.png"; sourceTree = "<group>"; };
		8CCD530A15B783FC00E5893B /* nmd-rock.png */ = {isa = PBXFileReference; lastKnownFileType = image.png; path = "nmd-rock.png"; sourceTree = "<group>"; };
		8CCD530B15B783FC00E5893B /* nmd-tour.png */ = {isa = PBXFileReference; lastKnownFileType = image.png; path = "nmd-tour.png"; sourceTree = "<group>"; };
		8CCD530C15B783FC00E5893B /* nmd-us.png */ = {isa = PBXFileReference; lastKnownFileType = image.png; path = "nmd-us.png"; sourceTree = "<group>"; };
		8CCD530D15B783FC00E5893B /* nmd-world.png */ = {isa = PBXFileReference; lastKnownFileType = image.png; path = "nmd-world.png"; sourceTree = "<group>"; };
		8CCD530E15B783FC00E5893B /* phiz-dontlike.png */ = {isa = PBXFileReference; lastKnownFileType = image.png; path = "phiz-dontlike.png"; sourceTree = "<group>"; };
		8CCD530F15B783FC00E5893B /* phiz-kayne.png */ = {isa = PBXFileReference; lastKnownFileType = image.png; path = "phiz-kayne.png"; sourceTree = "<group>"; };
		8CCD531015B783FC00E5893B /* photos.png */ = {isa = PBXFileReference; lastKnownFileType = image.png; path = photos.png; sourceTree = "<group>"; };
		8CCD531115B783FC00E5893B /* photoshop.png */ = {isa = PBXFileReference; lastKnownFileType = image.png; path = photoshop.png; sourceTree = "<group>"; };
		8CCD531215B783FC00E5893B /* pi-cats.png */ = {isa = PBXFileReference; lastKnownFileType = image.png; path = "pi-cats.png"; sourceTree = "<group>"; };
		8CCD531315B783FC00E5893B /* pi-dogs.png */ = {isa = PBXFileReference; lastKnownFileType = image.png; path = "pi-dogs.png"; sourceTree = "<group>"; };
		8CCD531415B783FC00E5893B /* pi-fish.png */ = {isa = PBXFileReference; lastKnownFileType = image.png; path = "pi-fish.png"; sourceTree = "<group>"; };
		8CCD531515B783FC00E5893B /* politics.png */ = {isa = PBXFileReference; lastKnownFileType = image.png; path = politics.png; sourceTree = "<group>"; };
		8CCD531615B783FC00E5893B /* poll.png */ = {isa = PBXFileReference; lastKnownFileType = image.png; path = poll.png; sourceTree = "<group>"; };
		8CCD531715B783FC00E5893B /* question.png */ = {isa = PBXFileReference; lastKnownFileType = image.png; path = question.png; sourceTree = "<group>"; };
		8CCD531815B783FC00E5893B /* rant.png */ = {isa = PBXFileReference; lastKnownFileType = image.png; path = rant.png; sourceTree = "<group>"; };
		8CCD531915B783FC00E5893B /* repeat.png */ = {isa = PBXFileReference; lastKnownFileType = image.png; path = repeat.png; sourceTree = "<group>"; };
		8CCD531A15B783FC00E5893B /* request.png */ = {isa = PBXFileReference; lastKnownFileType = image.png; path = request.png; sourceTree = "<group>"; };
		8CCD531B15B783FC00E5893B /* RP-mls_tag.png */ = {isa = PBXFileReference; lastKnownFileType = image.png; path = "RP-mls_tag.png"; sourceTree = "<group>"; };
		8CCD531C15B783FC00E5893B /* sam-clothing.png */ = {isa = PBXFileReference; lastKnownFileType = image.png; path = "sam-clothing.png"; sourceTree = "<group>"; };
		8CCD531D15B783FC00E5893B /* sas-fantasy.png */ = {isa = PBXFileReference; lastKnownFileType = image.png; path = "sas-fantasy.png"; sourceTree = "<group>"; };
		8CCD531E15B783FC00E5893B /* school.png */ = {isa = PBXFileReference; lastKnownFileType = image.png; path = school.png; sourceTree = "<group>"; };
		8CCD531F15B783FC00E5893B /* science.png */ = {isa = PBXFileReference; lastKnownFileType = image.png; path = science.png; sourceTree = "<group>"; };
		8CCD532015B783FC00E5893B /* serious.png */ = {isa = PBXFileReference; lastKnownFileType = image.png; path = serious.png; sourceTree = "<group>"; };
		8CCD532115B783FC00E5893B /* sex.png */ = {isa = PBXFileReference; lastKnownFileType = image.png; path = sex.png; sourceTree = "<group>"; };
		8CCD532215B783FC00E5893B /* shitpost.png */ = {isa = PBXFileReference; lastKnownFileType = image.png; path = shitpost.png; sourceTree = "<group>"; };
		8CCD532315B783FC00E5893B /* shsc-apple.png */ = {isa = PBXFileReference; lastKnownFileType = image.png; path = "shsc-apple.png"; sourceTree = "<group>"; };
		8CCD532415B783FC00E5893B /* shsc-bsd.png */ = {isa = PBXFileReference; lastKnownFileType = image.png; path = "shsc-bsd.png"; sourceTree = "<group>"; };
		8CCD532515B783FC00E5893B /* shsc-code.png */ = {isa = PBXFileReference; lastKnownFileType = image.png; path = "shsc-code.png"; sourceTree = "<group>"; };
		8CCD532615B783FC00E5893B /* shsc-hardware.png */ = {isa = PBXFileReference; lastKnownFileType = image.png; path = "shsc-hardware.png"; sourceTree = "<group>"; };
		8CCD532715B783FC00E5893B /* shsc-laptop.png */ = {isa = PBXFileReference; lastKnownFileType = image.png; path = "shsc-laptop.png"; sourceTree = "<group>"; };
		8CCD532815B783FC00E5893B /* shsc-linux.png */ = {isa = PBXFileReference; lastKnownFileType = image.png; path = "shsc-linux.png"; sourceTree = "<group>"; };
		8CCD532915B783FC00E5893B /* shsc-networking.png */ = {isa = PBXFileReference; lastKnownFileType = image.png; path = "shsc-networking.png"; sourceTree = "<group>"; };
		8CCD532A15B783FC00E5893B /* shsc-sysadmin.png */ = {isa = PBXFileReference; lastKnownFileType = image.png; path = "shsc-sysadmin.png"; sourceTree = "<group>"; };
		8CCD532B15B783FC00E5893B /* shsc-win.png */ = {isa = PBXFileReference; lastKnownFileType = image.png; path = "shsc-win.png"; sourceTree = "<group>"; };
		8CCD532C15B783FC00E5893B /* sports-golf.png */ = {isa = PBXFileReference; lastKnownFileType = image.png; path = "sports-golf.png"; sourceTree = "<group>"; };
		8CCD532D15B783FC00E5893B /* sports-mlb.png */ = {isa = PBXFileReference; lastKnownFileType = image.png; path = "sports-mlb.png"; sourceTree = "<group>"; };
		8CCD532E15B783FC00E5893B /* sports-nascar.png */ = {isa = PBXFileReference; lastKnownFileType = image.png; path = "sports-nascar.png"; sourceTree = "<group>"; };
		8CCD532F15B783FC00E5893B /* sports-nba.png */ = {isa = PBXFileReference; lastKnownFileType = image.png; path = "sports-nba.png"; sourceTree = "<group>"; };
		8CCD533015B783FC00E5893B /* sports-ncaa.png */ = {isa = PBXFileReference; lastKnownFileType = image.png; path = "sports-ncaa.png"; sourceTree = "<group>"; };
		8CCD533115B783FC00E5893B /* sports-nfl.png */ = {isa = PBXFileReference; lastKnownFileType = image.png; path = "sports-nfl.png"; sourceTree = "<group>"; };
		8CCD533215B783FC00E5893B /* sports-nhl.png */ = {isa = PBXFileReference; lastKnownFileType = image.png; path = "sports-nhl.png"; sourceTree = "<group>"; };
		8CCD533315B783FC00E5893B /* sports-soccer.png */ = {isa = PBXFileReference; lastKnownFileType = image.png; path = "sports-soccer.png"; sourceTree = "<group>"; };
		8CCD533415B783FC00E5893B /* sports-wwe.png */ = {isa = PBXFileReference; lastKnownFileType = image.png; path = "sports-wwe.png"; sourceTree = "<group>"; };
		8CCD533515B783FC00E5893B /* sports.png */ = {isa = PBXFileReference; lastKnownFileType = image.png; path = sports.png; sourceTree = "<group>"; };
		8CCD533615B783FC00E5893B /* stupid.png */ = {isa = PBXFileReference; lastKnownFileType = image.png; path = stupid.png; sourceTree = "<group>"; };
		8CCD533715B783FC00E5893B /* tava-analog.png */ = {isa = PBXFileReference; lastKnownFileType = image.png; path = "tava-analog.png"; sourceTree = "<group>"; };
		8CCD533815B783FC00E5893B /* tava-cables.png */ = {isa = PBXFileReference; lastKnownFileType = image.png; path = "tava-cables.png"; sourceTree = "<group>"; };
		8CCD533915B783FC00E5893B /* tava-cellphone.png */ = {isa = PBXFileReference; lastKnownFileType = image.png; path = "tava-cellphone.png"; sourceTree = "<group>"; };
		8CCD533A15B783FC00E5893B /* tava-gadget.png */ = {isa = PBXFileReference; lastKnownFileType = image.png; path = "tava-gadget.png"; sourceTree = "<group>"; };
		8CCD533B15B783FC00E5893B /* tava-headphones.png */ = {isa = PBXFileReference; lastKnownFileType = image.png; path = "tava-headphones.png"; sourceTree = "<group>"; };
		8CCD533C15B783FC00E5893B /* tava-highdef.png */ = {isa = PBXFileReference; lastKnownFileType = image.png; path = "tava-highdef.png"; sourceTree = "<group>"; };
		8CCD533D15B783FC00E5893B /* tava-mp3.png */ = {isa = PBXFileReference; lastKnownFileType = image.png; path = "tava-mp3.png"; sourceTree = "<group>"; };
		8CCD533E15B783FC00E5893B /* tava-speakers.png */ = {isa = PBXFileReference; lastKnownFileType = image.png; path = "tava-speakers.png"; sourceTree = "<group>"; };
		8CCD533F15B783FC00E5893B /* tava-vintage.png */ = {isa = PBXFileReference; lastKnownFileType = image.png; path = "tava-vintage.png"; sourceTree = "<group>"; };
		8CCD534015B783FC00E5893B /* tcc-addiction.png */ = {isa = PBXFileReference; lastKnownFileType = image.png; path = "tcc-addiction.png"; sourceTree = "<group>"; };
		8CCD534115B783FC00E5893B /* tcc-shrooms.png */ = {isa = PBXFileReference; lastKnownFileType = image.png; path = "tcc-shrooms.png"; sourceTree = "<group>"; };
		8CCD534215B783FC00E5893B /* tech.png */ = {isa = PBXFileReference; lastKnownFileType = image.png; path = tech.png; sourceTree = "<group>"; };
		8CCD534315B783FC00E5893B /* tfr-box.png */ = {isa = PBXFileReference; lastKnownFileType = image.png; path = "tfr-box.png"; sourceTree = "<group>"; };
		8CCD534415B783FC00E5893B /* tg-gurps.png */ = {isa = PBXFileReference; lastKnownFileType = image.png; path = "tg-gurps.png"; sourceTree = "<group>"; };
		8CCD534515B783FC00E5893B /* tma.png */ = {isa = PBXFileReference; lastKnownFileType = image.png; path = tma.png; sourceTree = "<group>"; };
		8CCD534615B783FC00E5893B /* tv.png */ = {isa = PBXFileReference; lastKnownFileType = image.png; path = tv.png; sourceTree = "<group>"; };
		8CCD534715B783FC00E5893B /* tviv-cable.png */ = {isa = PBXFileReference; lastKnownFileType = image.png; path = "tviv-cable.png"; sourceTree = "<group>"; };
		8CCD534815B783FC00E5893B /* tviv-cartoon.png */ = {isa = PBXFileReference; lastKnownFileType = image.png; path = "tviv-cartoon.png"; sourceTree = "<group>"; };
		8CCD534915B783FC00E5893B /* tviv-competition.png */ = {isa = PBXFileReference; lastKnownFileType = image.png; path = "tviv-competition.png"; sourceTree = "<group>"; };
		8CCD534A15B783FC00E5893B /* tviv-dvd.png */ = {isa = PBXFileReference; lastKnownFileType = image.png; path = "tviv-dvd.png"; sourceTree = "<group>"; };
		8CCD534B15B783FC00E5893B /* tviv-on-demand.png */ = {isa = PBXFileReference; lastKnownFileType = image.png; path = "tviv-on-demand.png"; sourceTree = "<group>"; };
		8CCD534C15B783FC00E5893B /* tviv-spoilers.png */ = {isa = PBXFileReference; lastKnownFileType = image.png; path = "tviv-spoilers.png"; sourceTree = "<group>"; };
		8CCD534D15B783FC00E5893B /* unfunny.png */ = {isa = PBXFileReference; lastKnownFileType = image.png; path = unfunny.png; sourceTree = "<group>"; };
		8CCD534E15B783FC00E5893B /* video.png */ = {isa = PBXFileReference; lastKnownFileType = image.png; path = video.png; sourceTree = "<group>"; };
		8CCD534F15B783FC00E5893B /* weird.png */ = {isa = PBXFileReference; lastKnownFileType = image.png; path = weird.png; sourceTree = "<group>"; };
		8CCD535015B783FC00E5893B /* whine.png */ = {isa = PBXFileReference; lastKnownFileType = image.png; path = whine.png; sourceTree = "<group>"; };
		8CCD535115B783FC00E5893B /* wrestlehut-ecw.png */ = {isa = PBXFileReference; lastKnownFileType = image.png; path = "wrestlehut-ecw.png"; sourceTree = "<group>"; };
		8CCD535215B783FC00E5893B /* wrestlehut-thunder.png */ = {isa = PBXFileReference; lastKnownFileType = image.png; path = "wrestlehut-thunder.png"; sourceTree = "<group>"; };
		8CCD535315B783FC00E5893B /* wrestlehut-tna.png */ = {isa = PBXFileReference; lastKnownFileType = image.png; path = "wrestlehut-tna.png"; sourceTree = "<group>"; };
		8CCD535415B783FC00E5893B /* wrestling-raw.png */ = {isa = PBXFileReference; lastKnownFileType = image.png; path = "wrestling-raw.png"; sourceTree = "<group>"; };
		8CCD535515B783FD00E5893B /* wrestling-roh.png */ = {isa = PBXFileReference; lastKnownFileType = image.png; path = "wrestling-roh.png"; sourceTree = "<group>"; };
		8CCD535615B783FD00E5893B /* wrestling-sd.png */ = {isa = PBXFileReference; lastKnownFileType = image.png; path = "wrestling-sd.png"; sourceTree = "<group>"; };
		8CCD535715B783FD00E5893B /* ycs-goomba.png */ = {isa = PBXFileReference; lastKnownFileType = image.png; path = "ycs-goomba.png"; sourceTree = "<group>"; };
		8CCD535815B783FD00E5893B /* ycs-letsgo.png */ = {isa = PBXFileReference; lastKnownFileType = image.png; path = "ycs-letsgo.png"; sourceTree = "<group>"; };
		8CCD535915B783FD00E5893B /* yospos-blurit.png */ = {isa = PBXFileReference; lastKnownFileType = image.png; path = "yospos-blurit.png"; sourceTree = "<group>"; };
		8CCD535A15B783FD00E5893B /* YOSPOS-DOS.png */ = {isa = PBXFileReference; lastKnownFileType = image.png; path = "YOSPOS-DOS.png"; sourceTree = "<group>"; };
		8CCD535B15B783FD00E5893B /* yospos-hackersafe.png */ = {isa = PBXFileReference; lastKnownFileType = image.png; path = "yospos-hackersafe.png"; sourceTree = "<group>"; };
		8CCD535C15B783FD00E5893B /* yospos-janitor.png */ = {isa = PBXFileReference; lastKnownFileType = image.png; path = "yospos-janitor.png"; sourceTree = "<group>"; };
		8CCD535D15B783FD00E5893B /* yospos-netscape.png */ = {isa = PBXFileReference; lastKnownFileType = image.png; path = "yospos-netscape.png"; sourceTree = "<group>"; };
		8CCD535E15B783FD00E5893B /* yospos-web20.png */ = {isa = PBXFileReference; lastKnownFileType = image.png; path = "yospos-web20.png"; sourceTree = "<group>"; };
		8CCD535F15B783FD00E5893B /* yp-amiga859.png */ = {isa = PBXFileReference; lastKnownFileType = image.png; path = "yp-amiga859.png"; sourceTree = "<group>"; };
		8CCD536015B783FD00E5893B /* yp-apple.png */ = {isa = PBXFileReference; lastKnownFileType = image.png; path = "yp-apple.png"; sourceTree = "<group>"; };
		8CCD536115B783FD00E5893B /* yp-bsod.png */ = {isa = PBXFileReference; lastKnownFileType = image.png; path = "yp-bsod.png"; sourceTree = "<group>"; };
		8CCD536215B783FD00E5893B /* yp-c64.png */ = {isa = PBXFileReference; lastKnownFileType = image.png; path = "yp-c64.png"; sourceTree = "<group>"; };
		8CCD536315B783FD00E5893B /* yp-gnugpl.png */ = {isa = PBXFileReference; lastKnownFileType = image.png; path = "yp-gnugpl.png"; sourceTree = "<group>"; };
		8CCD536415B783FD00E5893B /* yp-snowcrash971.png */ = {isa = PBXFileReference; lastKnownFileType = image.png; path = "yp-snowcrash971.png"; sourceTree = "<group>"; };
		8CCD536515B783FD00E5893B /* yp-tubes296.png */ = {isa = PBXFileReference; lastKnownFileType = image.png; path = "yp-tubes296.png"; sourceTree = "<group>"; };
		8CDB2A2116B0F3840091AE53 /* psp-rumble.png */ = {isa = PBXFileReference; lastKnownFileType = image.png; path = "psp-rumble.png"; sourceTree = "<group>"; };
		8CDF9DBF16C44CC700C1F250 /* NSIndexPath+PSTCollectionViewAdditions.h */ = {isa = PBXFileReference; fileEncoding = 4; lastKnownFileType = sourcecode.c.h; name = "NSIndexPath+PSTCollectionViewAdditions.h"; path = "PSTCollectionView/NSIndexPath+PSTCollectionViewAdditions.h"; sourceTree = "<group>"; };
		8CDF9DC016C44CC700C1F250 /* NSIndexPath+PSTCollectionViewAdditions.m */ = {isa = PBXFileReference; fileEncoding = 4; lastKnownFileType = sourcecode.c.objc; name = "NSIndexPath+PSTCollectionViewAdditions.m"; path = "PSTCollectionView/NSIndexPath+PSTCollectionViewAdditions.m"; sourceTree = "<group>"; };
		8CDF9DC116C44CC700C1F250 /* PSTCollectionView.h */ = {isa = PBXFileReference; fileEncoding = 4; lastKnownFileType = sourcecode.c.h; name = PSTCollectionView.h; path = PSTCollectionView/PSTCollectionView.h; sourceTree = "<group>"; };
		8CDF9DC216C44CC700C1F250 /* PSTCollectionView.m */ = {isa = PBXFileReference; fileEncoding = 4; lastKnownFileType = sourcecode.c.objc; name = PSTCollectionView.m; path = PSTCollectionView/PSTCollectionView.m; sourceTree = "<group>"; };
		8CDF9DC316C44CC700C1F250 /* PSTCollectionViewCell.h */ = {isa = PBXFileReference; fileEncoding = 4; lastKnownFileType = sourcecode.c.h; name = PSTCollectionViewCell.h; path = PSTCollectionView/PSTCollectionViewCell.h; sourceTree = "<group>"; };
		8CDF9DC416C44CC700C1F250 /* PSTCollectionViewCell.m */ = {isa = PBXFileReference; fileEncoding = 4; lastKnownFileType = sourcecode.c.objc; name = PSTCollectionViewCell.m; path = PSTCollectionView/PSTCollectionViewCell.m; sourceTree = "<group>"; };
		8CDF9DC516C44CC700C1F250 /* PSTCollectionViewCommon.h */ = {isa = PBXFileReference; fileEncoding = 4; lastKnownFileType = sourcecode.c.h; name = PSTCollectionViewCommon.h; path = PSTCollectionView/PSTCollectionViewCommon.h; sourceTree = "<group>"; };
		8CDF9DC616C44CC700C1F250 /* PSTCollectionViewController.h */ = {isa = PBXFileReference; fileEncoding = 4; lastKnownFileType = sourcecode.c.h; name = PSTCollectionViewController.h; path = PSTCollectionView/PSTCollectionViewController.h; sourceTree = "<group>"; };
		8CDF9DC716C44CC700C1F250 /* PSTCollectionViewController.m */ = {isa = PBXFileReference; fileEncoding = 4; lastKnownFileType = sourcecode.c.objc; name = PSTCollectionViewController.m; path = PSTCollectionView/PSTCollectionViewController.m; sourceTree = "<group>"; };
		8CDF9DC816C44CC700C1F250 /* PSTCollectionViewData.h */ = {isa = PBXFileReference; fileEncoding = 4; lastKnownFileType = sourcecode.c.h; name = PSTCollectionViewData.h; path = PSTCollectionView/PSTCollectionViewData.h; sourceTree = "<group>"; };
		8CDF9DC916C44CC700C1F250 /* PSTCollectionViewData.m */ = {isa = PBXFileReference; fileEncoding = 4; lastKnownFileType = sourcecode.c.objc; name = PSTCollectionViewData.m; path = PSTCollectionView/PSTCollectionViewData.m; sourceTree = "<group>"; };
		8CDF9DCA16C44CC700C1F250 /* PSTCollectionViewFlowLayout.h */ = {isa = PBXFileReference; fileEncoding = 4; lastKnownFileType = sourcecode.c.h; name = PSTCollectionViewFlowLayout.h; path = PSTCollectionView/PSTCollectionViewFlowLayout.h; sourceTree = "<group>"; };
		8CDF9DCB16C44CC700C1F250 /* PSTCollectionViewFlowLayout.m */ = {isa = PBXFileReference; fileEncoding = 4; lastKnownFileType = sourcecode.c.objc; name = PSTCollectionViewFlowLayout.m; path = PSTCollectionView/PSTCollectionViewFlowLayout.m; sourceTree = "<group>"; };
		8CDF9DCC16C44CC700C1F250 /* PSTCollectionViewItemKey.h */ = {isa = PBXFileReference; fileEncoding = 4; lastKnownFileType = sourcecode.c.h; name = PSTCollectionViewItemKey.h; path = PSTCollectionView/PSTCollectionViewItemKey.h; sourceTree = "<group>"; };
		8CDF9DCD16C44CC700C1F250 /* PSTCollectionViewItemKey.m */ = {isa = PBXFileReference; fileEncoding = 4; lastKnownFileType = sourcecode.c.objc; name = PSTCollectionViewItemKey.m; path = PSTCollectionView/PSTCollectionViewItemKey.m; sourceTree = "<group>"; };
		8CDF9DCE16C44CC700C1F250 /* PSTCollectionViewLayout.h */ = {isa = PBXFileReference; fileEncoding = 4; lastKnownFileType = sourcecode.c.h; name = PSTCollectionViewLayout.h; path = PSTCollectionView/PSTCollectionViewLayout.h; sourceTree = "<group>"; };
		8CDF9DCF16C44CC700C1F250 /* PSTCollectionViewLayout.m */ = {isa = PBXFileReference; fileEncoding = 4; lastKnownFileType = sourcecode.c.objc; name = PSTCollectionViewLayout.m; path = PSTCollectionView/PSTCollectionViewLayout.m; sourceTree = "<group>"; };
		8CDF9DD016C44CC700C1F250 /* PSTCollectionViewUpdateItem.h */ = {isa = PBXFileReference; fileEncoding = 4; lastKnownFileType = sourcecode.c.h; name = PSTCollectionViewUpdateItem.h; path = PSTCollectionView/PSTCollectionViewUpdateItem.h; sourceTree = "<group>"; };
		8CDF9DD116C44CC700C1F250 /* PSTCollectionViewUpdateItem.m */ = {isa = PBXFileReference; fileEncoding = 4; lastKnownFileType = sourcecode.c.objc; name = PSTCollectionViewUpdateItem.m; path = PSTCollectionView/PSTCollectionViewUpdateItem.m; sourceTree = "<group>"; };
		8CDF9DD216C44CC700C1F250 /* PSTGridLayoutInfo.h */ = {isa = PBXFileReference; fileEncoding = 4; lastKnownFileType = sourcecode.c.h; name = PSTGridLayoutInfo.h; path = PSTCollectionView/PSTGridLayoutInfo.h; sourceTree = "<group>"; };
		8CDF9DD316C44CC700C1F250 /* PSTGridLayoutInfo.m */ = {isa = PBXFileReference; fileEncoding = 4; lastKnownFileType = sourcecode.c.objc; name = PSTGridLayoutInfo.m; path = PSTCollectionView/PSTGridLayoutInfo.m; sourceTree = "<group>"; };
		8CDF9DD416C44CC700C1F250 /* PSTGridLayoutItem.h */ = {isa = PBXFileReference; fileEncoding = 4; lastKnownFileType = sourcecode.c.h; name = PSTGridLayoutItem.h; path = PSTCollectionView/PSTGridLayoutItem.h; sourceTree = "<group>"; };
		8CDF9DD516C44CC700C1F250 /* PSTGridLayoutItem.m */ = {isa = PBXFileReference; fileEncoding = 4; lastKnownFileType = sourcecode.c.objc; name = PSTGridLayoutItem.m; path = PSTCollectionView/PSTGridLayoutItem.m; sourceTree = "<group>"; };
		8CDF9DD616C44CC700C1F250 /* PSTGridLayoutRow.h */ = {isa = PBXFileReference; fileEncoding = 4; lastKnownFileType = sourcecode.c.h; name = PSTGridLayoutRow.h; path = PSTCollectionView/PSTGridLayoutRow.h; sourceTree = "<group>"; };
		8CDF9DD716C44CC700C1F250 /* PSTGridLayoutRow.m */ = {isa = PBXFileReference; fileEncoding = 4; lastKnownFileType = sourcecode.c.objc; name = PSTGridLayoutRow.m; path = PSTCollectionView/PSTGridLayoutRow.m; sourceTree = "<group>"; };
		8CDF9DD816C44CC700C1F250 /* PSTGridLayoutSection.h */ = {isa = PBXFileReference; fileEncoding = 4; lastKnownFileType = sourcecode.c.h; name = PSTGridLayoutSection.h; path = PSTCollectionView/PSTGridLayoutSection.h; sourceTree = "<group>"; };
		8CDF9DD916C44CC700C1F250 /* PSTGridLayoutSection.m */ = {isa = PBXFileReference; fileEncoding = 4; lastKnownFileType = sourcecode.c.objc; name = PSTGridLayoutSection.m; path = PSTCollectionView/PSTGridLayoutSection.m; sourceTree = "<group>"; };
		8CEB405816877D2A00BFA9A8 /* winpos95-heading-seen.png */ = {isa = PBXFileReference; lastKnownFileType = image.png; path = "winpos95-heading-seen.png"; sourceTree = "<group>"; };
		8CEB405B16877E1600BFA9A8 /* winpos95-heading-left-seen.png */ = {isa = PBXFileReference; lastKnownFileType = image.png; path = "winpos95-heading-left-seen.png"; sourceTree = "<group>"; };
		8CEB405D1687865300BFA9A8 /* hourglass.gif */ = {isa = PBXFileReference; lastKnownFileType = image.gif; path = hourglass.gif; sourceTree = "<group>"; };
		8CEBABE7167FFE2500680935 /* posts-view-219-macinyos.css */ = {isa = PBXFileReference; fileEncoding = 4; lastKnownFileType = text.css; path = "posts-view-219-macinyos.css"; sourceTree = "<group>"; };
		8CEBABEA168000B800680935 /* macinyos-wallpaper.png */ = {isa = PBXFileReference; lastKnownFileType = image.png; path = "macinyos-wallpaper.png"; sourceTree = "<group>"; };
		8CEBABEC16800A9300680935 /* macinyos-postactions-bg.png */ = {isa = PBXFileReference; lastKnownFileType = image.png; path = "macinyos-postactions-bg.png"; sourceTree = "<group>"; };
		8CF02D9716484CCE0059BC56 /* lp-fps.png */ = {isa = PBXFileReference; lastKnownFileType = image.png; path = "lp-fps.png"; sourceTree = "<group>"; };
		8CF02D9816484CCE0059BC56 /* lp-romhack.png */ = {isa = PBXFileReference; lastKnownFileType = image.png; path = "lp-romhack.png"; sourceTree = "<group>"; };
		8CF02D9916484CCE0059BC56 /* lp-rpg.png */ = {isa = PBXFileReference; lastKnownFileType = image.png; path = "lp-rpg.png"; sourceTree = "<group>"; };
		8CF02D9A16484CCE0059BC56 /* lp-strategy.png */ = {isa = PBXFileReference; lastKnownFileType = image.png; path = "lp-strategy.png"; sourceTree = "<group>"; };
		8CF02D9B16484CCE0059BC56 /* lan-international.png */ = {isa = PBXFileReference; lastKnownFileType = image.png; path = "lan-international.png"; sourceTree = "<group>"; };
		8CF02D9C16484CCE0059BC56 /* lan-midwest.png */ = {isa = PBXFileReference; lastKnownFileType = image.png; path = "lan-midwest.png"; sourceTree = "<group>"; };
		8CF02D9D16484CCE0059BC56 /* lan-west.png */ = {isa = PBXFileReference; lastKnownFileType = image.png; path = "lan-west.png"; sourceTree = "<group>"; };
		8CF02D9E16484CCE0059BC56 /* guns-hunting.png */ = {isa = PBXFileReference; lastKnownFileType = image.png; path = "guns-hunting.png"; sourceTree = "<group>"; };
		8CF02D9F16484CCE0059BC56 /* guns-milsurp.png */ = {isa = PBXFileReference; lastKnownFileType = image.png; path = "guns-milsurp.png"; sourceTree = "<group>"; };
		8CF02DA016484CCE0059BC56 /* guns-paintball.png */ = {isa = PBXFileReference; lastKnownFileType = image.png; path = "guns-paintball.png"; sourceTree = "<group>"; };
		8CF02DA116484CCE0059BC56 /* guns-review.png */ = {isa = PBXFileReference; lastKnownFileType = image.png; path = "guns-review.png"; sourceTree = "<group>"; };
		8CF02DA216484CCE0059BC56 /* hell-jorts.png */ = {isa = PBXFileReference; lastKnownFileType = image.png; path = "hell-jorts.png"; sourceTree = "<group>"; };
		8CF02DA316484CCE0059BC56 /* guns-airsoft.png */ = {isa = PBXFileReference; lastKnownFileType = image.png; path = "guns-airsoft.png"; sourceTree = "<group>"; };
		8CF02DA416484CCE0059BC56 /* guns-ccw.png */ = {isa = PBXFileReference; lastKnownFileType = image.png; path = "guns-ccw.png"; sourceTree = "<group>"; };
		8CF02DA516484CCE0059BC56 /* sap-language.png */ = {isa = PBXFileReference; lastKnownFileType = image.png; path = "sap-language.png"; sourceTree = "<group>"; };
		8CF02DA616484CCE0059BC56 /* bss-manga.png */ = {isa = PBXFileReference; lastKnownFileType = image.png; path = "bss-manga.png"; sourceTree = "<group>"; };
		8CF02DA716484CCE0059BC56 /* bss-swag.png */ = {isa = PBXFileReference; lastKnownFileType = image.png; path = "bss-swag.png"; sourceTree = "<group>"; };
		8CF02DA816484CCE0059BC56 /* bss-webcomic.png */ = {isa = PBXFileReference; lastKnownFileType = image.png; path = "bss-webcomic.png"; sourceTree = "<group>"; };
		8CF02DA916484CCE0059BC56 /* byob-cheer.png */ = {isa = PBXFileReference; lastKnownFileType = image.png; path = "byob-cheer.png"; sourceTree = "<group>"; };
		8CF02DAA16484CCE0059BC56 /* Dorkroom-K-ROCK.png */ = {isa = PBXFileReference; lastKnownFileType = image.png; path = "Dorkroom-K-ROCK.png"; sourceTree = "<group>"; };
		8CF02DAB16484CCE0059BC56 /* fyad-bapes.png */ = {isa = PBXFileReference; lastKnownFileType = image.png; path = "fyad-bapes.png"; sourceTree = "<group>"; };
		8CF02DAC16484CCE0059BC56 /* fyad-blaagh.png */ = {isa = PBXFileReference; lastKnownFileType = image.png; path = "fyad-blaagh.png"; sourceTree = "<group>"; };
		8CF02DAD16484CCE0059BC56 /* fyad-blades.png */ = {isa = PBXFileReference; lastKnownFileType = image.png; path = "fyad-blades.png"; sourceTree = "<group>"; };
		8CF02DAE16484CCE0059BC56 /* fyad-burn.png */ = {isa = PBXFileReference; lastKnownFileType = image.png; path = "fyad-burn.png"; sourceTree = "<group>"; };
		8CF02DAF16484CCE0059BC56 /* fyad-champion.png */ = {isa = PBXFileReference; lastKnownFileType = image.png; path = "fyad-champion.png"; sourceTree = "<group>"; };
		8CF02DB016484CCE0059BC56 /* fyad-eggs.png */ = {isa = PBXFileReference; lastKnownFileType = image.png; path = "fyad-eggs.png"; sourceTree = "<group>"; };
		8CF02DB116484CCE0059BC56 /* fyad-salad.png */ = {isa = PBXFileReference; lastKnownFileType = image.png; path = "fyad-salad.png"; sourceTree = "<group>"; };
		8CF02DB216484CCE0059BC56 /* fyad-suts.png */ = {isa = PBXFileReference; lastKnownFileType = image.png; path = "fyad-suts.png"; sourceTree = "<group>"; };
		8CF02DB316484CCE0059BC56 /* bb-foreign.png */ = {isa = PBXFileReference; lastKnownFileType = image.png; path = "bb-foreign.png"; sourceTree = "<group>"; };
		8CF02DB416484CCE0059BC56 /* bss-con.png */ = {isa = PBXFileReference; lastKnownFileType = image.png; path = "bss-con.png"; sourceTree = "<group>"; };
		8CF02DB516484CCE0059BC56 /* bb-classics.png */ = {isa = PBXFileReference; lastKnownFileType = image.png; path = "bb-classics.png"; sourceTree = "<group>"; };
		8CF02DB616484CCE0059BC56 /* bss-new.png */ = {isa = PBXFileReference; lastKnownFileType = image.png; path = "bss-new.png"; sourceTree = "<group>"; };
		8CF02DB716484CCE0059BC56 /* bss-review.png */ = {isa = PBXFileReference; lastKnownFileType = image.png; path = "bss-review.png"; sourceTree = "<group>"; };
		8CF02DB816484CCE0059BC56 /* byob-dent.png */ = {isa = PBXFileReference; lastKnownFileType = image.png; path = "byob-dent.png"; sourceTree = "<group>"; };
		8CF02DB916484CCE0059BC56 /* byob-dont.png */ = {isa = PBXFileReference; lastKnownFileType = image.png; path = "byob-dont.png"; sourceTree = "<group>"; };
		8CF02DBA16484CCE0059BC56 /* byob-excuse.png */ = {isa = PBXFileReference; lastKnownFileType = image.png; path = "byob-excuse.png"; sourceTree = "<group>"; };
		8CF02DBB16484CCE0059BC56 /* CA-TAG-CA-streetmoto.png */ = {isa = PBXFileReference; lastKnownFileType = image.png; path = "CA-TAG-CA-streetmoto.png"; sourceTree = "<group>"; };
		8CF02DBC16484CCE0059BC56 /* cc-daily.png */ = {isa = PBXFileReference; lastKnownFileType = image.png; path = "cc-daily.png"; sourceTree = "<group>"; };
		8CF02DBD16484CCE0059BC56 /* dd-offmeds.png */ = {isa = PBXFileReference; lastKnownFileType = image.png; path = "dd-offmeds.png"; sourceTree = "<group>"; };
		8CF02DBE16484CCE0059BC56 /* diy-robots.png */ = {isa = PBXFileReference; lastKnownFileType = image.png; path = "diy-robots.png"; sourceTree = "<group>"; };
		8CF02DBF16484CCE0059BC56 /* diy-step.png */ = {isa = PBXFileReference; lastKnownFileType = image.png; path = "diy-step.png"; sourceTree = "<group>"; };
		8CF02DC016484CCE0059BC56 /* diy-tools.png */ = {isa = PBXFileReference; lastKnownFileType = image.png; path = "diy-tools.png"; sourceTree = "<group>"; };
		8CF02DC116484CCE0059BC56 /* Dorkroom-silkysmooth.png */ = {isa = PBXFileReference; lastKnownFileType = image.png; path = "Dorkroom-silkysmooth.png"; sourceTree = "<group>"; };
		8CF02DC216484CCE0059BC56 /* fyad-alas.png */ = {isa = PBXFileReference; lastKnownFileType = image.png; path = "fyad-alas.png"; sourceTree = "<group>"; };
		8CF02DC316484CCE0059BC56 /* fyad-blogs.png */ = {isa = PBXFileReference; lastKnownFileType = image.png; path = "fyad-blogs.png"; sourceTree = "<group>"; };
		8CF02DC416484CCE0059BC56 /* nmd-classical.png */ = {isa = PBXFileReference; lastKnownFileType = image.png; path = "nmd-classical.png"; sourceTree = "<group>"; };
		8CF02DC516484CCE0059BC56 /* nmd-electronic.png */ = {isa = PBXFileReference; lastKnownFileType = image.png; path = "nmd-electronic.png"; sourceTree = "<group>"; };
		8CF02DC616484CCE0059BC56 /* nmd-jazz.png */ = {isa = PBXFileReference; lastKnownFileType = image.png; path = "nmd-jazz.png"; sourceTree = "<group>"; };
		8CF02DC716484CCE0059BC56 /* nmd-pop.png */ = {isa = PBXFileReference; lastKnownFileType = image.png; path = "nmd-pop.png"; sourceTree = "<group>"; };
		8CF02DC816484CCE0059BC56 /* nmd-punk.png */ = {isa = PBXFileReference; lastKnownFileType = image.png; path = "nmd-punk.png"; sourceTree = "<group>"; };
		8CF02DC916484CCE0059BC56 /* bb-author.png */ = {isa = PBXFileReference; lastKnownFileType = image.png; path = "bb-author.png"; sourceTree = "<group>"; };
		8CF02DCA16484CCE0059BC56 /* bss-shipping.png */ = {isa = PBXFileReference; lastKnownFileType = image.png; path = "bss-shipping.png"; sourceTree = "<group>"; };
		8CF02DCB16484CCE0059BC56 /* byob-friends.png */ = {isa = PBXFileReference; lastKnownFileType = image.png; path = "byob-friends.png"; sourceTree = "<group>"; };
		8CF02DCC16484CCE0059BC56 /* byob-secrets.png */ = {isa = PBXFileReference; lastKnownFileType = image.png; path = "byob-secrets.png"; sourceTree = "<group>"; };
		8CF02DCD16484CCE0059BC56 /* byob-treasure.png */ = {isa = PBXFileReference; lastKnownFileType = image.png; path = "byob-treasure.png"; sourceTree = "<group>"; };
		8CF02DCE16484CCE0059BC56 /* CA-TAG-CA-atb.png */ = {isa = PBXFileReference; lastKnownFileType = image.png; path = "CA-TAG-CA-atb.png"; sourceTree = "<group>"; };
		8CF02DCF16484CCE0059BC56 /* CA-TAG-CA-dirtmoto.png */ = {isa = PBXFileReference; lastKnownFileType = image.png; path = "CA-TAG-CA-dirtmoto.png"; sourceTree = "<group>"; };
		8CF02DD016484CCE0059BC56 /* CA-TAG-CA-roadbike.png */ = {isa = PBXFileReference; lastKnownFileType = image.png; path = "CA-TAG-CA-roadbike.png"; sourceTree = "<group>"; };
		8CF02DD116484CCE0059BC56 /* cc-writing.png */ = {isa = PBXFileReference; lastKnownFileType = image.png; path = "cc-writing.png"; sourceTree = "<group>"; };
		8CF02DD216484CCE0059BC56 /* dd-africa.png */ = {isa = PBXFileReference; lastKnownFileType = image.png; path = "dd-africa.png"; sourceTree = "<group>"; };
		8CF02DD316484CCE0059BC56 /* fyad-cockfights.png */ = {isa = PBXFileReference; lastKnownFileType = image.png; path = "fyad-cockfights.png"; sourceTree = "<group>"; };
		8CF02DD416484CCE0059BC56 /* fyad-menopause.png */ = {isa = PBXFileReference; lastKnownFileType = image.png; path = "fyad-menopause.png"; sourceTree = "<group>"; };
		8CF02DD516484CCE0059BC56 /* gws-dessert.png */ = {isa = PBXFileReference; lastKnownFileType = image.png; path = "gws-dessert.png"; sourceTree = "<group>"; };
		8CF02DD616484CCE0059BC56 /* gws-diet.png */ = {isa = PBXFileReference; lastKnownFileType = image.png; path = "gws-diet.png"; sourceTree = "<group>"; };
		8CF02DD716484CCE0059BC56 /* gws-drink.png */ = {isa = PBXFileReference; lastKnownFileType = image.png; path = "gws-drink.png"; sourceTree = "<group>"; };
		8CF02DD816484CCE0059BC56 /* gws-fish.png */ = {isa = PBXFileReference; lastKnownFileType = image.png; path = "gws-fish.png"; sourceTree = "<group>"; };
		8CF02DD916484CCE0059BC56 /* gws-local.png */ = {isa = PBXFileReference; lastKnownFileType = image.png; path = "gws-local.png"; sourceTree = "<group>"; };
		8CF02DDA16484CCE0059BC56 /* gws-meat.png */ = {isa = PBXFileReference; lastKnownFileType = image.png; path = "gws-meat.png"; sourceTree = "<group>"; };
		8CF02DDB16484CCE0059BC56 /* gws-snacks.png */ = {isa = PBXFileReference; lastKnownFileType = image.png; path = "gws-snacks.png"; sourceTree = "<group>"; };
		8CF02DDC16484CCE0059BC56 /* gws-soup.png */ = {isa = PBXFileReference; lastKnownFileType = image.png; path = "gws-soup.png"; sourceTree = "<group>"; };
		8CF02DDD16484CCE0059BC56 /* gws-veggie.png */ = {isa = PBXFileReference; lastKnownFileType = image.png; path = "gws-veggie.png"; sourceTree = "<group>"; };
		8CF02DDE16484CCE0059BC56 /* pi-caged.png */ = {isa = PBXFileReference; lastKnownFileType = image.png; path = "pi-caged.png"; sourceTree = "<group>"; };
		8CF02DDF16484CCE0059BC56 /* pi-herps.png */ = {isa = PBXFileReference; lastKnownFileType = image.png; path = "pi-herps.png"; sourceTree = "<group>"; };
		8CF02DE016484CCE0059BC56 /* psp-itstime.png */ = {isa = PBXFileReference; lastKnownFileType = image.png; path = "psp-itstime.png"; sourceTree = "<group>"; };
		8CF02DE116484CCE0059BC56 /* psp-k1.png */ = {isa = PBXFileReference; lastKnownFileType = image.png; path = "psp-k1.png"; sourceTree = "<group>"; };
		8CF02DE216484CCE0059BC56 /* psp-mma.png */ = {isa = PBXFileReference; lastKnownFileType = image.png; path = "psp-mma.png"; sourceTree = "<group>"; };
		8CF02DE316484CCE0059BC56 /* psp-pride.png */ = {isa = PBXFileReference; lastKnownFileType = image.png; path = "psp-pride.png"; sourceTree = "<group>"; };
		8CF02DE416484CCE0059BC56 /* psp-thonglor.png */ = {isa = PBXFileReference; lastKnownFileType = image.png; path = "psp-thonglor.png"; sourceTree = "<group>"; };
		8CF02DE516484CCE0059BC56 /* psp-tuf.png */ = {isa = PBXFileReference; lastKnownFileType = image.png; path = "psp-tuf.png"; sourceTree = "<group>"; };
		8CF02DE616484CCE0059BC56 /* psp-ufc.png */ = {isa = PBXFileReference; lastKnownFileType = image.png; path = "psp-ufc.png"; sourceTree = "<group>"; };
		8CF02DE716484CCE0059BC56 /* RP-carling.png */ = {isa = PBXFileReference; lastKnownFileType = image.png; path = "RP-carling.png"; sourceTree = "<group>"; };
		8CF02DE816484CCE0059BC56 /* RP-championship.png */ = {isa = PBXFileReference; lastKnownFileType = image.png; path = "RP-championship.png"; sourceTree = "<group>"; };
		8CF02DE916484CCE0059BC56 /* RP-epl.png */ = {isa = PBXFileReference; lastKnownFileType = image.png; path = "RP-epl.png"; sourceTree = "<group>"; };
		8CF02DEA16484CCE0059BC56 /* RP-league.png */ = {isa = PBXFileReference; lastKnownFileType = image.png; path = "RP-league.png"; sourceTree = "<group>"; };
		8CF02DEB16484CCE0059BC56 /* RP-ligue1.png */ = {isa = PBXFileReference; lastKnownFileType = image.png; path = "RP-ligue1.png"; sourceTree = "<group>"; };
		8CF02DEC16484CCE0059BC56 /* RP-MOTD_TAG.png */ = {isa = PBXFileReference; lastKnownFileType = image.png; path = "RP-MOTD_TAG.png"; sourceTree = "<group>"; };
		8CF02DED16484CCE0059BC56 /* RP-nonleague.png */ = {isa = PBXFileReference; lastKnownFileType = image.png; path = "RP-nonleague.png"; sourceTree = "<group>"; };
		8CF02DEE16484CCE0059BC56 /* samartd-interestcheck.png */ = {isa = PBXFileReference; lastKnownFileType = image.png; path = "samartd-interestcheck.png"; sourceTree = "<group>"; };
		8CF02DEF16484CCE0059BC56 /* samartd-organs.png */ = {isa = PBXFileReference; lastKnownFileType = image.png; path = "samartd-organs.png"; sourceTree = "<group>"; };
		8CF02DF016484CCE0059BC56 /* samartd-potions.png */ = {isa = PBXFileReference; lastKnownFileType = image.png; path = "samartd-potions.png"; sourceTree = "<group>"; };
		8CF02DF116484CCE0059BC56 /* samartd-water.png */ = {isa = PBXFileReference; lastKnownFileType = image.png; path = "samartd-water.png"; sourceTree = "<group>"; };
		8CF02DF216484CCE0059BC56 /* sports-sylvia.png */ = {isa = PBXFileReference; lastKnownFileType = image.png; path = "sports-sylvia.png"; sourceTree = "<group>"; };
		8CF02DF316484CCE0059BC56 /* tcc-acid.png */ = {isa = PBXFileReference; lastKnownFileType = image.png; path = "tcc-acid.png"; sourceTree = "<group>"; };
		8CF02DF416484CCE0059BC56 /* tcc-downers.png */ = {isa = PBXFileReference; lastKnownFileType = image.png; path = "tcc-downers.png"; sourceTree = "<group>"; };
		8CF02DF516484CCE0059BC56 /* tcc-halluc.png */ = {isa = PBXFileReference; lastKnownFileType = image.png; path = "tcc-halluc.png"; sourceTree = "<group>"; };
		8CF02DF616484CCE0059BC56 /* tcc-rx.png */ = {isa = PBXFileReference; lastKnownFileType = image.png; path = "tcc-rx.png"; sourceTree = "<group>"; };
		8CF02DF716484CCE0059BC56 /* tcc-trip_report.png */ = {isa = PBXFileReference; lastKnownFileType = image.png; path = "tcc-trip_report.png"; sourceTree = "<group>"; };
		8CF02DF816484CCE0059BC56 /* tcc-txt.png */ = {isa = PBXFileReference; lastKnownFileType = image.png; path = "tcc-txt.png"; sourceTree = "<group>"; };
		8CF02DF916484CCE0059BC56 /* tcc-uppers.png */ = {isa = PBXFileReference; lastKnownFileType = image.png; path = "tcc-uppers.png"; sourceTree = "<group>"; };
		8CF02DFA16484CCE0059BC56 /* tg-boardgames.png */ = {isa = PBXFileReference; lastKnownFileType = image.png; path = "tg-boardgames.png"; sourceTree = "<group>"; };
		8CF02DFB16484CCE0059BC56 /* tg-recruiting.png */ = {isa = PBXFileReference; lastKnownFileType = image.png; path = "tg-recruiting.png"; sourceTree = "<group>"; };
		8CF02DFC16484CCE0059BC56 /* tg-wargames.png */ = {isa = PBXFileReference; lastKnownFileType = image.png; path = "tg-wargames.png"; sourceTree = "<group>"; };
		8CF02DFD16484CCE0059BC56 /* tviv-classic.png */ = {isa = PBXFileReference; lastKnownFileType = image.png; path = "tviv-classic.png"; sourceTree = "<group>"; };
		8CF02DFE16484CCE0059BC56 /* tviv-reality.png */ = {isa = PBXFileReference; lastKnownFileType = image.png; path = "tviv-reality.png"; sourceTree = "<group>"; };
		8CF02DFF16484CCE0059BC56 /* wrestlehut-global.png */ = {isa = PBXFileReference; lastKnownFileType = image.png; path = "wrestlehut-global.png"; sourceTree = "<group>"; };
		8CF02E0016484CCE0059BC56 /* ycs-girl.png */ = {isa = PBXFileReference; lastKnownFileType = image.png; path = "ycs-girl.png"; sourceTree = "<group>"; };
		8CF02E0116484CCE0059BC56 /* ycs-jc.png */ = {isa = PBXFileReference; lastKnownFileType = image.png; path = "ycs-jc.png"; sourceTree = "<group>"; };
		8CF740EE1681376600C219E4 /* macinyos-heading.png */ = {isa = PBXFileReference; lastKnownFileType = image.png; path = "macinyos-heading.png"; sourceTree = "<group>"; };
		8CF95C621653276000060F19 /* phiz-crabcore.png */ = {isa = PBXFileReference; lastKnownFileType = image.png; path = "phiz-crabcore.png"; sourceTree = "<group>"; };
		8CF95C631653276000060F19 /* LF-gitrdun2.png */ = {isa = PBXFileReference; lastKnownFileType = image.png; path = "LF-gitrdun2.png"; sourceTree = "<group>"; };
		8CF95C641653276000060F19 /* LF-legacy.png */ = {isa = PBXFileReference; lastKnownFileType = image.png; path = "LF-legacy.png"; sourceTree = "<group>"; };
		8CF95C651653276000060F19 /* phiz-phag.png */ = {isa = PBXFileReference; lastKnownFileType = image.png; path = "phiz-phag.png"; sourceTree = "<group>"; };
		8CF95C661653276000060F19 /* phiz-rockist.png */ = {isa = PBXFileReference; lastKnownFileType = image.png; path = "phiz-rockist.png"; sourceTree = "<group>"; };
		8CF95C671653276000060F19 /* phiz-sincere.png */ = {isa = PBXFileReference; lastKnownFileType = image.png; path = "phiz-sincere.png"; sourceTree = "<group>"; };
		8CF95C681653276000060F19 /* phiz-prince.png */ = {isa = PBXFileReference; lastKnownFileType = image.png; path = "phiz-prince.png"; sourceTree = "<group>"; };
		8CF95C691653276000060F19 /* phiz-emo.png */ = {isa = PBXFileReference; lastKnownFileType = image.png; path = "phiz-emo.png"; sourceTree = "<group>"; };
		8CF95C6A1653276000060F19 /* phiz-donk.png */ = {isa = PBXFileReference; lastKnownFileType = image.png; path = "phiz-donk.png"; sourceTree = "<group>"; };
		8CF95C6B1653276000060F19 /* phiz-dollas.png */ = {isa = PBXFileReference; lastKnownFileType = image.png; path = "phiz-dollas.png"; sourceTree = "<group>"; };
		8CF95C6C1653276000060F19 /* LF-perspective_1.png */ = {isa = PBXFileReference; lastKnownFileType = image.png; path = "LF-perspective_1.png"; sourceTree = "<group>"; };
		8CF95C6D1653276000060F19 /* LF-nazisrael2.png */ = {isa = PBXFileReference; lastKnownFileType = image.png; path = "LF-nazisrael2.png"; sourceTree = "<group>"; };
		8CF95C6E1653276000060F19 /* lf-gooddog.png */ = {isa = PBXFileReference; lastKnownFileType = image.png; path = "lf-gooddog.png"; sourceTree = "<group>"; };
		8CF95C6F1653276000060F19 /* LF-gay2.png */ = {isa = PBXFileReference; lastKnownFileType = image.png; path = "LF-gay2.png"; sourceTree = "<group>"; };
		8CF95C701653276000060F19 /* LF-2wqxulw.png */ = {isa = PBXFileReference; lastKnownFileType = image.png; path = "LF-2wqxulw.png"; sourceTree = "<group>"; };
		8CF95C711653276000060F19 /* fyad-words.png */ = {isa = PBXFileReference; lastKnownFileType = image.png; path = "fyad-words.png"; sourceTree = "<group>"; };
		8CF95C721653276000060F19 /* fyad-wiki.png */ = {isa = PBXFileReference; lastKnownFileType = image.png; path = "fyad-wiki.png"; sourceTree = "<group>"; };
		8CF95C731653276000060F19 /* fyad-space.png */ = {isa = PBXFileReference; lastKnownFileType = image.png; path = "fyad-space.png"; sourceTree = "<group>"; };
		8CF95C741653276000060F19 /* fyad-otherforums.png */ = {isa = PBXFileReference; lastKnownFileType = image.png; path = "fyad-otherforums.png"; sourceTree = "<group>"; };
		8CF95C751653276000060F19 /* fyad-troll.png */ = {isa = PBXFileReference; lastKnownFileType = image.png; path = "fyad-troll.png"; sourceTree = "<group>"; };
		8CF95C761653276000060F19 /* ml-voice.png */ = {isa = PBXFileReference; lastKnownFileType = image.png; path = "ml-voice.png"; sourceTree = "<group>"; };
		8CF95C771653276000060F19 /* ml-theory.png */ = {isa = PBXFileReference; lastKnownFileType = image.png; path = "ml-theory.png"; sourceTree = "<group>"; };
		8CF95C781653276000060F19 /* ml-recording.png */ = {isa = PBXFileReference; lastKnownFileType = image.png; path = "ml-recording.png"; sourceTree = "<group>"; };
		8CF95C791653276000060F19 /* ml-guitar.png */ = {isa = PBXFileReference; lastKnownFileType = image.png; path = "ml-guitar.png"; sourceTree = "<group>"; };
		8CF95C7A1653276000060F19 /* ml-gear.png */ = {isa = PBXFileReference; lastKnownFileType = image.png; path = "ml-gear.png"; sourceTree = "<group>"; };
		8CF95C7B1653276000060F19 /* ml-feedback.png */ = {isa = PBXFileReference; lastKnownFileType = image.png; path = "ml-feedback.png"; sourceTree = "<group>"; };
		8CF95C7C1653276000060F19 /* ml-dumbass.png */ = {isa = PBXFileReference; lastKnownFileType = image.png; path = "ml-dumbass.png"; sourceTree = "<group>"; };
		8CF95C7D1653276000060F19 /* ml-drums.png */ = {isa = PBXFileReference; lastKnownFileType = image.png; path = "ml-drums.png"; sourceTree = "<group>"; };
		8CF95C7E1653276000060F19 /* ml-contest.png */ = {isa = PBXFileReference; lastKnownFileType = image.png; path = "ml-contest.png"; sourceTree = "<group>"; };
		8CF95C7F1653276000060F19 /* ml-bass.png */ = {isa = PBXFileReference; lastKnownFileType = image.png; path = "ml-bass.png"; sourceTree = "<group>"; };
		8CF95C801653276000060F19 /* ml-amps.png */ = {isa = PBXFileReference; lastKnownFileType = image.png; path = "ml-amps.png"; sourceTree = "<group>"; };
		8CF95C811653276000060F19 /* ml-acoustic.png */ = {isa = PBXFileReference; lastKnownFileType = image.png; path = "ml-acoustic.png"; sourceTree = "<group>"; };
		8CF95C821653276000060F19 /* gip-pew.png */ = {isa = PBXFileReference; lastKnownFileType = image.png; path = "gip-pew.png"; sourceTree = "<group>"; };
		8CF95C831653276000060F19 /* gip-money.png */ = {isa = PBXFileReference; lastKnownFileType = image.png; path = "gip-money.png"; sourceTree = "<group>"; };
		8CF95C841653276000060F19 /* gip-marines.png */ = {isa = PBXFileReference; lastKnownFileType = image.png; path = "gip-marines.png"; sourceTree = "<group>"; };
		8CF95C851653276000060F19 /* gip-airforce.png */ = {isa = PBXFileReference; lastKnownFileType = image.png; path = "gip-airforce.png"; sourceTree = "<group>"; };
		8CFB175E168145B5007C70D5 /* macinyos-adminstar.png */ = {isa = PBXFileReference; lastKnownFileType = image.png; path = "macinyos-adminstar.png"; sourceTree = "<group>"; };
		8CFB175F168145B5007C70D5 /* macinyos-modstar.png */ = {isa = PBXFileReference; lastKnownFileType = image.png; path = "macinyos-modstar.png"; sourceTree = "<group>"; };
/* End PBXFileReference section */

/* Begin PBXFrameworksBuildPhase section */
		1C96D052167FDEA60043B194 /* Frameworks */ = {
			isa = PBXFrameworksBuildPhase;
			buildActionMask = 2147483647;
			files = (
				1C96D057167FDEA60043B194 /* UIKit.framework in Frameworks */,
				1C96D058167FDEA60043B194 /* Foundation.framework in Frameworks */,
				1C96D059167FDEA60043B194 /* CoreGraphics.framework in Frameworks */,
				1C96D081167FE2EC0043B194 /* MobileCoreServices.framework in Frameworks */,
				1C96D080167FE2DB0043B194 /* SystemConfiguration.framework in Frameworks */,
			);
			runOnlyForDeploymentPostprocessing = 0;
		};
		1CBDB5B816259C6C0004BDF4 /* Frameworks */ = {
			isa = PBXFrameworksBuildPhase;
			buildActionMask = 2147483647;
			files = (
				1CBDB5BE16259C6C0004BDF4 /* SenTestingKit.framework in Frameworks */,
				1CBDB5BF16259C6C0004BDF4 /* UIKit.framework in Frameworks */,
				1CBDB5C016259C6C0004BDF4 /* Foundation.framework in Frameworks */,
				1CBDB5FC1625E7440004BDF4 /* libxml2.dylib in Frameworks */,
			);
			runOnlyForDeploymentPostprocessing = 0;
		};
		1D60588F0D05DD3D006BFB54 /* Frameworks */ = {
			isa = PBXFrameworksBuildPhase;
			buildActionMask = 2147483647;
			files = (
				1C74880A16AC4B710068B8A3 /* AssetsLibrary.framework in Frameworks */,
				8CB5468D15BD936600E8BEC1 /* ImageIO.framework in Frameworks */,
				10D34FA9128F41160026C7C2 /* CFNetwork.framework in Frameworks */,
				117DBE3B1522A39A007125EF /* CoreData.framework in Frameworks */,
				288765080DF74369002DB57D /* CoreGraphics.framework in Frameworks */,
				1D60589F0D05DD5A006BFB54 /* Foundation.framework in Frameworks */,
				10D34FAF128F413C0026C7C2 /* MobileCoreServices.framework in Frameworks */,
				11099067134B86FD0013444C /* QuartzCore.framework in Frameworks */,
				1172A62E14F5DB160026CDA8 /* Security.framework in Frameworks */,
				10D34FB1128F413C0026C7C2 /* SystemConfiguration.framework in Frameworks */,
				1DF5F4E00D08C38300B7A737 /* UIKit.framework in Frameworks */,
				1CAB36B11548F0FE00A4A362 /* libxml2.dylib in Frameworks */,
				10D34FB7128F414E0026C7C2 /* libz.dylib in Frameworks */,
			);
			runOnlyForDeploymentPostprocessing = 0;
		};
/* End PBXFrameworksBuildPhase section */

/* Begin PBXGroup section */
		110FABC415745C1E00ECF535 /* AFNetworking */ = {
			isa = PBXGroup;
			children = (
				1C1015D61654129C00302B19 /* AFHTTPClient.h */,
				1C1015D71654129C00302B19 /* AFHTTPClient.m */,
				1C1015D81654129C00302B19 /* AFHTTPRequestOperation.h */,
				1C1015D91654129C00302B19 /* AFHTTPRequestOperation.m */,
				1C1015DA1654129C00302B19 /* AFImageRequestOperation.h */,
				1C1015DB1654129C00302B19 /* AFImageRequestOperation.m */,
				1C1015DC1654129C00302B19 /* AFJSONRequestOperation.h */,
				1C1015DD1654129C00302B19 /* AFJSONRequestOperation.m */,
				1C1015DE1654129C00302B19 /* AFNetworkActivityIndicatorManager.h */,
				1C1015DF1654129C00302B19 /* AFNetworkActivityIndicatorManager.m */,
				1C1015E01654129C00302B19 /* AFNetworking.h */,
				1C1015E11654129C00302B19 /* AFPropertyListRequestOperation.h */,
				1C1015E21654129C00302B19 /* AFPropertyListRequestOperation.m */,
				1C1015E31654129C00302B19 /* AFURLConnectionOperation.h */,
				1C1015E41654129C00302B19 /* AFURLConnectionOperation.m */,
				1C1015E51654129C00302B19 /* AFXMLRequestOperation.h */,
				1C1015E61654129C00302B19 /* AFXMLRequestOperation.m */,
				1C1015E71654129C00302B19 /* UIImageView+AFNetworking.h */,
				1C1015E81654129C00302B19 /* UIImageView+AFNetworking.m */,
			);
			path = AFNetworking;
			sourceTree = "<group>";
		};
		1190F71813BE4EA900B9D271 /* Login */ = {
			isa = PBXGroup;
			children = (
				1190F71913BE4EA900B9D271 /* AwfulLoginController.h */,
				1190F71A13BE4EA900B9D271 /* AwfulLoginController.m */,
				1CBD5245162B66BC00928740 /* AwfulTextEntryCell.h */,
				1CBD5246162B66BC00928740 /* AwfulTextEntryCell.m */,
			);
			path = Login;
			sourceTree = "<group>";
		};
		1190F71C13BE4EA900B9D271 /* Main */ = {
			isa = PBXGroup;
			children = (
				1190F7F113BE4EDA00B9D271 /* Awful_Prefix.pch */,
				1190F71D13BE4EA900B9D271 /* AwfulAppDelegate.h */,
				1190F71E13BE4EA900B9D271 /* AwfulAppDelegate.m */,
				1CBDB5E51625AA240004BDF4 /* AwfulDataStack.h */,
				1CBDB5E61625AA240004BDF4 /* AwfulDataStack.m */,
				1C10157A164E8B0A00302B19 /* AwfulStartViewController.h */,
				1C10157B164E8B0A00302B19 /* AwfulStartViewController.m */,
				1190F7F213BE4EDA00B9D271 /* main.m */,
			);
			path = Main;
			sourceTree = "<group>";
		};
		1190F76913BE4ECB00B9D271 /* Vendor */ = {
			isa = PBXGroup;
			children = (
				8C1F62E016B6C8E200FAF625 /* CustomBadge */,
				8CFA38F416C33B2800491E0C /* PSTCollectionView */,
				110FABC415745C1E00ECF535 /* AFNetworking */,
				8C700287169C6EFA00FC0B78 /* AnimatedGif */,
				1C90F8FA16B0C2940015A071 /* GTMNSString+HTML.h */,
				1C90F8FB16B0C2940015A071 /* GTMNSString+HTML.m */,
				1190F7BF13BE4ECB00B9D271 /* Hpple */,
				1C4D7BD6167A5C7C00CF3659 /* PSMenuItem */,
				1C05ED40162299DE00FE567F /* SVProgressHUD */,
				1CC38B84160C0A5D00C35A11 /* SVPullToRefresh */,
				1C96D083168010AF0043B194 /* UIImage+Resize.h */,
				1C96D084168010AF0043B194 /* UIImage+Resize.m */,
			);
			path = Vendor;
			sourceTree = "<group>";
		};
		1190F7BF13BE4ECB00B9D271 /* Hpple */ = {
			isa = PBXGroup;
			children = (
				1190F7C113BE4ECB00B9D271 /* TFHpple.h */,
				1190F7C213BE4ECB00B9D271 /* TFHpple.m */,
				1190F7C313BE4ECB00B9D271 /* TFHppleElement.h */,
				1190F7C413BE4ECB00B9D271 /* TFHppleElement.m */,
				1190F7C513BE4ECB00B9D271 /* XPathQuery.h */,
				1190F7C613BE4ECB00B9D271 /* XPathQuery.m */,
			);
			name = Hpple;
			path = hpple;
			sourceTree = "<group>";
		};
		19C28FACFE9D520D11CA2CBB /* Products */ = {
			isa = PBXGroup;
			children = (
				1D6058910D05DD3D006BFB54 /* Awful.app */,
				1CBDB5BC16259C6C0004BDF4 /* ParsingTests.octest */,
				1C96D055167FDEA60043B194 /* Imgur API Test.app */,
			);
			name = Products;
			sourceTree = "<group>";
		};
		1C05ED40162299DE00FE567F /* SVProgressHUD */ = {
			isa = PBXGroup;
			children = (
				1C05ED47162299DE00FE567F /* SVProgressHUD.h */,
				1C05ED48162299DE00FE567F /* SVProgressHUD.m */,
				1C05ED5916229CDD00FE567F /* SVProgressHUD.bundle */,
			);
			path = SVProgressHUD;
			sourceTree = "<group>";
		};
		1C05EDAD16230BFE00FE567F /* Parsing */ = {
			isa = PBXGroup;
			children = (
				1C05EDAE16230C1700FE567F /* AwfulParsing.h */,
				1CBDB5F51625BACE0004BDF4 /* AwfulParsing.m */,
				8C700270169B37F800FC0B78 /* AwfulParsing+PrivateMessages.h */,
				8C700271169B37F800FC0B78 /* AwfulParsing+PrivateMessages.m */,
				8C70057216A07A9000FC0B78 /* AwfulParsing+Emoticons.h */,
				8C70057316A07A9000FC0B78 /* AwfulParsing+Emoticons.m */,
			);
			path = Parsing;
			sourceTree = "<group>";
		};
		1C278A3316453296007D3CEC /* Scrolling and Pulling */ = {
			isa = PBXGroup;
			children = (
				1C278A471647A47F007D3CEC /* AwfulPullToRefreshControl.h */,
				1C278A481647A47F007D3CEC /* AwfulPullToRefreshControl.m */,
				1C278A491647A47F007D3CEC /* AwfulScrollViewPullObserver.h */,
				1C278A4A1647A47F007D3CEC /* AwfulScrollViewPullObserver.m */,
			);
			path = "Scrolling and Pulling";
			sourceTree = "<group>";
		};
		1C304BD216C78B6E0022AF15 /* Browsing */ = {
			isa = PBXGroup;
			children = (
				1C96D0A0168298BF0043B194 /* AwfulBrowserViewController.h */,
				1C96D0A1168298BF0043B194 /* AwfulBrowserViewController.m */,
				1C96D0B31682BBA80043B194 /* AwfulExternalBrowser.h */,
				1C96D0B41682BBA80043B194 /* AwfulExternalBrowser.m */,
			);
			path = Browsing;
			sourceTree = "<group>";
		};
		1C3857A115675AFE0078AF95 /* Source */ = {
			isa = PBXGroup;
			children = (
<<<<<<< HEAD
				8C36CEC516C59ADB00F48F15 /* Composer */,
=======
				1C304BD216C78B6E0022AF15 /* Browsing */,
>>>>>>> 0998a9ff
				1CC7800E1612D8AE002AF958 /* Forums */,
				1C83DB50161FF45200E53CFA /* Imgur API */,
				1190F71813BE4EA900B9D271 /* Login */,
				1190F71C13BE4EA900B9D271 /* Main */,
				8C700259169B2F7700FC0B78 /* Messages */,
				1C6474A61569989800C72657 /* Models */,
				1CC7801D1612D988002AF958 /* Networking */,
				1C05EDAD16230BFE00FE567F /* Parsing */,
				1CC780241612D9DD002AF958 /* Posts */,
				1C278A3316453296007D3CEC /* Scrolling and Pulling */,
				1CDD51951542949600326C7B /* Settings and Theming */,
				1CC780471612DA8D002AF958 /* Threads */,
				1CE2D99D16688AC40024AC1C /* UIKit and Foundation */,
				1C6ED634169103FE0015CDD5 /* Users */,
			);
			path = Source;
			sourceTree = "<group>";
		};
		1C4D7BD6167A5C7C00CF3659 /* PSMenuItem */ = {
			isa = PBXGroup;
			children = (
				1C4D7BD8167A5C7C00CF3659 /* PSMenuItem.h */,
				1C4D7BD9167A5C7C00CF3659 /* PSMenuItem.m */,
			);
			path = PSMenuItem;
			sourceTree = "<group>";
		};
		1C6474A61569989800C72657 /* Models */ = {
			isa = PBXGroup;
			children = (
				8C70055E16A076FF00FC0B78 /* AwfulEmoticon.h */,
				8C70055F16A076FF00FC0B78 /* AwfulEmoticon.m */,
				8C70056016A076FF00FC0B78 /* AwfulEmoticonGroup.h */,
				8C70056116A076FF00FC0B78 /* AwfulEmoticonGroup.m */,
				1CC38BB1160D8C5800C35A11 /* AwfulCategory.h */,
				1CC38BB2160D8C5800C35A11 /* AwfulCategory.m */,
				1C6474AB1569989800C72657 /* AwfulForum.h */,
				1C6474AC1569989800C72657 /* AwfulForum.m */,
				1C6474AD1569989800C72657 /* AwfulModels.h */,
				1C090FB8163A40C1003FD0A3 /* AwfulPost.h */,
				1C090FB9163A40C1003FD0A3 /* AwfulPost.m */,
				8C70026A169B32F400FC0B78 /* AwfulPrivateMessage.h */,
				8C70026B169B32F400FC0B78 /* AwfulPrivateMessage.m */,
				1C6474B41569989800C72657 /* AwfulThread.h */,
				1C6474B51569989800C72657 /* AwfulThread.m */,
				1C6D3EE9168D7B1E00B91A65 /* AwfulUser.h */,
				1C6D3EEA168D7B1E00B91A65 /* AwfulUser.m */,
				1C6474BA1569989800C72657 /* Generated */,
				1C5B99B8166FFA4F004C5D0E /* Model.xcdatamodeld */,
				1CBDB5FD162600D30004BDF4 /* NSManagedObject+Awful.h */,
				1CBDB5FE162600D40004BDF4 /* NSManagedObject+Awful.m */,
			);
			path = Models;
			sourceTree = "<group>";
		};
		1C6474BA1569989800C72657 /* Generated */ = {
			isa = PBXGroup;
			children = (
				8C700267169B32E900FC0B78 /* _AwfulPrivateMessage.h */,
				8C700268169B32E900FC0B78 /* _AwfulPrivateMessage.m */,
				8C70056416A0770A00FC0B78 /* _AwfulEmoticon.h */,
				8C70056516A0770A00FC0B78 /* _AwfulEmoticon.m */,
				8C70056616A0770A00FC0B78 /* _AwfulEmoticonGroup.h */,
				8C70056716A0770A00FC0B78 /* _AwfulEmoticonGroup.m */,
				1CC38BB4160D8C6000C35A11 /* _AwfulCategory.h */,
				1CC38BB5160D8C6000C35A11 /* _AwfulCategory.m */,
				1C6474BD1569989800C72657 /* _AwfulForum.h */,
				1C6474BE1569989800C72657 /* _AwfulForum.m */,
				1C090FB5163A40A1003FD0A3 /* _AwfulPost.h */,
				1C090FB6163A40A1003FD0A3 /* _AwfulPost.m */,
				1C6474BF1569989800C72657 /* _AwfulThread.h */,
				1C6474C01569989800C72657 /* _AwfulThread.m */,
				1C6D3EE6168D7B1400B91A65 /* _AwfulUser.h */,
				1C6D3EE7168D7B1400B91A65 /* _AwfulUser.m */,
			);
			path = Generated;
			sourceTree = "<group>";
		};
		1C6ED634169103FE0015CDD5 /* Users */ = {
			isa = PBXGroup;
			children = (
				8CCA272B16B8C1EF00A4952A /* AwfulLepersViewController.h */,
				8CCA272C16B8C1EF00A4952A /* AwfulLepersViewController.m */,
				1C09963A16C0AECA00A62D5E /* AwfulLeperCell.h */,
				1C09963B16C0AECA00A62D5E /* AwfulLeperCell.m */,
				1C6ED63B1691055E0015CDD5 /* AwfulProfileViewController.h */,
				1C6ED63C1691055E0015CDD5 /* AwfulProfileViewController.m */,
				1C8BE4F9169115020022B331 /* profile-view.css */,
				1C6ED636169104150015CDD5 /* profile-view.html */,
				1C6ED639169104340015CDD5 /* profile-view.js */,
			);
			path = Users;
			sourceTree = "<group>";
		};
		1C83DB50161FF45200E53CFA /* Imgur API */ = {
			isa = PBXGroup;
			children = (
				1C83DB52161FF48600E53CFA /* ImgurHTTPClient.h */,
				1C83DB53161FF48600E53CFA /* ImgurHTTPClient.m */,
			);
			path = "Imgur API";
			sourceTree = "<group>";
		};
		1C96D05A167FDEA60043B194 /* Imgur API Test */ = {
			isa = PBXGroup;
			children = (
				1C96D063167FDEA60043B194 /* AppDelegate.h */,
				1C96D064167FDEA60043B194 /* AppDelegate.m */,
				1C96D06C167FDEA70043B194 /* ViewController.h */,
				1C96D06D167FDEA70043B194 /* ViewController.m */,
				1C96D06F167FDEA70043B194 /* ViewController.xib */,
				1C96D05B167FDEA60043B194 /* Supporting Files */,
			);
			path = "Imgur API Test";
			sourceTree = "<group>";
		};
		1C96D05B167FDEA60043B194 /* Supporting Files */ = {
			isa = PBXGroup;
			children = (
				1C96D05C167FDEA60043B194 /* Imgur API Test-Info.plist */,
				1C96D05D167FDEA60043B194 /* InfoPlist.strings */,
				1C96D060167FDEA60043B194 /* main.m */,
				1C96D062167FDEA60043B194 /* Imgur API Test-Prefix.pch */,
				1C96D066167FDEA60043B194 /* Default.png */,
				1C96D068167FDEA60043B194 /* Default@2x.png */,
				1C96D06A167FDEA60043B194 /* Default-568h@2x.png */,
			);
			name = "Supporting Files";
			sourceTree = "<group>";
		};
		1CBDB5C116259C6C0004BDF4 /* Parsing */ = {
			isa = PBXGroup;
			children = (
				1CBDB5EA1625B76F0004BDF4 /* Fixtures */,
				1CBDB5C316259C6D0004BDF4 /* ParsingTests-Info.plist */,
				1CBDB5CA16259C6D0004BDF4 /* ParsingTests-Prefix.pch */,
				1CBDB5E11625A7780004BDF4 /* ParsingTests.h */,
				1CBDB5E21625A7780004BDF4 /* ParsingTests.m */,
				1CBDB5D61625A0A70004BDF4 /* BookmarkedThreadsTests.m */,
				1CBDB5D31625A08F0004BDF4 /* ForumTests.m */,
				1CBDB5DC1625A0C10004BDF4 /* NewReplyTests.m */,
				1CBDB5D91625A0B60004BDF4 /* ProfileTests.m */,
				1CBDB5DF1625A0D00004BDF4 /* ThreadTests.m */,
			);
			path = Parsing;
			sourceTree = "<group>";
		};
		1CBDB5CE16259C930004BDF4 /* Tests */ = {
			isa = PBXGroup;
			children = (
				1C96D05A167FDEA60043B194 /* Imgur API Test */,
				1CBDB5C116259C6C0004BDF4 /* Parsing */,
			);
			path = Tests;
			sourceTree = "<group>";
		};
		1CBDB5EA1625B76F0004BDF4 /* Fixtures */ = {
			isa = PBXGroup;
			children = (
				1CBDB5EB1625B76F0004BDF4 /* bookmarkthreads.html */,
				1CBDB5EC1625B76F0004BDF4 /* forumdisplay.html */,
				1CBDB5ED1625B76F0004BDF4 /* member.html */,
				1CBDB5EE1625B76F0004BDF4 /* newreply.html */,
				1C6D3EF5168D97B900B91A65 /* profile.html */,
				1CB9B84C1693D9DC00A3CD16 /* profile2.html */,
				1CB9B8501693DC3800A3CD16 /* profile3.html */,
				1CB9B8521694334500A3CD16 /* profile4.html */,
				1CB9B8541694339E00A3CD16 /* profile5.html */,
				1CB9B85616943F5E00A3CD16 /* profile6.html */,
				1CBDB5EF1625B76F0004BDF4 /* showthread.html */,
			);
			path = Fixtures;
			sourceTree = "<group>";
		};
		1CC38B84160C0A5D00C35A11 /* SVPullToRefresh */ = {
			isa = PBXGroup;
			children = (
				1CC38B88160C0A5D00C35A11 /* SVPullToRefresh.h */,
				1CC38B89160C0A5D00C35A11 /* SVPullToRefresh.m */,
			);
			path = SVPullToRefresh;
			sourceTree = "<group>";
		};
		1CC7800E1612D8AE002AF958 /* Forums */ = {
			isa = PBXGroup;
			children = (
				1CC780161612D8AF002AF958 /* AwfulForumsListController.h */,
				1CC780171612D8AF002AF958 /* AwfulForumsListController.m */,
				1CC7800F1612D8AF002AF958 /* AwfulFavoritesViewController.h */,
				1CC780101612D8AF002AF958 /* AwfulFavoritesViewController.m */,
				1CC780111612D8AF002AF958 /* AwfulForumCell.h */,
				1CC780121612D8AF002AF958 /* AwfulForumCell.m */,
			);
			path = Forums;
			sourceTree = "<group>";
		};
		1CC7801D1612D988002AF958 /* Networking */ = {
			isa = PBXGroup;
			children = (
				8C70026D169B373600FC0B78 /* AwfulHTTPClient+PrivateMessages.h */,
				8C70026E169B373600FC0B78 /* AwfulHTTPClient+PrivateMessages.m */,
				8C70056F16A079A700FC0B78 /* AwfulHTTPClient+Emoticons.h */,
				8C70057016A079A700FC0B78 /* AwfulHTTPClient+Emoticons.m */,
				1CC780201612D989002AF958 /* AwfulHTTPClient.h */,
				1CC780211612D989002AF958 /* AwfulHTTPClient.m */,
				1CDD00DF16C63C2800E72D62 /* AwfulJSONOrScrapeOperation.h */,
				1CDD00E016C63C2800E72D62 /* AwfulJSONOrScrapeOperation.m */,
				1CAED9D916373F91001F5F04 /* AwfulThreadTags.h */,
				1CAED9DA16373F91001F5F04 /* AwfulThreadTags.m */,
			);
			path = Networking;
			sourceTree = "<group>";
		};
		1CC780241612D9DD002AF958 /* Posts */ = {
			isa = PBXGroup;
			children = (
				8C2A08AC16AAD45C00CDBC23 /* AwfulReplyViewController.h */,
				8C2A08AD16AAD45C00CDBC23 /* AwfulReplyViewController.m */,
				1CC780271612D9DE002AF958 /* AwfulPostsViewController.h */,
				1CC780281612D9DE002AF958 /* AwfulPostsViewController.m */,
				1CFBECEC163076F1008AF641 /* AwfulPageBar.h */,
				1CFBECED163076F1008AF641 /* AwfulPageBar.m */,
				1C1015FB165414AE00302B19 /* AwfulImagePreviewViewController.h */,
				1C1015FC165414AE00302B19 /* AwfulImagePreviewViewController.m */,
				1CC7802D1612D9DE002AF958 /* AwfulSpecificPageController.h */,
				1CC7802E1612D9DE002AF958 /* AwfulSpecificPageController.m */,
				1C23A0A0163E6C40006C7F39 /* AwfulPostsView.h */,
				1C23A0A1163E6C40006C7F39 /* AwfulPostsView.m */,
				1C23A0A4163E6E1D006C7F39 /* posts-view.html */,
				1C23A0A6163E7D2B006C7F39 /* posts-view.js */,
				1C40E5B11640FC2C004AAFA6 /* posts-view.css */,
				1C8BE51A16917FB60022B331 /* posts-view-25.css */,
				8CC4AD6216907DD100639C80 /* posts-view-26.css */,
				1C40E5B31640FDB8004AAFA6 /* posts-view-219.css */,
				1C6D3EF2168D89FC00B91A65 /* posts-view-219-amber.css */,
				8CEBABE7167FFE2500680935 /* posts-view-219-macinyos.css */,
				8C299D6616877330001B9D96 /* posts-view-219-winpos95.css */,
			);
			path = Posts;
			sourceTree = "<group>";
		};
		1CC780471612DA8D002AF958 /* Threads */ = {
			isa = PBXGroup;
			children = (
				1CC7804C1612DA8E002AF958 /* AwfulThreadListController.h */,
				1CC7804D1612DA8E002AF958 /* AwfulThreadListController.m */,
				1CC780481612DA8E002AF958 /* AwfulBookmarksController.h */,
				1CC780491612DA8E002AF958 /* AwfulBookmarksController.m */,
				1C13FF65161BCCB5000ED2B1 /* AwfulThreadCell.h */,
				1C13FF66161BCCB6000ED2B1 /* AwfulThreadCell.m */,
				1C13FF68161BF732000ED2B1 /* AwfulBadgeView.h */,
				1C13FF69161BF732000ED2B1 /* AwfulBadgeView.m */,
			);
			path = Threads;
			sourceTree = "<group>";
		};
		1CC780651612DBB2002AF958 /* Default */ = {
			isa = PBXGroup;
			children = (
				1CC780661612DBB2002AF958 /* Default-568h@2x.png */,
				1CC780671612DBB2002AF958 /* Default-Landscape.png */,
				1CC780681612DBB2002AF958 /* Default-Landscape@2x.png */,
				1CC780691612DBB2002AF958 /* Default-Portrait.png */,
				1CC7806A1612DBB2002AF958 /* Default-Portrait@2x.png */,
				1CC7806B1612DBB2002AF958 /* Default.png */,
				1CC7806C1612DBB2002AF958 /* Default@2x.png */,
			);
			path = Default;
			sourceTree = "<group>";
		};
		1CDD51951542949600326C7B /* Settings and Theming */ = {
			isa = PBXGroup;
			children = (
				1CDD5197154294D400326C7B /* AwfulSettings.h */,
				1CDD5198154294D400326C7B /* AwfulSettings.m */,
				11FDA294151018600014FDCD /* AwfulSettingsViewController.h */,
				11FDA295151018600014FDCD /* AwfulSettingsViewController.m */,
				1C277CA31543554700CD2CCE /* AwfulSettingsChoiceViewController.h */,
				1C277CA41543554700CD2CCE /* AwfulSettingsChoiceViewController.m */,
				1CFBED061631C068008AF641 /* AwfulLicensesViewController.h */,
				1CFBED071631C068008AF641 /* AwfulLicensesViewController.m */,
				1CE2D97E165EEC1F0024AC1C /* AwfulTheme.h */,
				1CE2D97F165EEC1F0024AC1C /* AwfulTheme.m */,
			);
			path = "Settings and Theming";
			sourceTree = "<group>";
		};
		1CE2D99D16688AC40024AC1C /* UIKit and Foundation */ = {
			isa = PBXGroup;
			children = (
				1CE2D9BF166ABD0D0024AC1C /* AwfulActionSheet.h */,
				1CE2D9C0166ABD0D0024AC1C /* AwfulActionSheet.m */,
				1CE2D9C1166ABD0D0024AC1C /* AwfulAlertView.h */,
				1CE2D9C2166ABD0D0024AC1C /* AwfulAlertView.m */,
				1C5B996A166E78F9004C5D0E /* AwfulDisclosureIndicatorView.h */,
				1C5B996B166E78F9004C5D0E /* AwfulDisclosureIndicatorView.m */,
				1CE2D9C3166ABD0D0024AC1C /* AwfulFetchedTableViewController.h */,
				1CE2D9C4166ABD0D0024AC1C /* AwfulFetchedTableViewController.m */,
				1CE2D9C5166ABD0D0024AC1C /* AwfulFetchedTableViewControllerSubclass.h */,
				1CE2D9C6166ABD0D0024AC1C /* AwfulNavigationBar.h */,
				1CE2D9C7166ABD0D0024AC1C /* AwfulNavigationBar.m */,
				1CE2D9C8166ABD0D0024AC1C /* AwfulSplitViewController.h */,
				1CE2D9C9166ABD0D0024AC1C /* AwfulSplitViewController.m */,
				1C5B996E166F565C004C5D0E /* AwfulTabBarController.h */,
				1C5B996F166F565C004C5D0E /* AwfulTabBarController.m */,
				1C5B9971166F5835004C5D0E /* AwfulTabBar.h */,
				1C5B9972166F5835004C5D0E /* AwfulTabBar.m */,
				1CE2D9CA166ABD0D0024AC1C /* AwfulTableViewController.h */,
				1CE2D9CB166ABD0D0024AC1C /* AwfulTableViewController.m */,
				1CE2D9CC166ABD0D0024AC1C /* NSFileManager+UserDirectories.h */,
				1CE2D9CD166ABD0D0024AC1C /* NSFileManager+UserDirectories.m */,
				1CE2D9CE166ABD0D0024AC1C /* NSString+CollapseWhitespace.h */,
				1CE2D9CF166ABD0D0024AC1C /* NSString+CollapseWhitespace.m */,
				1C96D0AA1682B1140043B194 /* NSURL+Awful.h */,
				1C96D0AB1682B1140043B194 /* NSURL+Awful.m */,
				1C96D0AD1682B25A0043B194 /* NSURL+OpensInBrowser.h */,
				1C96D0AE1682B25A0043B194 /* NSURL+OpensInBrowser.m */,
				1CE2D9D0166ABD0D0024AC1C /* NSURL+QueryDictionary.h */,
				1CE2D9D1166ABD0D0024AC1C /* NSURL+QueryDictionary.m */,
				1CE2D9D2166ABD0D0024AC1C /* UINavigationItem+TwoLineTitle.h */,
				1CE2D9D3166ABD0D0024AC1C /* UINavigationItem+TwoLineTitle.m */,
				1CE2D9D4166ABD0D0024AC1C /* UIViewController+NavigationEnclosure.h */,
				1CE2D9D5166ABD0D0024AC1C /* UIViewController+NavigationEnclosure.m */,
			);
			path = "UIKit and Foundation";
			sourceTree = "<group>";
		};
		29B97314FDCFA39411CA2CEA /* Awful */ = {
			isa = PBXGroup;
			children = (
				8CCD498115B497A700E5893B /* Resources */,
				1C3857A115675AFE0078AF95 /* Source */,
				1190F76913BE4ECB00B9D271 /* Vendor */,
				1CBDB5CE16259C930004BDF4 /* Tests */,
				29B97323FDCFA39411CA2CEA /* Frameworks */,
				19C28FACFE9D520D11CA2CBB /* Products */,
			);
			name = Awful;
			sourceTree = "<group>";
		};
		29B97323FDCFA39411CA2CEA /* Frameworks */ = {
			isa = PBXGroup;
			children = (
				1C74880916AC4B710068B8A3 /* AssetsLibrary.framework */,
				8CB5468C15BD936600E8BEC1 /* ImageIO.framework */,
				117DBE3A1522A39A007125EF /* CoreData.framework */,
				1172A62D14F5DB160026CDA8 /* Security.framework */,
				11099066134B86FC0013444C /* QuartzCore.framework */,
				1DF5F4DF0D08C38300B7A737 /* UIKit.framework */,
				1D30AB110D05D00D00671497 /* Foundation.framework */,
				288765070DF74369002DB57D /* CoreGraphics.framework */,
				1CAB36B01548F0FE00A4A362 /* libxml2.dylib */,
				10D34FA8128F41160026C7C2 /* CFNetwork.framework */,
				10D34FAE128F413C0026C7C2 /* MobileCoreServices.framework */,
				10D34FB0128F413C0026C7C2 /* SystemConfiguration.framework */,
				10D34FB6128F414E0026C7C2 /* libz.dylib */,
				1CBDB5BD16259C6C0004BDF4 /* SenTestingKit.framework */,
			);
			name = Frameworks;
			sourceTree = "<group>";
		};
		8C1F62E016B6C8E200FAF625 /* CustomBadge */ = {
			isa = PBXGroup;
			children = (
				8C1F62E116B6C8E200FAF625 /* CustomBadge.h */,
				8C1F62E216B6C8E200FAF625 /* CustomBadge.m */,
			);
			path = CustomBadge;
			sourceTree = "<group>";
		};
		8C700259169B2F7700FC0B78 /* Messages */ = {
			isa = PBXGroup;
			children = (
				8C700260169B2FE700FC0B78 /* AwfulPrivateMessageListController.h */,
				8C700261169B2FE700FC0B78 /* AwfulPrivateMessageListController.m */,
				8C700262169B2FE700FC0B78 /* AwfulPrivateMessageViewController.h */,
				8C700263169B2FE700FC0B78 /* AwfulPrivateMessageViewController.m */,
				8C700291169C73A500FC0B78 /* AwfulPMComposerViewController.h */,
				8C700292169C73A500FC0B78 /* AwfulPMComposerViewController.m */,
				8C804B9616B42110007655D5 /* AwfulNewPMNotifierAgent.h */,
				8C804B9716B42110007655D5 /* AwfulNewPMNotifierAgent.m */,
			);
			path = Messages;
			sourceTree = "<group>";
        };
		8C36CEC516C59ADB00F48F15 /* Composer */ = {
			isa = PBXGroup;
			children = (
				8C36CEC616C59ADB00F48F15 /* AwfulComposerViewController.h */,
				8C36CEC716C59ADB00F48F15 /* AwfulComposerViewController.m */,
				8C36CEC816C59ADB00F48F15 /* AwfulEditPostComposerViewController.h */,
				8C36CEC916C59ADB00F48F15 /* AwfulEditPostComposerViewController.m */,
				8C36CECA16C59ADB00F48F15 /* AwfulReplyComposerViewController.h */,
				8C36CECB16C59ADB00F48F15 /* AwfulReplyComposerViewController.m */,
				8C36CECC16C59ADB00F48F15 /* AwfulThreadComposerViewController.h */,
				8C36CECD16C59ADB00F48F15 /* AwfulThreadComposerViewController.m */,
				8C36CECE16C59ADB00F48F15 /* Components */,
			);
			path = Composer;
			sourceTree = "<group>";
		};
		8C36CECE16C59ADB00F48F15 /* Components */ = {
			isa = PBXGroup;
			children = (
				8C36CECF16C59ADB00F48F15 /* AwfulComposerInputAccessoryView.h */,
				8C36CED016C59ADB00F48F15 /* AwfulComposerInputAccessoryView.m */,
				8C36CED116C59ADB00F48F15 /* AwfulComposerView.h */,
				8C36CED216C59ADB00F48F15 /* AwfulComposerView.m */,
				8C36CED316C59ADB00F48F15 /* AwfulEmoticonChooserCellView.h */,
				8C36CED416C59ADB00F48F15 /* AwfulEmoticonChooserCellView.m */,
				8C36CED516C59ADB00F48F15 /* AwfulEmoticonChooserViewController.h */,
				8C36CED616C59ADB00F48F15 /* AwfulEmoticonChooserViewController.m */,
				8C36CED716C59ADB00F48F15 /* AwfulTitleEntryCell.h */,
				8C36CED816C59ADB00F48F15 /* AwfulTitleEntryCell.m */,
			);
			path = Components;
			sourceTree = "<group>";
		};
		8C700287169C6EFA00FC0B78 /* AnimatedGif */ = {
			isa = PBXGroup;
			children = (
				8C700288169C6EFA00FC0B78 /* FVGifAnimation.h */,
				8C700289169C6EFA00FC0B78 /* FVGifAnimation.m */,
			);
			path = AnimatedGif;
			sourceTree = "<group>";
		};
		8CCD498115B497A700E5893B /* Resources */ = {
			isa = PBXGroup;
			children = (
				8C5CC4BD16AE366700BEBA9D /* editor.html */,
				8CCD498215B497A700E5893B /* Awful-Info.plist */,
				1C96D0B61682BBF10043B194 /* Browsers.plist */,
				1CBD5243162B5C2500928740 /* Custom CSS README.txt */,
				1CC780651612DBB2002AF958 /* Default */,
				1CF0D618164B0A7C00CFA137 /* Forum Abbreviations.plist */,
				8CCD498915B497A700E5893B /* Icons */,
				8CCD503B15B783FC00E5893B /* Images */,
				1CFBED041631BF53008AF641 /* licenses.html */,
				8CCD4CC315B497A800E5893B /* Settings.plist */,
				8CCD527B15B783FC00E5893B /* Thread Tags */,
			);
			path = Resources;
			sourceTree = "<group>";
		};
		8CCD498915B497A700E5893B /* Icons */ = {
			isa = PBXGroup;
			children = (
				1C7487F916A99BC30068B8A3 /* Icon-72.png */,
				1C7487FA16A99BC30068B8A3 /* Icon-72@2x.png */,
				1C7487FB16A99BC30068B8A3 /* Icon-Small-50.png */,
				1C7487FC16A99BC30068B8A3 /* Icon-Small-50@2x.png */,
				1C7487FD16A99BC30068B8A3 /* Icon-Small.png */,
				1C7487FE16A99BC30068B8A3 /* Icon-Small@2x.png */,
				1C7487FF16A99BC30068B8A3 /* Icon.png */,
				1C74880016A99BC30068B8A3 /* Icon@2x.png */,
			);
			path = Icons;
			sourceTree = "<group>";
		};
		8CCD503B15B783FC00E5893B /* Images */ = {
			isa = PBXGroup;
			children = (
				8C5CC4C516AF666100BEBA9D /* emot-v@2x.gif */,
				8C5CC4C316AF663C00BEBA9D /* emot-v.gif */,
				1CBDB5841624B26B0004BDF4 /* 0.0stars.png */,
				8CEB405D1687865300BFA9A8 /* hourglass.gif */,
				8CFB175E168145B5007C70D5 /* macinyos-adminstar.png */,
				8C0F4F541682CCFA00E25D7E /* macinyos-heading-center.png */,
				8C483FC116852E5D00D02482 /* macinyos-loading.png */,
				8C0F4F551682CCFA00E25D7E /* macinyos-heading-right.png */,
				8C9834E1169091CE009F0CD6 /* fyad-bubble.png */,
				8CFB175F168145B5007C70D5 /* macinyos-modstar.png */,
				8C299D6F16877AE9001B9D96 /* winpos95-heading-left.png */,
				8CEB405B16877E1600BFA9A8 /* winpos95-heading-left-seen.png */,
				8C299D7016877AE9001B9D96 /* winpos95-heading-right.png */,
				8C299D7116877AE9001B9D96 /* winpos95-heading.png */,
				8CEB405816877D2A00BFA9A8 /* winpos95-heading-seen.png */,
				1CBDB5851624B26B0004BDF4 /* 0.5stars.png */,
				1CBDB5861624B26B0004BDF4 /* 1.0stars.png */,
				8C33C219168173E1005782F9 /* happymac.png */,
				8CF740EE1681376600C219E4 /* macinyos-heading.png */,
				8CEBABEA168000B800680935 /* macinyos-wallpaper.png */,
				8C4F06B41686C1CB003CE53C /* macinyos-heading-left.png */,
				1CBDB5871624B26B0004BDF4 /* 1.5stars.png */,
				8CEBABEC16800A9300680935 /* macinyos-postactions-bg.png */,
				1CBDB5881624B26B0004BDF4 /* 2.0stars.png */,
				1CBDB5891624B26B0004BDF4 /* 2.5stars.png */,
				1CBDB58A1624B26B0004BDF4 /* 3.0stars.png */,
				1CBDB58B1624B26B0004BDF4 /* 3.5stars.png */,
				1CBDB58C1624B26B0004BDF4 /* 4.0stars.png */,
				1CBDB58D1624B26B0004BDF4 /* 4.5stars.png */,
				1CBDB58E1624B26B0004BDF4 /* 5.0stars.png */,
				8CCD504215B783FC00E5893B /* action.png */,
				8CCD504315B783FC00E5893B /* action@2x.png */,
				1C3CC797162876AE00088AA8 /* adminstar.png */,
				8CCD504415B783FC00E5893B /* arrowleft.png */,
				8CCD504515B783FC00E5893B /* arrowleft@2x.png */,
				8CCD504615B783FC00E5893B /* arrowright.png */,
				1C13FF90161CDDD3000ED2B1 /* bookmarks-landscape.png */,
				1C13FF91161CDDD4000ED2B1 /* bookmarks-landscape@2x.png */,
				1C13FF92161CDDD4000ED2B1 /* bookmarks.png */,
				1C13FF93161CDDD4000ED2B1 /* bookmarks@2x.png */,
				8CCD504715B783FC00E5893B /* arrowright@2x.png */,
				8CCD504D15B783FC00E5893B /* cog.png */,
				8CCD504E15B783FC00E5893B /* cog@2x.png */,
				8CCD504F15B783FC00E5893B /* compose.png */,
				8CCD505015B783FC00E5893B /* compose@2x.png */,
				8C9B02BF1623630F00676B98 /* downArrowDark.png */,
				1C5B9978166F6E4B004C5D0E /* favorites-icon@2x.png */,
				8CCD524215B783FC00E5893B /* forum-arrow-down.png */,
				8CCD524315B783FC00E5893B /* forum-arrow-down@2x.png */,
				8C2450FE1666FDA300D3079C /* forum-arrow-down-dark.png */,
				8C2450FF1666FDA300D3079C /* forum-arrow-down-dark@2x.png */,
				8CCD524415B783FC00E5893B /* forum-arrow-right.png */,
				8CCD524515B783FC00E5893B /* forum-arrow-right@2x.png */,
				8C2451021666FDAE00D3079C /* forum-arrow-right-dark.png */,
				8C2451031666FDAE00D3079C /* forum-arrow-right-dark@2x.png */,
				8C2450F51666F76900D3079C /* forum-header-dark.png */,
				8C2450F61666F76900D3079C /* forum-header-dark@2x.png */,
				8C2450F71666F76900D3079C /* forum-header-light.png */,
				8C2450F81666F76900D3079C /* forum-header-light@2x.png */,
				8CCD524D15B783FC00E5893B /* icon_arrow_left.png */,
				8CCD524E15B783FC00E5893B /* icon_arrow_right.png */,
				8CCD525115B783FC00E5893B /* list_icon.png */,
				8CCD525215B783FC00E5893B /* list_icon@2x.png */,
				1C3CC798162876AE00088AA8 /* modstar.png */,
				1CBD5271162DCB1B00928740 /* navbar-back-landscape.png */,
				1CBD5272162DCB1B00928740 /* navbar-back-landscape@2x.png */,
				1CBD5273162DCB1B00928740 /* navbar-back.png */,
				1CBD5274162DCB1B00928740 /* navbar-back@2x.png */,
				1CBD5275162DCB1B00928740 /* navbar-button-landscape.png */,
				1CBD5276162DCB1B00928740 /* navbar-button-landscape@2x.png */,
				1CBD5277162DCB1B00928740 /* navbar-button.png */,
				1CBD5278162DCB1B00928740 /* navbar-button@2x.png */,
				1CBD527C162DCB1B00928740 /* navbar@2x.png */,
				1CFBECCB162F4ED7008AF641 /* pagebar-button-selected.png */,
				1CFBECCC162F4ED7008AF641 /* pagebar-button-selected@2x.png */,
				1CFBECCD162F4ED7008AF641 /* pagebar-button.png */,
				1CFBECCE162F4ED7008AF641 /* pagebar-button@2x.png */,
				1CFBECE5162F526A008AF641 /* pagebar-segmented-divider.png */,
				1CFBECE6162F526A008AF641 /* pagebar-segmented-divider@2x.png */,
				1CFBECD3162F4ED7008AF641 /* pagebar.png */,
				1CFBECD4162F4ED7008AF641 /* pagebar@2x.png */,
				1C5B997A166F6E54004C5D0E /* pm-icon@2x.png */,
				8CCD525C15B783FC00E5893B /* rating0.png */,
				8CCD525D15B783FC00E5893B /* rating1.png */,
				8CCD525E15B783FC00E5893B /* rating2.png */,
				8CCD525F15B783FC00E5893B /* rating3.png */,
				8CCD526015B783FC00E5893B /* rating4.png */,
				8CCD526115B783FC00E5893B /* rating5.png */,
				1CFBECFC1631A6EA008AF641 /* star-off.png */,
				1CFBECFD1631A6EA008AF641 /* star-off@2x.png */,
				1CE2D981165F8B8D0024AC1C /* star-off-dark.png */,
				1CE2D982165F8B8D0024AC1C /* star-off-dark@2x.png */,
				1CFBECFE1631A6EA008AF641 /* star-on.png */,
				1CFBECFF1631A6EA008AF641 /* star-on@2x.png */,
				8CCD527715B783FC00E5893B /* sticky.png */,
				1C5B997C166F9844004C5D0E /* tab-background@2x.png */,
				1C5B997E166F9844004C5D0E /* tab-divider@2x.png */,
				1C5B997D166F9844004C5D0E /* tab-selected@2x.png */,
				1C101572164E8A7200302B19 /* tag-collage-Landscape.png */,
				1C101573164E8A7200302B19 /* tag-collage-Landscape@2x.png */,
				1C101574164E8A7200302B19 /* tag-collage-Portrait.png */,
				1C101575164E8A7200302B19 /* tag-collage-Portrait@2x.png */,
			);
			path = Images;
			sourceTree = "<group>";
		};
		8CCD527B15B783FC00E5893B /* Thread Tags */ = {
			isa = PBXGroup;
			children = (
				8C5159D0163DB796000114F6 /* adtrw-hokutonoken.png */,
				8CCD527C15B783FC00E5893B /* ai-cycles.png */,
				8C5159D5163DB796000114F6 /* ai-mods.png */,
				8C5159D1163DB796000114F6 /* AICA-TAG-60s.png */,
				8C5159D2163DB796000114F6 /* AICA-TAG-70s.png */,
				8C5159D3163DB796000114F6 /* AICA-TAG-80s.png */,
				8C5159D4163DB796000114F6 /* AICA-TAG-classic.png */,
				8C5159D6163DB796000114F6 /* AICA-TAG-newride.png */,
				8C5159D7163DB796000114F6 /* AICA-TAG-race.png */,
				1CAEDB05163778DF001F5F04 /* AICA-TAG-trip.png */,
				1CE2D99E16688BA00024AC1C /* ama.png */,
				1CAEDB1316377914001F5F04 /* ap-1999.png */,
				8CCD527E15B783FC00E5893B /* art.png */,
				8CCD527F15B783FC00E5893B /* asktell-jobs.png */,
				8CCD528015B783FC00E5893B /* asktell-lifestyle.png */,
				8CCD528115B783FC00E5893B /* asktell-travel.png */,
				8CCD528215B783FC00E5893B /* attention.png */,
				8CCD528315B783FC00E5893B /* audio.png */,
				8CF02DC916484CCE0059BC56 /* bb-author.png */,
				8CF02DB516484CCE0059BC56 /* bb-classics.png */,
				8CCD528415B783FC00E5893B /* bb-fantasy.png */,
				8CF02DB316484CCE0059BC56 /* bb-foreign.png */,
				8CCD528515B783FC00E5893B /* bb-nonfiction.png */,
				8CCD528615B783FC00E5893B /* books.png */,
				8CAB2834164B4FB0009BC24F /* bs-diablo.png */,
				8CAB2835164B4FB0009BC24F /* bs-starcraft.png */,
				8CF02DB416484CCE0059BC56 /* bss-con.png */,
				8CCD528715B783FC00E5893B /* bss-discussion.png */,
				1C67BB1916493C5F00898B35 /* bss-fanboy.png */,
				8CCD528815B783FC00E5893B /* bss-indie.png */,
				8CF02DA616484CCE0059BC56 /* bss-manga.png */,
				8CF02DB616484CCE0059BC56 /* bss-new.png */,
				8CF02DB716484CCE0059BC56 /* bss-review.png */,
				8CF02DCA16484CCE0059BC56 /* bss-shipping.png */,
				8CF02DA716484CCE0059BC56 /* bss-swag.png */,
				8CF02DA816484CCE0059BC56 /* bss-webcomic.png */,
				8C6F08491653498F00B43251 /* byob-anti.png */,
				8CF02DA916484CCE0059BC56 /* byob-cheer.png */,
				1CAEDB1516377925001F5F04 /* byob-chill.png */,
				8CF02DB816484CCE0059BC56 /* byob-dent.png */,
				8CF02DB916484CCE0059BC56 /* byob-dont.png */,
				8CF02DBA16484CCE0059BC56 /* byob-excuse.png */,
				8CCD528915B783FC00E5893B /* byob-explosion.png */,
				8CF02DCB16484CCE0059BC56 /* byob-friends.png */,
				8CCD528A15B783FC00E5893B /* byob-gents.png */,
				8CCD528B15B783FC00E5893B /* byob-grouch.png */,
				1CAEDB171637792D001F5F04 /* byob-salt.png */,
				8CF02DCC16484CCE0059BC56 /* byob-secrets.png */,
				8C8742941655FDD60018AC6C /* byob-shocking.png */,
				8CCD528C15B783FC00E5893B /* byob-slax.png */,
				1CAEDB1916377933001F5F04 /* byob-slayer.png */,
				1CAEDB1A16377933001F5F04 /* byob-soulja.png */,
				8CF02DCD16484CCE0059BC56 /* byob-treasure.png */,
				1CB13AC816B86452003708DC /* byob-xfile.png */,
				8C87428D1655FD990018AC6C /* byob.png */,
				8CF02DCE16484CCE0059BC56 /* CA-TAG-CA-atb.png */,
				8CF02DCF16484CCE0059BC56 /* CA-TAG-CA-dirtmoto.png */,
				8CF02DD016484CCE0059BC56 /* CA-TAG-CA-roadbike.png */,
				8CF02DBB16484CCE0059BC56 /* CA-TAG-CA-streetmoto.png */,
				8CCD528D15B783FC00E5893B /* cars.png */,
				8CCD528E15B783FC00E5893B /* cc-critique.png */,
				8CF02DBC16484CCE0059BC56 /* cc-daily.png */,
				8CCD528F15B783FC00E5893B /* cc-design.png */,
				8CCD529015B783FC00E5893B /* cc-fiction.png */,
				8CCD529115B783FC00E5893B /* cc-film.png */,
				8CCD529215B783FC00E5893B /* cc-poetry.png */,
				8CCD529315B783FC00E5893B /* cc-project.png */,
				8CCD529415B783FC00E5893B /* cc-tutorial.png */,
				8CF02DD116484CCE0059BC56 /* cc-writing.png */,
				8CCD529515B783FC00E5893B /* cc_design.png */,
				8CCD529615B783FC00E5893B /* cd_action.png */,
				8CCD529715B783FC00E5893B /* cd_classic.png */,
				8CCD529815B783FC00E5893B /* cd_comedy.png */,
				8CCD529915B783FC00E5893B /* cd_director.png */,
				8CCD529A15B783FC00E5893B /* cd_drama.png */,
				8CCD529B15B783FC00E5893B /* cd_horror2.png */,
				8CCD529C15B783FC00E5893B /* cd_hype.png */,
				8CCD529D15B783FC00E5893B /* cd_scifi.png */,
				8CCD529E15B783FC00E5893B /* cell-cdma.png */,
				8CCD529F15B783FC00E5893B /* cell-gsm.png */,
				1CD2C3BD16B8508F002DBF66 /* chooch.png */,
				8CCD52A015B783FC00E5893B /* coc-binbash.png */,
				8CCD52A115B783FC00E5893B /* coc-c.png */,
				8CCD52A215B783FC00E5893B /* coc-db.png */,
				8CCD52A315B783FC00E5893B /* coc-java.png */,
				8CCD52A415B783FC00E5893B /* coc-theory.png */,
				8CCD52A515B783FC00E5893B /* coc-web.png */,
				8CCD52A615B783FC00E5893B /* computers.png */,
				8CCD52A715B783FC00E5893B /* coupon-coupon.png */,
				8CCD52A815B783FC00E5893B /* coupon-free.png */,
				8CCD52A915B783FC00E5893B /* coupon-instore.png */,
				8CCD52AA15B783FC00E5893B /* coupon-nonus.png */,
				8CCD52AB15B783FC00E5893B /* cps-android.png */,
				8CCD52AC15B783FC00E5893B /* dd-9-11.png */,
				8CF02DD216484CCE0059BC56 /* dd-africa.png */,
				8CCD52AD15B783FC00E5893B /* dd-asia.png */,
				8CCD52AE15B783FC00E5893B /* dd-dems.png */,
				8CCD52AF15B783FC00E5893B /* dd-economics.png */,
				8CCD52B015B783FC00E5893B /* dd-environment.png */,
				1C101596165130AE00302B19 /* dd-europe.png */,
				1CAEDB1D1637793F001F5F04 /* dd-fox.png */,
				1CAED9F516375FE7001F5F04 /* dd-GOP.png */,
				8CCD52B115B783FC00E5893B /* dd-gotcha.png */,
				8CCD52B215B783FC00E5893B /* dd-history.png */,
				8CCD52B315B783FC00E5893B /* dd-law.png */,
				8CCD52B415B783FC00E5893B /* dd-notracist.png */,
				8CF02DBD16484CCE0059BC56 /* dd-offmeds.png */,
				8CCD52B515B783FC00E5893B /* dd-philosophy.png */,
				1CAEDB1F1637794E001F5F04 /* dd-religion.png */,
				1CAEDB201637794E001F5F04 /* dd-war.png */,
				8CCD52B615B783FC00E5893B /* diy-advice.png */,
				8CCD52B715B783FC00E5893B /* diy-homeimprove.png */,
				8CF02DBE16484CCE0059BC56 /* diy-robots.png */,
				8CF02DBF16484CCE0059BC56 /* diy-step.png */,
				1CAEDB2316377961001F5F04 /* diy-tips.png */,
				8CF02DC016484CCE0059BC56 /* diy-tools.png */,
				1CAEDB2416377961001F5F04 /* diy-wood.png */,
				8CF02DAA16484CCE0059BC56 /* Dorkroom-K-ROCK.png */,
				8CF02DC116484CCE0059BC56 /* Dorkroom-silkysmooth.png */,
				8CCD52B815B783FC00E5893B /* drugs.png */,
				8CCD52B915B783FC00E5893B /* en.png */,
				8CCD52BA15B783FC00E5893B /* event.png */,
				8CCD52BB15B783FC00E5893B /* flame.png */,
				8CCD52BC15B783FC00E5893B /* food.png */,
				8CCD52BD15B783FC00E5893B /* fruity.png */,
				8CF02DC216484CCE0059BC56 /* fyad-alas.png */,
				8CCD52BE15B783FC00E5893B /* fyad-archery.png */,
				1CAED9F316375FC8001F5F04 /* fyad-atheist.png */,
				8CF02DAB16484CCE0059BC56 /* fyad-bapes.png */,
				1CAEDB2716377973001F5F04 /* fyad-bats.png */,
				8CF02DAC16484CCE0059BC56 /* fyad-blaagh.png */,
				8CF02DAD16484CCE0059BC56 /* fyad-blades.png */,
				8CF02DC316484CCE0059BC56 /* fyad-blogs.png */,
				8CF02DAE16484CCE0059BC56 /* fyad-burn.png */,
				1CAEDB2816377973001F5F04 /* fyad-cats.png */,
				8CF02DAF16484CCE0059BC56 /* fyad-champion.png */,
				8CF02DD316484CCE0059BC56 /* fyad-cockfights.png */,
				1CAEDB2916377973001F5F04 /* fyad-dirigibles.png */,
				1CAEDB2A16377973001F5F04 /* fyad-dogfights.png */,
				8CF02DB016484CCE0059BC56 /* fyad-eggs.png */,
				8CCD52BF15B783FC00E5893B /* fyad-falconry.png */,
				1CAED9E616375FB8001F5F04 /* fyad-flannel.png */,
				1CAED9E716375FB8001F5F04 /* fyad-framed.png */,
				8C3CCD3F16533B1E00C28342 /* fyad-ghostride.png */,
				1CAEDB2F1637797C001F5F04 /* fyad-ghosts.png */,
				8C3CCD3E16533B1E00C28342 /* fyad-hark.png */,
				8CBD8E1816548AFC00749A8F /* fyad-hogyanker.png */,
				8CAAE2E61651CC52004C8C8A /* fyad-horses.png */,
				8C3CCD3D16533B1E00C28342 /* fyad-hunting.png */,
				1CAED9E816375FB8001F5F04 /* fyad-imgay.png */,
				1CAED9E916375FB8001F5F04 /* fyad-lovecum.png */,
				8CAAE2E51651CC52004C8C8A /* fyad-magician.png */,
				8CF02DD416484CCE0059BC56 /* fyad-menopause.png */,
				8C3CCD3C16533B1E00C28342 /* fyad-moof.png */,
				8CAB2831164B4FB0009BC24F /* fyad-mystery.png */,
				8CAB2831164B4FB0009BC24F /* fyad-mystery.png */,
				8CCD52C015B783FC00E5893B /* fyad-nilbog.png */,
				8CF95C741653276000060F19 /* fyad-otherforums.png */,
				1CAED9EA16375FB8001F5F04 /* fyad-parroty.png */,
				8CAB2830164B4FB0009BC24F /* fyad-puns.png */,
				8C3CCD60165344AC00C28342 /* FYAD-redants.png */,
				1CAEDB3116377986001F5F04 /* fyad-robocop.png */,
				8CF02DB116484CCE0059BC56 /* fyad-salad.png */,
				1CAEDB3216377986001F5F04 /* fyad-sandwich.png */,
				8C3CCD63165344C200C28342 /* fyad-smallthread.png */,
				1CAED9EB16375FB8001F5F04 /* fyad-socks.png */,
				8CF95C731653276000060F19 /* fyad-space.png */,
				8C3CCD62165344C100C28342 /* fyad-speedrun.png */,
				8CBD8E1716548AFC00749A8F /* fyad-starcraft.png */,
				8CF02DB216484CCE0059BC56 /* fyad-suts.png */,
				8CAAE2E41651CC52004C8C8A /* fyad-thuggery.png */,
				8CCD52C115B783FC00E5893B /* fyad-tim.png */,
				8C3CCD561653446600C28342 /* fyad-toucan.png */,
				8C3CCD3B16533B1E00C28342 /* fyad-tree.png */,
				8CF95C751653276000060F19 /* fyad-troll.png */,
				8CAB282F164B4FB0009BC24F /* fyad-trout.png */,
				8CF95C721653276000060F19 /* fyad-wiki.png */,
				8CF95C711653276000060F19 /* fyad-words.png */,
				8C3CCD3A16533B1D00C28342 /* fyad-yourrights.png */,
				8CBD8E1916548AFC00749A8F /* fyad-yuck.png */,
				8C5159D9163DB796000114F6 /* fyad-zounds.png */,
				8CCD52C215B783FC00E5893B /* games-360.png */,
				8CCD52C315B783FC00E5893B /* games-360ps3tag.png */,
				8CCD52C415B783FC00E5893B /* games-3ds.png */,
				8CCD52C515B783FC00E5893B /* games-ds.png */,
				8CCD52C615B783FC00E5893B /* games-letsplay.png */,
				8CCD52C715B783FC00E5893B /* games-ps3.png */,
				8CCD52C815B783FC00E5893B /* games-psp.png */,
				8CCD52C915B783FC00E5893B /* Games-vita.png */,
				8CCD52CA15B783FC00E5893B /* games-wii.png */,
				1CE2D98D16632E610024AC1C /* games-wiiu.png */,
				8CCD52CB15B783FC00E5893B /* games.png */,
				8CF95C851653276000060F19 /* gip-airforce.png */,
				1CAED9E316375F91001F5F04 /* gip-army.png */,
				8CCD52CC15B783FC00E5893B /* gip-EMT4.png */,
				8CCD52CD15B783FC00E5893B /* gip-firetruck.png */,
				8CF95C841653276000060F19 /* gip-marines.png */,
				8CF95C831653276000060F19 /* gip-money.png */,
				8CAAE2E81651CC52004C8C8A /* gip-navy2.png */,
				8CF95C821653276000060F19 /* gip-pew.png */,
				1CAEDB3516377996001F5F04 /* gip-police3.png */,
				8CAAE2E71651CC52004C8C8A /* gip-uscg.png */,
				8CCD52CE15B783FC00E5893B /* goonmeet.png */,
				8CCD52CF15B783FC00E5893B /* gross.png */,
				8CF02DA316484CCE0059BC56 /* guns-airsoft.png */,
				1CAEDB37163779A2001F5F04 /* guns-ammo.png */,
				8CF02DA416484CCE0059BC56 /* guns-ccw.png */,
				8CF02D9E16484CCE0059BC56 /* guns-hunting.png */,
				8CF02D9F16484CCE0059BC56 /* guns-milsurp.png */,
				8CCD52D015B783FC00E5893B /* guns-ohshi.png */,
				8CF02DA016484CCE0059BC56 /* guns-paintball.png */,
				8CF02DA116484CCE0059BC56 /* guns-review.png */,
				8CCD52D115B783FC00E5893B /* guns.png */,
				1CAEDB39163779AA001F5F04 /* gws-bread.png */,
				8CF02DD516484CCE0059BC56 /* gws-dessert.png */,
				8CF02DD616484CCE0059BC56 /* gws-diet.png */,
				8CF02DD716484CCE0059BC56 /* gws-drink.png */,
				8CF02DD816484CCE0059BC56 /* gws-fish.png */,
				8CF02DD916484CCE0059BC56 /* gws-local.png */,
				8CF02DDA16484CCE0059BC56 /* gws-meat.png */,
				8CF02DDB16484CCE0059BC56 /* gws-snacks.png */,
				8CF02DDC16484CCE0059BC56 /* gws-soup.png */,
				8CF02DDD16484CCE0059BC56 /* gws-veggie.png */,
				8CCD52D215B783FC00E5893B /* hell-boot.png */,
				8CCD52D315B783FC00E5893B /* hell-fuckthis.png */,
				8CCD52D415B783FC00E5893B /* hell-glomp.png */,
				8CCD52D515B783FC00E5893B /* hell-hive.png */,
				8CF02DA216484CCE0059BC56 /* hell-jorts.png */,
				8CAAE2E31651CC52004C8C8A /* hell-miso.png */,
				8CCD52D615B783FC00E5893B /* hell-spergin.png */,
				8CCD52D715B783FC00E5893B /* hell-stfu.png */,
				8C3CCD4616533B5000C28342 /* hell-suck.png */,
				8C3CCD66165344D500C28342 /* hell-tim.png */,
				8CCD52D815B783FC00E5893B /* hell-whore.png */,
				8CCD52D915B783FC00E5893B /* help.png */,
				8CCD52DA15B783FC00E5893B /* humor.png */,
				8CCD52DB15B783FC00E5893B /* icon-30-attnmod.png */,
				8CCD52DC15B783FC00E5893B /* icon-31-hotthread.png */,
				8CCD52DD15B783FC00E5893B /* icon-37-selling.png */,
				8CCD52DF15B783FC00E5893B /* icon-38-buying.png */,
				8CCD52E115B783FC00E5893B /* icon-41-game-xbox.png */,
				8CCD52E215B783FC00E5893B /* icon-42-game-ps2.png */,
				8CCD52E315B783FC00E5893B /* icon-43-game-gamecube.png */,
				8CCD52E415B783FC00E5893B /* icon-44-game-gba.png */,
				8CCD52E515B783FC00E5893B /* icon-45-game-pc.png */,
				8CCD52E615B783FC00E5893B /* icon-46-trading.png */,
				8CCD52E815B783FC00E5893B /* icon-52-trading.png */,
				8CCD52EA15B783FC00E5893B /* icon-59-lobster.png */,
				8CCD52EB15B783FC00E5893B /* icon-60-pig.png */,
				8CCD52EC15B783FC00E5893B /* icon-61-comics.png */,
				8CCD52ED15B783FC00E5893B /* icon-dear_richard.png */,
				8CCD52EE15B783FC00E5893B /* icon-honk.png */,
				8CCD52EF15B783FC00E5893B /* icon23-banme.png */,
				8CCD52F015B783FC00E5893B /* lan-asia.png */,
				8CCD52F115B783FC00E5893B /* lan-canada.png */,
				8CCD52F215B783FC00E5893B /* lan-europe.png */,
				8CF02D9B16484CCE0059BC56 /* lan-international.png */,
				8CF02D9C16484CCE0059BC56 /* lan-midwest.png */,
				1CAEDB3B163779BC001F5F04 /* lan-ne.png */,
				1CAEDB3C163779BC001F5F04 /* lan-nw.png */,
				1CAED9E116375F7C001F5F04 /* lan-south.png */,
				1CAEDB3F163779C1001F5F04 /* lan-sw.png */,
				8CF02D9D16484CCE0059BC56 /* lan-west.png */,
				8C3CCD4816533B6100C28342 /* LF-24yu5af.png */,
				8C3CCD4A16533B7E00C28342 /* LF-25tjf47.png */,
				8CAAE2E21651CC52004C8C8A /* LF-29qdqgy.png */,
				8C3CCD581653447B00C28342 /* LF-2mfbryu.png */,
				8CF95C701653276000060F19 /* LF-2wqxulw.png */,
				8CAAE2E11651CC52004C8C8A /* lf-9287.png */,
				8C3CCD4C16533B8B00C28342 /* lf-amerika.png */,
				8CCD52F315B783FC00E5893B /* lf-arecountry.png */,
				8CCD52F415B783FC00E5893B /* LF-article.png */,
				8CCD52F515B783FC00E5893B /* LF-BiCurious.png */,
				8CAAE2E01651CC52004C8C8A /* lf-choom.png */,
				8C88D1F616BEBF56009DC854 /* LF-dad.png */,
				1CAED9DD16375F52001F5F04 /* lf-dji.png */,
				8C3CCD4F16533B9E00C28342 /* lf-eu.png */,
				8CCD52F615B783FC00E5893B /* lf-eurabia.png */,
				8CAAE2DF1651CC52004C8C8A /* LF-fem_LF_tag2.png */,
				8CCD52F715B783FC00E5893B /* lf-fff.png */,
				8CCD52F815B783FC00E5893B /* lf-fuckit3.png */,
				8CCD52F915B783FC00E5893B /* LF-fuckshitdamntag2.png */,
				8CF95C6F1653276000060F19 /* LF-gay2.png */,
				8CCD52FA15B783FC00E5893B /* lf-gipper.png */,
				8CF95C631653276000060F19 /* LF-gitrdun2.png */,
				8CF95C6E1653276000060F19 /* lf-gooddog.png */,
				8CCD52FB15B783FC00E5893B /* lf-gotmine.png */,
				8CCD52FC15B783FC00E5893B /* lf-hansen2.png */,
				8C3CCD5A1653448700C28342 /* LF-iraq.png */,
				8CCD52FD15B783FC00E5893B /* LF-japan_clean_fast.png */,
				1CAEDB41163779CF001F5F04 /* lf-laters.png */,
				8CF95C641653276000060F19 /* LF-legacy.png */,
				1CAEDB43163779D9001F5F04 /* lf-marx.png */,
				8C3CCD4E16533B9E00C28342 /* lf-migra.png */,
				8CF95C6D1653276000060F19 /* LF-nazisrael2.png */,
				8CBD8E1616548AFC00749A8F /* LF-pcc6-2-32-576.png */,
				8CCD52FE15B783FC00E5893B /* LF-pennybags.png */,
				8CF95C6C1653276000060F19 /* LF-perspective_1.png */,
				8CCD52FF15B783FC00E5893B /* LF-purestrain2.png */,
				8CCD530015B783FC00E5893B /* lf-race2.png */,
				8CAAE2DE1651CC52004C8C8A /* LF-rungop.png */,
				8C3CCD5C1653449300C28342 /* lf-trains.png */,
				8C3CCD68165344E200C28342 /* lf-whites.png */,
				8CCD530115B783FC00E5893B /* link.png */,
				1CAEDB45163779E3001F5F04 /* lp-adventure.png */,
				8CF02D9716484CCE0059BC56 /* lp-fps.png */,
				8CF02D9816484CCE0059BC56 /* lp-romhack.png */,
				8CF02D9916484CCE0059BC56 /* lp-rpg.png */,
				8CF02D9A16484CCE0059BC56 /* lp-strategy.png */,
				8CCD530215B783FC00E5893B /* lp-text.png */,
				8CF95C811653276000060F19 /* ml-acoustic.png */,
				8CF95C801653276000060F19 /* ml-amps.png */,
				8CF95C7F1653276000060F19 /* ml-bass.png */,
				8CF95C7E1653276000060F19 /* ml-contest.png */,
				8CF95C7D1653276000060F19 /* ml-drums.png */,
				8CF95C7C1653276000060F19 /* ml-dumbass.png */,
				8CF95C7B1653276000060F19 /* ml-feedback.png */,
				8CF95C7A1653276000060F19 /* ml-gear.png */,
				8CF95C791653276000060F19 /* ml-guitar.png */,
				8CF95C781653276000060F19 /* ml-recording.png */,
				8CF95C771653276000060F19 /* ml-theory.png */,
				8CF95C761653276000060F19 /* ml-voice.png */,
				8C8742921655FDC10018AC6C /* mods-expert.png */,
				8CCD530315B783FC00E5893B /* movies.png */,
				8CCD530415B783FC00E5893B /* music.png */,
				8CCD530515B783FC00E5893B /* newbie.png */,
				8CCD530615B783FC00E5893B /* news.png */,
				8CF02DC416484CCE0059BC56 /* nmd-classical.png */,
				8CCD530715B783FC00E5893B /* nmd-country.png */,
				8CF02DC516484CCE0059BC56 /* nmd-electronic.png */,
				8CCD530815B783FC00E5893B /* nmd-hiphop.png */,
				8CF02DC616484CCE0059BC56 /* nmd-jazz.png */,
				8CCD530915B783FC00E5893B /* nmd-metal.png */,
				8CF02DC716484CCE0059BC56 /* nmd-pop.png */,
				8CF02DC816484CCE0059BC56 /* nmd-punk.png */,
				8CCD530A15B783FC00E5893B /* nmd-rock.png */,
				8CCD530B15B783FC00E5893B /* nmd-tour.png */,
				8CCD530C15B783FC00E5893B /* nmd-us.png */,
				8CCD530D15B783FC00E5893B /* nmd-world.png */,
				8C87429C1655FE1C0018AC6C /* phiz-ant.png */,
				8CAAE2E91651CC52004C8C8A /* phiz-aoki.png */,
				8CF95C621653276000060F19 /* phiz-crabcore.png */,
				8CAAE2DD1651CC52004C8C8A /* phiz-dad.png */,
				8CF95C6B1653276000060F19 /* phiz-dollas.png */,
				8CF95C6A1653276000060F19 /* phiz-donk.png */,
				8CCD530E15B783FC00E5893B /* phiz-dontlike.png */,
				8CF95C691653276000060F19 /* phiz-emo.png */,
				8C3CCD5216533BAF00C28342 /* phiz-grind.png */,
				8C3CCD5E165344A000C28342 /* phiz-irony.png */,
				8CCD530F15B783FC00E5893B /* phiz-kayne.png */,
				8CAAE2EA1651CC52004C8C8A /* phiz-kermit.png */,
				8CF95C651653276000060F19 /* phiz-phag.png */,
				8C3CCD5316533BB000C28342 /* phiz-powerband.png */,
				8CF95C681653276000060F19 /* phiz-prince.png */,
				8CAAE2D61651CC52004C8C8A /* phiz-rap.png */,
				8C87429A1655FE120018AC6C /* phiz-robojax.png */,
				8CF95C661653276000060F19 /* phiz-rockist.png */,
				8CF95C671653276000060F19 /* phiz-sincere.png */,
				8CAAE2DC1651CC52004C8C8A /* phiz-smugwave.png */,
				1CAEDB47163779F0001F5F04 /* phiz-style.png */,
				8CAAE2DB1651CC52004C8C8A /* phiz-sucks.png */,
				1CAEDB48163779F0001F5F04 /* phiz-vampire.png */,
				8CCD531015B783FC00E5893B /* photos.png */,
				8CCD531115B783FC00E5893B /* photoshop.png */,
				1CAEDB4B163779FA001F5F04 /* pi-birds.png */,
				1CAEDB4C163779FA001F5F04 /* pi-bugs.png */,
				8CF02DDE16484CCE0059BC56 /* pi-caged.png */,
				8CCD531215B783FC00E5893B /* pi-cats.png */,
				8CCD531315B783FC00E5893B /* pi-dogs.png */,
				8CCD531415B783FC00E5893B /* pi-fish.png */,
				8CF02DDF16484CCE0059BC56 /* pi-herps.png */,
				8CCD531515B783FC00E5893B /* politics.png */,
				8CCD531615B783FC00E5893B /* poll.png */,
				1CAEDB4F16377A06001F5F04 /* psp-grappling.png */,
				8CF02DE016484CCE0059BC56 /* psp-itstime.png */,
				8CF02DE116484CCE0059BC56 /* psp-k1.png */,
				8CF02DE216484CCE0059BC56 /* psp-mma.png */,
				8CF02DE316484CCE0059BC56 /* psp-pride.png */,
				8CDB2A2116B0F3840091AE53 /* psp-rumble.png */,
				8CF02DE416484CCE0059BC56 /* psp-thonglor.png */,
				8CF02DE516484CCE0059BC56 /* psp-tuf.png */,
				8CF02DE616484CCE0059BC56 /* psp-ufc.png */,
				8CCD531715B783FC00E5893B /* question.png */,
				8CCD531815B783FC00E5893B /* rant.png */,
				8CCD531915B783FC00E5893B /* repeat.png */,
				8CCD531A15B783FC00E5893B /* request.png */,
				8C5159D8163DB796000114F6 /* RP-20a6zc0.png */,
				8CF02DE716484CCE0059BC56 /* RP-carling.png */,
				8CF02DE816484CCE0059BC56 /* RP-championship.png */,
				8CF02DE916484CCE0059BC56 /* RP-epl.png */,
				1CAEDB07163778FD001F5F04 /* RP-facup.png */,
				1CAEDB08163778FD001F5F04 /* RP-fifa.png */,
				8CF02DEA16484CCE0059BC56 /* RP-league.png */,
				1CAEDB09163778FD001F5F04 /* RP-LFP.png */,
				8CF02DEB16484CCE0059BC56 /* RP-ligue1.png */,
				8CCD531B15B783FC00E5893B /* RP-mls_tag.png */,
				8CF02DEC16484CCE0059BC56 /* RP-MOTD_TAG.png */,
				8CF02DED16484CCE0059BC56 /* RP-nonleague.png */,
				1CAEDB0D16377904001F5F04 /* RP-seriea.png */,
				1CAEDB0E16377904001F5F04 /* RP-spl.png */,
				1CAEDB0F16377904001F5F04 /* RP-uefa_tag.png */,
				8CCD531C15B783FC00E5893B /* sam-clothing.png */,
				8CF02DEE16484CCE0059BC56 /* samartd-interestcheck.png */,
				8CF02DEF16484CCE0059BC56 /* samartd-organs.png */,
				8CF02DF016484CCE0059BC56 /* samartd-potions.png */,
				8CF02DF116484CCE0059BC56 /* samartd-water.png */,
				8CF02DA516484CCE0059BC56 /* sap-language.png */,
				8CCD531D15B783FC00E5893B /* sas-fantasy.png */,
				8CCD531E15B783FC00E5893B /* school.png */,
				8CCD531F15B783FC00E5893B /* science.png */,
				8CCD532015B783FC00E5893B /* serious.png */,
				8CCD532115B783FC00E5893B /* sex.png */,
				8CCD532215B783FC00E5893B /* shitpost.png */,
				8CCD532315B783FC00E5893B /* shsc-apple.png */,
				8CCD532415B783FC00E5893B /* shsc-bsd.png */,
				8CCD532515B783FC00E5893B /* shsc-code.png */,
				8CCD532615B783FC00E5893B /* shsc-hardware.png */,
				8CCD532715B783FC00E5893B /* shsc-laptop.png */,
				8CCD532815B783FC00E5893B /* shsc-linux.png */,
				8CCD532915B783FC00E5893B /* shsc-networking.png */,
				8CCD532A15B783FC00E5893B /* shsc-sysadmin.png */,
				8CCD532B15B783FC00E5893B /* shsc-win.png */,
				1CAEDB5116377A13001F5F04 /* sports-boxing.png */,
				8CCD532C15B783FC00E5893B /* sports-golf.png */,
				8CCD532D15B783FC00E5893B /* sports-mlb.png */,
				8CCD532E15B783FC00E5893B /* sports-nascar.png */,
				8CCD532F15B783FC00E5893B /* sports-nba.png */,
				8CCD533015B783FC00E5893B /* sports-ncaa.png */,
				8CCD533115B783FC00E5893B /* sports-nfl.png */,
				8CCD533215B783FC00E5893B /* sports-nhl.png */,
				8CCD533315B783FC00E5893B /* sports-soccer.png */,
				8CF02DF216484CCE0059BC56 /* sports-sylvia.png */,
				8CCD533415B783FC00E5893B /* sports-wwe.png */,
				8CCD533515B783FC00E5893B /* sports.png */,
				8CCD533615B783FC00E5893B /* stupid.png */,
				8CCD533715B783FC00E5893B /* tava-analog.png */,
				8CCD533815B783FC00E5893B /* tava-cables.png */,
				8CCD533915B783FC00E5893B /* tava-cellphone.png */,
				8CCD533A15B783FC00E5893B /* tava-gadget.png */,
				8CCD533B15B783FC00E5893B /* tava-headphones.png */,
				8CCD533C15B783FC00E5893B /* tava-highdef.png */,
				8CCD533D15B783FC00E5893B /* tava-mp3.png */,
				8CCD533E15B783FC00E5893B /* tava-speakers.png */,
				8CCD533F15B783FC00E5893B /* tava-vintage.png */,
				8CF02DF316484CCE0059BC56 /* tcc-acid.png */,
				8CCD534015B783FC00E5893B /* tcc-addiction.png */,
				1CAEDB5316377A20001F5F04 /* tcc-busted.png */,
				8CF02DF416484CCE0059BC56 /* tcc-downers.png */,
				8CF02DF516484CCE0059BC56 /* tcc-halluc.png */,
				1CAEDB5516377A26001F5F04 /* tcc-research.png */,
				8CF02DF616484CCE0059BC56 /* tcc-rx.png */,
				8CCD534115B783FC00E5893B /* tcc-shrooms.png */,
				8CF02DF716484CCE0059BC56 /* tcc-trip_report.png */,
				8CF02DF816484CCE0059BC56 /* tcc-txt.png */,
				8CF02DF916484CCE0059BC56 /* tcc-uppers.png */,
				1CAEDB5716377A2C001F5F04 /* tcc-weed.png */,
				8CCD534215B783FC00E5893B /* tech.png */,
				8CAAE2DA1651CC52004C8C8A /* terrordome.png */,
				8CCD534315B783FC00E5893B /* tfr-box.png */,
				8CF02DFA16484CCE0059BC56 /* tg-boardgames.png */,
				8CAAE2D91651CC52004C8C8A /* tg-cards.png */,
				1CAEDB5916377A35001F5F04 /* tg-d20.png */,
				8CAAE2D81651CC52004C8C8A /* tg-dd.png */,
				8CCD534415B783FC00E5893B /* tg-gurps.png */,
				8CAB2832164B4FB0009BC24F /* tg-mafia.png */,
				8CAAE2EB1651CC52004C8C8A /* tg-poker.png */,
				8CF02DFB16484CCE0059BC56 /* tg-recruiting.png */,
				8CAAE2D71651CC52004C8C8A /* tg-story.png */,
				8CF02DFC16484CCE0059BC56 /* tg-wargames.png */,
				8CCD534515B783FC00E5893B /* tma.png */,
				8C8742901655FDAE0018AC6C /* trp-laliga.png */,
				8CCD534615B783FC00E5893B /* tv.png */,
				1C0B4FE8169E331F00261F28 /* tviv-bluray.png */,
				8CCD534715B783FC00E5893B /* tviv-cable.png */,
				8CCD534815B783FC00E5893B /* tviv-cartoon.png */,
				8CF02DFD16484CCE0059BC56 /* tviv-classic.png */,
				8CCD534915B783FC00E5893B /* tviv-competition.png */,
				8CCD534A15B783FC00E5893B /* tviv-dvd.png */,
				8CCD534B15B783FC00E5893B /* tviv-on-demand.png */,
				8CF02DFE16484CCE0059BC56 /* tviv-reality.png */,
				8CCD534C15B783FC00E5893B /* tviv-spoilers.png */,
				8CCD534D15B783FC00E5893B /* unfunny.png */,
				8CCD534E15B783FC00E5893B /* video.png */,
				8CCD534F15B783FC00E5893B /* weird.png */,
				8CCD535015B783FC00E5893B /* whine.png */,
				8CCD535115B783FC00E5893B /* wrestlehut-ecw.png */,
				8CF02DFF16484CCE0059BC56 /* wrestlehut-global.png */,
				1C101598165130C200302B19 /* wrestlehut-indy.png */,
				8CCD535215B783FC00E5893B /* wrestlehut-thunder.png */,
				8CCD535315B783FC00E5893B /* wrestlehut-tna.png */,
				8CCD535415B783FC00E5893B /* wrestling-raw.png */,
				8CCD535515B783FD00E5893B /* wrestling-roh.png */,
				8CCD535615B783FD00E5893B /* wrestling-sd.png */,
				1C9C675E164C332F00478270 /* ww-denim.png */,
				8C8742981655FDF60018AC6C /* YCS-01.png */,
				1CAEDB5B16377A43001F5F04 /* ycs-achieve.png */,
				8CF02E0016484CCE0059BC56 /* ycs-girl.png */,
				8CCD535715B783FD00E5893B /* ycs-goomba.png */,
				8C8742961655FDEB0018AC6C /* ycs-jap.png */,
				8CF02E0116484CCE0059BC56 /* ycs-jc.png */,
				8CCD535815B783FD00E5893B /* ycs-letsgo.png */,
				8CBD8E1516548AFC00749A8F /* ycs-link.png */,
				8CCD535915B783FD00E5893B /* yospos-blurit.png */,
				8CCD535A15B783FD00E5893B /* YOSPOS-DOS.png */,
				8CCD535B15B783FD00E5893B /* yospos-hackersafe.png */,
				8CCD535C15B783FD00E5893B /* yospos-janitor.png */,
				8CCD535D15B783FD00E5893B /* yospos-netscape.png */,
				8CCD535E15B783FD00E5893B /* yospos-web20.png */,
				8CCD535F15B783FD00E5893B /* yp-amiga859.png */,
				8CCD536015B783FD00E5893B /* yp-apple.png */,
				8CCD536115B783FD00E5893B /* yp-bsod.png */,
				8CCD536215B783FD00E5893B /* yp-c64.png */,
				8CCD536315B783FD00E5893B /* yp-gnugpl.png */,
				8CCD536415B783FD00E5893B /* yp-snowcrash971.png */,
				8CCD536515B783FD00E5893B /* yp-tubes296.png */,
			);
			path = "Thread Tags";
			sourceTree = "<group>";
		};
		8CFA38F416C33B2800491E0C /* PSTCollectionView */ = {
			isa = PBXGroup;
			children = (
				8CDF9DBF16C44CC700C1F250 /* NSIndexPath+PSTCollectionViewAdditions.h */,
				8CDF9DC016C44CC700C1F250 /* NSIndexPath+PSTCollectionViewAdditions.m */,
				8CDF9DC116C44CC700C1F250 /* PSTCollectionView.h */,
				8CDF9DC216C44CC700C1F250 /* PSTCollectionView.m */,
				8CDF9DC316C44CC700C1F250 /* PSTCollectionViewCell.h */,
				8CDF9DC416C44CC700C1F250 /* PSTCollectionViewCell.m */,
				8CDF9DC516C44CC700C1F250 /* PSTCollectionViewCommon.h */,
				8CDF9DC616C44CC700C1F250 /* PSTCollectionViewController.h */,
				8CDF9DC716C44CC700C1F250 /* PSTCollectionViewController.m */,
				8CDF9DC816C44CC700C1F250 /* PSTCollectionViewData.h */,
				8CDF9DC916C44CC700C1F250 /* PSTCollectionViewData.m */,
				8CDF9DCA16C44CC700C1F250 /* PSTCollectionViewFlowLayout.h */,
				8CDF9DCB16C44CC700C1F250 /* PSTCollectionViewFlowLayout.m */,
				8CDF9DCC16C44CC700C1F250 /* PSTCollectionViewItemKey.h */,
				8CDF9DCD16C44CC700C1F250 /* PSTCollectionViewItemKey.m */,
				8CDF9DCE16C44CC700C1F250 /* PSTCollectionViewLayout.h */,
				8CDF9DCF16C44CC700C1F250 /* PSTCollectionViewLayout.m */,
				8CDF9DD016C44CC700C1F250 /* PSTCollectionViewUpdateItem.h */,
				8CDF9DD116C44CC700C1F250 /* PSTCollectionViewUpdateItem.m */,
				8CDF9DD216C44CC700C1F250 /* PSTGridLayoutInfo.h */,
				8CDF9DD316C44CC700C1F250 /* PSTGridLayoutInfo.m */,
				8CDF9DD416C44CC700C1F250 /* PSTGridLayoutItem.h */,
				8CDF9DD516C44CC700C1F250 /* PSTGridLayoutItem.m */,
				8CDF9DD616C44CC700C1F250 /* PSTGridLayoutRow.h */,
				8CDF9DD716C44CC700C1F250 /* PSTGridLayoutRow.m */,
				8CDF9DD816C44CC700C1F250 /* PSTGridLayoutSection.h */,
				8CDF9DD916C44CC700C1F250 /* PSTGridLayoutSection.m */,
			);
			name = PSTCollectionView;
			sourceTree = "<group>";
		};
/* End PBXGroup section */

/* Begin PBXNativeTarget section */
		1C96D054167FDEA60043B194 /* Imgur API Test */ = {
			isa = PBXNativeTarget;
			buildConfigurationList = 1C96D077167FDEA70043B194 /* Build configuration list for PBXNativeTarget "Imgur API Test" */;
			buildPhases = (
				1C96D051167FDEA60043B194 /* Sources */,
				1C96D052167FDEA60043B194 /* Frameworks */,
				1C96D053167FDEA60043B194 /* Resources */,
			);
			buildRules = (
			);
			dependencies = (
			);
			name = "Imgur API Test";
			productName = "Imgur API Test";
			productReference = 1C96D055167FDEA60043B194 /* Imgur API Test.app */;
			productType = "com.apple.product-type.application";
		};
		1CBDB5BB16259C6C0004BDF4 /* ParsingTests */ = {
			isa = PBXNativeTarget;
			buildConfigurationList = 1CBDB5CB16259C6D0004BDF4 /* Build configuration list for PBXNativeTarget "ParsingTests" */;
			buildPhases = (
				1CBDB5B716259C6C0004BDF4 /* Sources */,
				1CBDB5B816259C6C0004BDF4 /* Frameworks */,
				1CBDB5B916259C6C0004BDF4 /* Resources */,
				1CBDB5BA16259C6C0004BDF4 /* ShellScript */,
			);
			buildRules = (
			);
			dependencies = (
			);
			name = ParsingTests;
			productName = ParsingTests;
			productReference = 1CBDB5BC16259C6C0004BDF4 /* ParsingTests.octest */;
			productType = "com.apple.product-type.bundle";
		};
		1D6058900D05DD3D006BFB54 /* Awful */ = {
			isa = PBXNativeTarget;
			buildConfigurationList = 1D6058960D05DD3E006BFB54 /* Build configuration list for PBXNativeTarget "Awful" */;
			buildPhases = (
				1D60588D0D05DD3D006BFB54 /* Resources */,
				1D60588E0D05DD3D006BFB54 /* Sources */,
				1D60588F0D05DD3D006BFB54 /* Frameworks */,
			);
			buildRules = (
			);
			dependencies = (
				1CE2D9A516688C700024AC1C /* PBXTargetDependency */,
			);
			name = Awful;
			productName = Awful;
			productReference = 1D6058910D05DD3D006BFB54 /* Awful.app */;
			productType = "com.apple.product-type.application";
		};
/* End PBXNativeTarget section */

/* Begin PBXProject section */
		29B97313FDCFA39411CA2CEA /* Project object */ = {
			isa = PBXProject;
			attributes = {
				LastUpgradeCheck = 0460;
				ORGANIZATIONNAME = "Regular Berry Software LLC";
			};
			buildConfigurationList = C01FCF4E08A954540054247B /* Build configuration list for PBXProject "Awful" */;
			compatibilityVersion = "Xcode 3.2";
			developmentRegion = English;
			hasScannedForEncodings = 1;
			knownRegions = (
				English,
				Japanese,
				French,
				German,
				en,
			);
			mainGroup = 29B97314FDCFA39411CA2CEA /* Awful */;
			projectDirPath = "";
			projectRoot = "";
			targets = (
				1D6058900D05DD3D006BFB54 /* Awful */,
				1CE2D9A016688C640024AC1C /* Build Resources */,
				1CBDB5BB16259C6C0004BDF4 /* ParsingTests */,
				1C96D054167FDEA60043B194 /* Imgur API Test */,
			);
		};
/* End PBXProject section */

/* Begin PBXResourcesBuildPhase section */
		1C96D053167FDEA60043B194 /* Resources */ = {
			isa = PBXResourcesBuildPhase;
			buildActionMask = 2147483647;
			files = (
				1C96D05F167FDEA60043B194 /* InfoPlist.strings in Resources */,
				1C96D067167FDEA60043B194 /* Default.png in Resources */,
				1C96D069167FDEA60043B194 /* Default@2x.png in Resources */,
				1C96D06B167FDEA60043B194 /* Default-568h@2x.png in Resources */,
				1C96D071167FDEA70043B194 /* ViewController.xib in Resources */,
				1C96D07B167FE1290043B194 /* SVProgressHUD.bundle in Resources */,
			);
			runOnlyForDeploymentPostprocessing = 0;
		};
		1CBDB5B916259C6C0004BDF4 /* Resources */ = {
			isa = PBXResourcesBuildPhase;
			buildActionMask = 2147483647;
			files = (
				1CBDB5F01625B76F0004BDF4 /* bookmarkthreads.html in Resources */,
				1CBDB5F11625B76F0004BDF4 /* forumdisplay.html in Resources */,
				1CBDB5F21625B76F0004BDF4 /* member.html in Resources */,
				1CBDB5F31625B76F0004BDF4 /* newreply.html in Resources */,
				1CBDB5F41625B76F0004BDF4 /* showthread.html in Resources */,
				1C6D3EF7168D97CB00B91A65 /* profile.html in Resources */,
				1CB9B84F1693D9F700A3CD16 /* profile2.html in Resources */,
				1CB9B8511693DC3800A3CD16 /* profile3.html in Resources */,
				1CB9B8531694334500A3CD16 /* profile4.html in Resources */,
				1CB9B8551694339E00A3CD16 /* profile5.html in Resources */,
				1CB9B85716943F5E00A3CD16 /* profile6.html in Resources */,
			);
			runOnlyForDeploymentPostprocessing = 0;
		};
		1D60588D0D05DD3D006BFB54 /* Resources */ = {
			isa = PBXResourcesBuildPhase;
			buildActionMask = 2147483647;
			files = (
				1C23A0A7163E7D2B006C7F39 /* posts-view.js in Resources */,
				8CCD500615B497A900E5893B /* Settings.plist in Resources */,
				8CCD536E15B783FD00E5893B /* action.png in Resources */,
				8CCD536F15B783FD00E5893B /* action@2x.png in Resources */,
				8CCD537015B783FD00E5893B /* arrowleft.png in Resources */,
				8CCD537115B783FD00E5893B /* arrowleft@2x.png in Resources */,
				8CCD537215B783FD00E5893B /* arrowright.png in Resources */,
				8CCD537315B783FD00E5893B /* arrowright@2x.png in Resources */,
				8CCD537915B783FD00E5893B /* cog.png in Resources */,
				8CCD537A15B783FD00E5893B /* cog@2x.png in Resources */,
				8CCD537B15B783FD00E5893B /* compose.png in Resources */,
				8CCD537C15B783FD00E5893B /* compose@2x.png in Resources */,
				8CCD556B15B783FD00E5893B /* forum-arrow-down.png in Resources */,
				8CCD556C15B783FD00E5893B /* forum-arrow-down@2x.png in Resources */,
				8CCD556D15B783FD00E5893B /* forum-arrow-right.png in Resources */,
				8CCD556E15B783FD00E5893B /* forum-arrow-right@2x.png in Resources */,
				8CCD557515B783FD00E5893B /* icon_arrow_left.png in Resources */,
				8CCD557615B783FD00E5893B /* icon_arrow_right.png in Resources */,
				8CCD557915B783FD00E5893B /* list_icon.png in Resources */,
				8CCD557A15B783FD00E5893B /* list_icon@2x.png in Resources */,
				8CCD558415B783FD00E5893B /* rating0.png in Resources */,
				8CCD558515B783FD00E5893B /* rating1.png in Resources */,
				8CCD558615B783FD00E5893B /* rating2.png in Resources */,
				8CCD558715B783FD00E5893B /* rating3.png in Resources */,
				8CCD558815B783FD00E5893B /* rating4.png in Resources */,
				8CCD558915B783FD00E5893B /* rating5.png in Resources */,
				8CCD559E15B783FD00E5893B /* sticky.png in Resources */,
				1CC7806D1612DBB2002AF958 /* Default-568h@2x.png in Resources */,
				1CC7806E1612DBB2002AF958 /* Default-Landscape.png in Resources */,
				1CC7806F1612DBB2002AF958 /* Default-Landscape@2x.png in Resources */,
				1CC780701612DBB2002AF958 /* Default-Portrait.png in Resources */,
				1CC780711612DBB2002AF958 /* Default-Portrait@2x.png in Resources */,
				1CC780721612DBB2002AF958 /* Default.png in Resources */,
				1CC780731612DBB2002AF958 /* Default@2x.png in Resources */,
				1C13FF94161CDDD4000ED2B1 /* bookmarks-landscape.png in Resources */,
				1C13FF95161CDDD4000ED2B1 /* bookmarks-landscape@2x.png in Resources */,
				1C13FF96161CDDD4000ED2B1 /* bookmarks.png in Resources */,
				1C13FF97161CDDD4000ED2B1 /* bookmarks@2x.png in Resources */,
				1C05ED5A16229CDD00FE567F /* SVProgressHUD.bundle in Resources */,
				1CBDB58F1624B26B0004BDF4 /* 0.0stars.png in Resources */,
				1CBDB5901624B26B0004BDF4 /* 0.5stars.png in Resources */,
				1CBDB5911624B26B0004BDF4 /* 1.0stars.png in Resources */,
				1CBDB5921624B26B0004BDF4 /* 1.5stars.png in Resources */,
				1CBDB5931624B26B0004BDF4 /* 2.0stars.png in Resources */,
				1CBDB5941624B26B0004BDF4 /* 2.5stars.png in Resources */,
				1CBDB5951624B26B0004BDF4 /* 3.0stars.png in Resources */,
				1CBDB5961624B26B0004BDF4 /* 3.5stars.png in Resources */,
				1CBDB5971624B26B0004BDF4 /* 4.0stars.png in Resources */,
				1CBDB5981624B26B0004BDF4 /* 4.5stars.png in Resources */,
				1CBDB5991624B26B0004BDF4 /* 5.0stars.png in Resources */,
				1C3CC799162876AE00088AA8 /* adminstar.png in Resources */,
				1C3CC79A162876AE00088AA8 /* modstar.png in Resources */,
				1CBD5244162B5C2500928740 /* Custom CSS README.txt in Resources */,
				1CBD527D162DCB1B00928740 /* navbar-back-landscape.png in Resources */,
				1CBD527E162DCB1B00928740 /* navbar-back-landscape@2x.png in Resources */,
				1CBD527F162DCB1B00928740 /* navbar-back.png in Resources */,
				1CBD5280162DCB1B00928740 /* navbar-back@2x.png in Resources */,
				1CBD5281162DCB1B00928740 /* navbar-button-landscape.png in Resources */,
				1CBD5282162DCB1B00928740 /* navbar-button-landscape@2x.png in Resources */,
				1CBD5283162DCB1B00928740 /* navbar-button.png in Resources */,
				1CBD5284162DCB1B00928740 /* navbar-button@2x.png in Resources */,
				1CBD5288162DCB1B00928740 /* navbar@2x.png in Resources */,
				8C9B02C51623630F00676B98 /* downArrowDark.png in Resources */,
				1CFBECDB162F4ED7008AF641 /* pagebar-button-selected.png in Resources */,
				1CFBECDC162F4ED7008AF641 /* pagebar-button-selected@2x.png in Resources */,
				1CFBECDD162F4ED7008AF641 /* pagebar-button.png in Resources */,
				1CFBECDE162F4ED7008AF641 /* pagebar-button@2x.png in Resources */,
				1CFBECE3162F4ED7008AF641 /* pagebar.png in Resources */,
				1CFBECE4162F4ED7008AF641 /* pagebar@2x.png in Resources */,
				1CFBECE7162F526A008AF641 /* pagebar-segmented-divider.png in Resources */,
				1CFBECE8162F526A008AF641 /* pagebar-segmented-divider@2x.png in Resources */,
				1CFBED001631A6EA008AF641 /* star-off.png in Resources */,
				1CFBED011631A6EA008AF641 /* star-off@2x.png in Resources */,
				1CFBED021631A6EA008AF641 /* star-on.png in Resources */,
				1CFBED031631A6EA008AF641 /* star-on@2x.png in Resources */,
				1CFBED051631BF53008AF641 /* licenses.html in Resources */,
				1CAEDA0F16376E56001F5F04 /* ai-cycles.png in Resources */,
				1CAEDA1116376E56001F5F04 /* art.png in Resources */,
				1CAEDA1216376E56001F5F04 /* asktell-jobs.png in Resources */,
				1CAEDA1316376E56001F5F04 /* asktell-lifestyle.png in Resources */,
				1CAEDA1416376E56001F5F04 /* asktell-travel.png in Resources */,
				1CAEDA1516376E56001F5F04 /* attention.png in Resources */,
				1CAEDA1616376E56001F5F04 /* audio.png in Resources */,
				1CAEDA1716376E56001F5F04 /* bb-fantasy.png in Resources */,
				1CAEDA1916376E56001F5F04 /* bb-nonfiction.png in Resources */,
				1CAEDA1A16376E56001F5F04 /* books.png in Resources */,
				1CAEDA1B16376E56001F5F04 /* bss-discussion.png in Resources */,
				1CAEDA1C16376E56001F5F04 /* bss-indie.png in Resources */,
				1CAEDA1D16376E56001F5F04 /* byob-explosion.png in Resources */,
				1CAEDA1E16376E56001F5F04 /* byob-gents.png in Resources */,
				1CAEDA1F16376E56001F5F04 /* byob-grouch.png in Resources */,
				1CAEDA2016376E56001F5F04 /* byob-slax.png in Resources */,
				1CAEDA2116376E56001F5F04 /* cars.png in Resources */,
				1CAEDA2216376E56001F5F04 /* cc-critique.png in Resources */,
				1CAEDA2316376E56001F5F04 /* cc-design.png in Resources */,
				1CAEDA2416376E56001F5F04 /* cc-fiction.png in Resources */,
				1CAEDA2516376E56001F5F04 /* cc-film.png in Resources */,
				1CAEDA2616376E56001F5F04 /* cc-poetry.png in Resources */,
				1CAEDA2716376E56001F5F04 /* cc-project.png in Resources */,
				1CAEDA2816376E56001F5F04 /* cc-tutorial.png in Resources */,
				1CAEDA2916376E56001F5F04 /* cc_design.png in Resources */,
				1CAEDA2A16376E56001F5F04 /* cd_action.png in Resources */,
				1CAEDA2B16376E56001F5F04 /* cd_classic.png in Resources */,
				1CAEDA2C16376E56001F5F04 /* cd_comedy.png in Resources */,
				1CAEDA2D16376E56001F5F04 /* cd_director.png in Resources */,
				1CAEDA2E16376E56001F5F04 /* cd_drama.png in Resources */,
				1CAEDA2F16376E56001F5F04 /* cd_horror2.png in Resources */,
				1CAEDA3016376E56001F5F04 /* cd_hype.png in Resources */,
				1CAEDA3116376E56001F5F04 /* cd_scifi.png in Resources */,
				1CAEDA3216376E56001F5F04 /* cell-cdma.png in Resources */,
				1CAEDA3316376E56001F5F04 /* cell-gsm.png in Resources */,
				1CAEDA3416376E56001F5F04 /* coc-binbash.png in Resources */,
				1CAEDA3516376E56001F5F04 /* coc-c.png in Resources */,
				1CAEDA3616376E56001F5F04 /* coc-db.png in Resources */,
				1CAEDA3716376E56001F5F04 /* coc-java.png in Resources */,
				1CAEDA3816376E56001F5F04 /* coc-theory.png in Resources */,
				1CAEDA3916376E56001F5F04 /* coc-web.png in Resources */,
				1CAEDA3A16376E56001F5F04 /* computers.png in Resources */,
				1CAEDA3B16376E56001F5F04 /* coupon-coupon.png in Resources */,
				1CAEDA3C16376E56001F5F04 /* coupon-free.png in Resources */,
				1CAEDA3D16376E56001F5F04 /* coupon-instore.png in Resources */,
				1CAEDA3E16376E56001F5F04 /* coupon-nonus.png in Resources */,
				1CAEDA3F16376E56001F5F04 /* cps-android.png in Resources */,
				1CAEDA4016376E56001F5F04 /* dd-9-11.png in Resources */,
				1CAEDA4116376E56001F5F04 /* dd-asia.png in Resources */,
				1CAEDA4216376E56001F5F04 /* dd-dems.png in Resources */,
				1CAEDA4316376E56001F5F04 /* dd-economics.png in Resources */,
				1CAEDA4416376E56001F5F04 /* dd-environment.png in Resources */,
				1CAEDA4516376E56001F5F04 /* dd-GOP.png in Resources */,
				1CAEDA4616376E56001F5F04 /* dd-gotcha.png in Resources */,
				1CAEDA4716376E56001F5F04 /* dd-history.png in Resources */,
				1CAEDA4816376E56001F5F04 /* dd-law.png in Resources */,
				1CAEDA4916376E56001F5F04 /* dd-notracist.png in Resources */,
				1CAEDA4A16376E56001F5F04 /* dd-philosophy.png in Resources */,
				1CAEDA4B16376E56001F5F04 /* diy-advice.png in Resources */,
				1CAEDA4C16376E56001F5F04 /* diy-homeimprove.png in Resources */,
				1CAEDA4D16376E56001F5F04 /* drugs.png in Resources */,
				1CAEDA4E16376E56001F5F04 /* en.png in Resources */,
				1CAEDA4F16376E56001F5F04 /* event.png in Resources */,
				1CAEDA5016376E56001F5F04 /* flame.png in Resources */,
				1CAEDA5116376E56001F5F04 /* food.png in Resources */,
				1CAEDA5216376E56001F5F04 /* fruity.png in Resources */,
				1CAEDA5316376E56001F5F04 /* fyad-archery.png in Resources */,
				1CAEDA5416376E56001F5F04 /* fyad-atheist.png in Resources */,
				1CAEDA5516376E56001F5F04 /* fyad-falconry.png in Resources */,
				1CAEDA5616376E56001F5F04 /* fyad-flannel.png in Resources */,
				1CAEDA5716376E56001F5F04 /* fyad-framed.png in Resources */,
				1CAEDA5816376E56001F5F04 /* fyad-imgay.png in Resources */,
				1CAEDA5916376E56001F5F04 /* fyad-lovecum.png in Resources */,
				1CAEDA5A16376E56001F5F04 /* fyad-nilbog.png in Resources */,
				1CAEDA5B16376E56001F5F04 /* fyad-parroty.png in Resources */,
				1CAEDA5C16376E56001F5F04 /* fyad-socks.png in Resources */,
				1CAEDA5D16376E56001F5F04 /* fyad-tim.png in Resources */,
				1CAEDA5E16376E56001F5F04 /* games-360.png in Resources */,
				1CAEDA5F16376E56001F5F04 /* games-360ps3tag.png in Resources */,
				1CAEDA6016376E56001F5F04 /* games-3ds.png in Resources */,
				1CAEDA6116376E56001F5F04 /* games-ds.png in Resources */,
				1CAEDA6216376E56001F5F04 /* games-letsplay.png in Resources */,
				1CAEDA6316376E56001F5F04 /* games-ps3.png in Resources */,
				1CAEDA6416376E56001F5F04 /* games-psp.png in Resources */,
				1CAEDA6516376E56001F5F04 /* Games-vita.png in Resources */,
				1CAEDA6616376E56001F5F04 /* games-wii.png in Resources */,
				1CAEDA6716376E56001F5F04 /* games.png in Resources */,
				1CAEDA6816376E56001F5F04 /* gip-army.png in Resources */,
				1CAEDA6916376E56001F5F04 /* gip-EMT4.png in Resources */,
				1CAEDA6A16376E56001F5F04 /* gip-firetruck.png in Resources */,
				1CAEDA6B16376E56001F5F04 /* goonmeet.png in Resources */,
				1CAEDA6C16376E56001F5F04 /* gross.png in Resources */,
				1CAEDA6D16376E56001F5F04 /* guns-ohshi.png in Resources */,
				1CAEDA6E16376E56001F5F04 /* guns.png in Resources */,
				1CAEDA6F16376E56001F5F04 /* hell-boot.png in Resources */,
				1CAEDA7016376E56001F5F04 /* hell-fuckthis.png in Resources */,
				1CAEDA7116376E56001F5F04 /* hell-glomp.png in Resources */,
				1CAEDA7216376E56001F5F04 /* hell-hive.png in Resources */,
				1CAEDA7316376E56001F5F04 /* hell-spergin.png in Resources */,
				1CAEDA7416376E56001F5F04 /* hell-stfu.png in Resources */,
				1CAEDA7516376E56001F5F04 /* hell-whore.png in Resources */,
				1CAEDA7616376E56001F5F04 /* help.png in Resources */,
				1CAEDA7716376E56001F5F04 /* humor.png in Resources */,
				1CAEDA7816376E56001F5F04 /* icon-30-attnmod.png in Resources */,
				1CAEDA7916376E56001F5F04 /* icon-31-hotthread.png in Resources */,
				1CAEDA7A16376E56001F5F04 /* icon-37-selling.png in Resources */,
				1CAEDA7C16376E56001F5F04 /* icon-38-buying.png in Resources */,
				1CAEDA7E16376E56001F5F04 /* icon-41-game-xbox.png in Resources */,
				1CAEDA7F16376E56001F5F04 /* icon-42-game-ps2.png in Resources */,
				1CAEDA8016376E56001F5F04 /* icon-43-game-gamecube.png in Resources */,
				1CAEDA8116376E56001F5F04 /* icon-44-game-gba.png in Resources */,
				1CAEDA8216376E56001F5F04 /* icon-45-game-pc.png in Resources */,
				1CAEDA8316376E56001F5F04 /* icon-46-trading.png in Resources */,
				1CAEDA8516376E56001F5F04 /* icon-52-trading.png in Resources */,
				1CAEDA8716376E56001F5F04 /* icon-59-lobster.png in Resources */,
				1CAEDA8816376E56001F5F04 /* icon-60-pig.png in Resources */,
				1CAEDA8916376E56001F5F04 /* icon-61-comics.png in Resources */,
				1CAEDA8A16376E56001F5F04 /* icon-dear_richard.png in Resources */,
				1CAEDA8B16376E56001F5F04 /* icon-honk.png in Resources */,
				1CAEDA8C16376E56001F5F04 /* icon23-banme.png in Resources */,
				1CAEDA8D16376E56001F5F04 /* lan-asia.png in Resources */,
				1CAEDA8E16376E56001F5F04 /* lan-canada.png in Resources */,
				1CAEDA8F16376E56001F5F04 /* lan-europe.png in Resources */,
				1CAEDA9016376E56001F5F04 /* lan-south.png in Resources */,
				1CAEDA9116376E56001F5F04 /* lf-arecountry.png in Resources */,
				1CAEDA9216376E56001F5F04 /* LF-article.png in Resources */,
				1CAEDA9316376E56001F5F04 /* LF-BiCurious.png in Resources */,
				1CAEDA9416376E56001F5F04 /* lf-dji.png in Resources */,
				1CAEDA9516376E56001F5F04 /* lf-eurabia.png in Resources */,
				1CAEDA9616376E56001F5F04 /* lf-fff.png in Resources */,
				1CAEDA9716376E56001F5F04 /* lf-fuckit3.png in Resources */,
				1CAEDA9816376E56001F5F04 /* LF-fuckshitdamntag2.png in Resources */,
				1CAEDA9916376E56001F5F04 /* lf-gipper.png in Resources */,
				1CAEDA9A16376E56001F5F04 /* lf-gotmine.png in Resources */,
				1CAEDA9B16376E56001F5F04 /* lf-hansen2.png in Resources */,
				1CAEDA9C16376E56001F5F04 /* LF-japan_clean_fast.png in Resources */,
				1CAEDA9D16376E56001F5F04 /* LF-pennybags.png in Resources */,
				1CAEDA9E16376E56001F5F04 /* LF-purestrain2.png in Resources */,
				1CAEDA9F16376E56001F5F04 /* lf-race2.png in Resources */,
				1CAEDAA016376E56001F5F04 /* link.png in Resources */,
				1CAEDAA116376E56001F5F04 /* lp-text.png in Resources */,
				1CAEDAA216376E56001F5F04 /* movies.png in Resources */,
				1CAEDAA316376E56001F5F04 /* music.png in Resources */,
				1CAEDAA416376E56001F5F04 /* newbie.png in Resources */,
				1CAEDAA516376E56001F5F04 /* news.png in Resources */,
				1CAEDAA616376E56001F5F04 /* nmd-country.png in Resources */,
				1CAEDAA716376E56001F5F04 /* nmd-hiphop.png in Resources */,
				1CAEDAA816376E56001F5F04 /* nmd-metal.png in Resources */,
				1CAEDAA916376E56001F5F04 /* nmd-rock.png in Resources */,
				1CAEDAAA16376E56001F5F04 /* nmd-tour.png in Resources */,
				1CAEDAAB16376E56001F5F04 /* nmd-us.png in Resources */,
				1CAEDAAC16376E56001F5F04 /* nmd-world.png in Resources */,
				1CAEDAAD16376E56001F5F04 /* phiz-dontlike.png in Resources */,
				1CAEDAAE16376E56001F5F04 /* phiz-kayne.png in Resources */,
				1CAEDAAF16376E56001F5F04 /* photos.png in Resources */,
				1CAEDAB016376E56001F5F04 /* photoshop.png in Resources */,
				1CAEDAB116376E56001F5F04 /* pi-cats.png in Resources */,
				1CAEDAB216376E56001F5F04 /* pi-dogs.png in Resources */,
				1CAEDAB316376E56001F5F04 /* pi-fish.png in Resources */,
				1CAEDAB416376E56001F5F04 /* politics.png in Resources */,
				1CAEDAB516376E56001F5F04 /* poll.png in Resources */,
				1CAEDAB616376E56001F5F04 /* question.png in Resources */,
				1CAEDAB716376E56001F5F04 /* rant.png in Resources */,
				1CAEDAB816376E56001F5F04 /* repeat.png in Resources */,
				1CAEDAB916376E56001F5F04 /* request.png in Resources */,
				1CAEDABA16376E56001F5F04 /* RP-mls_tag.png in Resources */,
				1CAEDABB16376E56001F5F04 /* sam-clothing.png in Resources */,
				1CAEDABC16376E56001F5F04 /* sas-fantasy.png in Resources */,
				1CAEDABD16376E56001F5F04 /* school.png in Resources */,
				1CAEDABE16376E56001F5F04 /* science.png in Resources */,
				1CAEDABF16376E56001F5F04 /* serious.png in Resources */,
				1CAEDAC016376E56001F5F04 /* sex.png in Resources */,
				1CAEDAC116376E56001F5F04 /* shitpost.png in Resources */,
				1CAEDAC216376E56001F5F04 /* shsc-apple.png in Resources */,
				1CAEDAC316376E56001F5F04 /* shsc-bsd.png in Resources */,
				1CAEDAC416376E56001F5F04 /* shsc-code.png in Resources */,
				1CAEDAC516376E56001F5F04 /* shsc-hardware.png in Resources */,
				1CAEDAC616376E56001F5F04 /* shsc-laptop.png in Resources */,
				1CAEDAC716376E56001F5F04 /* shsc-linux.png in Resources */,
				1CAEDAC816376E56001F5F04 /* shsc-networking.png in Resources */,
				1CAEDAC916376E56001F5F04 /* shsc-sysadmin.png in Resources */,
				1CAEDACA16376E56001F5F04 /* shsc-win.png in Resources */,
				1CAEDACB16376E56001F5F04 /* sports-golf.png in Resources */,
				1CAEDACC16376E56001F5F04 /* sports-mlb.png in Resources */,
				1CAEDACD16376E56001F5F04 /* sports-nascar.png in Resources */,
				1CAEDACE16376E56001F5F04 /* sports-nba.png in Resources */,
				1CAEDACF16376E56001F5F04 /* sports-ncaa.png in Resources */,
				1CAEDAD016376E56001F5F04 /* sports-nfl.png in Resources */,
				1CAEDAD116376E56001F5F04 /* sports-nhl.png in Resources */,
				1CAEDAD216376E56001F5F04 /* sports-soccer.png in Resources */,
				1CAEDAD316376E56001F5F04 /* sports-wwe.png in Resources */,
				1CAEDAD416376E56001F5F04 /* sports.png in Resources */,
				1CAEDAD516376E56001F5F04 /* stupid.png in Resources */,
				1CAEDAD616376E56001F5F04 /* tava-analog.png in Resources */,
				1CAEDAD716376E56001F5F04 /* tava-cables.png in Resources */,
				1CAEDAD816376E56001F5F04 /* tava-cellphone.png in Resources */,
				1CAEDAD916376E56001F5F04 /* tava-gadget.png in Resources */,
				1CAEDADA16376E56001F5F04 /* tava-headphones.png in Resources */,
				1CAEDADB16376E56001F5F04 /* tava-highdef.png in Resources */,
				1CAEDADC16376E56001F5F04 /* tava-mp3.png in Resources */,
				1CAEDADD16376E56001F5F04 /* tava-speakers.png in Resources */,
				1CAEDADE16376E56001F5F04 /* tava-vintage.png in Resources */,
				1CAEDADF16376E56001F5F04 /* tcc-addiction.png in Resources */,
				1CAEDAE016376E56001F5F04 /* tcc-shrooms.png in Resources */,
				1CAEDAE116376E56001F5F04 /* tech.png in Resources */,
				1CAEDAE216376E56001F5F04 /* tfr-box.png in Resources */,
				1CAEDAE316376E56001F5F04 /* tg-gurps.png in Resources */,
				1CAEDAE416376E56001F5F04 /* tma.png in Resources */,
				1CAEDAE516376E56001F5F04 /* tv.png in Resources */,
				1CAEDAE616376E56001F5F04 /* tviv-cable.png in Resources */,
				1CAEDAE716376E56001F5F04 /* tviv-cartoon.png in Resources */,
				1CAEDAE816376E56001F5F04 /* tviv-competition.png in Resources */,
				1CAEDAE916376E56001F5F04 /* tviv-dvd.png in Resources */,
				1CAEDAEA16376E56001F5F04 /* tviv-on-demand.png in Resources */,
				1CAEDAEB16376E56001F5F04 /* tviv-spoilers.png in Resources */,
				1CAEDAEC16376E56001F5F04 /* unfunny.png in Resources */,
				1CAEDAED16376E56001F5F04 /* video.png in Resources */,
				1CAEDAEE16376E56001F5F04 /* weird.png in Resources */,
				1CAEDAEF16376E56001F5F04 /* whine.png in Resources */,
				1CAEDAF016376E56001F5F04 /* wrestlehut-ecw.png in Resources */,
				1CAEDAF116376E56001F5F04 /* wrestlehut-thunder.png in Resources */,
				1CAEDAF216376E56001F5F04 /* wrestlehut-tna.png in Resources */,
				1CAEDAF316376E56001F5F04 /* wrestling-raw.png in Resources */,
				1CAEDAF416376E56001F5F04 /* wrestling-roh.png in Resources */,
				1CAEDAF516376E56001F5F04 /* wrestling-sd.png in Resources */,
				1CAEDAF616376E56001F5F04 /* ycs-goomba.png in Resources */,
				1CAEDAF716376E56001F5F04 /* ycs-letsgo.png in Resources */,
				1CAEDAF816376E56001F5F04 /* yospos-blurit.png in Resources */,
				1CAEDAF916376E56001F5F04 /* YOSPOS-DOS.png in Resources */,
				1CAEDAFA16376E56001F5F04 /* yospos-hackersafe.png in Resources */,
				1CAEDAFB16376E56001F5F04 /* yospos-janitor.png in Resources */,
				1CAEDAFC16376E56001F5F04 /* yospos-netscape.png in Resources */,
				1CAEDAFD16376E56001F5F04 /* yospos-web20.png in Resources */,
				1CAEDAFE16376E56001F5F04 /* yp-amiga859.png in Resources */,
				1CAEDAFF16376E56001F5F04 /* yp-apple.png in Resources */,
				1CAEDB0016376E56001F5F04 /* yp-bsod.png in Resources */,
				1CAEDB0116376E56001F5F04 /* yp-c64.png in Resources */,
				1CAEDB0216376E56001F5F04 /* yp-gnugpl.png in Resources */,
				1CAEDB0316376E56001F5F04 /* yp-snowcrash971.png in Resources */,
				1CAEDB0416376E56001F5F04 /* yp-tubes296.png in Resources */,
				1CAEDB06163778DF001F5F04 /* AICA-TAG-trip.png in Resources */,
				1CAEDB0A163778FD001F5F04 /* RP-facup.png in Resources */,
				1CAEDB0B163778FD001F5F04 /* RP-fifa.png in Resources */,
				1CAEDB0C163778FD001F5F04 /* RP-LFP.png in Resources */,
				1CAEDB1016377904001F5F04 /* RP-seriea.png in Resources */,
				1CAEDB1116377904001F5F04 /* RP-spl.png in Resources */,
				1CAEDB1216377904001F5F04 /* RP-uefa_tag.png in Resources */,
				1CAEDB1416377914001F5F04 /* ap-1999.png in Resources */,
				1CAEDB1616377925001F5F04 /* byob-chill.png in Resources */,
				1CAEDB181637792D001F5F04 /* byob-salt.png in Resources */,
				1CAEDB1B16377934001F5F04 /* byob-slayer.png in Resources */,
				1CAEDB1C16377934001F5F04 /* byob-soulja.png in Resources */,
				1CAEDB1E1637793F001F5F04 /* dd-fox.png in Resources */,
				1CAEDB211637794E001F5F04 /* dd-religion.png in Resources */,
				1CAEDB221637794E001F5F04 /* dd-war.png in Resources */,
				1CAEDB2516377962001F5F04 /* diy-tips.png in Resources */,
				1CAEDB2616377962001F5F04 /* diy-wood.png in Resources */,
				1CAEDB2B16377973001F5F04 /* fyad-bats.png in Resources */,
				1CAEDB2C16377973001F5F04 /* fyad-cats.png in Resources */,
				1CAEDB2D16377973001F5F04 /* fyad-dirigibles.png in Resources */,
				1CAEDB2E16377973001F5F04 /* fyad-dogfights.png in Resources */,
				1CAEDB301637797C001F5F04 /* fyad-ghosts.png in Resources */,
				1CAEDB3316377986001F5F04 /* fyad-robocop.png in Resources */,
				1CAEDB3416377986001F5F04 /* fyad-sandwich.png in Resources */,
				1CAEDB3616377996001F5F04 /* gip-police3.png in Resources */,
				1CAEDB38163779A2001F5F04 /* guns-ammo.png in Resources */,
				1CAEDB3A163779AB001F5F04 /* gws-bread.png in Resources */,
				1CAEDB3D163779BC001F5F04 /* lan-ne.png in Resources */,
				1CAEDB3E163779BC001F5F04 /* lan-nw.png in Resources */,
				1CAEDB40163779C1001F5F04 /* lan-sw.png in Resources */,
				1CAEDB42163779CF001F5F04 /* lf-laters.png in Resources */,
				1CAEDB44163779D9001F5F04 /* lf-marx.png in Resources */,
				1CAEDB46163779E3001F5F04 /* lp-adventure.png in Resources */,
				1CAEDB49163779F0001F5F04 /* phiz-style.png in Resources */,
				1CAEDB4A163779F0001F5F04 /* phiz-vampire.png in Resources */,
				1CAEDB4D163779FB001F5F04 /* pi-birds.png in Resources */,
				1CAEDB4E163779FB001F5F04 /* pi-bugs.png in Resources */,
				1CAEDB5016377A06001F5F04 /* psp-grappling.png in Resources */,
				1CAEDB5216377A13001F5F04 /* sports-boxing.png in Resources */,
				1CAEDB5416377A20001F5F04 /* tcc-busted.png in Resources */,
				1CAEDB5616377A26001F5F04 /* tcc-research.png in Resources */,
				1CAEDB5816377A2C001F5F04 /* tcc-weed.png in Resources */,
				1CAEDB5A16377A35001F5F04 /* tg-d20.png in Resources */,
				1CAEDB5C16377A43001F5F04 /* ycs-achieve.png in Resources */,
				8C5159DA163DB796000114F6 /* adtrw-hokutonoken.png in Resources */,
				8C5159DB163DB796000114F6 /* AICA-TAG-60s.png in Resources */,
				8C5159DC163DB796000114F6 /* AICA-TAG-70s.png in Resources */,
				8C5159DD163DB796000114F6 /* AICA-TAG-80s.png in Resources */,
				8C5159DE163DB796000114F6 /* AICA-TAG-classic.png in Resources */,
				8C5159DF163DB796000114F6 /* ai-mods.png in Resources */,
				8C5159E0163DB796000114F6 /* AICA-TAG-newride.png in Resources */,
				8C5159E1163DB796000114F6 /* AICA-TAG-race.png in Resources */,
				8C5159E2163DB796000114F6 /* RP-20a6zc0.png in Resources */,
				8C5159E3163DB796000114F6 /* fyad-zounds.png in Resources */,
				1C23A0A5163E6E1D006C7F39 /* posts-view.html in Resources */,
				1C40E5B21640FC2D004AAFA6 /* posts-view.css in Resources */,
				1C40E5B41640FDB9004AAFA6 /* posts-view-219.css in Resources */,
				8CF02E0216484CCE0059BC56 /* lp-fps.png in Resources */,
				8CF02E0316484CCE0059BC56 /* lp-romhack.png in Resources */,
				8CF02E0416484CCE0059BC56 /* lp-rpg.png in Resources */,
				8CF02E0516484CCE0059BC56 /* lp-strategy.png in Resources */,
				8CF02E0616484CCE0059BC56 /* lan-international.png in Resources */,
				8CF02E0716484CCE0059BC56 /* lan-midwest.png in Resources */,
				8CF02E0816484CCE0059BC56 /* lan-west.png in Resources */,
				8CF02E0916484CCE0059BC56 /* guns-hunting.png in Resources */,
				8CF02E0A16484CCE0059BC56 /* guns-milsurp.png in Resources */,
				8CF02E0B16484CCE0059BC56 /* guns-paintball.png in Resources */,
				8CF02E0C16484CCE0059BC56 /* guns-review.png in Resources */,
				8CF02E0D16484CCE0059BC56 /* hell-jorts.png in Resources */,
				8CF02E0E16484CCE0059BC56 /* guns-airsoft.png in Resources */,
				8CF02E0F16484CCE0059BC56 /* guns-ccw.png in Resources */,
				8CF02E1016484CCE0059BC56 /* sap-language.png in Resources */,
				8CF02E1116484CCE0059BC56 /* bss-manga.png in Resources */,
				8CF02E1216484CCE0059BC56 /* bss-swag.png in Resources */,
				8CF02E1316484CCE0059BC56 /* bss-webcomic.png in Resources */,
				8CF02E1416484CCE0059BC56 /* byob-cheer.png in Resources */,
				8CF02E1516484CCE0059BC56 /* Dorkroom-K-ROCK.png in Resources */,
				8CF02E1616484CCE0059BC56 /* fyad-bapes.png in Resources */,
				8CF02E1716484CCE0059BC56 /* fyad-blaagh.png in Resources */,
				8CF02E1816484CCE0059BC56 /* fyad-blades.png in Resources */,
				8CF02E1916484CCE0059BC56 /* fyad-burn.png in Resources */,
				8CF02E1A16484CCE0059BC56 /* fyad-champion.png in Resources */,
				8CF02E1B16484CCE0059BC56 /* fyad-eggs.png in Resources */,
				8CF02E1C16484CCE0059BC56 /* fyad-salad.png in Resources */,
				8CF02E1D16484CCE0059BC56 /* fyad-suts.png in Resources */,
				8CF02E1E16484CCE0059BC56 /* bb-foreign.png in Resources */,
				8CF02E1F16484CCE0059BC56 /* bss-con.png in Resources */,
				8CF02E2016484CCE0059BC56 /* bb-classics.png in Resources */,
				8CF02E2116484CCE0059BC56 /* bss-new.png in Resources */,
				8CF02E2216484CCE0059BC56 /* bss-review.png in Resources */,
				8CF02E2316484CCE0059BC56 /* byob-dent.png in Resources */,
				8CF02E2416484CCE0059BC56 /* byob-dont.png in Resources */,
				8CF02E2516484CCE0059BC56 /* byob-excuse.png in Resources */,
				8CF02E2616484CCE0059BC56 /* CA-TAG-CA-streetmoto.png in Resources */,
				8CF02E2716484CCE0059BC56 /* cc-daily.png in Resources */,
				8CF02E2816484CCE0059BC56 /* dd-offmeds.png in Resources */,
				8CF02E2916484CCE0059BC56 /* diy-robots.png in Resources */,
				8CF02E2A16484CCE0059BC56 /* diy-step.png in Resources */,
				8CF02E2B16484CCE0059BC56 /* diy-tools.png in Resources */,
				8CF02E2C16484CCE0059BC56 /* Dorkroom-silkysmooth.png in Resources */,
				8CF02E2D16484CCE0059BC56 /* fyad-alas.png in Resources */,
				8CF02E2E16484CCE0059BC56 /* fyad-blogs.png in Resources */,
				8CF02E2F16484CCE0059BC56 /* nmd-classical.png in Resources */,
				8CF02E3016484CCE0059BC56 /* nmd-electronic.png in Resources */,
				8CF02E3116484CCE0059BC56 /* nmd-jazz.png in Resources */,
				8CF02E3216484CCE0059BC56 /* nmd-pop.png in Resources */,
				8CF02E3316484CCE0059BC56 /* nmd-punk.png in Resources */,
				8CF02E3416484CCE0059BC56 /* bb-author.png in Resources */,
				8CF02E3516484CCE0059BC56 /* bss-shipping.png in Resources */,
				8CF02E3616484CCE0059BC56 /* byob-friends.png in Resources */,
				8CF02E3716484CCE0059BC56 /* byob-secrets.png in Resources */,
				8CF02E3816484CCE0059BC56 /* byob-treasure.png in Resources */,
				8CF02E3916484CCE0059BC56 /* CA-TAG-CA-atb.png in Resources */,
				8CF02E3A16484CCE0059BC56 /* CA-TAG-CA-dirtmoto.png in Resources */,
				8CF02E3B16484CCE0059BC56 /* CA-TAG-CA-roadbike.png in Resources */,
				8CF02E3C16484CCE0059BC56 /* cc-writing.png in Resources */,
				8CF02E3D16484CCE0059BC56 /* dd-africa.png in Resources */,
				8CF02E3E16484CCE0059BC56 /* fyad-cockfights.png in Resources */,
				8CF02E3F16484CCE0059BC56 /* fyad-menopause.png in Resources */,
				8CF02E4016484CCE0059BC56 /* gws-dessert.png in Resources */,
				8CF02E4116484CCE0059BC56 /* gws-diet.png in Resources */,
				8CF02E4216484CCE0059BC56 /* gws-drink.png in Resources */,
				8CF02E4316484CCE0059BC56 /* gws-fish.png in Resources */,
				8CF02E4416484CCE0059BC56 /* gws-local.png in Resources */,
				8CF02E4516484CCE0059BC56 /* gws-meat.png in Resources */,
				8CF02E4616484CCE0059BC56 /* gws-snacks.png in Resources */,
				8CF02E4716484CCE0059BC56 /* gws-soup.png in Resources */,
				8CF02E4816484CCE0059BC56 /* gws-veggie.png in Resources */,
				8CF02E4916484CCE0059BC56 /* pi-caged.png in Resources */,
				8CF02E4A16484CCE0059BC56 /* pi-herps.png in Resources */,
				8CF02E4B16484CCE0059BC56 /* psp-itstime.png in Resources */,
				8CF02E4C16484CCE0059BC56 /* psp-k1.png in Resources */,
				8CF02E4D16484CCE0059BC56 /* psp-mma.png in Resources */,
				8CF02E4E16484CCE0059BC56 /* psp-pride.png in Resources */,
				8CF02E4F16484CCE0059BC56 /* psp-thonglor.png in Resources */,
				8CF02E5016484CCE0059BC56 /* psp-tuf.png in Resources */,
				8CF02E5116484CCE0059BC56 /* psp-ufc.png in Resources */,
				8CF02E5216484CCE0059BC56 /* RP-carling.png in Resources */,
				8CF02E5316484CCE0059BC56 /* RP-championship.png in Resources */,
				8CF02E5416484CCE0059BC56 /* RP-epl.png in Resources */,
				8CF02E5516484CCE0059BC56 /* RP-league.png in Resources */,
				8CF02E5616484CCE0059BC56 /* RP-ligue1.png in Resources */,
				8CF02E5716484CCE0059BC56 /* RP-MOTD_TAG.png in Resources */,
				8CF02E5816484CCE0059BC56 /* RP-nonleague.png in Resources */,
				8CF02E5916484CCE0059BC56 /* samartd-interestcheck.png in Resources */,
				8CF02E5A16484CCE0059BC56 /* samartd-organs.png in Resources */,
				8CF02E5B16484CCE0059BC56 /* samartd-potions.png in Resources */,
				8CF02E5C16484CCE0059BC56 /* samartd-water.png in Resources */,
				8CF02E5D16484CCE0059BC56 /* sports-sylvia.png in Resources */,
				8CF02E5E16484CCE0059BC56 /* tcc-acid.png in Resources */,
				8CF02E5F16484CCE0059BC56 /* tcc-downers.png in Resources */,
				8CF02E6016484CCE0059BC56 /* tcc-halluc.png in Resources */,
				8CF02E6116484CCE0059BC56 /* tcc-rx.png in Resources */,
				8CF02E6216484CCE0059BC56 /* tcc-trip_report.png in Resources */,
				8CF02E6316484CCE0059BC56 /* tcc-txt.png in Resources */,
				8CF02E6416484CCE0059BC56 /* tcc-uppers.png in Resources */,
				8CF02E6516484CCE0059BC56 /* tg-boardgames.png in Resources */,
				8CF02E6616484CCE0059BC56 /* tg-recruiting.png in Resources */,
				8CF02E6716484CCE0059BC56 /* tg-wargames.png in Resources */,
				8CF02E6816484CCE0059BC56 /* tviv-classic.png in Resources */,
				8CF02E6916484CCE0059BC56 /* tviv-reality.png in Resources */,
				8CF02E6A16484CCE0059BC56 /* wrestlehut-global.png in Resources */,
				8CF02E6B16484CCE0059BC56 /* ycs-girl.png in Resources */,
				8CF02E6C16484CCE0059BC56 /* ycs-jc.png in Resources */,
				1C67BB1A16493C5F00898B35 /* bss-fanboy.png in Resources */,
				1CF0D619164B0A7C00CFA137 /* Forum Abbreviations.plist in Resources */,
				8CAB2836164B4FB0009BC24F /* fyad-trout.png in Resources */,
				8CAB2837164B4FB0009BC24F /* fyad-puns.png in Resources */,
				8CAB2838164B4FB0009BC24F /* fyad-mystery.png in Resources */,
				8CAB2839164B4FB0009BC24F /* tg-mafia.png in Resources */,
				8CAB283B164B4FB0009BC24F /* bs-diablo.png in Resources */,
				8CAB283C164B4FB0009BC24F /* bs-starcraft.png in Resources */,
				1C9C675F164C332F00478270 /* ww-denim.png in Resources */,
				1C101576164E8A7200302B19 /* tag-collage-Landscape.png in Resources */,
				1C101577164E8A7200302B19 /* tag-collage-Landscape@2x.png in Resources */,
				1C101578164E8A7200302B19 /* tag-collage-Portrait.png in Resources */,
				1C101579164E8A7200302B19 /* tag-collage-Portrait@2x.png in Resources */,
				1C101597165130AE00302B19 /* dd-europe.png in Resources */,
				1C101599165130C200302B19 /* wrestlehut-indy.png in Resources */,
				8CAAE2EC1651CC52004C8C8A /* phiz-rap.png in Resources */,
				8CAAE2ED1651CC52004C8C8A /* tg-story.png in Resources */,
				8CAAE2EE1651CC52004C8C8A /* tg-dd.png in Resources */,
				8CAAE2EF1651CC52004C8C8A /* tg-cards.png in Resources */,
				8CAAE2F01651CC52004C8C8A /* terrordome.png in Resources */,
				8CAAE2F11651CC52004C8C8A /* phiz-sucks.png in Resources */,
				8CAAE2F21651CC52004C8C8A /* phiz-smugwave.png in Resources */,
				8CAAE2F31651CC52004C8C8A /* phiz-dad.png in Resources */,
				8CAAE2F41651CC52004C8C8A /* LF-rungop.png in Resources */,
				8CAAE2F51651CC52004C8C8A /* LF-fem_LF_tag2.png in Resources */,
				8CAAE2F61651CC52004C8C8A /* lf-choom.png in Resources */,
				8CAAE2F71651CC52004C8C8A /* lf-9287.png in Resources */,
				8CAAE2F81651CC52004C8C8A /* LF-29qdqgy.png in Resources */,
				8CAAE2F91651CC52004C8C8A /* hell-miso.png in Resources */,
				8CAAE2FA1651CC52004C8C8A /* fyad-thuggery.png in Resources */,
				8CAAE2FB1651CC52004C8C8A /* fyad-magician.png in Resources */,
				8CAAE2FC1651CC52004C8C8A /* fyad-horses.png in Resources */,
				8CAAE2FD1651CC52004C8C8A /* gip-uscg.png in Resources */,
				8CAAE2FE1651CC52004C8C8A /* gip-navy2.png in Resources */,
				8CAAE2FF1651CC52004C8C8A /* phiz-aoki.png in Resources */,
				8CAAE3001651CC52004C8C8A /* phiz-kermit.png in Resources */,
				8CAAE3011651CC52004C8C8A /* tg-poker.png in Resources */,
				8CF95C861653276000060F19 /* phiz-crabcore.png in Resources */,
				8CF95C871653276000060F19 /* LF-gitrdun2.png in Resources */,
				8CF95C881653276000060F19 /* LF-legacy.png in Resources */,
				8CF95C891653276000060F19 /* phiz-phag.png in Resources */,
				8CF95C8A1653276000060F19 /* phiz-rockist.png in Resources */,
				8CF95C8B1653276000060F19 /* phiz-sincere.png in Resources */,
				8CF95C8C1653276000060F19 /* phiz-prince.png in Resources */,
				8CF95C8D1653276000060F19 /* phiz-emo.png in Resources */,
				8CF95C8E1653276000060F19 /* phiz-donk.png in Resources */,
				8CF95C8F1653276000060F19 /* phiz-dollas.png in Resources */,
				8CF95C901653276000060F19 /* LF-perspective_1.png in Resources */,
				8CF95C911653276000060F19 /* LF-nazisrael2.png in Resources */,
				8CF95C921653276000060F19 /* lf-gooddog.png in Resources */,
				8CF95C931653276000060F19 /* LF-gay2.png in Resources */,
				8CF95C941653276000060F19 /* LF-2wqxulw.png in Resources */,
				8CF95C951653276000060F19 /* fyad-words.png in Resources */,
				8CF95C961653276000060F19 /* fyad-wiki.png in Resources */,
				8CF95C971653276000060F19 /* fyad-space.png in Resources */,
				8CF95C981653276000060F19 /* fyad-otherforums.png in Resources */,
				8CF95C991653276000060F19 /* fyad-troll.png in Resources */,
				8CF95C9A1653276000060F19 /* ml-voice.png in Resources */,
				8CF95C9B1653276000060F19 /* ml-theory.png in Resources */,
				8CF95C9C1653276000060F19 /* ml-recording.png in Resources */,
				8CF95C9D1653276000060F19 /* ml-guitar.png in Resources */,
				8CF95C9E1653276000060F19 /* ml-gear.png in Resources */,
				8CF95C9F1653276000060F19 /* ml-feedback.png in Resources */,
				8CF95CA01653276000060F19 /* ml-dumbass.png in Resources */,
				8CF95CA11653276000060F19 /* ml-drums.png in Resources */,
				8CF95CA21653276000060F19 /* ml-contest.png in Resources */,
				8CF95CA31653276000060F19 /* ml-bass.png in Resources */,
				8CF95CA41653276000060F19 /* ml-amps.png in Resources */,
				8CF95CA51653276000060F19 /* ml-acoustic.png in Resources */,
				8CF95CA61653276000060F19 /* gip-pew.png in Resources */,
				8CF95CA71653276000060F19 /* gip-money.png in Resources */,
				8CF95CA81653276000060F19 /* gip-marines.png in Resources */,
				8CF95CA91653276000060F19 /* gip-airforce.png in Resources */,
				8C3CCD4016533B1E00C28342 /* fyad-yourrights.png in Resources */,
				8C3CCD4116533B1E00C28342 /* fyad-tree.png in Resources */,
				8C3CCD4216533B1E00C28342 /* fyad-moof.png in Resources */,
				8C3CCD4316533B1E00C28342 /* fyad-hunting.png in Resources */,
				8C3CCD4416533B1E00C28342 /* fyad-hark.png in Resources */,
				8C3CCD4516533B1E00C28342 /* fyad-ghostride.png in Resources */,
				8C3CCD4716533B5000C28342 /* hell-suck.png in Resources */,
				8C3CCD4916533B6100C28342 /* LF-24yu5af.png in Resources */,
				8C3CCD4B16533B7E00C28342 /* LF-25tjf47.png in Resources */,
				8C3CCD4D16533B8C00C28342 /* lf-amerika.png in Resources */,
				8C3CCD5016533B9E00C28342 /* lf-migra.png in Resources */,
				8C3CCD5116533B9E00C28342 /* lf-eu.png in Resources */,
				8C3CCD5416533BB000C28342 /* phiz-grind.png in Resources */,
				8C3CCD5516533BB000C28342 /* phiz-powerband.png in Resources */,
				8C3CCD571653446600C28342 /* fyad-toucan.png in Resources */,
				8C3CCD591653447B00C28342 /* LF-2mfbryu.png in Resources */,
				8C3CCD5B1653448700C28342 /* LF-iraq.png in Resources */,
				8C3CCD5D1653449400C28342 /* lf-trains.png in Resources */,
				8C3CCD5F165344A000C28342 /* phiz-irony.png in Resources */,
				8C3CCD61165344AC00C28342 /* FYAD-redants.png in Resources */,
				8C3CCD64165344C200C28342 /* fyad-speedrun.png in Resources */,
				8C3CCD65165344C200C28342 /* fyad-smallthread.png in Resources */,
				8C3CCD67165344D500C28342 /* hell-tim.png in Resources */,
				8C3CCD69165344E300C28342 /* lf-whites.png in Resources */,
				8C6F084A1653498F00B43251 /* byob-anti.png in Resources */,
				8CBD8E1A16548AFC00749A8F /* ycs-link.png in Resources */,
				8CBD8E1B16548AFC00749A8F /* LF-pcc6-2-32-576.png in Resources */,
				8CBD8E1C16548AFC00749A8F /* fyad-starcraft.png in Resources */,
				8CBD8E1D16548AFC00749A8F /* fyad-hogyanker.png in Resources */,
				8CBD8E1E16548AFC00749A8F /* fyad-yuck.png in Resources */,
				8C87428E1655FD990018AC6C /* byob.png in Resources */,
				8C8742911655FDAE0018AC6C /* trp-laliga.png in Resources */,
				8C8742931655FDC10018AC6C /* mods-expert.png in Resources */,
				8C8742951655FDD60018AC6C /* byob-shocking.png in Resources */,
				8C8742971655FDEB0018AC6C /* ycs-jap.png in Resources */,
				8C8742991655FDF60018AC6C /* YCS-01.png in Resources */,
				8C87429B1655FE120018AC6C /* phiz-robojax.png in Resources */,
				8C87429D1655FE1C0018AC6C /* phiz-ant.png in Resources */,
				1CE2D983165F8B8D0024AC1C /* star-off-dark.png in Resources */,
				1CE2D984165F8B8D0024AC1C /* star-off-dark@2x.png in Resources */,
				1CE2D98E16632E610024AC1C /* games-wiiu.png in Resources */,
				8C2450F91666F76900D3079C /* forum-header-dark.png in Resources */,
				8C2450FA1666F76900D3079C /* forum-header-dark@2x.png in Resources */,
				8C2450FB1666F76900D3079C /* forum-header-light.png in Resources */,
				8C2450FC1666F76900D3079C /* forum-header-light@2x.png in Resources */,
				8C2451001666FDA400D3079C /* forum-arrow-down-dark.png in Resources */,
				8C2451011666FDA400D3079C /* forum-arrow-down-dark@2x.png in Resources */,
				8C2451041666FDAE00D3079C /* forum-arrow-right-dark.png in Resources */,
				8C2451051666FDAE00D3079C /* forum-arrow-right-dark@2x.png in Resources */,
				1CE2D99F16688BA00024AC1C /* ama.png in Resources */,
				1C5B9979166F6E4B004C5D0E /* favorites-icon@2x.png in Resources */,
				1C5B997B166F6E54004C5D0E /* pm-icon@2x.png in Resources */,
				1C5B997F166F9844004C5D0E /* tab-background@2x.png in Resources */,
				1C5B9980166F9844004C5D0E /* tab-selected@2x.png in Resources */,
				1C5B9981166F9844004C5D0E /* tab-divider@2x.png in Resources */,
				8CEBABE8167FFE2500680935 /* posts-view-219-macinyos.css in Resources */,
				8CEBABEB168000B800680935 /* macinyos-wallpaper.png in Resources */,
				8CEBABED16800A9300680935 /* macinyos-postactions-bg.png in Resources */,
				8CF740EF1681376600C219E4 /* macinyos-heading.png in Resources */,
				8CFB1760168145B5007C70D5 /* macinyos-adminstar.png in Resources */,
				8CFB1761168145B5007C70D5 /* macinyos-modstar.png in Resources */,
				8C33C21A168173E1005782F9 /* happymac.png in Resources */,
				8C0F4F561682CCFA00E25D7E /* macinyos-heading-center.png in Resources */,
				8C0F4F571682CCFA00E25D7E /* macinyos-heading-right.png in Resources */,
				1C96D0B71682BBF10043B194 /* Browsers.plist in Resources */,
				8C483FC216852E5D00D02482 /* macinyos-loading.png in Resources */,
				8C4F06B51686C1CB003CE53C /* macinyos-heading-left.png in Resources */,
				8C299D6716877330001B9D96 /* posts-view-219-winpos95.css in Resources */,
				8C299D7216877AE9001B9D96 /* winpos95-heading-left.png in Resources */,
				8C299D7316877AE9001B9D96 /* winpos95-heading-right.png in Resources */,
				8C299D7416877AE9001B9D96 /* winpos95-heading.png in Resources */,
				8CEB405916877D2A00BFA9A8 /* winpos95-heading-seen.png in Resources */,
				8CEB405C16877E1600BFA9A8 /* winpos95-heading-left-seen.png in Resources */,
				8CEB405E1687865300BFA9A8 /* hourglass.gif in Resources */,
				1C6D3EF3168D89FC00B91A65 /* posts-view-219-amber.css in Resources */,
				1C6ED63A169104340015CDD5 /* profile-view.js in Resources */,
				1C6ED638169104150015CDD5 /* profile-view.html in Resources */,
				1C8BE4FA169115020022B331 /* profile-view.css in Resources */,
				8CC4AD6316907DD100639C80 /* posts-view-26.css in Resources */,
				8C9834E2169091CE009F0CD6 /* fyad-bubble.png in Resources */,
				1C8BE51B16917FB60022B331 /* posts-view-25.css in Resources */,
				1C0B4FE9169E331F00261F28 /* tviv-bluray.png in Resources */,
				1C74880116A99BC30068B8A3 /* Icon-72.png in Resources */,
				1C74880216A99BC30068B8A3 /* Icon-72@2x.png in Resources */,
				1C74880316A99BC30068B8A3 /* Icon-Small-50.png in Resources */,
				1C74880416A99BC30068B8A3 /* Icon-Small-50@2x.png in Resources */,
				1C74880516A99BC30068B8A3 /* Icon-Small.png in Resources */,
				1C74880616A99BC30068B8A3 /* Icon-Small@2x.png in Resources */,
				1C74880716A99BC30068B8A3 /* Icon.png in Resources */,
				1C74880816A99BC30068B8A3 /* Icon@2x.png in Resources */,
				8C5CC4BE16AE366700BEBA9D /* editor.html in Resources */,
				8C5CC4C416AF663C00BEBA9D /* emot-v.gif in Resources */,
				8C5CC4C616AF666100BEBA9D /* emot-v@2x.gif in Resources */,
				8CDB2A2216B0F3840091AE53 /* psp-rumble.png in Resources */,
				1CD2C3BE16B8508F002DBF66 /* chooch.png in Resources */,
				1CB13AC916B86452003708DC /* byob-xfile.png in Resources */,
				8C88D1F716BEBF56009DC854 /* LF-dad.png in Resources */,
			);
			runOnlyForDeploymentPostprocessing = 0;
		};
/* End PBXResourcesBuildPhase section */

/* Begin PBXShellScriptBuildPhase section */
		1C6ED633169103B70015CDD5 /* Compile AwfulProfileViewController JavaScript */ = {
			isa = PBXShellScriptBuildPhase;
			buildActionMask = 2147483647;
			files = (
			);
			inputPaths = (
			);
			name = "Compile AwfulProfileViewController JavaScript";
			outputPaths = (
			);
			runOnlyForDeploymentPostprocessing = 0;
			shellPath = /bin/sh;
			shellScript = "cd Source/Users\nrake\n";
		};
		1CBDB5BA16259C6C0004BDF4 /* ShellScript */ = {
			isa = PBXShellScriptBuildPhase;
			buildActionMask = 2147483647;
			files = (
			);
			inputPaths = (
			);
			outputPaths = (
			);
			runOnlyForDeploymentPostprocessing = 0;
			shellPath = /bin/sh;
			shellScript = "# Run the unit tests in this test bundle.\n\"${SYSTEM_DEVELOPER_DIR}/Tools/RunUnitTests\"\n";
		};
		1CE2D9A616688C810024AC1C /* Compile third-party licenses */ = {
			isa = PBXShellScriptBuildPhase;
			buildActionMask = 2147483647;
			files = (
			);
			inputPaths = (
			);
			name = "Compile third-party licenses";
			outputPaths = (
			);
			runOnlyForDeploymentPostprocessing = 0;
			shellPath = /bin/sh;
			shellScript = "rake licenses\n";
		};
		1CE2D9A716688C950024AC1C /* Compile AwfulPostsView JavaScript */ = {
			isa = PBXShellScriptBuildPhase;
			buildActionMask = 2147483647;
			files = (
			);
			inputPaths = (
			);
			name = "Compile AwfulPostsView JavaScript";
			outputPaths = (
			);
			runOnlyForDeploymentPostprocessing = 0;
			shellPath = /bin/sh;
			shellScript = "cd Source/Posts\nrake\n";
		};
		1CE2D9A816688CC20024AC1C /* mogenerator */ = {
			isa = PBXShellScriptBuildPhase;
			buildActionMask = 2147483647;
			files = (
			);
			inputPaths = (
			);
			name = mogenerator;
			outputPaths = (
			);
			runOnlyForDeploymentPostprocessing = 0;
			shellPath = /bin/sh;
			shellScript = "PATH=/usr/local/bin:$PATH\ncommand -v mogenerator >/dev/null 2>&1 || { echo >&2 \"Please install mogenerator! brew install mogenerator\"; exit 0; }\nMODELS=\"$PROJECT_DIR/Source/Models\"\nmogenerator --model \"$MODELS/Model.xcdatamodeld/Model-1.11.xcdatamodel\" --output-dir \"$MODELS\" --machine-dir \"$MODELS/Generated\" --template-var arc=true\n";
		};
		1CE2D9A916688CDE0024AC1C /* Update image tag list */ = {
			isa = PBXShellScriptBuildPhase;
			buildActionMask = 2147483647;
			files = (
			);
			inputPaths = (
			);
			name = "Update image tag list";
			outputPaths = (
			);
			runOnlyForDeploymentPostprocessing = 0;
			shellPath = /bin/sh;
			shellScript = "rake tags\n";
		};
/* End PBXShellScriptBuildPhase section */

/* Begin PBXSourcesBuildPhase section */
		1C96D051167FDEA60043B194 /* Sources */ = {
			isa = PBXSourcesBuildPhase;
			buildActionMask = 2147483647;
			files = (
				1C96D061167FDEA60043B194 /* main.m in Sources */,
				1C96D065167FDEA60043B194 /* AppDelegate.m in Sources */,
				1C96D06E167FDEA70043B194 /* ViewController.m in Sources */,
				1C96D079167FE0BA0043B194 /* ImgurHTTPClient.m in Sources */,
				1C96D07A167FE1250043B194 /* SVProgressHUD.m in Sources */,
				1C96D07C167FE2B30043B194 /* AFHTTPClient.m in Sources */,
				1C96D07D167FE2B30043B194 /* AFHTTPRequestOperation.m in Sources */,
				1C96D07E167FE2B30043B194 /* AFJSONRequestOperation.m in Sources */,
				1C96D07F167FE2B30043B194 /* AFURLConnectionOperation.m in Sources */,
				1C96D086168016750043B194 /* UIImage+Resize.m in Sources */,
			);
			runOnlyForDeploymentPostprocessing = 0;
		};
		1CBDB5B716259C6C0004BDF4 /* Sources */ = {
			isa = PBXSourcesBuildPhase;
			buildActionMask = 2147483647;
			files = (
				1CBDB5D41625A08F0004BDF4 /* ForumTests.m in Sources */,
				1CBDB5D71625A0A70004BDF4 /* BookmarkedThreadsTests.m in Sources */,
				1CBDB5DA1625A0B60004BDF4 /* ProfileTests.m in Sources */,
				1CBDB5DD1625A0C10004BDF4 /* NewReplyTests.m in Sources */,
				1CBDB5E01625A0D00004BDF4 /* ThreadTests.m in Sources */,
				1CBDB5E31625A7780004BDF4 /* ParsingTests.m in Sources */,
				1CBDB5F71625BACE0004BDF4 /* AwfulParsing.m in Sources */,
				1CBDB5F91625E7320004BDF4 /* TFHpple.m in Sources */,
				1CBDB5FA1625E7320004BDF4 /* TFHppleElement.m in Sources */,
				1CBDB5FB1625E7320004BDF4 /* XPathQuery.m in Sources */,
				1C410D3B169257F100E4A14E /* NSURL+QueryDictionary.m in Sources */,
			);
			runOnlyForDeploymentPostprocessing = 0;
		};
		1D60588E0D05DD3D006BFB54 /* Sources */ = {
			isa = PBXSourcesBuildPhase;
			buildActionMask = 2147483647;
			files = (
				8C36CEE316C59EE800F48F15 /* AwfulLepersViewController.m in Sources */,
				8C36CEE416C59EE800F48F15 /* AwfulLeperCell.m in Sources */,
				8C36CEE216C59CFA00F48F15 /* FVGifAnimation.m in Sources */,
				1190F75C13BE4EA900B9D271 /* AwfulLoginController.m in Sources */,
				1190F75E13BE4EA900B9D271 /* AwfulAppDelegate.m in Sources */,
				1190F7EE13BE4ECB00B9D271 /* TFHpple.m in Sources */,
				1190F7EF13BE4ECB00B9D271 /* TFHppleElement.m in Sources */,
				1190F7F013BE4ECB00B9D271 /* XPathQuery.m in Sources */,
				1190F7F313BE4EDA00B9D271 /* main.m in Sources */,
				11FDA296151018600014FDCD /* AwfulSettingsViewController.m in Sources */,
				1CDD5199154294D400326C7B /* AwfulSettings.m in Sources */,
				1C277CA51543554700CD2CCE /* AwfulSettingsChoiceViewController.m in Sources */,
				1C6474C71569989800C72657 /* AwfulForum.m in Sources */,
				1C6474CB1569989800C72657 /* AwfulThread.m in Sources */,
				1C6474CF1569989800C72657 /* _AwfulForum.m in Sources */,
				1C6474D01569989800C72657 /* _AwfulThread.m in Sources */,
				1CC38B8D160C0A5D00C35A11 /* SVPullToRefresh.m in Sources */,
				1CC38BB3160D8C5900C35A11 /* AwfulCategory.m in Sources */,
				1CC38BB6160D8C6000C35A11 /* _AwfulCategory.m in Sources */,
				1CC780181612D8AF002AF958 /* AwfulFavoritesViewController.m in Sources */,
				1CC780191612D8AF002AF958 /* AwfulForumCell.m in Sources */,
				1CC7801C1612D8AF002AF958 /* AwfulForumsListController.m in Sources */,
				1CC780231612D989002AF958 /* AwfulHTTPClient.m in Sources */,
				1CC780321612D9DE002AF958 /* AwfulPostsViewController.m in Sources */,
				1CC780351612D9DE002AF958 /* AwfulSpecificPageController.m in Sources */,
				1CC7804E1612DA8E002AF958 /* AwfulBookmarksController.m in Sources */,
				1CC780501612DA8E002AF958 /* AwfulThreadListController.m in Sources */,
				1C13FF67161BCCB6000ED2B1 /* AwfulThreadCell.m in Sources */,
				1C13FF6A161BF733000ED2B1 /* AwfulBadgeView.m in Sources */,
				1C83DB54161FF48600E53CFA /* ImgurHTTPClient.m in Sources */,
				1C05ED4F162299DE00FE567F /* SVProgressHUD.m in Sources */,
				1CBDB5E71625AA240004BDF4 /* AwfulDataStack.m in Sources */,
				1CBDB5F61625BACE0004BDF4 /* AwfulParsing.m in Sources */,
				1CBDB5FF162600D40004BDF4 /* NSManagedObject+Awful.m in Sources */,
				1CBD5247162B66BC00928740 /* AwfulTextEntryCell.m in Sources */,
				1CFBECEE163076F1008AF641 /* AwfulPageBar.m in Sources */,
				1CFBED081631C068008AF641 /* AwfulLicensesViewController.m in Sources */,
				1CB52A6E1637B21700032AD3 /* AwfulThreadTags.m in Sources */,
				1C090FB7163A40A1003FD0A3 /* _AwfulPost.m in Sources */,
				1C090FBA163A40C1003FD0A3 /* AwfulPost.m in Sources */,
				1C23A0A2163E6C40006C7F39 /* AwfulPostsView.m in Sources */,
				1C278A4D1647A47F007D3CEC /* AwfulPullToRefreshControl.m in Sources */,
				1C278A4E1647A47F007D3CEC /* AwfulScrollViewPullObserver.m in Sources */,
				1C10157C164E8B0A00302B19 /* AwfulStartViewController.m in Sources */,
				1C1015E91654129C00302B19 /* AFHTTPClient.m in Sources */,
				1C1015EA1654129C00302B19 /* AFHTTPRequestOperation.m in Sources */,
				1C1015EB1654129C00302B19 /* AFImageRequestOperation.m in Sources */,
				1C1015EC1654129C00302B19 /* AFJSONRequestOperation.m in Sources */,
				1C1015ED1654129C00302B19 /* AFNetworkActivityIndicatorManager.m in Sources */,
				1C1015EE1654129C00302B19 /* AFPropertyListRequestOperation.m in Sources */,
				1C1015EF1654129C00302B19 /* AFURLConnectionOperation.m in Sources */,
				1C1015F01654129C00302B19 /* AFXMLRequestOperation.m in Sources */,
				1C1015F11654129C00302B19 /* UIImageView+AFNetworking.m in Sources */,
				1C1015FD165414AE00302B19 /* AwfulImagePreviewViewController.m in Sources */,
				1CE2D980165EEC1F0024AC1C /* AwfulTheme.m in Sources */,
				1CE2D9D6166ABD0D0024AC1C /* AwfulActionSheet.m in Sources */,
				1CE2D9D7166ABD0D0024AC1C /* AwfulAlertView.m in Sources */,
				1CE2D9D8166ABD0D0024AC1C /* AwfulFetchedTableViewController.m in Sources */,
				1CE2D9D9166ABD0D0024AC1C /* AwfulNavigationBar.m in Sources */,
				1CE2D9DA166ABD0D0024AC1C /* AwfulSplitViewController.m in Sources */,
				1CE2D9DB166ABD0D0024AC1C /* AwfulTableViewController.m in Sources */,
				1CE2D9DC166ABD0D0024AC1C /* NSFileManager+UserDirectories.m in Sources */,
				1CE2D9DD166ABD0D0024AC1C /* NSString+CollapseWhitespace.m in Sources */,
				1CE2D9DE166ABD0D0024AC1C /* NSURL+QueryDictionary.m in Sources */,
				1CE2D9DF166ABD0D0024AC1C /* UINavigationItem+TwoLineTitle.m in Sources */,
				1CE2D9E0166ABD0D0024AC1C /* UIViewController+NavigationEnclosure.m in Sources */,
				1C5B996C166E78F9004C5D0E /* AwfulDisclosureIndicatorView.m in Sources */,
				1C5B9970166F565C004C5D0E /* AwfulTabBarController.m in Sources */,
				1C5B9973166F5835004C5D0E /* AwfulTabBar.m in Sources */,
				1C5B99BC166FFA4F004C5D0E /* Model.xcdatamodeld in Sources */,
				1C4D7BDB167A5C7C00CF3659 /* PSMenuItem.m in Sources */,
				1C96D085168010AF0043B194 /* UIImage+Resize.m in Sources */,
				1C96D0A2168298BF0043B194 /* AwfulBrowserViewController.m in Sources */,
				1C96D0AC1682B1140043B194 /* NSURL+Awful.m in Sources */,
				1C96D0AF1682B25A0043B194 /* NSURL+OpensInBrowser.m in Sources */,
				1C96D0B51682BBA80043B194 /* AwfulExternalBrowser.m in Sources */,
				1C6D3EE8168D7B1400B91A65 /* _AwfulUser.m in Sources */,
				1C6D3EEB168D7B1E00B91A65 /* AwfulUser.m in Sources */,
				1C6ED63D1691055E0015CDD5 /* AwfulProfileViewController.m in Sources */,
				8C700264169B2FE700FC0B78 /* AwfulPrivateMessageListController.m in Sources */,
				8C700265169B2FE700FC0B78 /* AwfulPrivateMessageViewController.m in Sources */,
				8C700269169B32E900FC0B78 /* _AwfulPrivateMessage.m in Sources */,
				8C70026C169B32F400FC0B78 /* AwfulPrivateMessage.m in Sources */,
				8C70026F169B373600FC0B78 /* AwfulHTTPClient+PrivateMessages.m in Sources */,
				8C700272169B37F800FC0B78 /* AwfulParsing+PrivateMessages.m in Sources */,
				8C700293169C73A500FC0B78 /* AwfulPMComposerViewController.m in Sources */,
				8C70028A169C6EFA00FC0B78 /* FVGifAnimation.m in Sources */,
				1C7487F116A88BAD0068B8A3 /* AwfulKeyboardBar.m in Sources */,
<<<<<<< HEAD
				8C2A08AE16AAD45C00CDBC23 /* AwfulReplyViewController.m in Sources */,
				8C804B9816B42110007655D5 /* AwfulNewPMNotifierAgent.m in Sources */,
				8C1F62E316B6C8E200FAF625 /* CustomBadge.m in Sources */,
				8C70056216A076FF00FC0B78 /* AwfulEmoticon.m in Sources */,
				8C70056316A076FF00FC0B78 /* AwfulEmoticonGroup.m in Sources */,
				8C70056816A0770A00FC0B78 /* _AwfulEmoticon.m in Sources */,
				8C70056916A0770A00FC0B78 /* _AwfulEmoticonGroup.m in Sources */,
				8C70057116A079A700FC0B78 /* AwfulHTTPClient+Emoticons.m in Sources */,
				8C70057416A07A9000FC0B78 /* AwfulParsing+Emoticons.m in Sources */,
				8CDF9DDA16C44CC700C1F250 /* NSIndexPath+PSTCollectionViewAdditions.m in Sources */,
				8CDF9DDB16C44CC700C1F250 /* PSTCollectionView.m in Sources */,
				8CDF9DDC16C44CC700C1F250 /* PSTCollectionViewCell.m in Sources */,
				8CDF9DDD16C44CC700C1F250 /* PSTCollectionViewController.m in Sources */,
				8CDF9DDE16C44CC700C1F250 /* PSTCollectionViewData.m in Sources */,
				8CDF9DDF16C44CC700C1F250 /* PSTCollectionViewFlowLayout.m in Sources */,
				8CDF9DE016C44CC700C1F250 /* PSTCollectionViewItemKey.m in Sources */,
				8CDF9DE116C44CC700C1F250 /* PSTCollectionViewLayout.m in Sources */,
				8CDF9DE216C44CC700C1F250 /* PSTCollectionViewUpdateItem.m in Sources */,
				8CDF9DE316C44CC700C1F250 /* PSTGridLayoutInfo.m in Sources */,
				8CDF9DE416C44CC700C1F250 /* PSTGridLayoutItem.m in Sources */,
				8CDF9DE516C44CC700C1F250 /* PSTGridLayoutRow.m in Sources */,
				8CDF9DE616C44CC700C1F250 /* PSTGridLayoutSection.m in Sources */,
				8C36CED916C59ADB00F48F15 /* AwfulComposerViewController.m in Sources */,
				8C36CEDA16C59ADB00F48F15 /* AwfulEditPostComposerViewController.m in Sources */,
				8C36CEDB16C59ADB00F48F15 /* AwfulReplyComposerViewController.m in Sources */,
				8C36CEDC16C59ADB00F48F15 /* AwfulThreadComposerViewController.m in Sources */,
				8C36CEDD16C59ADB00F48F15 /* AwfulComposerInputAccessoryView.m in Sources */,
				8C36CEDE16C59ADB00F48F15 /* AwfulComposerView.m in Sources */,
				8C36CEDF16C59ADB00F48F15 /* AwfulEmoticonChooserCellView.m in Sources */,
				8C36CEE016C59ADB00F48F15 /* AwfulEmoticonChooserViewController.m in Sources */,
				8C36CEE116C59ADB00F48F15 /* AwfulTitleEntryCell.m in Sources */,
=======
				8CCA272D16B8C1EF00A4952A /* AwfulLepersViewController.m in Sources */,
				1C09963C16C0AECA00A62D5E /* AwfulLeperCell.m in Sources */,
				1C90F8FC16B0C2940015A071 /* GTMNSString+HTML.m in Sources */,
				1CDD00E116C63C2800E72D62 /* AwfulJSONOrScrapeOperation.m in Sources */,
>>>>>>> 0998a9ff
			);
			runOnlyForDeploymentPostprocessing = 0;
		};
/* End PBXSourcesBuildPhase section */

/* Begin PBXTargetDependency section */
		1CE2D9A516688C700024AC1C /* PBXTargetDependency */ = {
			isa = PBXTargetDependency;
			target = 1CE2D9A016688C640024AC1C /* Build Resources */;
			targetProxy = 1CE2D9A416688C700024AC1C /* PBXContainerItemProxy */;
		};
/* End PBXTargetDependency section */

/* Begin PBXVariantGroup section */
		1C96D05D167FDEA60043B194 /* InfoPlist.strings */ = {
			isa = PBXVariantGroup;
			children = (
				1C96D05E167FDEA60043B194 /* en */,
			);
			name = InfoPlist.strings;
			sourceTree = "<group>";
		};
		1C96D06F167FDEA70043B194 /* ViewController.xib */ = {
			isa = PBXVariantGroup;
			children = (
				1C96D070167FDEA70043B194 /* en */,
			);
			name = ViewController.xib;
			sourceTree = "<group>";
		};
/* End PBXVariantGroup section */

/* Begin XCBuildConfiguration section */
		1C96D075167FDEA70043B194 /* Debug */ = {
			isa = XCBuildConfiguration;
			buildSettings = {
				ALWAYS_SEARCH_USER_PATHS = NO;
				CLANG_CXX_LANGUAGE_STANDARD = "gnu++0x";
				CLANG_CXX_LIBRARY = "libc++";
				CLANG_ENABLE_OBJC_ARC = YES;
				CLANG_WARN_EMPTY_BODY = YES;
				CLANG_WARN__DUPLICATE_METHOD_MATCH = YES;
				"CODE_SIGN_IDENTITY[sdk=iphoneos*]" = "iPhone Developer";
				COPY_PHASE_STRIP = NO;
				GCC_C_LANGUAGE_STANDARD = gnu99;
				GCC_DYNAMIC_NO_PIC = NO;
				GCC_OPTIMIZATION_LEVEL = 0;
				GCC_PRECOMPILE_PREFIX_HEADER = YES;
				GCC_PREFIX_HEADER = "Tests/Imgur API Test/Imgur API Test-Prefix.pch";
				GCC_PREPROCESSOR_DEFINITIONS = (
					"DEBUG=1",
					"$(inherited)",
				);
				GCC_SYMBOLS_PRIVATE_EXTERN = NO;
				GCC_TREAT_WARNINGS_AS_ERRORS = YES;
				GCC_WARN_UNINITIALIZED_AUTOS = YES;
				INFOPLIST_FILE = "Tests/Imgur API Test/Imgur API Test-Info.plist";
				IPHONEOS_DEPLOYMENT_TARGET = 6.0;
				ONLY_ACTIVE_ARCH = YES;
				PRODUCT_NAME = "$(TARGET_NAME)";
				TARGETED_DEVICE_FAMILY = "1,2";
				WRAPPER_EXTENSION = app;
			};
			name = Debug;
		};
		1C96D076167FDEA70043B194 /* Release */ = {
			isa = XCBuildConfiguration;
			buildSettings = {
				ALWAYS_SEARCH_USER_PATHS = NO;
				CLANG_CXX_LANGUAGE_STANDARD = "gnu++0x";
				CLANG_CXX_LIBRARY = "libc++";
				CLANG_ENABLE_OBJC_ARC = YES;
				CLANG_WARN_EMPTY_BODY = YES;
				CLANG_WARN__DUPLICATE_METHOD_MATCH = YES;
				"CODE_SIGN_IDENTITY[sdk=iphoneos*]" = "iPhone Developer";
				COPY_PHASE_STRIP = YES;
				GCC_C_LANGUAGE_STANDARD = gnu99;
				GCC_PRECOMPILE_PREFIX_HEADER = YES;
				GCC_PREFIX_HEADER = "Tests/Imgur API Test/Imgur API Test-Prefix.pch";
				GCC_TREAT_WARNINGS_AS_ERRORS = YES;
				GCC_WARN_UNINITIALIZED_AUTOS = YES;
				INFOPLIST_FILE = "Tests/Imgur API Test/Imgur API Test-Info.plist";
				IPHONEOS_DEPLOYMENT_TARGET = 6.0;
				PRODUCT_NAME = "$(TARGET_NAME)";
				TARGETED_DEVICE_FAMILY = "1,2";
				VALIDATE_PRODUCT = YES;
				WRAPPER_EXTENSION = app;
			};
			name = Release;
		};
		1CBDB5CC16259C6D0004BDF4 /* Debug */ = {
			isa = XCBuildConfiguration;
			buildSettings = {
				ALWAYS_SEARCH_USER_PATHS = NO;
				CLANG_CXX_LANGUAGE_STANDARD = "gnu++0x";
				CLANG_CXX_LIBRARY = "libc++";
				CLANG_ENABLE_OBJC_ARC = YES;
				CLANG_WARN_EMPTY_BODY = YES;
				CLANG_WARN__DUPLICATE_METHOD_MATCH = YES;
				COPY_PHASE_STRIP = NO;
				FRAMEWORK_SEARCH_PATHS = (
					"\"$(SDKROOT)/Developer/Library/Frameworks\"",
					"\"$(DEVELOPER_LIBRARY_DIR)/Frameworks\"",
				);
				GCC_C_LANGUAGE_STANDARD = gnu99;
				GCC_DYNAMIC_NO_PIC = NO;
				GCC_OPTIMIZATION_LEVEL = 0;
				GCC_PRECOMPILE_PREFIX_HEADER = YES;
				GCC_PREFIX_HEADER = "Tests/Parsing/ParsingTests-Prefix.pch";
				GCC_PREPROCESSOR_DEFINITIONS = (
					"DEBUG=1",
					"$(inherited)",
				);
				GCC_SYMBOLS_PRIVATE_EXTERN = NO;
				GCC_WARN_UNINITIALIZED_AUTOS = YES;
				INFOPLIST_FILE = "Tests/Parsing/ParsingTests-Info.plist";
				IPHONEOS_DEPLOYMENT_TARGET = 6.0;
				ONLY_ACTIVE_ARCH = YES;
				PRODUCT_NAME = "$(TARGET_NAME)";
				WRAPPER_EXTENSION = octest;
			};
			name = Debug;
		};
		1CBDB5CD16259C6D0004BDF4 /* Release */ = {
			isa = XCBuildConfiguration;
			buildSettings = {
				ALWAYS_SEARCH_USER_PATHS = NO;
				CLANG_CXX_LANGUAGE_STANDARD = "gnu++0x";
				CLANG_CXX_LIBRARY = "libc++";
				CLANG_ENABLE_OBJC_ARC = YES;
				CLANG_WARN_EMPTY_BODY = YES;
				CLANG_WARN__DUPLICATE_METHOD_MATCH = YES;
				COPY_PHASE_STRIP = YES;
				FRAMEWORK_SEARCH_PATHS = (
					"\"$(SDKROOT)/Developer/Library/Frameworks\"",
					"\"$(DEVELOPER_LIBRARY_DIR)/Frameworks\"",
				);
				GCC_C_LANGUAGE_STANDARD = gnu99;
				GCC_PRECOMPILE_PREFIX_HEADER = YES;
				GCC_PREFIX_HEADER = "Tests/Parsing/ParsingTests-Prefix.pch";
				GCC_WARN_UNINITIALIZED_AUTOS = YES;
				INFOPLIST_FILE = "Tests/Parsing/ParsingTests-Info.plist";
				IPHONEOS_DEPLOYMENT_TARGET = 6.0;
				PRODUCT_NAME = "$(TARGET_NAME)";
				VALIDATE_PRODUCT = YES;
				WRAPPER_EXTENSION = octest;
			};
			name = Release;
		};
		1CE2D9A216688C640024AC1C /* Debug */ = {
			isa = XCBuildConfiguration;
			buildSettings = {
				PRODUCT_NAME = "$(TARGET_NAME)";
			};
			name = Debug;
		};
		1CE2D9A316688C640024AC1C /* Release */ = {
			isa = XCBuildConfiguration;
			buildSettings = {
				PRODUCT_NAME = "$(TARGET_NAME)";
			};
			name = Release;
		};
		1D6058940D05DD3E006BFB54 /* Debug */ = {
			isa = XCBuildConfiguration;
			buildSettings = {
				ALWAYS_SEARCH_USER_PATHS = NO;
				CLANG_ENABLE_OBJC_ARC = YES;
				COPY_PHASE_STRIP = NO;
				GCC_DYNAMIC_NO_PIC = NO;
				GCC_OPTIMIZATION_LEVEL = 0;
				GCC_PRECOMPILE_PREFIX_HEADER = YES;
				GCC_PREFIX_HEADER = Source/Main/Awful_Prefix.pch;
				GCC_TREAT_WARNINGS_AS_ERRORS = NO;
				INFOPLIST_FILE = "Resources/Awful-Info.plist";
				IPHONEOS_DEPLOYMENT_TARGET = 5.0;
				LIBRARY_SEARCH_PATHS = "$(inherited)";
				PRODUCT_NAME = Awful;
				SDKROOT = iphoneos;
				TARGETED_DEVICE_FAMILY = "1,2";
				WARNING_CFLAGS = (
					"-Wall",
					"-Wextra",
					"-pedantic",
					"-Wno-gnu",
					"-Wno-c++-compat",
					"-Wno-objc-missing-property-synthesis",
					"-Wno-readonly-setter-attrs",
					"-Wno-unused-parameter",
				);
			};
			name = Debug;
		};
		1D6058950D05DD3E006BFB54 /* Release */ = {
			isa = XCBuildConfiguration;
			buildSettings = {
				ALWAYS_SEARCH_USER_PATHS = NO;
				CLANG_ENABLE_OBJC_ARC = YES;
				CODE_SIGN_IDENTITY = "iPhone Distribution";
				"CODE_SIGN_IDENTITY[sdk=iphoneos*]" = "iPhone Distribution";
				COPY_PHASE_STRIP = NO;
				GCC_PRECOMPILE_PREFIX_HEADER = YES;
				GCC_PREFIX_HEADER = Source/Main/Awful_Prefix.pch;
				GCC_PREPROCESSOR_DEFINITIONS = "DEBUG=0";
				GCC_TREAT_WARNINGS_AS_ERRORS = NO;
				INFOPLIST_FILE = "Resources/Awful-Info.plist";
				IPHONEOS_DEPLOYMENT_TARGET = 5.0;
				LIBRARY_SEARCH_PATHS = "$(inherited)";
				PRODUCT_NAME = Awful;
				PROVISIONING_PROFILE = "";
				"PROVISIONING_PROFILE[sdk=iphoneos*]" = "";
				SDKROOT = iphoneos;
				TARGETED_DEVICE_FAMILY = "1,2";
				VALIDATE_PRODUCT = YES;
				WARNING_CFLAGS = (
					"-Wall",
					"-Wextra",
					"-pedantic",
					"-Wno-gnu",
					"-Wno-c++-compat",
					"-Wno-objc-missing-property-synthesis",
					"-Wno-readonly-setter-attrs",
					"-Wno-unused-parameter",
				);
			};
			name = Release;
		};
		C01FCF4F08A954540054247B /* Debug */ = {
			isa = XCBuildConfiguration;
			buildSettings = {
				ARCHS = "$(ARCHS_STANDARD_32_BIT)";
				CLANG_WARN_CONSTANT_CONVERSION = YES;
				CLANG_WARN_ENUM_CONVERSION = YES;
				CLANG_WARN_INT_CONVERSION = YES;
				CLANG_WARN__DUPLICATE_METHOD_MATCH = YES;
				CODE_SIGN_IDENTITY = "iPhone Developer";
				"CODE_SIGN_IDENTITY[sdk=iphoneos*]" = "iPhone Developer";
				GCC_C_LANGUAGE_STANDARD = c99;
				GCC_PREPROCESSOR_DEFINITIONS = "DEBUG=1";
				GCC_VERSION = com.apple.compilers.llvm.clang.1_0;
				GCC_WARN_ABOUT_RETURN_TYPE = YES;
				GCC_WARN_UNINITIALIZED_AUTOS = YES;
				GCC_WARN_UNUSED_VARIABLE = YES;
				HEADER_SEARCH_PATHS = "${SDKROOT}/usr/include/libxml2";
				IPHONEOS_DEPLOYMENT_TARGET = 5.0;
				OTHER_LDFLAGS = "";
				PROVISIONING_PROFILE = "";
				"PROVISIONING_PROFILE[sdk=iphoneos*]" = "";
				SDKROOT = iphoneos;
			};
			name = Debug;
		};
		C01FCF5008A954540054247B /* Release */ = {
			isa = XCBuildConfiguration;
			buildSettings = {
				ARCHS = "$(ARCHS_STANDARD_32_BIT)";
				CLANG_WARN_CONSTANT_CONVERSION = YES;
				CLANG_WARN_ENUM_CONVERSION = YES;
				CLANG_WARN_INT_CONVERSION = YES;
				CLANG_WARN__DUPLICATE_METHOD_MATCH = YES;
				CODE_SIGN_IDENTITY = "iPhone Developer";
				"CODE_SIGN_IDENTITY[sdk=iphoneos*]" = "iPhone Developer";
				GCC_C_LANGUAGE_STANDARD = c99;
				GCC_WARN_ABOUT_RETURN_TYPE = YES;
				GCC_WARN_UNINITIALIZED_AUTOS = YES;
				GCC_WARN_UNUSED_VARIABLE = YES;
				HEADER_SEARCH_PATHS = "${SDKROOT}/usr/include/libxml2";
				IPHONEOS_DEPLOYMENT_TARGET = 5.0;
				OTHER_CFLAGS = "";
				PROVISIONING_PROFILE = "";
				"PROVISIONING_PROFILE[sdk=iphoneos*]" = "";
				SDKROOT = iphoneos;
			};
			name = Release;
		};
/* End XCBuildConfiguration section */

/* Begin XCConfigurationList section */
		1C96D077167FDEA70043B194 /* Build configuration list for PBXNativeTarget "Imgur API Test" */ = {
			isa = XCConfigurationList;
			buildConfigurations = (
				1C96D075167FDEA70043B194 /* Debug */,
				1C96D076167FDEA70043B194 /* Release */,
			);
			defaultConfigurationIsVisible = 0;
			defaultConfigurationName = Debug;
		};
		1CBDB5CB16259C6D0004BDF4 /* Build configuration list for PBXNativeTarget "ParsingTests" */ = {
			isa = XCConfigurationList;
			buildConfigurations = (
				1CBDB5CC16259C6D0004BDF4 /* Debug */,
				1CBDB5CD16259C6D0004BDF4 /* Release */,
			);
			defaultConfigurationIsVisible = 0;
			defaultConfigurationName = Debug;
		};
		1CE2D9A116688C640024AC1C /* Build configuration list for PBXAggregateTarget "Build Resources" */ = {
			isa = XCConfigurationList;
			buildConfigurations = (
				1CE2D9A216688C640024AC1C /* Debug */,
				1CE2D9A316688C640024AC1C /* Release */,
			);
			defaultConfigurationIsVisible = 0;
			defaultConfigurationName = Debug;
		};
		1D6058960D05DD3E006BFB54 /* Build configuration list for PBXNativeTarget "Awful" */ = {
			isa = XCConfigurationList;
			buildConfigurations = (
				1D6058940D05DD3E006BFB54 /* Debug */,
				1D6058950D05DD3E006BFB54 /* Release */,
			);
			defaultConfigurationIsVisible = 0;
			defaultConfigurationName = Debug;
		};
		C01FCF4E08A954540054247B /* Build configuration list for PBXProject "Awful" */ = {
			isa = XCConfigurationList;
			buildConfigurations = (
				C01FCF4F08A954540054247B /* Debug */,
				C01FCF5008A954540054247B /* Release */,
			);
			defaultConfigurationIsVisible = 0;
			defaultConfigurationName = Debug;
		};
/* End XCConfigurationList section */

/* Begin XCVersionGroup section */
		1C5B99B8166FFA4F004C5D0E /* Model.xcdatamodeld */ = {
			isa = XCVersionGroup;
			children = (
<<<<<<< HEAD
				8C700266169B317500FC0B78 /* Model-1.11.xcdatamodel */,
				8C70055816A075A200FC0B78 /* Model-1.11.1.xcdatamodel */,
=======
				1CD2C3B616B6E1C8002DBF66 /* Model-1.10.2.xcdatamodel */,
				1C6D3EE4168D798200B91A65 /* Model-1.10.xcdatamodel */,
				1C5B99BB166FFA4F004C5D0E /* Model-1.9.1.xcdatamodel */,
>>>>>>> 0998a9ff
				1C5B99B9166FFA4F004C5D0E /* Model-1.8.1.xcdatamodel */,
				1C5B99BA166FFA4F004C5D0E /* Model-1.8.xcdatamodel */,
			);
<<<<<<< HEAD
			currentVersion = 8C700266169B317500FC0B78 /* Model-1.11.xcdatamodel */;
=======
			currentVersion = 1CD2C3B616B6E1C8002DBF66 /* Model-1.10.2.xcdatamodel */;
>>>>>>> 0998a9ff
			path = Model.xcdatamodeld;
			sourceTree = "<group>";
			versionGroupType = wrapper.xcdatamodel;
		};
/* End XCVersionGroup section */
	};
	rootObject = 29B97313FDCFA39411CA2CEA /* Project object */;
}<|MERGE_RESOLUTION|>--- conflicted
+++ resolved
@@ -548,7 +548,6 @@
 		8C299D7216877AE9001B9D96 /* winpos95-heading-left.png in Resources */ = {isa = PBXBuildFile; fileRef = 8C299D6F16877AE9001B9D96 /* winpos95-heading-left.png */; };
 		8C299D7316877AE9001B9D96 /* winpos95-heading-right.png in Resources */ = {isa = PBXBuildFile; fileRef = 8C299D7016877AE9001B9D96 /* winpos95-heading-right.png */; };
 		8C299D7416877AE9001B9D96 /* winpos95-heading.png in Resources */ = {isa = PBXBuildFile; fileRef = 8C299D7116877AE9001B9D96 /* winpos95-heading.png */; };
-		8C2A08AE16AAD45C00CDBC23 /* AwfulReplyViewController.m in Sources */ = {isa = PBXBuildFile; fileRef = 8C2A08AD16AAD45C00CDBC23 /* AwfulReplyViewController.m */; };
 		8C33C21A168173E1005782F9 /* happymac.png in Resources */ = {isa = PBXBuildFile; fileRef = 8C33C219168173E1005782F9 /* happymac.png */; };
 		8C36CED916C59ADB00F48F15 /* AwfulComposerViewController.m in Sources */ = {isa = PBXBuildFile; fileRef = 8C36CEC716C59ADB00F48F15 /* AwfulComposerViewController.m */; };
 		8C36CEDA16C59ADB00F48F15 /* AwfulEditPostComposerViewController.m in Sources */ = {isa = PBXBuildFile; fileRef = 8C36CEC916C59ADB00F48F15 /* AwfulEditPostComposerViewController.m */; };
@@ -559,7 +558,6 @@
 		8C36CEDF16C59ADB00F48F15 /* AwfulEmoticonChooserCellView.m in Sources */ = {isa = PBXBuildFile; fileRef = 8C36CED416C59ADB00F48F15 /* AwfulEmoticonChooserCellView.m */; };
 		8C36CEE016C59ADB00F48F15 /* AwfulEmoticonChooserViewController.m in Sources */ = {isa = PBXBuildFile; fileRef = 8C36CED616C59ADB00F48F15 /* AwfulEmoticonChooserViewController.m */; };
 		8C36CEE116C59ADB00F48F15 /* AwfulTitleEntryCell.m in Sources */ = {isa = PBXBuildFile; fileRef = 8C36CED816C59ADB00F48F15 /* AwfulTitleEntryCell.m */; };
-		8C36CEE216C59CFA00F48F15 /* FVGifAnimation.m in Sources */ = {isa = PBXBuildFile; fileRef = 8C700289169C6EFA00FC0B78 /* FVGifAnimation.m */; };
 		8C36CEE316C59EE800F48F15 /* AwfulLepersViewController.m in Sources */ = {isa = PBXBuildFile; fileRef = 8CCA272C16B8C1EF00A4952A /* AwfulLepersViewController.m */; };
 		8C36CEE416C59EE800F48F15 /* AwfulLeperCell.m in Sources */ = {isa = PBXBuildFile; fileRef = 1C09963B16C0AECA00A62D5E /* AwfulLeperCell.m */; };
 		8C3CCD4016533B1E00C28342 /* fyad-yourrights.png in Resources */ = {isa = PBXBuildFile; fileRef = 8C3CCD3A16533B1D00C28342 /* fyad-yourrights.png */; };
@@ -608,15 +606,14 @@
 		8C70026C169B32F400FC0B78 /* AwfulPrivateMessage.m in Sources */ = {isa = PBXBuildFile; fileRef = 8C70026B169B32F400FC0B78 /* AwfulPrivateMessage.m */; };
 		8C70026F169B373600FC0B78 /* AwfulHTTPClient+PrivateMessages.m in Sources */ = {isa = PBXBuildFile; fileRef = 8C70026E169B373600FC0B78 /* AwfulHTTPClient+PrivateMessages.m */; };
 		8C700272169B37F800FC0B78 /* AwfulParsing+PrivateMessages.m in Sources */ = {isa = PBXBuildFile; fileRef = 8C700271169B37F800FC0B78 /* AwfulParsing+PrivateMessages.m */; };
-		8C70028A169C6EFA00FC0B78 /* FVGifAnimation.m in Sources */ = {isa = PBXBuildFile; fileRef = 8C700289169C6EFA00FC0B78 /* FVGifAnimation.m */; };
 		8C700293169C73A500FC0B78 /* AwfulPMComposerViewController.m in Sources */ = {isa = PBXBuildFile; fileRef = 8C700292169C73A500FC0B78 /* AwfulPMComposerViewController.m */; };
-		8C804B9816B42110007655D5 /* AwfulNewPMNotifierAgent.m in Sources */ = {isa = PBXBuildFile; fileRef = 8C804B9716B42110007655D5 /* AwfulNewPMNotifierAgent.m */; };
 		8C70056216A076FF00FC0B78 /* AwfulEmoticon.m in Sources */ = {isa = PBXBuildFile; fileRef = 8C70055F16A076FF00FC0B78 /* AwfulEmoticon.m */; };
 		8C70056316A076FF00FC0B78 /* AwfulEmoticonGroup.m in Sources */ = {isa = PBXBuildFile; fileRef = 8C70056116A076FF00FC0B78 /* AwfulEmoticonGroup.m */; };
 		8C70056816A0770A00FC0B78 /* _AwfulEmoticon.m in Sources */ = {isa = PBXBuildFile; fileRef = 8C70056516A0770A00FC0B78 /* _AwfulEmoticon.m */; };
 		8C70056916A0770A00FC0B78 /* _AwfulEmoticonGroup.m in Sources */ = {isa = PBXBuildFile; fileRef = 8C70056716A0770A00FC0B78 /* _AwfulEmoticonGroup.m */; };
 		8C70057116A079A700FC0B78 /* AwfulHTTPClient+Emoticons.m in Sources */ = {isa = PBXBuildFile; fileRef = 8C70057016A079A700FC0B78 /* AwfulHTTPClient+Emoticons.m */; };
 		8C70057416A07A9000FC0B78 /* AwfulParsing+Emoticons.m in Sources */ = {isa = PBXBuildFile; fileRef = 8C70057316A07A9000FC0B78 /* AwfulParsing+Emoticons.m */; };
+		8C804B9816B42110007655D5 /* AwfulNewPMNotifierAgent.m in Sources */ = {isa = PBXBuildFile; fileRef = 8C804B9716B42110007655D5 /* AwfulNewPMNotifierAgent.m */; };
 		8C87428E1655FD990018AC6C /* byob.png in Resources */ = {isa = PBXBuildFile; fileRef = 8C87428D1655FD990018AC6C /* byob.png */; };
 		8C8742911655FDAE0018AC6C /* trp-laliga.png in Resources */ = {isa = PBXBuildFile; fileRef = 8C8742901655FDAE0018AC6C /* trp-laliga.png */; };
 		8C8742931655FDC10018AC6C /* mods-expert.png in Resources */ = {isa = PBXBuildFile; fileRef = 8C8742921655FDC10018AC6C /* mods-expert.png */; };
@@ -703,6 +700,7 @@
 		8CDF9DE416C44CC700C1F250 /* PSTGridLayoutItem.m in Sources */ = {isa = PBXBuildFile; fileRef = 8CDF9DD516C44CC700C1F250 /* PSTGridLayoutItem.m */; };
 		8CDF9DE516C44CC700C1F250 /* PSTGridLayoutRow.m in Sources */ = {isa = PBXBuildFile; fileRef = 8CDF9DD716C44CC700C1F250 /* PSTGridLayoutRow.m */; };
 		8CDF9DE616C44CC700C1F250 /* PSTGridLayoutSection.m in Sources */ = {isa = PBXBuildFile; fileRef = 8CDF9DD916C44CC700C1F250 /* PSTGridLayoutSection.m */; };
+		8CE7FD9B16C857FD00C611A0 /* FVGifAnimation.m in Sources */ = {isa = PBXBuildFile; fileRef = 8C700289169C6EFA00FC0B78 /* FVGifAnimation.m */; };
 		8CEB405916877D2A00BFA9A8 /* winpos95-heading-seen.png in Resources */ = {isa = PBXBuildFile; fileRef = 8CEB405816877D2A00BFA9A8 /* winpos95-heading-seen.png */; };
 		8CEB405C16877E1600BFA9A8 /* winpos95-heading-left-seen.png in Resources */ = {isa = PBXBuildFile; fileRef = 8CEB405B16877E1600BFA9A8 /* winpos95-heading-left-seen.png */; };
 		8CEB405E1687865300BFA9A8 /* hourglass.gif in Resources */ = {isa = PBXBuildFile; fileRef = 8CEB405D1687865300BFA9A8 /* hourglass.gif */; };
@@ -1238,8 +1236,6 @@
 		8C299D6F16877AE9001B9D96 /* winpos95-heading-left.png */ = {isa = PBXFileReference; lastKnownFileType = image.png; path = "winpos95-heading-left.png"; sourceTree = "<group>"; };
 		8C299D7016877AE9001B9D96 /* winpos95-heading-right.png */ = {isa = PBXFileReference; lastKnownFileType = image.png; path = "winpos95-heading-right.png"; sourceTree = "<group>"; };
 		8C299D7116877AE9001B9D96 /* winpos95-heading.png */ = {isa = PBXFileReference; lastKnownFileType = image.png; path = "winpos95-heading.png"; sourceTree = "<group>"; };
-		8C2A08AC16AAD45C00CDBC23 /* AwfulReplyViewController.h */ = {isa = PBXFileReference; fileEncoding = 4; lastKnownFileType = sourcecode.c.h; path = AwfulReplyViewController.h; sourceTree = "<group>"; };
-		8C2A08AD16AAD45C00CDBC23 /* AwfulReplyViewController.m */ = {isa = PBXFileReference; fileEncoding = 4; lastKnownFileType = sourcecode.c.objc; path = AwfulReplyViewController.m; sourceTree = "<group>"; };
 		8C33C219168173E1005782F9 /* happymac.png */ = {isa = PBXFileReference; lastKnownFileType = image.png; path = happymac.png; sourceTree = "<group>"; };
 		8C36CEC616C59ADB00F48F15 /* AwfulComposerViewController.h */ = {isa = PBXFileReference; fileEncoding = 4; lastKnownFileType = sourcecode.c.h; path = AwfulComposerViewController.h; sourceTree = "<group>"; };
 		8C36CEC716C59ADB00F48F15 /* AwfulComposerViewController.m */ = {isa = PBXFileReference; fileEncoding = 4; lastKnownFileType = sourcecode.c.objc; path = AwfulComposerViewController.m; sourceTree = "<group>"; };
@@ -1316,8 +1312,6 @@
 		8C700289169C6EFA00FC0B78 /* FVGifAnimation.m */ = {isa = PBXFileReference; fileEncoding = 4; lastKnownFileType = sourcecode.c.objc; path = FVGifAnimation.m; sourceTree = "<group>"; };
 		8C700291169C73A500FC0B78 /* AwfulPMComposerViewController.h */ = {isa = PBXFileReference; fileEncoding = 4; lastKnownFileType = sourcecode.c.h; path = AwfulPMComposerViewController.h; sourceTree = "<group>"; };
 		8C700292169C73A500FC0B78 /* AwfulPMComposerViewController.m */ = {isa = PBXFileReference; fileEncoding = 4; lastKnownFileType = sourcecode.c.objc; path = AwfulPMComposerViewController.m; sourceTree = "<group>"; };
-		8C804B9616B42110007655D5 /* AwfulNewPMNotifierAgent.h */ = {isa = PBXFileReference; fileEncoding = 4; lastKnownFileType = sourcecode.c.h; path = AwfulNewPMNotifierAgent.h; sourceTree = "<group>"; };
-		8C804B9716B42110007655D5 /* AwfulNewPMNotifierAgent.m */ = {isa = PBXFileReference; fileEncoding = 4; lastKnownFileType = sourcecode.c.objc; path = AwfulNewPMNotifierAgent.m; sourceTree = "<group>"; };
 		8C70055816A075A200FC0B78 /* Model-1.11.1.xcdatamodel */ = {isa = PBXFileReference; lastKnownFileType = wrapper.xcdatamodel; path = "Model-1.11.1.xcdatamodel"; sourceTree = "<group>"; };
 		8C70055E16A076FF00FC0B78 /* AwfulEmoticon.h */ = {isa = PBXFileReference; fileEncoding = 4; lastKnownFileType = sourcecode.c.h; path = AwfulEmoticon.h; sourceTree = "<group>"; };
 		8C70055F16A076FF00FC0B78 /* AwfulEmoticon.m */ = {isa = PBXFileReference; fileEncoding = 4; lastKnownFileType = sourcecode.c.objc; path = AwfulEmoticon.m; sourceTree = "<group>"; };
@@ -1331,6 +1325,8 @@
 		8C70057016A079A700FC0B78 /* AwfulHTTPClient+Emoticons.m */ = {isa = PBXFileReference; fileEncoding = 4; lastKnownFileType = sourcecode.c.objc; path = "AwfulHTTPClient+Emoticons.m"; sourceTree = "<group>"; };
 		8C70057216A07A9000FC0B78 /* AwfulParsing+Emoticons.h */ = {isa = PBXFileReference; fileEncoding = 4; lastKnownFileType = sourcecode.c.h; path = "AwfulParsing+Emoticons.h"; sourceTree = "<group>"; };
 		8C70057316A07A9000FC0B78 /* AwfulParsing+Emoticons.m */ = {isa = PBXFileReference; fileEncoding = 4; lastKnownFileType = sourcecode.c.objc; path = "AwfulParsing+Emoticons.m"; sourceTree = "<group>"; };
+		8C804B9616B42110007655D5 /* AwfulNewPMNotifierAgent.h */ = {isa = PBXFileReference; fileEncoding = 4; lastKnownFileType = sourcecode.c.h; path = AwfulNewPMNotifierAgent.h; sourceTree = "<group>"; };
+		8C804B9716B42110007655D5 /* AwfulNewPMNotifierAgent.m */ = {isa = PBXFileReference; fileEncoding = 4; lastKnownFileType = sourcecode.c.objc; path = AwfulNewPMNotifierAgent.m; sourceTree = "<group>"; };
 		8C87428D1655FD990018AC6C /* byob.png */ = {isa = PBXFileReference; lastKnownFileType = image.png; path = byob.png; sourceTree = "<group>"; };
 		8C8742901655FDAE0018AC6C /* trp-laliga.png */ = {isa = PBXFileReference; lastKnownFileType = image.png; path = "trp-laliga.png"; sourceTree = "<group>"; };
 		8C8742921655FDC10018AC6C /* mods-expert.png */ = {isa = PBXFileReference; lastKnownFileType = image.png; path = "mods-expert.png"; sourceTree = "<group>"; };
@@ -1663,6 +1659,7 @@
 		8CDF9DD716C44CC700C1F250 /* PSTGridLayoutRow.m */ = {isa = PBXFileReference; fileEncoding = 4; lastKnownFileType = sourcecode.c.objc; name = PSTGridLayoutRow.m; path = PSTCollectionView/PSTGridLayoutRow.m; sourceTree = "<group>"; };
 		8CDF9DD816C44CC700C1F250 /* PSTGridLayoutSection.h */ = {isa = PBXFileReference; fileEncoding = 4; lastKnownFileType = sourcecode.c.h; name = PSTGridLayoutSection.h; path = PSTCollectionView/PSTGridLayoutSection.h; sourceTree = "<group>"; };
 		8CDF9DD916C44CC700C1F250 /* PSTGridLayoutSection.m */ = {isa = PBXFileReference; fileEncoding = 4; lastKnownFileType = sourcecode.c.objc; name = PSTGridLayoutSection.m; path = PSTCollectionView/PSTGridLayoutSection.m; sourceTree = "<group>"; };
+		8CE7FD9A16C84F0600C611A0 /* Model-1.12.xcdatamodel */ = {isa = PBXFileReference; lastKnownFileType = file; path = "Model-1.12.xcdatamodel"; sourceTree = "<group>"; };
 		8CEB405816877D2A00BFA9A8 /* winpos95-heading-seen.png */ = {isa = PBXFileReference; lastKnownFileType = image.png; path = "winpos95-heading-seen.png"; sourceTree = "<group>"; };
 		8CEB405B16877E1600BFA9A8 /* winpos95-heading-left-seen.png */ = {isa = PBXFileReference; lastKnownFileType = image.png; path = "winpos95-heading-left-seen.png"; sourceTree = "<group>"; };
 		8CEB405D1687865300BFA9A8 /* hourglass.gif */ = {isa = PBXFileReference; lastKnownFileType = image.gif; path = hourglass.gif; sourceTree = "<group>"; };
@@ -2007,11 +2004,8 @@
 		1C3857A115675AFE0078AF95 /* Source */ = {
 			isa = PBXGroup;
 			children = (
-<<<<<<< HEAD
 				8C36CEC516C59ADB00F48F15 /* Composer */,
-=======
 				1C304BD216C78B6E0022AF15 /* Browsing */,
->>>>>>> 0998a9ff
 				1CC7800E1612D8AE002AF958 /* Forums */,
 				1C83DB50161FF45200E53CFA /* Imgur API */,
 				1190F71813BE4EA900B9D271 /* Login */,
@@ -2228,8 +2222,6 @@
 		1CC780241612D9DD002AF958 /* Posts */ = {
 			isa = PBXGroup;
 			children = (
-				8C2A08AC16AAD45C00CDBC23 /* AwfulReplyViewController.h */,
-				8C2A08AD16AAD45C00CDBC23 /* AwfulReplyViewController.m */,
 				1CC780271612D9DE002AF958 /* AwfulPostsViewController.h */,
 				1CC780281612D9DE002AF958 /* AwfulPostsViewController.m */,
 				1CFBECEC163076F1008AF641 /* AwfulPageBar.h */,
@@ -2382,21 +2374,6 @@
 			path = CustomBadge;
 			sourceTree = "<group>";
 		};
-		8C700259169B2F7700FC0B78 /* Messages */ = {
-			isa = PBXGroup;
-			children = (
-				8C700260169B2FE700FC0B78 /* AwfulPrivateMessageListController.h */,
-				8C700261169B2FE700FC0B78 /* AwfulPrivateMessageListController.m */,
-				8C700262169B2FE700FC0B78 /* AwfulPrivateMessageViewController.h */,
-				8C700263169B2FE700FC0B78 /* AwfulPrivateMessageViewController.m */,
-				8C700291169C73A500FC0B78 /* AwfulPMComposerViewController.h */,
-				8C700292169C73A500FC0B78 /* AwfulPMComposerViewController.m */,
-				8C804B9616B42110007655D5 /* AwfulNewPMNotifierAgent.h */,
-				8C804B9716B42110007655D5 /* AwfulNewPMNotifierAgent.m */,
-			);
-			path = Messages;
-			sourceTree = "<group>";
-        };
 		8C36CEC516C59ADB00F48F15 /* Composer */ = {
 			isa = PBXGroup;
 			children = (
@@ -2428,6 +2405,21 @@
 				8C36CED816C59ADB00F48F15 /* AwfulTitleEntryCell.m */,
 			);
 			path = Components;
+			sourceTree = "<group>";
+		};
+		8C700259169B2F7700FC0B78 /* Messages */ = {
+			isa = PBXGroup;
+			children = (
+				8C700260169B2FE700FC0B78 /* AwfulPrivateMessageListController.h */,
+				8C700261169B2FE700FC0B78 /* AwfulPrivateMessageListController.m */,
+				8C700262169B2FE700FC0B78 /* AwfulPrivateMessageViewController.h */,
+				8C700263169B2FE700FC0B78 /* AwfulPrivateMessageViewController.m */,
+				8C700291169C73A500FC0B78 /* AwfulPMComposerViewController.h */,
+				8C700292169C73A500FC0B78 /* AwfulPMComposerViewController.m */,
+				8C804B9616B42110007655D5 /* AwfulNewPMNotifierAgent.h */,
+				8C804B9716B42110007655D5 /* AwfulNewPMNotifierAgent.m */,
+			);
+			path = Messages;
 			sourceTree = "<group>";
 		};
 		8C700287169C6EFA00FC0B78 /* AnimatedGif */ = {
@@ -3984,7 +3976,7 @@
 			);
 			runOnlyForDeploymentPostprocessing = 0;
 			shellPath = /bin/sh;
-			shellScript = "PATH=/usr/local/bin:$PATH\ncommand -v mogenerator >/dev/null 2>&1 || { echo >&2 \"Please install mogenerator! brew install mogenerator\"; exit 0; }\nMODELS=\"$PROJECT_DIR/Source/Models\"\nmogenerator --model \"$MODELS/Model.xcdatamodeld/Model-1.11.xcdatamodel\" --output-dir \"$MODELS\" --machine-dir \"$MODELS/Generated\" --template-var arc=true\n";
+			shellScript = "PATH=/usr/local/bin:$PATH\ncommand -v mogenerator >/dev/null 2>&1 || { echo >&2 \"Please install mogenerator! brew install mogenerator\"; exit 0; }\nMODELS=\"$PROJECT_DIR/Source/Models\"\nmogenerator --model \"$MODELS/Model.xcdatamodeld\" --output-dir \"$MODELS\" --machine-dir \"$MODELS/Generated\" --template-var arc=true\n";
 		};
 		1CE2D9A916688CDE0024AC1C /* Update image tag list */ = {
 			isa = PBXShellScriptBuildPhase;
@@ -4042,9 +4034,9 @@
 			isa = PBXSourcesBuildPhase;
 			buildActionMask = 2147483647;
 			files = (
+				8CE7FD9B16C857FD00C611A0 /* FVGifAnimation.m in Sources */,
 				8C36CEE316C59EE800F48F15 /* AwfulLepersViewController.m in Sources */,
 				8C36CEE416C59EE800F48F15 /* AwfulLeperCell.m in Sources */,
-				8C36CEE216C59CFA00F48F15 /* FVGifAnimation.m in Sources */,
 				1190F75C13BE4EA900B9D271 /* AwfulLoginController.m in Sources */,
 				1190F75E13BE4EA900B9D271 /* AwfulAppDelegate.m in Sources */,
 				1190F7EE13BE4ECB00B9D271 /* TFHpple.m in Sources */,
@@ -4128,10 +4120,6 @@
 				8C70026F169B373600FC0B78 /* AwfulHTTPClient+PrivateMessages.m in Sources */,
 				8C700272169B37F800FC0B78 /* AwfulParsing+PrivateMessages.m in Sources */,
 				8C700293169C73A500FC0B78 /* AwfulPMComposerViewController.m in Sources */,
-				8C70028A169C6EFA00FC0B78 /* FVGifAnimation.m in Sources */,
-				1C7487F116A88BAD0068B8A3 /* AwfulKeyboardBar.m in Sources */,
-<<<<<<< HEAD
-				8C2A08AE16AAD45C00CDBC23 /* AwfulReplyViewController.m in Sources */,
 				8C804B9816B42110007655D5 /* AwfulNewPMNotifierAgent.m in Sources */,
 				8C1F62E316B6C8E200FAF625 /* CustomBadge.m in Sources */,
 				8C70056216A076FF00FC0B78 /* AwfulEmoticon.m in Sources */,
@@ -4162,12 +4150,8 @@
 				8C36CEDF16C59ADB00F48F15 /* AwfulEmoticonChooserCellView.m in Sources */,
 				8C36CEE016C59ADB00F48F15 /* AwfulEmoticonChooserViewController.m in Sources */,
 				8C36CEE116C59ADB00F48F15 /* AwfulTitleEntryCell.m in Sources */,
-=======
-				8CCA272D16B8C1EF00A4952A /* AwfulLepersViewController.m in Sources */,
-				1C09963C16C0AECA00A62D5E /* AwfulLeperCell.m in Sources */,
 				1C90F8FC16B0C2940015A071 /* GTMNSString+HTML.m in Sources */,
 				1CDD00E116C63C2800E72D62 /* AwfulJSONOrScrapeOperation.m in Sources */,
->>>>>>> 0998a9ff
 			);
 			runOnlyForDeploymentPostprocessing = 0;
 		};
@@ -4497,22 +4481,16 @@
 		1C5B99B8166FFA4F004C5D0E /* Model.xcdatamodeld */ = {
 			isa = XCVersionGroup;
 			children = (
-<<<<<<< HEAD
 				8C700266169B317500FC0B78 /* Model-1.11.xcdatamodel */,
 				8C70055816A075A200FC0B78 /* Model-1.11.1.xcdatamodel */,
-=======
+				8CE7FD9A16C84F0600C611A0 /* Model-1.12.xcdatamodel */,
 				1CD2C3B616B6E1C8002DBF66 /* Model-1.10.2.xcdatamodel */,
 				1C6D3EE4168D798200B91A65 /* Model-1.10.xcdatamodel */,
 				1C5B99BB166FFA4F004C5D0E /* Model-1.9.1.xcdatamodel */,
->>>>>>> 0998a9ff
 				1C5B99B9166FFA4F004C5D0E /* Model-1.8.1.xcdatamodel */,
 				1C5B99BA166FFA4F004C5D0E /* Model-1.8.xcdatamodel */,
 			);
-<<<<<<< HEAD
-			currentVersion = 8C700266169B317500FC0B78 /* Model-1.11.xcdatamodel */;
-=======
-			currentVersion = 1CD2C3B616B6E1C8002DBF66 /* Model-1.10.2.xcdatamodel */;
->>>>>>> 0998a9ff
+			currentVersion = 8CE7FD9A16C84F0600C611A0 /* Model-1.12.xcdatamodel */;
 			path = Model.xcdatamodeld;
 			sourceTree = "<group>";
 			versionGroupType = wrapper.xcdatamodel;
