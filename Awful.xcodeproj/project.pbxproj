// !$*UTF8*$!
{
	archiveVersion = 1;
	classes = {
	};
	objectVersion = 46;
	objects = {

/* Begin PBXBuildFile section */
		10913AAB12CBF13A007583AC /* list_icon.png in Resources */ = {isa = PBXBuildFile; fileRef = 10913AA612CBF13A007583AC /* list_icon.png */; };
		10913AAC12CBF13A007583AC /* list_icon@2x.png in Resources */ = {isa = PBXBuildFile; fileRef = 10913AA712CBF13A007583AC /* list_icon@2x.png */; };
		10913AAD12CBF13A007583AC /* reload@2x.png in Resources */ = {isa = PBXBuildFile; fileRef = 10913AA812CBF13A007583AC /* reload@2x.png */; };
		10913AAE12CBF13A007583AC /* stop.png in Resources */ = {isa = PBXBuildFile; fileRef = 10913AA912CBF13A007583AC /* stop.png */; };
		10913AAF12CBF13A007583AC /* stop@2x.png in Resources */ = {isa = PBXBuildFile; fileRef = 10913AAA12CBF13A007583AC /* stop@2x.png */; };
		10913AE712CBF871007583AC /* number-background.png in Resources */ = {isa = PBXBuildFile; fileRef = 10913AE612CBF871007583AC /* number-background.png */; };
		10913B6412CC03F3007583AC /* number-background@2x.png in Resources */ = {isa = PBXBuildFile; fileRef = 10913B6312CC03F3007583AC /* number-background@2x.png */; };
		10D34FA9128F41160026C7C2 /* CFNetwork.framework in Frameworks */ = {isa = PBXBuildFile; fileRef = 10D34FA8128F41160026C7C2 /* CFNetwork.framework */; };
		10D34FAF128F413C0026C7C2 /* MobileCoreServices.framework in Frameworks */ = {isa = PBXBuildFile; fileRef = 10D34FAE128F413C0026C7C2 /* MobileCoreServices.framework */; };
		10D34FB1128F413C0026C7C2 /* SystemConfiguration.framework in Frameworks */ = {isa = PBXBuildFile; fileRef = 10D34FB0128F413C0026C7C2 /* SystemConfiguration.framework */; };
		10D34FB7128F414E0026C7C2 /* libz.dylib in Frameworks */ = {isa = PBXBuildFile; fileRef = 10D34FB6128F414E0026C7C2 /* libz.dylib */; };
		10E38C0D12BEC14F002DBA3F /* arrowleft.png in Resources */ = {isa = PBXBuildFile; fileRef = 10E38BF912BEC14F002DBA3F /* arrowleft.png */; };
		10E38C0E12BEC14F002DBA3F /* btn_template_bg.png in Resources */ = {isa = PBXBuildFile; fileRef = 10E38BFA12BEC14F002DBA3F /* btn_template_bg.png */; };
		10E38C1012BEC14F002DBA3F /* folder.png in Resources */ = {isa = PBXBuildFile; fileRef = 10E38BFC12BEC14F002DBA3F /* folder.png */; };
		10E38C1112BEC14F002DBA3F /* icon_arrow_left.png in Resources */ = {isa = PBXBuildFile; fileRef = 10E38BFD12BEC14F002DBA3F /* icon_arrow_left.png */; };
		10E38C1212BEC14F002DBA3F /* icon_arrow_right.png in Resources */ = {isa = PBXBuildFile; fileRef = 10E38BFE12BEC14F002DBA3F /* icon_arrow_right.png */; };
		10E38C1312BEC14F002DBA3F /* icon_delete.png in Resources */ = {isa = PBXBuildFile; fileRef = 10E38BFF12BEC14F002DBA3F /* icon_delete.png */; };
		10E38C1412BEC14F002DBA3F /* icon_delete@2x.png in Resources */ = {isa = PBXBuildFile; fileRef = 10E38C0012BEC14F002DBA3F /* icon_delete@2x.png */; };
		10E38C1512BEC14F002DBA3F /* nav_bar_landscape_bg_iphone.png in Resources */ = {isa = PBXBuildFile; fileRef = 10E38C0112BEC14F002DBA3F /* nav_bar_landscape_bg_iphone.png */; };
		10E38C1612BEC14F002DBA3F /* nav_bar_landscape_bg_iphone@2x.png in Resources */ = {isa = PBXBuildFile; fileRef = 10E38C0212BEC14F002DBA3F /* nav_bar_landscape_bg_iphone@2x.png */; };
		10E38C1812BEC14F002DBA3F /* notloaded.png in Resources */ = {isa = PBXBuildFile; fileRef = 10E38C0412BEC14F002DBA3F /* notloaded.png */; };
		10E38C1912BEC14F002DBA3F /* piggy.png in Resources */ = {isa = PBXBuildFile; fileRef = 10E38C0512BEC14F002DBA3F /* piggy.png */; };
		10E38C1A12BEC14F002DBA3F /* preferences.png in Resources */ = {isa = PBXBuildFile; fileRef = 10E38C0612BEC14F002DBA3F /* preferences.png */; };
		10E38C1B12BEC14F002DBA3F /* reload.png in Resources */ = {isa = PBXBuildFile; fileRef = 10E38C0712BEC14F002DBA3F /* reload.png */; };
		10E38C1C12BEC14F002DBA3F /* star_off.png in Resources */ = {isa = PBXBuildFile; fileRef = 10E38C0812BEC14F002DBA3F /* star_off.png */; };
		10E38C1D12BEC14F002DBA3F /* star_on.png in Resources */ = {isa = PBXBuildFile; fileRef = 10E38C0912BEC14F002DBA3F /* star_on.png */; };
		10E38C1E12BEC14F002DBA3F /* star_on@2x.png in Resources */ = {isa = PBXBuildFile; fileRef = 10E38C0A12BEC14F002DBA3F /* star_on@2x.png */; };
		10E38C1F12BEC14F002DBA3F /* sticky.png in Resources */ = {isa = PBXBuildFile; fileRef = 10E38C0B12BEC14F002DBA3F /* sticky.png */; };
		11099067134B86FD0013444C /* QuartzCore.framework in Frameworks */ = {isa = PBXBuildFile; fileRef = 11099066134B86FC0013444C /* QuartzCore.framework */; };
		110EE32C1506D41300F2DC91 /* shsc-apple.png in Resources */ = {isa = PBXBuildFile; fileRef = 11243F7214D7187C00B06470 /* shsc-apple.png */; };
		112DB4BB14211F24005A98CB /* SALR.m in Sources */ = {isa = PBXBuildFile; fileRef = 112DB4BA14211F24005A98CB /* SALR.m */; };
		112DB4C21421208A005A98CB /* jquery.js in Resources */ = {isa = PBXBuildFile; fileRef = 112DB4BD14211F54005A98CB /* jquery.js */; };
		112DB4C31421208A005A98CB /* salr.js in Resources */ = {isa = PBXBuildFile; fileRef = 112DB4BE14211F54005A98CB /* salr.js */; };
		112ECF3214D7100A007EE7B6 /* art.png in Resources */ = {isa = PBXBuildFile; fileRef = 112ECF1014D7100A007EE7B6 /* art.png */; };
		112ECF3314D7100A007EE7B6 /* audio.png in Resources */ = {isa = PBXBuildFile; fileRef = 112ECF1114D7100A007EE7B6 /* audio.png */; };
		112ECF3414D7100A007EE7B6 /* books.png in Resources */ = {isa = PBXBuildFile; fileRef = 112ECF1214D7100A007EE7B6 /* books.png */; };
		112ECF3514D7100A007EE7B6 /* cars.png in Resources */ = {isa = PBXBuildFile; fileRef = 112ECF1314D7100A007EE7B6 /* cars.png */; };
		112ECF3614D7100A007EE7B6 /* dd-9-11.png in Resources */ = {isa = PBXBuildFile; fileRef = 112ECF1414D7100A007EE7B6 /* dd-9-11.png */; };
		112ECF3714D7100A007EE7B6 /* drugs.png in Resources */ = {isa = PBXBuildFile; fileRef = 112ECF1514D7100A007EE7B6 /* drugs.png */; };
		112ECF3814D7100A007EE7B6 /* en.png in Resources */ = {isa = PBXBuildFile; fileRef = 112ECF1614D7100A007EE7B6 /* en.png */; };
		112ECF3914D7100A007EE7B6 /* event.png in Resources */ = {isa = PBXBuildFile; fileRef = 112ECF1714D7100A007EE7B6 /* event.png */; };
		112ECF3A14D7100A007EE7B6 /* food.png in Resources */ = {isa = PBXBuildFile; fileRef = 112ECF1814D7100A007EE7B6 /* food.png */; };
		112ECF3B14D7100A007EE7B6 /* games.png in Resources */ = {isa = PBXBuildFile; fileRef = 112ECF1914D7100A007EE7B6 /* games.png */; };
		112ECF3C14D7100A007EE7B6 /* gross.png in Resources */ = {isa = PBXBuildFile; fileRef = 112ECF1A14D7100A007EE7B6 /* gross.png */; };
		112ECF3D14D7100A007EE7B6 /* guns.png in Resources */ = {isa = PBXBuildFile; fileRef = 112ECF1B14D7100A007EE7B6 /* guns.png */; };
		112ECF3E14D7100A007EE7B6 /* help.png in Resources */ = {isa = PBXBuildFile; fileRef = 112ECF1C14D7100A007EE7B6 /* help.png */; };
		112ECF3F14D7100A007EE7B6 /* humor.png in Resources */ = {isa = PBXBuildFile; fileRef = 112ECF1D14D7100A007EE7B6 /* humor.png */; };
		112ECF4014D7100A007EE7B6 /* icon-30-attnmod.png in Resources */ = {isa = PBXBuildFile; fileRef = 112ECF1E14D7100A007EE7B6 /* icon-30-attnmod.png */; };
		112ECF4114D7100A007EE7B6 /* icon-31-hotthread.png in Resources */ = {isa = PBXBuildFile; fileRef = 112ECF1F14D7100A007EE7B6 /* icon-31-hotthread.png */; };
		112ECF4214D7100A007EE7B6 /* movies.png in Resources */ = {isa = PBXBuildFile; fileRef = 112ECF2014D7100A007EE7B6 /* movies.png */; };
		112ECF4314D7100A007EE7B6 /* music.png in Resources */ = {isa = PBXBuildFile; fileRef = 112ECF2114D7100A007EE7B6 /* music.png */; };
		112ECF4414D7100A007EE7B6 /* newbie.png in Resources */ = {isa = PBXBuildFile; fileRef = 112ECF2214D7100A007EE7B6 /* newbie.png */; };
		112ECF4514D7100A007EE7B6 /* news.png in Resources */ = {isa = PBXBuildFile; fileRef = 112ECF2314D7100A007EE7B6 /* news.png */; };
		112ECF4614D7100A007EE7B6 /* photos.png in Resources */ = {isa = PBXBuildFile; fileRef = 112ECF2414D7100A007EE7B6 /* photos.png */; };
		112ECF4714D7100A007EE7B6 /* politics.png in Resources */ = {isa = PBXBuildFile; fileRef = 112ECF2514D7100A007EE7B6 /* politics.png */; };
		112ECF4814D7100A007EE7B6 /* poll.png in Resources */ = {isa = PBXBuildFile; fileRef = 112ECF2614D7100A007EE7B6 /* poll.png */; };
		112ECF4914D7100A007EE7B6 /* question.png in Resources */ = {isa = PBXBuildFile; fileRef = 112ECF2714D7100A007EE7B6 /* question.png */; };
		112ECF4A14D7100A007EE7B6 /* rant.png in Resources */ = {isa = PBXBuildFile; fileRef = 112ECF2814D7100A007EE7B6 /* rant.png */; };
		112ECF4B14D7100A007EE7B6 /* request.png in Resources */ = {isa = PBXBuildFile; fileRef = 112ECF2914D7100A007EE7B6 /* request.png */; };
		112ECF4C14D7100A007EE7B6 /* sam-clothing.png in Resources */ = {isa = PBXBuildFile; fileRef = 112ECF2A14D7100A007EE7B6 /* sam-clothing.png */; };
		112ECF4E14D7100A007EE7B6 /* stupid.png in Resources */ = {isa = PBXBuildFile; fileRef = 112ECF2C14D7100A007EE7B6 /* stupid.png */; };
		112ECF4F14D7100A007EE7B6 /* tv.png in Resources */ = {isa = PBXBuildFile; fileRef = 112ECF2D14D7100A007EE7B6 /* tv.png */; };
		112ECF5014D7100A007EE7B6 /* unfunny.png in Resources */ = {isa = PBXBuildFile; fileRef = 112ECF2E14D7100A007EE7B6 /* unfunny.png */; };
		112ECF5114D7100A007EE7B6 /* video.png in Resources */ = {isa = PBXBuildFile; fileRef = 112ECF2F14D7100A007EE7B6 /* video.png */; };
		112ECF5214D7100A007EE7B6 /* weird.png in Resources */ = {isa = PBXBuildFile; fileRef = 112ECF3014D7100A007EE7B6 /* weird.png */; };
		112ECF5314D7100A007EE7B6 /* whine.png in Resources */ = {isa = PBXBuildFile; fileRef = 112ECF3114D7100A007EE7B6 /* whine.png */; };
		1136669F154C5B5800D74F9A /* coupon-coupon.png in Resources */ = {isa = PBXBuildFile; fileRef = 11366691154C5B5800D74F9A /* coupon-coupon.png */; };
		113666A0154C5B5800D74F9A /* coupon-free.png in Resources */ = {isa = PBXBuildFile; fileRef = 11366692154C5B5800D74F9A /* coupon-free.png */; };
		113666A1154C5B5800D74F9A /* coupon-instore.png in Resources */ = {isa = PBXBuildFile; fileRef = 11366693154C5B5800D74F9A /* coupon-instore.png */; };
		113666A2154C5B5800D74F9A /* coupon-nonus.png in Resources */ = {isa = PBXBuildFile; fileRef = 11366694154C5B5800D74F9A /* coupon-nonus.png */; };
		113666A3154C5B5800D74F9A /* icon-59-lobster.png in Resources */ = {isa = PBXBuildFile; fileRef = 11366695154C5B5800D74F9A /* icon-59-lobster.png */; };
		113666A4154C5B5800D74F9A /* icon-61-comics.png in Resources */ = {isa = PBXBuildFile; fileRef = 11366696154C5B5800D74F9A /* icon-61-comics.png */; };
		113666A5154C5B5800D74F9A /* lan-europe.png in Resources */ = {isa = PBXBuildFile; fileRef = 11366697154C5B5800D74F9A /* lan-europe.png */; };
		113666A6154C5B5800D74F9A /* lf-eurabia.png in Resources */ = {isa = PBXBuildFile; fileRef = 11366698154C5B5800D74F9A /* lf-eurabia.png */; };
		113666A7154C5B5800D74F9A /* lf-race2.png in Resources */ = {isa = PBXBuildFile; fileRef = 11366699154C5B5800D74F9A /* lf-race2.png */; };
		113666A8154C5B5800D74F9A /* nmd-rock.png in Resources */ = {isa = PBXBuildFile; fileRef = 1136669A154C5B5800D74F9A /* nmd-rock.png */; };
		113666A9154C5B5800D74F9A /* nmd-tour.png in Resources */ = {isa = PBXBuildFile; fileRef = 1136669B154C5B5800D74F9A /* nmd-tour.png */; };
		113666AA154C5B5800D74F9A /* sports-mlb.png in Resources */ = {isa = PBXBuildFile; fileRef = 1136669C154C5B5800D74F9A /* sports-mlb.png */; };
		113666AB154C5B5800D74F9A /* sports-nba.png in Resources */ = {isa = PBXBuildFile; fileRef = 1136669D154C5B5800D74F9A /* sports-nba.png */; };
		113666AC154C5B5800D74F9A /* tfr-box.png in Resources */ = {isa = PBXBuildFile; fileRef = 1136669E154C5B5800D74F9A /* tfr-box.png */; };
		1153D0D6144E5BA6007602E8 /* AwfulSpecificPageViewController.m in Sources */ = {isa = PBXBuildFile; fileRef = 1153D0D4144E5BA6007602E8 /* AwfulSpecificPageViewController.m */; };
		1156F004144B985000C0455B /* grey-gradient.png in Resources */ = {isa = PBXBuildFile; fileRef = 1156F003144B985000C0455B /* grey-gradient.png */; };
		115A05DA134814B6004FDCE5 /* arrowright.png in Resources */ = {isa = PBXBuildFile; fileRef = 115A05D9134814B6004FDCE5 /* arrowright.png */; };
		115A05DF13490D39004FDCE5 /* dotdotdot.png in Resources */ = {isa = PBXBuildFile; fileRef = 115A05DE13490D39004FDCE5 /* dotdotdot.png */; };
		1160385D153F673000DCC448 /* byob-grouch.png in Resources */ = {isa = PBXBuildFile; fileRef = 11603854153F673000DCC448 /* byob-grouch.png */; };
		1160385F153F673000DCC448 /* cd_hype.png in Resources */ = {isa = PBXBuildFile; fileRef = 11603856153F673000DCC448 /* cd_hype.png */; };
		11603860153F673000DCC448 /* lf-gotmine.png in Resources */ = {isa = PBXBuildFile; fileRef = 11603857153F673000DCC448 /* lf-gotmine.png */; };
		11603861153F673000DCC448 /* tava-cables.png in Resources */ = {isa = PBXBuildFile; fileRef = 11603858153F673000DCC448 /* tava-cables.png */; };
		11603862153F673000DCC448 /* tava-headphones.png in Resources */ = {isa = PBXBuildFile; fileRef = 11603859153F673000DCC448 /* tava-headphones.png */; };
		11603863153F673000DCC448 /* tava-mp3.png in Resources */ = {isa = PBXBuildFile; fileRef = 1160385A153F673000DCC448 /* tava-mp3.png */; };
		11603864153F673000DCC448 /* tava-vintage.png in Resources */ = {isa = PBXBuildFile; fileRef = 1160385B153F673000DCC448 /* tava-vintage.png */; };
		11603865153F673000DCC448 /* tcc-addiction.png in Resources */ = {isa = PBXBuildFile; fileRef = 1160385C153F673000DCC448 /* tcc-addiction.png */; };
		11603868153F684400DCC448 /* cc-design.png in Resources */ = {isa = PBXBuildFile; fileRef = 11603867153F684400DCC448 /* cc-design.png */; };
		11682AED1536348700D6B9B7 /* attention.png in Resources */ = {isa = PBXBuildFile; fileRef = 11682ABE1536348700D6B9B7 /* attention.png */; };
		11682AEE1536348700D6B9B7 /* cd_classic.png in Resources */ = {isa = PBXBuildFile; fileRef = 11682ABF1536348700D6B9B7 /* cd_classic.png */; };
		11682AEF1536348700D6B9B7 /* cd_comedy.png in Resources */ = {isa = PBXBuildFile; fileRef = 11682AC01536348700D6B9B7 /* cd_comedy.png */; };
		11682AF01536348700D6B9B7 /* computers.png in Resources */ = {isa = PBXBuildFile; fileRef = 11682AC11536348700D6B9B7 /* computers.png */; };
		11682AF11536348700D6B9B7 /* diy-advice.png in Resources */ = {isa = PBXBuildFile; fileRef = 11682AC21536348700D6B9B7 /* diy-advice.png */; };
		11682AF21536348700D6B9B7 /* flame.png in Resources */ = {isa = PBXBuildFile; fileRef = 11682AC31536348700D6B9B7 /* flame.png */; };
		11682AF31536348700D6B9B7 /* fruity.png in Resources */ = {isa = PBXBuildFile; fileRef = 11682AC41536348700D6B9B7 /* fruity.png */; };
		11682AF41536348700D6B9B7 /* games-3ds.png in Resources */ = {isa = PBXBuildFile; fileRef = 11682AC51536348700D6B9B7 /* games-3ds.png */; };
		11682AF51536348700D6B9B7 /* games-360.png in Resources */ = {isa = PBXBuildFile; fileRef = 11682AC61536348700D6B9B7 /* games-360.png */; };
		11682AF61536348700D6B9B7 /* games-360ps3tag.png in Resources */ = {isa = PBXBuildFile; fileRef = 11682AC71536348700D6B9B7 /* games-360ps3tag.png */; };
		11682AF71536348700D6B9B7 /* games-ds.png in Resources */ = {isa = PBXBuildFile; fileRef = 11682AC81536348700D6B9B7 /* games-ds.png */; };
		11682AF81536348700D6B9B7 /* games-letsplay.png in Resources */ = {isa = PBXBuildFile; fileRef = 11682AC91536348700D6B9B7 /* games-letsplay.png */; };
		11682AF91536348700D6B9B7 /* games-ps3.png in Resources */ = {isa = PBXBuildFile; fileRef = 11682ACA1536348700D6B9B7 /* games-ps3.png */; };
		11682AFA1536348700D6B9B7 /* games-psp.png in Resources */ = {isa = PBXBuildFile; fileRef = 11682ACB1536348700D6B9B7 /* games-psp.png */; };
		11682AFB1536348700D6B9B7 /* Games-vita.png in Resources */ = {isa = PBXBuildFile; fileRef = 11682ACC1536348700D6B9B7 /* Games-vita.png */; };
		11682AFC1536348700D6B9B7 /* games-wii.png in Resources */ = {isa = PBXBuildFile; fileRef = 11682ACD1536348700D6B9B7 /* games-wii.png */; };
		11682AFD1536348700D6B9B7 /* goonmeet.png in Resources */ = {isa = PBXBuildFile; fileRef = 11682ACE1536348700D6B9B7 /* goonmeet.png */; };
		11682AFE1536348700D6B9B7 /* hell-fuckthis.png in Resources */ = {isa = PBXBuildFile; fileRef = 11682ACF1536348700D6B9B7 /* hell-fuckthis.png */; };
		11682AFF1536348700D6B9B7 /* hell-hive.png in Resources */ = {isa = PBXBuildFile; fileRef = 11682AD01536348700D6B9B7 /* hell-hive.png */; };
		11682B001536348700D6B9B7 /* hell-stfu.png in Resources */ = {isa = PBXBuildFile; fileRef = 11682AD11536348700D6B9B7 /* hell-stfu.png */; };
		11682B011536348700D6B9B7 /* hell-whore.png in Resources */ = {isa = PBXBuildFile; fileRef = 11682AD21536348700D6B9B7 /* hell-whore.png */; };
		11682B021536348700D6B9B7 /* icon-41-game-xbox.png in Resources */ = {isa = PBXBuildFile; fileRef = 11682AD31536348700D6B9B7 /* icon-41-game-xbox.png */; };
		11682B031536348700D6B9B7 /* icon-42-game-ps2.png in Resources */ = {isa = PBXBuildFile; fileRef = 11682AD41536348700D6B9B7 /* icon-42-game-ps2.png */; };
		11682B041536348700D6B9B7 /* icon-43-game-gamecube.png in Resources */ = {isa = PBXBuildFile; fileRef = 11682AD51536348700D6B9B7 /* icon-43-game-gamecube.png */; };
		11682B051536348700D6B9B7 /* icon-44-game-gba.png in Resources */ = {isa = PBXBuildFile; fileRef = 11682AD61536348700D6B9B7 /* icon-44-game-gba.png */; };
		11682B061536348700D6B9B7 /* icon-45-game-pc.png in Resources */ = {isa = PBXBuildFile; fileRef = 11682AD71536348700D6B9B7 /* icon-45-game-pc.png */; };
		11682B071536348700D6B9B7 /* icon-dear_richard.png in Resources */ = {isa = PBXBuildFile; fileRef = 11682AD81536348700D6B9B7 /* icon-dear_richard.png */; };
		11682B081536348700D6B9B7 /* lf-fff.png in Resources */ = {isa = PBXBuildFile; fileRef = 11682AD91536348700D6B9B7 /* lf-fff.png */; };
		11682B091536348700D6B9B7 /* lf-fuckit3.png in Resources */ = {isa = PBXBuildFile; fileRef = 11682ADA1536348700D6B9B7 /* lf-fuckit3.png */; };
		11682B0A1536348700D6B9B7 /* lf-hansen2.png in Resources */ = {isa = PBXBuildFile; fileRef = 11682ADB1536348700D6B9B7 /* lf-hansen2.png */; };
		11682B0B1536348700D6B9B7 /* science.png in Resources */ = {isa = PBXBuildFile; fileRef = 11682ADC1536348700D6B9B7 /* science.png */; };
		11682B0C1536348700D6B9B7 /* serious.png in Resources */ = {isa = PBXBuildFile; fileRef = 11682ADD1536348700D6B9B7 /* serious.png */; };
		11682B0D1536348700D6B9B7 /* sex.png in Resources */ = {isa = PBXBuildFile; fileRef = 11682ADE1536348700D6B9B7 /* sex.png */; };
		11682B0E1536348700D6B9B7 /* shsc-win.png in Resources */ = {isa = PBXBuildFile; fileRef = 11682ADF1536348700D6B9B7 /* shsc-win.png */; };
		11682B0F1536348700D6B9B7 /* sports-golf.png in Resources */ = {isa = PBXBuildFile; fileRef = 11682AE01536348700D6B9B7 /* sports-golf.png */; };
		11682B101536348700D6B9B7 /* sports-ncaa.png in Resources */ = {isa = PBXBuildFile; fileRef = 11682AE11536348700D6B9B7 /* sports-ncaa.png */; };
		11682B111536348700D6B9B7 /* sports-nfl.png in Resources */ = {isa = PBXBuildFile; fileRef = 11682AE21536348700D6B9B7 /* sports-nfl.png */; };
		11682B121536348700D6B9B7 /* sports-soccer.png in Resources */ = {isa = PBXBuildFile; fileRef = 11682AE31536348700D6B9B7 /* sports-soccer.png */; };
		11682B131536348700D6B9B7 /* sports-wwe.png in Resources */ = {isa = PBXBuildFile; fileRef = 11682AE41536348700D6B9B7 /* sports-wwe.png */; };
		11682B141536348700D6B9B7 /* sports.png in Resources */ = {isa = PBXBuildFile; fileRef = 11682AE51536348700D6B9B7 /* sports.png */; };
		11682B151536348700D6B9B7 /* tech.png in Resources */ = {isa = PBXBuildFile; fileRef = 11682AE61536348700D6B9B7 /* tech.png */; };
		11682B161536348700D6B9B7 /* wrestlehut-ecw.png in Resources */ = {isa = PBXBuildFile; fileRef = 11682AE71536348700D6B9B7 /* wrestlehut-ecw.png */; };
		11682B171536348700D6B9B7 /* wrestlehut-thunder.png in Resources */ = {isa = PBXBuildFile; fileRef = 11682AE81536348700D6B9B7 /* wrestlehut-thunder.png */; };
		11682B181536348700D6B9B7 /* wrestlehut-tna.png in Resources */ = {isa = PBXBuildFile; fileRef = 11682AE91536348700D6B9B7 /* wrestlehut-tna.png */; };
		11682B191536348700D6B9B7 /* wrestling-raw.png in Resources */ = {isa = PBXBuildFile; fileRef = 11682AEA1536348700D6B9B7 /* wrestling-raw.png */; };
		11682B1A1536348700D6B9B7 /* wrestling-roh.png in Resources */ = {isa = PBXBuildFile; fileRef = 11682AEB1536348700D6B9B7 /* wrestling-roh.png */; };
		11682B1B1536348700D6B9B7 /* wrestling-sd.png in Resources */ = {isa = PBXBuildFile; fileRef = 11682AEC1536348700D6B9B7 /* wrestling-sd.png */; };
		116D3A6014DDC9E40002129F /* phone-template.html in Resources */ = {isa = PBXBuildFile; fileRef = 116D3A5F14DDC9E40002129F /* phone-template.html */; };
		116D3A6314DDD71C0002129F /* pad-template.html in Resources */ = {isa = PBXBuildFile; fileRef = 116D3A6214DDD71C0002129F /* pad-template.html */; };
		116EF3DC1523A86C0018580D /* AwfulForum+AwfulMethods.m in Sources */ = {isa = PBXBuildFile; fileRef = 116EF3DB1523A86C0018580D /* AwfulForum+AwfulMethods.m */; };
		116EF3F81523E5510018580D /* AwfulThread+AwfulMethods.m in Sources */ = {isa = PBXBuildFile; fileRef = 116EF3F71523E5500018580D /* AwfulThread+AwfulMethods.m */; };
		116EF41915251C5D0018580D /* AwfulUser+AwfulMethods.m in Sources */ = {isa = PBXBuildFile; fileRef = 116EF41815251C5D0018580D /* AwfulUser+AwfulMethods.m */; };
		116EF41C15251CDB0018580D /* AwfulUser.m in Sources */ = {isa = PBXBuildFile; fileRef = 116EF41B15251CDB0018580D /* AwfulUser.m */; };
		116EF42D1526588C0018580D /* AwfulThread.m in Sources */ = {isa = PBXBuildFile; fileRef = 116EF42C1526588C0018580D /* AwfulThread.m */; };
		116EF44115265D390018580D /* icon-37-selling.png in Resources */ = {isa = PBXBuildFile; fileRef = 116EF43B15265D390018580D /* icon-37-selling.png */; };
		116EF44215265D390018580D /* icon-38-buying.png in Resources */ = {isa = PBXBuildFile; fileRef = 116EF43C15265D390018580D /* icon-38-buying.png */; };
		116EF44315265D390018580D /* icon-46-trading.png in Resources */ = {isa = PBXBuildFile; fileRef = 116EF43D15265D390018580D /* icon-46-trading.png */; };
		116EF44415265D390018580D /* icon-52-trading.png in Resources */ = {isa = PBXBuildFile; fileRef = 116EF43E15265D390018580D /* icon-52-trading.png */; };
		1172A62E14F5DB160026CDA8 /* Security.framework in Frameworks */ = {isa = PBXBuildFile; fileRef = 1172A62D14F5DB160026CDA8 /* Security.framework */; };
		1172A63214F5DE8B0026CDA8 /* AwfulNetworkEngine.m in Sources */ = {isa = PBXBuildFile; fileRef = 1172A63114F5DE8B0026CDA8 /* AwfulNetworkEngine.m */; };
		117CE6E915433504005DD47B /* asktell-lifestyle.png in Resources */ = {isa = PBXBuildFile; fileRef = 117CE6DC15433504005DD47B /* asktell-lifestyle.png */; };
		117CE6EA15433504005DD47B /* asktell-travel.png in Resources */ = {isa = PBXBuildFile; fileRef = 117CE6DD15433504005DD47B /* asktell-travel.png */; };
		117CE6EB15433504005DD47B /* bb-fantasy.png in Resources */ = {isa = PBXBuildFile; fileRef = 117CE6DE15433504005DD47B /* bb-fantasy.png */; };
		117CE6EC15433504005DD47B /* cc_design.png in Resources */ = {isa = PBXBuildFile; fileRef = 117CE6DF15433504005DD47B /* cc_design.png */; };
		117CE6ED15433504005DD47B /* cc-film.png in Resources */ = {isa = PBXBuildFile; fileRef = 117CE6E015433504005DD47B /* cc-film.png */; };
		117CE6EE15433504005DD47B /* coc-c.png in Resources */ = {isa = PBXBuildFile; fileRef = 117CE6E115433504005DD47B /* coc-c.png */; };
		117CE6EF15433504005DD47B /* coc-web.png in Resources */ = {isa = PBXBuildFile; fileRef = 117CE6E215433504005DD47B /* coc-web.png */; };
		117CE6F015433504005DD47B /* cps-android.png in Resources */ = {isa = PBXBuildFile; fileRef = 117CE6E315433504005DD47B /* cps-android.png */; };
		117CE6F115433504005DD47B /* dd-gotcha.png in Resources */ = {isa = PBXBuildFile; fileRef = 117CE6E415433504005DD47B /* dd-gotcha.png */; };
		117CE6F215433504005DD47B /* dd-notracist.png in Resources */ = {isa = PBXBuildFile; fileRef = 117CE6E515433504005DD47B /* dd-notracist.png */; };
		117CE6F315433504005DD47B /* dd-philosophy.png in Resources */ = {isa = PBXBuildFile; fileRef = 117CE6E615433504005DD47B /* dd-philosophy.png */; };
		117CE6F415433504005DD47B /* yospos-netscape.png in Resources */ = {isa = PBXBuildFile; fileRef = 117CE6E715433504005DD47B /* yospos-netscape.png */; };
		117CE6F515433504005DD47B /* yp-bsod.png in Resources */ = {isa = PBXBuildFile; fileRef = 117CE6E815433504005DD47B /* yp-bsod.png */; };
		117DBE3B1522A39A007125EF /* CoreData.framework in Frameworks */ = {isa = PBXBuildFile; fileRef = 117DBE3A1522A39A007125EF /* CoreData.framework */; };
		117DBE431522AA2D007125EF /* Model.xcdatamodeld in Sources */ = {isa = PBXBuildFile; fileRef = 117DBE411522AA2D007125EF /* Model.xcdatamodeld */; };
		11817E1F1565E5E7000E765A /* bss-indie.png in Resources */ = {isa = PBXBuildFile; fileRef = 11817E141565E5E7000E765A /* bss-indie.png */; };
		11817E201565E5E7000E765A /* cd_drama.png in Resources */ = {isa = PBXBuildFile; fileRef = 11817E151565E5E7000E765A /* cd_drama.png */; };
		11817E211565E5E7000E765A /* cell-gsm.png in Resources */ = {isa = PBXBuildFile; fileRef = 11817E161565E5E7000E765A /* cell-gsm.png */; };
		11817E221565E5E7000E765A /* diy-homeimprove.png in Resources */ = {isa = PBXBuildFile; fileRef = 11817E171565E5E7000E765A /* diy-homeimprove.png */; };
		11817E231565E5E7000E765A /* shsc-bsd.png in Resources */ = {isa = PBXBuildFile; fileRef = 11817E181565E5E7000E765A /* shsc-bsd.png */; };
		11817E241565E5E7000E765A /* shsc-laptop.png in Resources */ = {isa = PBXBuildFile; fileRef = 11817E191565E5E7000E765A /* shsc-laptop.png */; };
		11817E251565E5E7000E765A /* shsc-networking.png in Resources */ = {isa = PBXBuildFile; fileRef = 11817E1A1565E5E7000E765A /* shsc-networking.png */; };
		11817E261565E5E7000E765A /* shsc-sysadmin.png in Resources */ = {isa = PBXBuildFile; fileRef = 11817E1B1565E5E7000E765A /* shsc-sysadmin.png */; };
		11817E271565E5E7000E765A /* tava-analog.png in Resources */ = {isa = PBXBuildFile; fileRef = 11817E1C1565E5E7000E765A /* tava-analog.png */; };
		11817E281565E5E7000E765A /* tava-speakers.png in Resources */ = {isa = PBXBuildFile; fileRef = 11817E1D1565E5E7000E765A /* tava-speakers.png */; };
		11817E291565E5E7000E765A /* tg-gurps.png in Resources */ = {isa = PBXBuildFile; fileRef = 11817E1E1565E5E7000E765A /* tg-gurps.png */; };
		1182A3B815509060005BBBF9 /* icon-37-selling-secondary.png in Resources */ = {isa = PBXBuildFile; fileRef = 1182A3B415509060005BBBF9 /* icon-37-selling-secondary.png */; };
		1182A3B915509060005BBBF9 /* icon-38-buying-secondary.png in Resources */ = {isa = PBXBuildFile; fileRef = 1182A3B515509060005BBBF9 /* icon-38-buying-secondary.png */; };
		1182A3BA15509060005BBBF9 /* icon-46-trading-secondary.png in Resources */ = {isa = PBXBuildFile; fileRef = 1182A3B615509060005BBBF9 /* icon-46-trading-secondary.png */; };
		1182A3BB15509060005BBBF9 /* icon-52-trading-secondary.png in Resources */ = {isa = PBXBuildFile; fileRef = 1182A3B715509060005BBBF9 /* icon-52-trading-secondary.png */; };
		1182A3BE15509167005BBBF9 /* ama-secondary.png in Resources */ = {isa = PBXBuildFile; fileRef = 1182A3BC15509167005BBBF9 /* ama-secondary.png */; };
		1182A3BF15509167005BBBF9 /* tma-secondary.png in Resources */ = {isa = PBXBuildFile; fileRef = 1182A3BD15509167005BBBF9 /* tma-secondary.png */; };
		1185923613B93F3B0036E607 /* post-action-icon.png in Resources */ = {isa = PBXBuildFile; fileRef = 1185923513B93F3B0036E607 /* post-action-icon.png */; };
		1185923913B9425C0036E607 /* star_admin.gif in Resources */ = {isa = PBXBuildFile; fileRef = 1185923713B9425B0036E607 /* star_admin.gif */; };
		1185923A13B9425C0036E607 /* star_moderator.gif in Resources */ = {isa = PBXBuildFile; fileRef = 1185923813B9425B0036E607 /* star_moderator.gif */; };
		118CF798152C05BA00126AAC /* AwfulForum.m in Sources */ = {isa = PBXBuildFile; fileRef = 118CF797152C05BA00126AAC /* AwfulForum.m */; };
		118CF809152D281600126AAC /* AwfulAddFavoriteViewController.m in Sources */ = {isa = PBXBuildFile; fileRef = 118CF808152D281600126AAC /* AwfulAddFavoriteViewController.m */; };
		118E615B14E5A17500F0CE0A /* AwfulThreadCell.m in Sources */ = {isa = PBXBuildFile; fileRef = 112764F014DB4F6A003ACE76 /* AwfulThreadCell.m */; };
		118E615F14E5A1F100F0CE0A /* AwfulForumHeader.m in Sources */ = {isa = PBXBuildFile; fileRef = 112764EC14DB44E6003ACE76 /* AwfulForumHeader.m */; };
		1190F73413BE4EA900B9D271 /* AwfulActions.m in Sources */ = {isa = PBXBuildFile; fileRef = 1190F6CE13BE4EA900B9D271 /* AwfulActions.m */; };
		1190F73513BE4EA900B9D271 /* AwfulPostActions.m in Sources */ = {isa = PBXBuildFile; fileRef = 1190F6D013BE4EA900B9D271 /* AwfulPostActions.m */; };
		1190F73613BE4EA900B9D271 /* AwfulThreadActions.m in Sources */ = {isa = PBXBuildFile; fileRef = 1190F6D213BE4EA900B9D271 /* AwfulThreadActions.m */; };
		1190F73813BE4EA900B9D271 /* AwfulVoteActions.m in Sources */ = {isa = PBXBuildFile; fileRef = 1190F6D613BE4EA900B9D271 /* AwfulVoteActions.m */; };
		1190F73913BE4EA900B9D271 /* AwfulForumCell.m in Sources */ = {isa = PBXBuildFile; fileRef = 1190F6D913BE4EA900B9D271 /* AwfulForumCell.m */; };
		1190F73B13BE4EA900B9D271 /* AwfulForumHeaderView.xib in Resources */ = {isa = PBXBuildFile; fileRef = 1190F6DB13BE4EA900B9D271 /* AwfulForumHeaderView.xib */; };
		1190F73D13BE4EA900B9D271 /* AwfulForumsListController.m in Sources */ = {isa = PBXBuildFile; fileRef = 1190F6DE13BE4EA900B9D271 /* AwfulForumsListController.m */; };
		1190F74413BE4EA900B9D271 /* AwfulPage.m in Sources */ = {isa = PBXBuildFile; fileRef = 1190F6EB13BE4EA900B9D271 /* AwfulPage.m */; };
		1190F74813BE4EA900B9D271 /* AwfulPostBoxController.m in Sources */ = {isa = PBXBuildFile; fileRef = 1190F6F113BE4EA900B9D271 /* AwfulPostBoxController.m */; };
		1190F75213BE4EA900B9D271 /* AwfulBookmarksController.m in Sources */ = {isa = PBXBuildFile; fileRef = 1190F70713BE4EA900B9D271 /* AwfulBookmarksController.m */; };
		1190F75313BE4EA900B9D271 /* AwfulThreadListController.m in Sources */ = {isa = PBXBuildFile; fileRef = 1190F70913BE4EA900B9D271 /* AwfulThreadListController.m */; };
		1190F75C13BE4EA900B9D271 /* AwfulLoginController.m in Sources */ = {isa = PBXBuildFile; fileRef = 1190F71A13BE4EA900B9D271 /* AwfulLoginController.m */; };
		1190F75E13BE4EA900B9D271 /* AwfulAppDelegate.m in Sources */ = {isa = PBXBuildFile; fileRef = 1190F71E13BE4EA900B9D271 /* AwfulAppDelegate.m */; };
		1190F76113BE4EA900B9D271 /* AwfulPageCount.m in Sources */ = {isa = PBXBuildFile; fileRef = 1190F72413BE4EA900B9D271 /* AwfulPageCount.m */; };
		1190F76213BE4EA900B9D271 /* AwfulPost.m in Sources */ = {isa = PBXBuildFile; fileRef = 1190F72613BE4EA900B9D271 /* AwfulPost.m */; };
		1190F76713BE4EA900B9D271 /* AwfulUtil.m in Sources */ = {isa = PBXBuildFile; fileRef = 1190F73113BE4EA900B9D271 /* AwfulUtil.m */; };
		1190F76813BE4EA900B9D271 /* SmilieGrabber.m in Sources */ = {isa = PBXBuildFile; fileRef = 1190F73313BE4EA900B9D271 /* SmilieGrabber.m */; };
		1190F7C713BE4ECB00B9D271 /* Appirater.m in Sources */ = {isa = PBXBuildFile; fileRef = 1190F76C13BE4ECB00B9D271 /* Appirater.m */; };
		1190F7E313BE4ECB00B9D271 /* 37x-Checkmark.png in Resources */ = {isa = PBXBuildFile; fileRef = 1190F7A913BE4ECB00B9D271 /* 37x-Checkmark.png */; };
		1190F7E413BE4ECB00B9D271 /* MBProgressHUD.m in Sources */ = {isa = PBXBuildFile; fileRef = 1190F7AB13BE4ECB00B9D271 /* MBProgressHUD.m */; };
		1190F7E513BE4ECB00B9D271 /* GTMNSString+HTML.m in Sources */ = {isa = PBXBuildFile; fileRef = 1190F7AF13BE4ECB00B9D271 /* GTMNSString+HTML.m */; settings = {COMPILER_FLAGS = "-fno-objc-arc"; }; };
		1190F7E613BE4ECB00B9D271 /* NSString+HTML.m in Sources */ = {isa = PBXBuildFile; fileRef = 1190F7B113BE4ECB00B9D271 /* NSString+HTML.m */; };
		1190F7E713BE4ECB00B9D271 /* MWPhoto.m in Sources */ = {isa = PBXBuildFile; fileRef = 1190F7B413BE4ECB00B9D271 /* MWPhoto.m */; };
		1190F7E813BE4ECB00B9D271 /* MWPhotoBrowser.m in Sources */ = {isa = PBXBuildFile; fileRef = 1190F7B613BE4ECB00B9D271 /* MWPhotoBrowser.m */; };
		1190F7E913BE4ECB00B9D271 /* UIImage+Decompress.m in Sources */ = {isa = PBXBuildFile; fileRef = 1190F7B813BE4ECB00B9D271 /* UIImage+Decompress.m */; };
		1190F7EA13BE4ECB00B9D271 /* UIImageViewTap.m in Sources */ = {isa = PBXBuildFile; fileRef = 1190F7BA13BE4ECB00B9D271 /* UIImageViewTap.m */; };
		1190F7EB13BE4ECB00B9D271 /* UIViewTap.m in Sources */ = {isa = PBXBuildFile; fileRef = 1190F7BC13BE4ECB00B9D271 /* UIViewTap.m */; };
		1190F7EC13BE4ECB00B9D271 /* ZoomingScrollView.m in Sources */ = {isa = PBXBuildFile; fileRef = 1190F7BE13BE4ECB00B9D271 /* ZoomingScrollView.m */; };
		1190F7ED13BE4ECB00B9D271 /* LICENSE.txt in Resources */ = {isa = PBXBuildFile; fileRef = 1190F7C013BE4ECB00B9D271 /* LICENSE.txt */; };
		1190F7EE13BE4ECB00B9D271 /* TFHpple.m in Sources */ = {isa = PBXBuildFile; fileRef = 1190F7C213BE4ECB00B9D271 /* TFHpple.m */; };
		1190F7EF13BE4ECB00B9D271 /* TFHppleElement.m in Sources */ = {isa = PBXBuildFile; fileRef = 1190F7C413BE4ECB00B9D271 /* TFHppleElement.m */; };
		1190F7F013BE4ECB00B9D271 /* XPathQuery.m in Sources */ = {isa = PBXBuildFile; fileRef = 1190F7C613BE4ECB00B9D271 /* XPathQuery.m */; };
		1190F7F313BE4EDA00B9D271 /* main.m in Sources */ = {isa = PBXBuildFile; fileRef = 1190F7F213BE4EDA00B9D271 /* main.m */; };
		1190F80513BE58BB00B9D271 /* post.css in Resources */ = {isa = PBXBuildFile; fileRef = 1190F80313BE58BB00B9D271 /* post.css */; };
		1195D59414C4CB4400CA3A48 /* threadrating.png in Resources */ = {isa = PBXBuildFile; fileRef = 1195D59014C4CB4400CA3A48 /* threadrating.png */; };
		1199D7CF13AA9C4200264DE9 /* tiny_arrow_right.png in Resources */ = {isa = PBXBuildFile; fileRef = 1199D7CE13AA9C4200264DE9 /* tiny_arrow_right.png */; };
		11A0E7161560888E0035597C /* pad-template-dark.html in Resources */ = {isa = PBXBuildFile; fileRef = 11A0E7151560888E0035597C /* pad-template-dark.html */; };
		11C1FFA714FC78D500B0250B /* 28-star.png in Resources */ = {isa = PBXBuildFile; fileRef = 11C1FFA514FC78D500B0250B /* 28-star.png */; };
		11C1FFA814FC78D500B0250B /* 28-star@2x.png in Resources */ = {isa = PBXBuildFile; fileRef = 11C1FFA614FC78D500B0250B /* 28-star@2x.png */; };
		11C1FFAD14FC797800B0250B /* 39-circle-check.png in Resources */ = {isa = PBXBuildFile; fileRef = 11C1FFA914FC797800B0250B /* 39-circle-check.png */; };
		11C1FFAE14FC797800B0250B /* 39-circle-check@2x.png in Resources */ = {isa = PBXBuildFile; fileRef = 11C1FFAA14FC797800B0250B /* 39-circle-check@2x.png */; };
		11C1FFAF14FC797800B0250B /* 40-inbox.png in Resources */ = {isa = PBXBuildFile; fileRef = 11C1FFAB14FC797800B0250B /* 40-inbox.png */; };
		11C1FFB014FC797800B0250B /* 40-inbox@2x.png in Resources */ = {isa = PBXBuildFile; fileRef = 11C1FFAC14FC797800B0250B /* 40-inbox@2x.png */; };
		11C3A266154B9FB800720A20 /* pi-cats.png in Resources */ = {isa = PBXBuildFile; fileRef = 11C3A25A154B9FB800720A20 /* pi-cats.png */; };
		11C3A267154B9FB800720A20 /* pi-dogs.png in Resources */ = {isa = PBXBuildFile; fileRef = 11C3A25B154B9FB800720A20 /* pi-dogs.png */; };
		11C3A268154B9FB800720A20 /* tcc-shrooms.png in Resources */ = {isa = PBXBuildFile; fileRef = 11C3A25C154B9FB800720A20 /* tcc-shrooms.png */; };
		11C3A269154B9FB800720A20 /* tviv-cable.png in Resources */ = {isa = PBXBuildFile; fileRef = 11C3A25D154B9FB800720A20 /* tviv-cable.png */; };
		11C3A26A154B9FB800720A20 /* tviv-cartoon.png in Resources */ = {isa = PBXBuildFile; fileRef = 11C3A25E154B9FB800720A20 /* tviv-cartoon.png */; };
		11C3A26B154B9FB800720A20 /* ycs-goomba.png in Resources */ = {isa = PBXBuildFile; fileRef = 11C3A25F154B9FB800720A20 /* ycs-goomba.png */; };
		11C3A26C154B9FB800720A20 /* ycs-letsgo.png in Resources */ = {isa = PBXBuildFile; fileRef = 11C3A260154B9FB800720A20 /* ycs-letsgo.png */; };
		11C3A26D154B9FB800720A20 /* yospos-blurit.png in Resources */ = {isa = PBXBuildFile; fileRef = 11C3A261154B9FB800720A20 /* yospos-blurit.png */; };
		11C3A26E154B9FB800720A20 /* YOSPOS-DOS.png in Resources */ = {isa = PBXBuildFile; fileRef = 11C3A262154B9FB800720A20 /* YOSPOS-DOS.png */; };
		11C3A26F154B9FB800720A20 /* yp-c64.png in Resources */ = {isa = PBXBuildFile; fileRef = 11C3A263154B9FB800720A20 /* yp-c64.png */; };
		11C3A270154B9FB800720A20 /* yp-snowcrash971.png in Resources */ = {isa = PBXBuildFile; fileRef = 11C3A264154B9FB800720A20 /* yp-snowcrash971.png */; };
		11C3A271154B9FB800720A20 /* yp-tubes296.png in Resources */ = {isa = PBXBuildFile; fileRef = 11C3A265154B9FB800720A20 /* yp-tubes296.png */; };
		11CED26715228E5300E95EE1 /* action.png in Resources */ = {isa = PBXBuildFile; fileRef = 11CED26515228E5300E95EE1 /* action.png */; };
		11CED26815228E5300E95EE1 /* action@2x.png in Resources */ = {isa = PBXBuildFile; fileRef = 11CED26615228E5300E95EE1 /* action@2x.png */; };
		11CED26C1522901100E95EE1 /* ButtonSegmentedControl.m in Sources */ = {isa = PBXBuildFile; fileRef = 11CED26B1522901100E95EE1 /* ButtonSegmentedControl.m */; };
		11D27507151E592A00E1AE9A /* arrowleft@2x.png in Resources */ = {isa = PBXBuildFile; fileRef = 11D27501151E592A00E1AE9A /* arrowleft@2x.png */; };
		11D27508151E592A00E1AE9A /* arrowright@2x.png in Resources */ = {isa = PBXBuildFile; fileRef = 11D27502151E592A00E1AE9A /* arrowright@2x.png */; };
		11D27509151E592A00E1AE9A /* cog.png in Resources */ = {isa = PBXBuildFile; fileRef = 11D27503151E592A00E1AE9A /* cog.png */; };
		11D2750A151E592A00E1AE9A /* cog@2x.png in Resources */ = {isa = PBXBuildFile; fileRef = 11D27504151E592A00E1AE9A /* cog@2x.png */; };
		11D2750B151E592A00E1AE9A /* compose.png in Resources */ = {isa = PBXBuildFile; fileRef = 11D27505151E592A00E1AE9A /* compose.png */; };
		11D2750C151E592A00E1AE9A /* compose@2x.png in Resources */ = {isa = PBXBuildFile; fileRef = 11D27506151E592A00E1AE9A /* compose@2x.png */; };
		11D31C5013C40FDF0018C6E0 /* tiny_arrow_right@2x.png in Resources */ = {isa = PBXBuildFile; fileRef = 11D31C4F13C40FDF0018C6E0 /* tiny_arrow_right@2x.png */; };
		11D3F0D41542318500FE955D /* navbargradient-landscape.png in Resources */ = {isa = PBXBuildFile; fileRef = 11D3F0D21542318500FE955D /* navbargradient-landscape.png */; };
		11D3F0D51542318500FE955D /* navbargradient-landscape@2x.png in Resources */ = {isa = PBXBuildFile; fileRef = 11D3F0D31542318500FE955D /* navbargradient-landscape@2x.png */; };
		11D46FE5154793B8004D800B /* ai-cycles.png in Resources */ = {isa = PBXBuildFile; fileRef = 11D46FB9154793B8004D800B /* ai-cycles.png */; };
		11D46FE6154793B8004D800B /* bb-nonfiction.png in Resources */ = {isa = PBXBuildFile; fileRef = 11D46FBA154793B8004D800B /* bb-nonfiction.png */; };
		11D46FE7154793B8004D800B /* byob-explosion.png in Resources */ = {isa = PBXBuildFile; fileRef = 11D46FBB154793B8004D800B /* byob-explosion.png */; };
		11D46FE8154793B8004D800B /* byob-gents.png in Resources */ = {isa = PBXBuildFile; fileRef = 11D46FBC154793B8004D800B /* byob-gents.png */; };
		11D46FE9154793B8004D800B /* byob-slax.png in Resources */ = {isa = PBXBuildFile; fileRef = 11D46FBD154793B8004D800B /* byob-slax.png */; };
		11D46FEA154793B8004D800B /* cc-poetry.png in Resources */ = {isa = PBXBuildFile; fileRef = 11D46FBE154793B8004D800B /* cc-poetry.png */; };
		11D46FEB154793B8004D800B /* cc-project.png in Resources */ = {isa = PBXBuildFile; fileRef = 11D46FBF154793B8004D800B /* cc-project.png */; };
		11D46FEC154793B8004D800B /* cc-tutorial.png in Resources */ = {isa = PBXBuildFile; fileRef = 11D46FC0154793B8004D800B /* cc-tutorial.png */; };
		11D46FED154793B8004D800B /* cd_action.png in Resources */ = {isa = PBXBuildFile; fileRef = 11D46FC1154793B8004D800B /* cd_action.png */; };
		11D46FEE154793B8004D800B /* cd_director.png in Resources */ = {isa = PBXBuildFile; fileRef = 11D46FC2154793B8004D800B /* cd_director.png */; };
		11D46FEF154793B8004D800B /* cd_horror2.png in Resources */ = {isa = PBXBuildFile; fileRef = 11D46FC3154793B8004D800B /* cd_horror2.png */; };
		11D46FF0154793B8004D800B /* cell-cdma.png in Resources */ = {isa = PBXBuildFile; fileRef = 11D46FC4154793B8004D800B /* cell-cdma.png */; };
		11D46FF1154793B8004D800B /* dd-dems.png in Resources */ = {isa = PBXBuildFile; fileRef = 11D46FC5154793B8004D800B /* dd-dems.png */; };
		11D46FF2154793B8004D800B /* dd-economics.png in Resources */ = {isa = PBXBuildFile; fileRef = 11D46FC6154793B8004D800B /* dd-economics.png */; };
		11D46FF3154793B8004D800B /* dd-environment.png in Resources */ = {isa = PBXBuildFile; fileRef = 11D46FC7154793B8004D800B /* dd-environment.png */; };
		11D46FF4154793B8004D800B /* dd-history.png in Resources */ = {isa = PBXBuildFile; fileRef = 11D46FC8154793B8004D800B /* dd-history.png */; };
		11D46FF5154793B8004D800B /* fyad-tim.png in Resources */ = {isa = PBXBuildFile; fileRef = 11D46FC9154793B8004D800B /* fyad-tim.png */; };
		11D46FF6154793B8004D800B /* gip-EMT4.png in Resources */ = {isa = PBXBuildFile; fileRef = 11D46FCA154793B8004D800B /* gip-EMT4.png */; };
		11D46FF7154793B8004D800B /* gip-firetruck.png in Resources */ = {isa = PBXBuildFile; fileRef = 11D46FCB154793B8004D800B /* gip-firetruck.png */; };
		11D46FF8154793B8004D800B /* guns-ohshi.png in Resources */ = {isa = PBXBuildFile; fileRef = 11D46FCC154793B8004D800B /* guns-ohshi.png */; };
		11D46FF9154793B8004D800B /* hell-spergin.png in Resources */ = {isa = PBXBuildFile; fileRef = 11D46FCD154793B8004D800B /* hell-spergin.png */; };
		11D46FFA154793B8004D800B /* lan-canada.png in Resources */ = {isa = PBXBuildFile; fileRef = 11D46FCE154793B8004D800B /* lan-canada.png */; };
		11D46FFB154793B8004D800B /* lf-arecountry.png in Resources */ = {isa = PBXBuildFile; fileRef = 11D46FCF154793B8004D800B /* lf-arecountry.png */; };
		11D46FFC154793B8004D800B /* LF-article.png in Resources */ = {isa = PBXBuildFile; fileRef = 11D46FD0154793B8004D800B /* LF-article.png */; };
		11D46FFD154793B8004D800B /* LF-BiCurious.png in Resources */ = {isa = PBXBuildFile; fileRef = 11D46FD1154793B8004D800B /* LF-BiCurious.png */; };
		11D46FFE154793B8004D800B /* lf-gipper.png in Resources */ = {isa = PBXBuildFile; fileRef = 11D46FD2154793B8004D800B /* lf-gipper.png */; };
		11D46FFF154793B8004D800B /* LF-japan_clean_fast.png in Resources */ = {isa = PBXBuildFile; fileRef = 11D46FD3154793B8004D800B /* LF-japan_clean_fast.png */; };
		11D47000154793B8004D800B /* LF-pennybags.png in Resources */ = {isa = PBXBuildFile; fileRef = 11D46FD4154793B8004D800B /* LF-pennybags.png */; };
		11D47001154793B8004D800B /* lp-text.png in Resources */ = {isa = PBXBuildFile; fileRef = 11D46FD5154793B8004D800B /* lp-text.png */; };
		11D47002154793B8004D800B /* phiz-dontlike.png in Resources */ = {isa = PBXBuildFile; fileRef = 11D46FD6154793B8004D800B /* phiz-dontlike.png */; };
		11D47003154793B8004D800B /* phiz-kayne.png in Resources */ = {isa = PBXBuildFile; fileRef = 11D46FD7154793B8004D800B /* phiz-kayne.png */; };
		11D47004154793B8004D800B /* pi-fish.png in Resources */ = {isa = PBXBuildFile; fileRef = 11D46FD8154793B8004D800B /* pi-fish.png */; };
		11D47005154793B8004D800B /* RP-mls_tag.png in Resources */ = {isa = PBXBuildFile; fileRef = 11D46FD9154793B8004D800B /* RP-mls_tag.png */; };
		11D47006154793B8004D800B /* sas-fantasy.png in Resources */ = {isa = PBXBuildFile; fileRef = 11D46FDA154793B8004D800B /* sas-fantasy.png */; };
		11D47007154793B8004D800B /* shsc-code.png in Resources */ = {isa = PBXBuildFile; fileRef = 11D46FDB154793B8004D800B /* shsc-code.png */; };
		11D47008154793B8004D800B /* shsc-linux.png in Resources */ = {isa = PBXBuildFile; fileRef = 11D46FDC154793B8004D800B /* shsc-linux.png */; };
		11D47009154793B8004D800B /* sports-nascar.png in Resources */ = {isa = PBXBuildFile; fileRef = 11D46FDD154793B8004D800B /* sports-nascar.png */; };
		11D4700A154793B8004D800B /* sports-nhl.png in Resources */ = {isa = PBXBuildFile; fileRef = 11D46FDE154793B8004D800B /* sports-nhl.png */; };
		11D4700B154793B8004D800B /* tava-gadget.png in Resources */ = {isa = PBXBuildFile; fileRef = 11D46FDF154793B8004D800B /* tava-gadget.png */; };
		11D4700C154793B8004D800B /* tava-highdef.png in Resources */ = {isa = PBXBuildFile; fileRef = 11D46FE0154793B8004D800B /* tava-highdef.png */; };
		11D4700D154793B8004D800B /* tviv-competition.png in Resources */ = {isa = PBXBuildFile; fileRef = 11D46FE1154793B8004D800B /* tviv-competition.png */; };
		11D4700E154793B8004D800B /* tviv-dvd.png in Resources */ = {isa = PBXBuildFile; fileRef = 11D46FE2154793B8004D800B /* tviv-dvd.png */; };
		11D4700F154793B8004D800B /* tviv-on-demand.png in Resources */ = {isa = PBXBuildFile; fileRef = 11D46FE3154793B8004D800B /* tviv-on-demand.png */; };
		11D47010154793B8004D800B /* tviv-spoilers.png in Resources */ = {isa = PBXBuildFile; fileRef = 11D46FE4154793B8004D800B /* tviv-spoilers.png */; };
		11D470161547A97A004D800B /* libTestFlight.a in Frameworks */ = {isa = PBXBuildFile; fileRef = 11D470121547A97A004D800B /* libTestFlight.a */; };
		11D53B7D154CAD8500D4EA82 /* quote-block-off.png in Resources */ = {isa = PBXBuildFile; fileRef = 11D53B7B154CAD8500D4EA82 /* quote-block-off.png */; };
		11D53B7E154CAD8500D4EA82 /* quote-block-on.png in Resources */ = {isa = PBXBuildFile; fileRef = 11D53B7C154CAD8500D4EA82 /* quote-block-on.png */; };
		11D53B81154CAFEF00D4EA82 /* phone-template-dark.html in Resources */ = {isa = PBXBuildFile; fileRef = 11D53B80154CAFEF00D4EA82 /* phone-template-dark.html */; };
		11D5E85814DC5FA000C1002D /* AwfulPageDataController.m in Sources */ = {isa = PBXBuildFile; fileRef = 11D5E85714DC5FA000C1002D /* AwfulPageDataController.m */; };
		11D5E85D14DC6D5C00C1002D /* AwfulPageTemplate.m in Sources */ = {isa = PBXBuildFile; fileRef = 11D5E85C14DC6D5C00C1002D /* AwfulPageTemplate.m */; };
		11D6EFC9154DE00A005801AC /* iPadStartupPortrait.png in Resources */ = {isa = PBXBuildFile; fileRef = 11D6EFC7154DE00A005801AC /* iPadStartupPortrait.png */; };
		11D6EFD3154DE116005801AC /* Default-Landscape.png in Resources */ = {isa = PBXBuildFile; fileRef = 11D6EFD1154DE116005801AC /* Default-Landscape.png */; };
		11D6EFD4154DE116005801AC /* Default-Landscape@2x~ipad.png in Resources */ = {isa = PBXBuildFile; fileRef = 11D6EFD2154DE116005801AC /* Default-Landscape@2x~ipad.png */; };
		11D6EFD9154DE1DD005801AC /* Default-Portrait.png in Resources */ = {isa = PBXBuildFile; fileRef = 11D6EFD7154DE1DD005801AC /* Default-Portrait.png */; };
		11D6EFDA154DE1DD005801AC /* Default-Portrait@2x~ipad.png in Resources */ = {isa = PBXBuildFile; fileRef = 11D6EFD8154DE1DD005801AC /* Default-Portrait@2x~ipad.png */; };
		11D6EFDF154DE405005801AC /* Default@2x.png in Resources */ = {isa = PBXBuildFile; fileRef = 11D6EFDE154DE405005801AC /* Default@2x.png */; };
		11D6EFE1154DE4D3005801AC /* Default.png in Resources */ = {isa = PBXBuildFile; fileRef = 11D6EFE0154DE4D3005801AC /* Default.png */; };
		11D6EFE7154DE705005801AC /* bss-discussion.png in Resources */ = {isa = PBXBuildFile; fileRef = 11D6EFE2154DE705005801AC /* bss-discussion.png */; };
		11D6EFE8154DE705005801AC /* cc-fiction.png in Resources */ = {isa = PBXBuildFile; fileRef = 11D6EFE3154DE705005801AC /* cc-fiction.png */; };
		11D6EFE9154DE705005801AC /* cd_scifi.png in Resources */ = {isa = PBXBuildFile; fileRef = 11D6EFE4154DE705005801AC /* cd_scifi.png */; };
		11D6EFEA154DE705005801AC /* dd-law.png in Resources */ = {isa = PBXBuildFile; fileRef = 11D6EFE5154DE705005801AC /* dd-law.png */; };
		11D6EFEB154DE705005801AC /* fyad-falconry.png in Resources */ = {isa = PBXBuildFile; fileRef = 11D6EFE6154DE705005801AC /* fyad-falconry.png */; };
		11D6EFF7154F1C6B005801AC /* quote-dark.png in Resources */ = {isa = PBXBuildFile; fileRef = 11D6EFF6154F1C6B005801AC /* quote-dark.png */; };
		11D6EFFD154F1EE3005801AC /* shitpost.png in Resources */ = {isa = PBXBuildFile; fileRef = 11D6EFFC154F1EE3005801AC /* shitpost.png */; };
		11D6F003154F2532005801AC /* Settings.plist in Resources */ = {isa = PBXBuildFile; fileRef = 11D6F002154F2532005801AC /* Settings.plist */; };
		11D6F005154F28BA005801AC /* icon_114.png in Resources */ = {isa = PBXBuildFile; fileRef = 11D6F004154F28BA005801AC /* icon_114.png */; };
		11D7CB9214EA0867000DA96A /* icon23-banme.png in Resources */ = {isa = PBXBuildFile; fileRef = 11D7CB8D14EA0867000DA96A /* icon23-banme.png */; };
		11D7CB9314EA0867000DA96A /* link.png in Resources */ = {isa = PBXBuildFile; fileRef = 11D7CB8E14EA0867000DA96A /* link.png */; };
		11D7CB9414EA0867000DA96A /* photoshop.png in Resources */ = {isa = PBXBuildFile; fileRef = 11D7CB8F14EA0867000DA96A /* photoshop.png */; };
		11D7CB9514EA0867000DA96A /* repeat.png in Resources */ = {isa = PBXBuildFile; fileRef = 11D7CB9014EA0867000DA96A /* repeat.png */; };
		11D7CB9614EA0867000DA96A /* school.png in Resources */ = {isa = PBXBuildFile; fileRef = 11D7CB9114EA0867000DA96A /* school.png */; };
		11D7CB9814EA0CED000DA96A /* MainStoryboard.storyboard in Resources */ = {isa = PBXBuildFile; fileRef = 11D7CB9714EA0CED000DA96A /* MainStoryboard.storyboard */; };
		11DA5611155C9E980058C8BD /* coc-db.png in Resources */ = {isa = PBXBuildFile; fileRef = 11DA560D155C9E980058C8BD /* coc-db.png */; };
		11DA5612155C9E980058C8BD /* icon-60-pig.png in Resources */ = {isa = PBXBuildFile; fileRef = 11DA560E155C9E980058C8BD /* icon-60-pig.png */; };
		11DA5613155C9E980058C8BD /* LF-fuckshitdamntag2.png in Resources */ = {isa = PBXBuildFile; fileRef = 11DA560F155C9E980058C8BD /* LF-fuckshitdamntag2.png */; };
		11DA5614155C9E980058C8BD /* yospos-janitor.png in Resources */ = {isa = PBXBuildFile; fileRef = 11DA5610155C9E980058C8BD /* yospos-janitor.png */; };
		11DFB44214FF1CBB0001A34C /* AwfulTableViewController.m in Sources */ = {isa = PBXBuildFile; fileRef = 11DFB44114FF1CBB0001A34C /* AwfulTableViewController.m */; };
		11E53666151E8AB600EA74EA /* reply.png in Resources */ = {isa = PBXBuildFile; fileRef = 11E53664151E8AB600EA74EA /* reply.png */; };
		11E53667151E8AB600EA74EA /* reply@2x.png in Resources */ = {isa = PBXBuildFile; fileRef = 11E53665151E8AB600EA74EA /* reply@2x.png */; };
		11E5366B151E8B4C00EA74EA /* bookmarks.png in Resources */ = {isa = PBXBuildFile; fileRef = 11E53669151E8B4C00EA74EA /* bookmarks.png */; };
		11E5366C151E8B4C00EA74EA /* bookmarks@2x.png in Resources */ = {isa = PBXBuildFile; fileRef = 11E5366A151E8B4C00EA74EA /* bookmarks@2x.png */; };
		11E9F961154B9AFC00E8543E /* Icon-72.png in Resources */ = {isa = PBXBuildFile; fileRef = 11E9F957154B9AFC00E8543E /* Icon-72.png */; };
		11E9F962154B9AFC00E8543E /* Icon-72@2x.png in Resources */ = {isa = PBXBuildFile; fileRef = 11E9F958154B9AFC00E8543E /* Icon-72@2x.png */; };
		11E9F963154B9AFC00E8543E /* Icon-Small-50.png in Resources */ = {isa = PBXBuildFile; fileRef = 11E9F959154B9AFC00E8543E /* Icon-Small-50.png */; };
		11E9F964154B9AFC00E8543E /* Icon-Small-50@2x.png in Resources */ = {isa = PBXBuildFile; fileRef = 11E9F95A154B9AFC00E8543E /* Icon-Small-50@2x.png */; };
		11E9F965154B9AFC00E8543E /* Icon-Small.png in Resources */ = {isa = PBXBuildFile; fileRef = 11E9F95B154B9AFC00E8543E /* Icon-Small.png */; };
		11E9F966154B9AFC00E8543E /* Icon-Small@2x.png in Resources */ = {isa = PBXBuildFile; fileRef = 11E9F95C154B9AFC00E8543E /* Icon-Small@2x.png */; };
		11E9F967154B9AFC00E8543E /* icon_57.png in Resources */ = {isa = PBXBuildFile; fileRef = 11E9F95D154B9AFC00E8543E /* icon_57.png */; };
		11FBF8A615633A1200734FAC /* asktell-jobs.png in Resources */ = {isa = PBXBuildFile; fileRef = 11FBF89815633A1200734FAC /* asktell-jobs.png */; };
		11FBF8A715633A1200734FAC /* coc-binbash.png in Resources */ = {isa = PBXBuildFile; fileRef = 11FBF89915633A1200734FAC /* coc-binbash.png */; };
		11FBF8A815633A1200734FAC /* coc-java.png in Resources */ = {isa = PBXBuildFile; fileRef = 11FBF89A15633A1200734FAC /* coc-java.png */; };
		11FBF8A915633A1200734FAC /* coc-theory.png in Resources */ = {isa = PBXBuildFile; fileRef = 11FBF89B15633A1200734FAC /* coc-theory.png */; };
		11FBF8AA15633A1200734FAC /* dd-asia.png in Resources */ = {isa = PBXBuildFile; fileRef = 11FBF89C15633A1200734FAC /* dd-asia.png */; };
		11FBF8AB15633A1200734FAC /* hell-boot.png in Resources */ = {isa = PBXBuildFile; fileRef = 11FBF89D15633A1200734FAC /* hell-boot.png */; };
		11FBF8AC15633A1200734FAC /* hell-glomp.png in Resources */ = {isa = PBXBuildFile; fileRef = 11FBF89E15633A1200734FAC /* hell-glomp.png */; };
		11FBF8AD15633A1200734FAC /* icon-honk.png in Resources */ = {isa = PBXBuildFile; fileRef = 11FBF89F15633A1200734FAC /* icon-honk.png */; };
		11FBF8AE15633A1200734FAC /* LF-purestrain2.png in Resources */ = {isa = PBXBuildFile; fileRef = 11FBF8A015633A1200734FAC /* LF-purestrain2.png */; };
		11FBF8AF15633A1200734FAC /* shsc-hardware.png in Resources */ = {isa = PBXBuildFile; fileRef = 11FBF8A115633A1200734FAC /* shsc-hardware.png */; };
		11FBF8B015633A1200734FAC /* yospos-hackersafe.png in Resources */ = {isa = PBXBuildFile; fileRef = 11FBF8A215633A1200734FAC /* yospos-hackersafe.png */; };
		11FBF8B115633A1200734FAC /* yospos-web20.png in Resources */ = {isa = PBXBuildFile; fileRef = 11FBF8A315633A1200734FAC /* yospos-web20.png */; };
		11FBF8B215633A1200734FAC /* yp-amiga859.png in Resources */ = {isa = PBXBuildFile; fileRef = 11FBF8A415633A1200734FAC /* yp-amiga859.png */; };
		11FBF8B315633A1200734FAC /* yp-apple.png in Resources */ = {isa = PBXBuildFile; fileRef = 11FBF8A515633A1200734FAC /* yp-apple.png */; };
		11FBF8BF1564174200734FAC /* cc-critique.png in Resources */ = {isa = PBXBuildFile; fileRef = 11FBF8B51564174000734FAC /* cc-critique.png */; };
		11FBF8C01564174200734FAC /* fyad-archery.png in Resources */ = {isa = PBXBuildFile; fileRef = 11FBF8B61564174000734FAC /* fyad-archery.png */; };
		11FBF8C11564174200734FAC /* fyad-nilbog.png in Resources */ = {isa = PBXBuildFile; fileRef = 11FBF8B71564174100734FAC /* fyad-nilbog.png */; };
		11FBF8C21564174200734FAC /* lan-asia.png in Resources */ = {isa = PBXBuildFile; fileRef = 11FBF8B81564174100734FAC /* lan-asia.png */; };
		11FBF8C31564174200734FAC /* nmd-country.png in Resources */ = {isa = PBXBuildFile; fileRef = 11FBF8B91564174100734FAC /* nmd-country.png */; };
		11FBF8C41564174200734FAC /* nmd-hiphop.png in Resources */ = {isa = PBXBuildFile; fileRef = 11FBF8BA1564174100734FAC /* nmd-hiphop.png */; };
		11FBF8C51564174200734FAC /* nmd-metal.png in Resources */ = {isa = PBXBuildFile; fileRef = 11FBF8BB1564174200734FAC /* nmd-metal.png */; };
		11FBF8C61564174200734FAC /* nmd-us.png in Resources */ = {isa = PBXBuildFile; fileRef = 11FBF8BC1564174200734FAC /* nmd-us.png */; };
		11FBF8C71564174200734FAC /* nmd-world.png in Resources */ = {isa = PBXBuildFile; fileRef = 11FBF8BD1564174200734FAC /* nmd-world.png */; };
		11FBF8C81564174200734FAC /* yp-gnugpl.png in Resources */ = {isa = PBXBuildFile; fileRef = 11FBF8BE1564174200734FAC /* yp-gnugpl.png */; };
		11FDA290151017490014FDCD /* MainStoryboardiPad.storyboard in Resources */ = {isa = PBXBuildFile; fileRef = 11FDA28E151017490014FDCD /* MainStoryboardiPad.storyboard */; };
		11FDA296151018600014FDCD /* AwfulSettingsViewController.m in Sources */ = {isa = PBXBuildFile; fileRef = 11FDA295151018600014FDCD /* AwfulSettingsViewController.m */; };
		11FDA299151018740014FDCD /* OtherWebController.m in Sources */ = {isa = PBXBuildFile; fileRef = 11FDA298151018740014FDCD /* OtherWebController.m */; };
		11FDA29C1510187F0014FDCD /* AwfulSplitViewController.m in Sources */ = {isa = PBXBuildFile; fileRef = 11FDA29B1510187F0014FDCD /* AwfulSplitViewController.m */; };
		11FDA2B7151170A20014FDCD /* navbargradient.png in Resources */ = {isa = PBXBuildFile; fileRef = 11FDA2B6151170A20014FDCD /* navbargradient.png */; };
		11FDA2BA151174F60014FDCD /* navbargradient@2x.png in Resources */ = {isa = PBXBuildFile; fileRef = 11FDA2B9151174F60014FDCD /* navbargradient@2x.png */; };
		11FDA2CD15129CAF0014FDCD /* EGORefreshTableHeaderView.m in Sources */ = {isa = PBXBuildFile; fileRef = 11FDA2C315129CAF0014FDCD /* EGORefreshTableHeaderView.m */; };
		11FDA2CE15129CAF0014FDCD /* blackArrow.png in Resources */ = {isa = PBXBuildFile; fileRef = 11FDA2C515129CAF0014FDCD /* blackArrow.png */; };
		11FDA2CF15129CAF0014FDCD /* blackArrow@2x.png in Resources */ = {isa = PBXBuildFile; fileRef = 11FDA2C615129CAF0014FDCD /* blackArrow@2x.png */; };
		11FDA2D015129CAF0014FDCD /* blueArrow.png in Resources */ = {isa = PBXBuildFile; fileRef = 11FDA2C715129CAF0014FDCD /* blueArrow.png */; };
		11FDA2D115129CAF0014FDCD /* blueArrow@2x.png in Resources */ = {isa = PBXBuildFile; fileRef = 11FDA2C815129CAF0014FDCD /* blueArrow@2x.png */; };
		11FDA2D215129CAF0014FDCD /* grayArrow.png in Resources */ = {isa = PBXBuildFile; fileRef = 11FDA2C915129CAF0014FDCD /* grayArrow.png */; };
		11FDA2D315129CAF0014FDCD /* grayArrow@2x.png in Resources */ = {isa = PBXBuildFile; fileRef = 11FDA2CA15129CAF0014FDCD /* grayArrow@2x.png */; };
		11FDA2D415129CAF0014FDCD /* whiteArrow.png in Resources */ = {isa = PBXBuildFile; fileRef = 11FDA2CB15129CAF0014FDCD /* whiteArrow.png */; };
		11FDA2D515129CAF0014FDCD /* whiteArrow@2x.png in Resources */ = {isa = PBXBuildFile; fileRef = 11FDA2CC15129CAF0014FDCD /* whiteArrow@2x.png */; };
		11FDA31F151567810014FDCD /* rating0.png in Resources */ = {isa = PBXBuildFile; fileRef = 11FDA319151567810014FDCD /* rating0.png */; };
		11FDA320151567810014FDCD /* rating1.png in Resources */ = {isa = PBXBuildFile; fileRef = 11FDA31A151567810014FDCD /* rating1.png */; };
		11FDA321151567810014FDCD /* rating2.png in Resources */ = {isa = PBXBuildFile; fileRef = 11FDA31B151567810014FDCD /* rating2.png */; };
		11FDA322151567810014FDCD /* rating3.png in Resources */ = {isa = PBXBuildFile; fileRef = 11FDA31C151567810014FDCD /* rating3.png */; };
		11FDA323151567810014FDCD /* rating4.png in Resources */ = {isa = PBXBuildFile; fileRef = 11FDA31D151567810014FDCD /* rating4.png */; };
		11FDA324151567810014FDCD /* rating5.png in Resources */ = {isa = PBXBuildFile; fileRef = 11FDA31E151567810014FDCD /* rating5.png */; };
		11FDA32815156E020014FDCD /* forum-arrow-down.png in Resources */ = {isa = PBXBuildFile; fileRef = 11FDA32615156E010014FDCD /* forum-arrow-down.png */; };
		11FDA32915156E020014FDCD /* forum-arrow-right.png in Resources */ = {isa = PBXBuildFile; fileRef = 11FDA32715156E010014FDCD /* forum-arrow-right.png */; };
		11FE9E39153CFC70002EE2B5 /* NSData+Base64.m in Sources */ = {isa = PBXBuildFile; fileRef = 11FE9E27153CFC6F002EE2B5 /* NSData+Base64.m */; };
		11FE9E3A153CFC70002EE2B5 /* NSDate+RFC1123.m in Sources */ = {isa = PBXBuildFile; fileRef = 11FE9E29153CFC6F002EE2B5 /* NSDate+RFC1123.m */; };
		11FE9E3B153CFC70002EE2B5 /* NSDictionary+RequestEncoding.m in Sources */ = {isa = PBXBuildFile; fileRef = 11FE9E2B153CFC6F002EE2B5 /* NSDictionary+RequestEncoding.m */; };
		11FE9E3C153CFC70002EE2B5 /* NSString+MKNetworkKitAdditions.m in Sources */ = {isa = PBXBuildFile; fileRef = 11FE9E2D153CFC6F002EE2B5 /* NSString+MKNetworkKitAdditions.m */; };
		11FE9E3D153CFC70002EE2B5 /* UIAlertView+MKNetworkKitAdditions.m in Sources */ = {isa = PBXBuildFile; fileRef = 11FE9E2F153CFC6F002EE2B5 /* UIAlertView+MKNetworkKitAdditions.m */; };
		11FE9E3E153CFC70002EE2B5 /* MKNetworkEngine.m in Sources */ = {isa = PBXBuildFile; fileRef = 11FE9E31153CFC6F002EE2B5 /* MKNetworkEngine.m */; };
		11FE9E3F153CFC70002EE2B5 /* MKNetworkOperation.m in Sources */ = {isa = PBXBuildFile; fileRef = 11FE9E34153CFC6F002EE2B5 /* MKNetworkOperation.m */; };
		11FE9E40153CFC70002EE2B5 /* Reachability.m in Sources */ = {isa = PBXBuildFile; fileRef = 11FE9E37153CFC6F002EE2B5 /* Reachability.m */; };
		1C277CA51543554700CD2CCE /* AwfulSettingsChoiceViewController.m in Sources */ = {isa = PBXBuildFile; fileRef = 1C277CA41543554700CD2CCE /* AwfulSettingsChoiceViewController.m */; };
		1C5D59C0155CDDB200D00DBB /* AwfulWebViewDelegate.m in Sources */ = {isa = PBXBuildFile; fileRef = 1C5D59BF155CDDB200D00DBB /* AwfulWebViewDelegate.m */; };
		1C5D59C3155CFE9900D00DBB /* ObjCBridge.js in Resources */ = {isa = PBXBuildFile; fileRef = 1C5D59C1155CF85D00D00DBB /* ObjCBridge.js */; };
		1C5D59C6155CFF8100D00DBB /* awful.js in Resources */ = {isa = PBXBuildFile; fileRef = 1C5D59C4155CFEB200D00DBB /* awful.js */; };
		1C7B87201544D83D00891D41 /* AwfulForumSection.m in Sources */ = {isa = PBXBuildFile; fileRef = 1C7B871F1544D83D00891D41 /* AwfulForumSection.m */; };
		1CAB36B11548F0FE00A4A362 /* libxml2.dylib in Frameworks */ = {isa = PBXBuildFile; fileRef = 1CAB36B01548F0FE00A4A362 /* libxml2.dylib */; };
		1CDD5199154294D400326C7B /* AwfulSettings.m in Sources */ = {isa = PBXBuildFile; fileRef = 1CDD5198154294D400326C7B /* AwfulSettings.m */; };
		1CDF7A3E1537C157008EFAE4 /* GRMustache.m in Sources */ = {isa = PBXBuildFile; fileRef = 1CDF7A011537C157008EFAE4 /* GRMustache.m */; };
		1CDF7A3F1537C157008EFAE4 /* GRMustacheContext.m in Sources */ = {isa = PBXBuildFile; fileRef = 1CDF7A051537C157008EFAE4 /* GRMustacheContext.m */; settings = {COMPILER_FLAGS = "-fno-objc-arc"; }; };
		1CDF7A401537C157008EFAE4 /* GRMustacheError.m in Sources */ = {isa = PBXBuildFile; fileRef = 1CDF7A081537C157008EFAE4 /* GRMustacheError.m */; };
		1CDF7A411537C157008EFAE4 /* GRMustacheHelper.m in Sources */ = {isa = PBXBuildFile; fileRef = 1CDF7A0A1537C157008EFAE4 /* GRMustacheHelper.m */; settings = {COMPILER_FLAGS = "-fno-objc-arc"; }; };
		1CDF7A421537C157008EFAE4 /* GRMustacheInvocation.m in Sources */ = {isa = PBXBuildFile; fileRef = 1CDF7A0D1537C157008EFAE4 /* GRMustacheInvocation.m */; settings = {COMPILER_FLAGS = "-fno-objc-arc"; }; };
		1CDF7A431537C157008EFAE4 /* GRMustacheNSUndefinedKeyExceptionGuard.m in Sources */ = {isa = PBXBuildFile; fileRef = 1CDF7A0F1537C157008EFAE4 /* GRMustacheNSUndefinedKeyExceptionGuard.m */; };
		1CDF7A441537C157008EFAE4 /* GRMustacheProperty.m in Sources */ = {isa = PBXBuildFile; fileRef = 1CDF7A111537C157008EFAE4 /* GRMustacheProperty.m */; };
		1CDF7A451537C157008EFAE4 /* GRMustacheSection.m in Sources */ = {isa = PBXBuildFile; fileRef = 1CDF7A151537C157008EFAE4 /* GRMustacheSection.m */; settings = {COMPILER_FLAGS = "-fno-objc-arc"; }; };
		1CDF7A461537C157008EFAE4 /* GRMustacheTemplate.m in Sources */ = {isa = PBXBuildFile; fileRef = 1CDF7A181537C157008EFAE4 /* GRMustacheTemplate.m */; settings = {COMPILER_FLAGS = "-fno-objc-arc"; }; };
		1CDF7A471537C157008EFAE4 /* GRMustacheTemplateParser.m in Sources */ = {isa = PBXBuildFile; fileRef = 1CDF7A1B1537C157008EFAE4 /* GRMustacheTemplateParser.m */; settings = {COMPILER_FLAGS = "-fno-objc-arc"; }; };
		1CDF7A481537C157008EFAE4 /* GRMustacheTemplateRepository.m in Sources */ = {isa = PBXBuildFile; fileRef = 1CDF7A1E1537C157008EFAE4 /* GRMustacheTemplateRepository.m */; settings = {COMPILER_FLAGS = "-fno-objc-arc"; }; };
		1CDF7A491537C157008EFAE4 /* GRMustacheTextElement.m in Sources */ = {isa = PBXBuildFile; fileRef = 1CDF7A201537C157008EFAE4 /* GRMustacheTextElement.m */; settings = {COMPILER_FLAGS = "-fno-objc-arc"; }; };
		1CDF7A4A1537C157008EFAE4 /* GRMustacheToken.m in Sources */ = {isa = PBXBuildFile; fileRef = 1CDF7A221537C157008EFAE4 /* GRMustacheToken.m */; settings = {COMPILER_FLAGS = "-fno-objc-arc"; }; };
		1CDF7A4B1537C157008EFAE4 /* GRMustacheTokenizer.m in Sources */ = {isa = PBXBuildFile; fileRef = 1CDF7A241537C157008EFAE4 /* GRMustacheTokenizer.m */; settings = {COMPILER_FLAGS = "-fno-objc-arc"; }; };
		1CDF7A4C1537C157008EFAE4 /* GRMustacheVariableElement.m in Sources */ = {isa = PBXBuildFile; fileRef = 1CDF7A261537C157008EFAE4 /* GRMustacheVariableElement.m */; settings = {COMPILER_FLAGS = "-fno-objc-arc"; }; };
		1CDF7A5A1537C157008EFAE4 /* JRSwizzle.m in Sources */ = {isa = PBXBuildFile; fileRef = 1CDF7A3C1537C157008EFAE4 /* JRSwizzle.m */; };
		1CDF7A5E1537DD2D008EFAE4 /* PostContext.m in Sources */ = {isa = PBXBuildFile; fileRef = 1CDF7A5D1537DD2D008EFAE4 /* PostContext.m */; };
		1CF2C5061543B51200E327F5 /* AwfulFavoritesViewController.m in Sources */ = {isa = PBXBuildFile; fileRef = 1CF2C5051543B51200E327F5 /* AwfulFavoritesViewController.m */; };
		1D60589F0D05DD5A006BFB54 /* Foundation.framework in Frameworks */ = {isa = PBXBuildFile; fileRef = 1D30AB110D05D00D00671497 /* Foundation.framework */; };
		1DF5F4E00D08C38300B7A737 /* UIKit.framework in Frameworks */ = {isa = PBXBuildFile; fileRef = 1DF5F4DF0D08C38300B7A737 /* UIKit.framework */; };
		288765080DF74369002DB57D /* CoreGraphics.framework in Frameworks */ = {isa = PBXBuildFile; fileRef = 288765070DF74369002DB57D /* CoreGraphics.framework */; };
		5040D23E14D0BC5D009E73F7 /* back.png in Resources */ = {isa = PBXBuildFile; fileRef = 5040D23C14D0BC59009E73F7 /* back.png */; };
		5040D23F14D0BC5D009E73F7 /* back@2x.png in Resources */ = {isa = PBXBuildFile; fileRef = 5040D23D14D0BC5B009E73F7 /* back@2x.png */; };
		50574ECD14CA187D00FD1F92 /* dotdotdot-clear.png in Resources */ = {isa = PBXBuildFile; fileRef = 50574ECC14CA187D00FD1F92 /* dotdotdot-clear.png */; };
		50A8B96D1541D57E0065F3D9 /* MasterViewButton.png in Resources */ = {isa = PBXBuildFile; fileRef = 50A8B9681541D57E0065F3D9 /* MasterViewButton.png */; };
		50A8B96E1541D57E0065F3D9 /* multiPageMovement.png in Resources */ = {isa = PBXBuildFile; fileRef = 50A8B9691541D57E0065F3D9 /* multiPageMovement.png */; };
		50A8B96F1541D57E0065F3D9 /* ReplyButton.png in Resources */ = {isa = PBXBuildFile; fileRef = 50A8B96A1541D57E0065F3D9 /* ReplyButton.png */; };
		50A8B9701541D57E0065F3D9 /* singlePageMovement.png in Resources */ = {isa = PBXBuildFile; fileRef = 50A8B96B1541D57E0065F3D9 /* singlePageMovement.png */; };
		50A8B9711541D57E0065F3D9 /* ThreadActions.png in Resources */ = {isa = PBXBuildFile; fileRef = 50A8B96C1541D57E0065F3D9 /* ThreadActions.png */; };
		8C79D4331561CA33006FEE48 /* PullToNav.xib in Resources */ = {isa = PBXBuildFile; fileRef = 8C79D4321561CA33006FEE48 /* PullToNav.xib */; };
		8C79D4371561CE44006FEE48 /* AwfulPullForActionController.m in Sources */ = {isa = PBXBuildFile; fileRef = 8C79D4361561CE44006FEE48 /* AwfulPullForActionController.m */; };
		8C79D43B1562E79E006FEE48 /* AwfulPage+Transitions.m in Sources */ = {isa = PBXBuildFile; fileRef = 8C79D43A1562E79E006FEE48 /* AwfulPage+Transitions.m */; };
		8C90518C155BEEB40098266A /* AwfulLoadingFooterView.m in Sources */ = {isa = PBXBuildFile; fileRef = 8C90518B155BEEB40098266A /* AwfulLoadingFooterView.m */; };
		8C905197155D6CAD0098266A /* UIView+Lazy.m in Sources */ = {isa = PBXBuildFile; fileRef = 8C905196155D6CAD0098266A /* UIView+Lazy.m */; };
/* End PBXBuildFile section */

/* Begin PBXFileReference section */
		107CF9A211FF7776007C16F4 /* libxml2.2.7.3.dylib */ = {isa = PBXFileReference; lastKnownFileType = "compiled.mach-o.dylib"; name = libxml2.2.7.3.dylib; path = usr/lib/libxml2.2.7.3.dylib; sourceTree = SDKROOT; };
		107CF9E011FF79D5007C16F4 /* libsqlite3.0.dylib */ = {isa = PBXFileReference; lastKnownFileType = "compiled.mach-o.dylib"; name = libsqlite3.0.dylib; path = usr/lib/libsqlite3.0.dylib; sourceTree = SDKROOT; };
		10913AA612CBF13A007583AC /* list_icon.png */ = {isa = PBXFileReference; lastKnownFileType = image.png; name = list_icon.png; path = images/list_icon.png; sourceTree = "<group>"; };
		10913AA712CBF13A007583AC /* list_icon@2x.png */ = {isa = PBXFileReference; lastKnownFileType = image.png; name = "list_icon@2x.png"; path = "images/list_icon@2x.png"; sourceTree = "<group>"; };
		10913AA812CBF13A007583AC /* reload@2x.png */ = {isa = PBXFileReference; lastKnownFileType = image.png; name = "reload@2x.png"; path = "images/reload@2x.png"; sourceTree = "<group>"; };
		10913AA912CBF13A007583AC /* stop.png */ = {isa = PBXFileReference; lastKnownFileType = image.png; name = stop.png; path = images/stop.png; sourceTree = "<group>"; };
		10913AAA12CBF13A007583AC /* stop@2x.png */ = {isa = PBXFileReference; lastKnownFileType = image.png; name = "stop@2x.png"; path = "images/stop@2x.png"; sourceTree = "<group>"; };
		10913AE612CBF871007583AC /* number-background.png */ = {isa = PBXFileReference; lastKnownFileType = image.png; name = "number-background.png"; path = "images/number-background.png"; sourceTree = "<group>"; };
		10913B6312CC03F3007583AC /* number-background@2x.png */ = {isa = PBXFileReference; lastKnownFileType = image.png; name = "number-background@2x.png"; path = "images/number-background@2x.png"; sourceTree = "<group>"; };
		10D34FA8128F41160026C7C2 /* CFNetwork.framework */ = {isa = PBXFileReference; lastKnownFileType = wrapper.framework; name = CFNetwork.framework; path = System/Library/Frameworks/CFNetwork.framework; sourceTree = SDKROOT; };
		10D34FAE128F413C0026C7C2 /* MobileCoreServices.framework */ = {isa = PBXFileReference; lastKnownFileType = wrapper.framework; name = MobileCoreServices.framework; path = System/Library/Frameworks/MobileCoreServices.framework; sourceTree = SDKROOT; };
		10D34FB0128F413C0026C7C2 /* SystemConfiguration.framework */ = {isa = PBXFileReference; lastKnownFileType = wrapper.framework; name = SystemConfiguration.framework; path = System/Library/Frameworks/SystemConfiguration.framework; sourceTree = SDKROOT; };
		10D34FB6128F414E0026C7C2 /* libz.dylib */ = {isa = PBXFileReference; lastKnownFileType = "compiled.mach-o.dylib"; name = libz.dylib; path = usr/lib/libz.dylib; sourceTree = SDKROOT; };
		10E38BF912BEC14F002DBA3F /* arrowleft.png */ = {isa = PBXFileReference; lastKnownFileType = image.png; name = arrowleft.png; path = images/arrowleft.png; sourceTree = "<group>"; };
		10E38BFA12BEC14F002DBA3F /* btn_template_bg.png */ = {isa = PBXFileReference; lastKnownFileType = image.png; name = btn_template_bg.png; path = images/btn_template_bg.png; sourceTree = "<group>"; };
		10E38BFC12BEC14F002DBA3F /* folder.png */ = {isa = PBXFileReference; lastKnownFileType = image.png; name = folder.png; path = images/folder.png; sourceTree = "<group>"; };
		10E38BFD12BEC14F002DBA3F /* icon_arrow_left.png */ = {isa = PBXFileReference; lastKnownFileType = image.png; name = icon_arrow_left.png; path = images/icon_arrow_left.png; sourceTree = "<group>"; };
		10E38BFE12BEC14F002DBA3F /* icon_arrow_right.png */ = {isa = PBXFileReference; lastKnownFileType = image.png; name = icon_arrow_right.png; path = images/icon_arrow_right.png; sourceTree = "<group>"; };
		10E38BFF12BEC14F002DBA3F /* icon_delete.png */ = {isa = PBXFileReference; lastKnownFileType = image.png; name = icon_delete.png; path = images/icon_delete.png; sourceTree = "<group>"; };
		10E38C0012BEC14F002DBA3F /* icon_delete@2x.png */ = {isa = PBXFileReference; lastKnownFileType = image.png; name = "icon_delete@2x.png"; path = "images/icon_delete@2x.png"; sourceTree = "<group>"; };
		10E38C0112BEC14F002DBA3F /* nav_bar_landscape_bg_iphone.png */ = {isa = PBXFileReference; lastKnownFileType = image.png; name = nav_bar_landscape_bg_iphone.png; path = images/nav_bar_landscape_bg_iphone.png; sourceTree = "<group>"; };
		10E38C0212BEC14F002DBA3F /* nav_bar_landscape_bg_iphone@2x.png */ = {isa = PBXFileReference; lastKnownFileType = image.png; name = "nav_bar_landscape_bg_iphone@2x.png"; path = "images/nav_bar_landscape_bg_iphone@2x.png"; sourceTree = "<group>"; };
		10E38C0412BEC14F002DBA3F /* notloaded.png */ = {isa = PBXFileReference; lastKnownFileType = image.png; name = notloaded.png; path = images/notloaded.png; sourceTree = "<group>"; };
		10E38C0512BEC14F002DBA3F /* piggy.png */ = {isa = PBXFileReference; lastKnownFileType = image.png; name = piggy.png; path = images/piggy.png; sourceTree = "<group>"; };
		10E38C0612BEC14F002DBA3F /* preferences.png */ = {isa = PBXFileReference; lastKnownFileType = image.png; name = preferences.png; path = images/preferences.png; sourceTree = "<group>"; };
		10E38C0712BEC14F002DBA3F /* reload.png */ = {isa = PBXFileReference; lastKnownFileType = image.png; name = reload.png; path = images/reload.png; sourceTree = "<group>"; };
		10E38C0812BEC14F002DBA3F /* star_off.png */ = {isa = PBXFileReference; lastKnownFileType = image.png; name = star_off.png; path = images/star_off.png; sourceTree = "<group>"; };
		10E38C0912BEC14F002DBA3F /* star_on.png */ = {isa = PBXFileReference; lastKnownFileType = image.png; name = star_on.png; path = images/star_on.png; sourceTree = "<group>"; };
		10E38C0A12BEC14F002DBA3F /* star_on@2x.png */ = {isa = PBXFileReference; lastKnownFileType = image.png; name = "star_on@2x.png"; path = "images/star_on@2x.png"; sourceTree = "<group>"; };
		10E38C0B12BEC14F002DBA3F /* sticky.png */ = {isa = PBXFileReference; lastKnownFileType = image.png; name = sticky.png; path = images/sticky.png; sourceTree = "<group>"; };
		11099066134B86FC0013444C /* QuartzCore.framework */ = {isa = PBXFileReference; lastKnownFileType = wrapper.framework; name = QuartzCore.framework; path = System/Library/Frameworks/QuartzCore.framework; sourceTree = SDKROOT; };
		11243F7214D7187C00B06470 /* shsc-apple.png */ = {isa = PBXFileReference; lastKnownFileType = image.png; path = "shsc-apple.png"; sourceTree = "<group>"; };
		112764EB14DB44E6003ACE76 /* AwfulForumHeader.h */ = {isa = PBXFileReference; fileEncoding = 4; lastKnownFileType = sourcecode.c.h; path = AwfulForumHeader.h; sourceTree = "<group>"; };
		112764EC14DB44E6003ACE76 /* AwfulForumHeader.m */ = {isa = PBXFileReference; fileEncoding = 4; lastKnownFileType = sourcecode.c.objc; path = AwfulForumHeader.m; sourceTree = "<group>"; };
		112764EF14DB4F6A003ACE76 /* AwfulThreadCell.h */ = {isa = PBXFileReference; fileEncoding = 4; lastKnownFileType = sourcecode.c.h; path = AwfulThreadCell.h; sourceTree = "<group>"; };
		112764F014DB4F6A003ACE76 /* AwfulThreadCell.m */ = {isa = PBXFileReference; fileEncoding = 4; lastKnownFileType = sourcecode.c.objc; path = AwfulThreadCell.m; sourceTree = "<group>"; };
		112DB4B914211F24005A98CB /* SALR.h */ = {isa = PBXFileReference; fileEncoding = 4; lastKnownFileType = sourcecode.c.h; path = SALR.h; sourceTree = "<group>"; };
		112DB4BA14211F24005A98CB /* SALR.m */ = {isa = PBXFileReference; fileEncoding = 4; lastKnownFileType = sourcecode.c.objc; path = SALR.m; sourceTree = "<group>"; };
		112DB4BD14211F54005A98CB /* jquery.js */ = {isa = PBXFileReference; fileEncoding = 4; lastKnownFileType = sourcecode.javascript; path = jquery.js; sourceTree = "<group>"; };
		112DB4BE14211F54005A98CB /* salr.js */ = {isa = PBXFileReference; fileEncoding = 4; lastKnownFileType = sourcecode.javascript; path = salr.js; sourceTree = "<group>"; };
		112ECF1014D7100A007EE7B6 /* art.png */ = {isa = PBXFileReference; lastKnownFileType = image.png; path = art.png; sourceTree = "<group>"; };
		112ECF1114D7100A007EE7B6 /* audio.png */ = {isa = PBXFileReference; lastKnownFileType = image.png; path = audio.png; sourceTree = "<group>"; };
		112ECF1214D7100A007EE7B6 /* books.png */ = {isa = PBXFileReference; lastKnownFileType = image.png; path = books.png; sourceTree = "<group>"; };
		112ECF1314D7100A007EE7B6 /* cars.png */ = {isa = PBXFileReference; lastKnownFileType = image.png; path = cars.png; sourceTree = "<group>"; };
		112ECF1414D7100A007EE7B6 /* dd-9-11.png */ = {isa = PBXFileReference; lastKnownFileType = image.png; path = "dd-9-11.png"; sourceTree = "<group>"; };
		112ECF1514D7100A007EE7B6 /* drugs.png */ = {isa = PBXFileReference; lastKnownFileType = image.png; path = drugs.png; sourceTree = "<group>"; };
		112ECF1614D7100A007EE7B6 /* en.png */ = {isa = PBXFileReference; lastKnownFileType = image.png; path = en.png; sourceTree = "<group>"; };
		112ECF1714D7100A007EE7B6 /* event.png */ = {isa = PBXFileReference; lastKnownFileType = image.png; path = event.png; sourceTree = "<group>"; };
		112ECF1814D7100A007EE7B6 /* food.png */ = {isa = PBXFileReference; lastKnownFileType = image.png; path = food.png; sourceTree = "<group>"; };
		112ECF1914D7100A007EE7B6 /* games.png */ = {isa = PBXFileReference; lastKnownFileType = image.png; path = games.png; sourceTree = "<group>"; };
		112ECF1A14D7100A007EE7B6 /* gross.png */ = {isa = PBXFileReference; lastKnownFileType = image.png; path = gross.png; sourceTree = "<group>"; };
		112ECF1B14D7100A007EE7B6 /* guns.png */ = {isa = PBXFileReference; lastKnownFileType = image.png; path = guns.png; sourceTree = "<group>"; };
		112ECF1C14D7100A007EE7B6 /* help.png */ = {isa = PBXFileReference; lastKnownFileType = image.png; path = help.png; sourceTree = "<group>"; };
		112ECF1D14D7100A007EE7B6 /* humor.png */ = {isa = PBXFileReference; lastKnownFileType = image.png; path = humor.png; sourceTree = "<group>"; };
		112ECF1E14D7100A007EE7B6 /* icon-30-attnmod.png */ = {isa = PBXFileReference; lastKnownFileType = image.png; path = "icon-30-attnmod.png"; sourceTree = "<group>"; };
		112ECF1F14D7100A007EE7B6 /* icon-31-hotthread.png */ = {isa = PBXFileReference; lastKnownFileType = image.png; path = "icon-31-hotthread.png"; sourceTree = "<group>"; };
		112ECF2014D7100A007EE7B6 /* movies.png */ = {isa = PBXFileReference; lastKnownFileType = image.png; path = movies.png; sourceTree = "<group>"; };
		112ECF2114D7100A007EE7B6 /* music.png */ = {isa = PBXFileReference; lastKnownFileType = image.png; path = music.png; sourceTree = "<group>"; };
		112ECF2214D7100A007EE7B6 /* newbie.png */ = {isa = PBXFileReference; lastKnownFileType = image.png; path = newbie.png; sourceTree = "<group>"; };
		112ECF2314D7100A007EE7B6 /* news.png */ = {isa = PBXFileReference; lastKnownFileType = image.png; path = news.png; sourceTree = "<group>"; };
		112ECF2414D7100A007EE7B6 /* photos.png */ = {isa = PBXFileReference; lastKnownFileType = image.png; path = photos.png; sourceTree = "<group>"; };
		112ECF2514D7100A007EE7B6 /* politics.png */ = {isa = PBXFileReference; lastKnownFileType = image.png; path = politics.png; sourceTree = "<group>"; };
		112ECF2614D7100A007EE7B6 /* poll.png */ = {isa = PBXFileReference; lastKnownFileType = image.png; path = poll.png; sourceTree = "<group>"; };
		112ECF2714D7100A007EE7B6 /* question.png */ = {isa = PBXFileReference; lastKnownFileType = image.png; path = question.png; sourceTree = "<group>"; };
		112ECF2814D7100A007EE7B6 /* rant.png */ = {isa = PBXFileReference; lastKnownFileType = image.png; path = rant.png; sourceTree = "<group>"; };
		112ECF2914D7100A007EE7B6 /* request.png */ = {isa = PBXFileReference; lastKnownFileType = image.png; path = request.png; sourceTree = "<group>"; };
		112ECF2A14D7100A007EE7B6 /* sam-clothing.png */ = {isa = PBXFileReference; lastKnownFileType = image.png; path = "sam-clothing.png"; sourceTree = "<group>"; };
		112ECF2C14D7100A007EE7B6 /* stupid.png */ = {isa = PBXFileReference; lastKnownFileType = image.png; path = stupid.png; sourceTree = "<group>"; };
		112ECF2D14D7100A007EE7B6 /* tv.png */ = {isa = PBXFileReference; lastKnownFileType = image.png; path = tv.png; sourceTree = "<group>"; };
		112ECF2E14D7100A007EE7B6 /* unfunny.png */ = {isa = PBXFileReference; lastKnownFileType = image.png; path = unfunny.png; sourceTree = "<group>"; };
		112ECF2F14D7100A007EE7B6 /* video.png */ = {isa = PBXFileReference; lastKnownFileType = image.png; path = video.png; sourceTree = "<group>"; };
		112ECF3014D7100A007EE7B6 /* weird.png */ = {isa = PBXFileReference; lastKnownFileType = image.png; path = weird.png; sourceTree = "<group>"; };
		112ECF3114D7100A007EE7B6 /* whine.png */ = {isa = PBXFileReference; lastKnownFileType = image.png; path = whine.png; sourceTree = "<group>"; };
		11366691154C5B5800D74F9A /* coupon-coupon.png */ = {isa = PBXFileReference; lastKnownFileType = image.png; path = "coupon-coupon.png"; sourceTree = "<group>"; };
		11366692154C5B5800D74F9A /* coupon-free.png */ = {isa = PBXFileReference; lastKnownFileType = image.png; path = "coupon-free.png"; sourceTree = "<group>"; };
		11366693154C5B5800D74F9A /* coupon-instore.png */ = {isa = PBXFileReference; lastKnownFileType = image.png; path = "coupon-instore.png"; sourceTree = "<group>"; };
		11366694154C5B5800D74F9A /* coupon-nonus.png */ = {isa = PBXFileReference; lastKnownFileType = image.png; path = "coupon-nonus.png"; sourceTree = "<group>"; };
		11366695154C5B5800D74F9A /* icon-59-lobster.png */ = {isa = PBXFileReference; lastKnownFileType = image.png; path = "icon-59-lobster.png"; sourceTree = "<group>"; };
		11366696154C5B5800D74F9A /* icon-61-comics.png */ = {isa = PBXFileReference; lastKnownFileType = image.png; path = "icon-61-comics.png"; sourceTree = "<group>"; };
		11366697154C5B5800D74F9A /* lan-europe.png */ = {isa = PBXFileReference; lastKnownFileType = image.png; path = "lan-europe.png"; sourceTree = "<group>"; };
		11366698154C5B5800D74F9A /* lf-eurabia.png */ = {isa = PBXFileReference; lastKnownFileType = image.png; path = "lf-eurabia.png"; sourceTree = "<group>"; };
		11366699154C5B5800D74F9A /* lf-race2.png */ = {isa = PBXFileReference; lastKnownFileType = image.png; path = "lf-race2.png"; sourceTree = "<group>"; };
		1136669A154C5B5800D74F9A /* nmd-rock.png */ = {isa = PBXFileReference; lastKnownFileType = image.png; path = "nmd-rock.png"; sourceTree = "<group>"; };
		1136669B154C5B5800D74F9A /* nmd-tour.png */ = {isa = PBXFileReference; lastKnownFileType = image.png; path = "nmd-tour.png"; sourceTree = "<group>"; };
		1136669C154C5B5800D74F9A /* sports-mlb.png */ = {isa = PBXFileReference; lastKnownFileType = image.png; path = "sports-mlb.png"; sourceTree = "<group>"; };
		1136669D154C5B5800D74F9A /* sports-nba.png */ = {isa = PBXFileReference; lastKnownFileType = image.png; path = "sports-nba.png"; sourceTree = "<group>"; };
		1136669E154C5B5800D74F9A /* tfr-box.png */ = {isa = PBXFileReference; lastKnownFileType = image.png; path = "tfr-box.png"; sourceTree = "<group>"; };
		1153D0D3144E5BA6007602E8 /* AwfulSpecificPageViewController.h */ = {isa = PBXFileReference; fileEncoding = 4; lastKnownFileType = sourcecode.c.h; path = AwfulSpecificPageViewController.h; sourceTree = "<group>"; };
		1153D0D4144E5BA6007602E8 /* AwfulSpecificPageViewController.m */ = {isa = PBXFileReference; fileEncoding = 4; lastKnownFileType = sourcecode.c.objc; path = AwfulSpecificPageViewController.m; sourceTree = "<group>"; };
		1156F003144B985000C0455B /* grey-gradient.png */ = {isa = PBXFileReference; lastKnownFileType = image.png; name = "grey-gradient.png"; path = "images/grey-gradient.png"; sourceTree = "<group>"; };
		115A05D9134814B6004FDCE5 /* arrowright.png */ = {isa = PBXFileReference; lastKnownFileType = image.png; name = arrowright.png; path = images/arrowright.png; sourceTree = "<group>"; };
		115A05DE13490D39004FDCE5 /* dotdotdot.png */ = {isa = PBXFileReference; lastKnownFileType = image.png; name = dotdotdot.png; path = images/dotdotdot.png; sourceTree = "<group>"; };
		11603854153F673000DCC448 /* byob-grouch.png */ = {isa = PBXFileReference; lastKnownFileType = image.png; path = "byob-grouch.png"; sourceTree = "<group>"; };
		11603856153F673000DCC448 /* cd_hype.png */ = {isa = PBXFileReference; lastKnownFileType = image.png; path = cd_hype.png; sourceTree = "<group>"; };
		11603857153F673000DCC448 /* lf-gotmine.png */ = {isa = PBXFileReference; lastKnownFileType = image.png; path = "lf-gotmine.png"; sourceTree = "<group>"; };
		11603858153F673000DCC448 /* tava-cables.png */ = {isa = PBXFileReference; lastKnownFileType = image.png; path = "tava-cables.png"; sourceTree = "<group>"; };
		11603859153F673000DCC448 /* tava-headphones.png */ = {isa = PBXFileReference; lastKnownFileType = image.png; path = "tava-headphones.png"; sourceTree = "<group>"; };
		1160385A153F673000DCC448 /* tava-mp3.png */ = {isa = PBXFileReference; lastKnownFileType = image.png; path = "tava-mp3.png"; sourceTree = "<group>"; };
		1160385B153F673000DCC448 /* tava-vintage.png */ = {isa = PBXFileReference; lastKnownFileType = image.png; path = "tava-vintage.png"; sourceTree = "<group>"; };
		1160385C153F673000DCC448 /* tcc-addiction.png */ = {isa = PBXFileReference; lastKnownFileType = image.png; path = "tcc-addiction.png"; sourceTree = "<group>"; };
		11603867153F684400DCC448 /* cc-design.png */ = {isa = PBXFileReference; lastKnownFileType = image.png; path = "cc-design.png"; sourceTree = "<group>"; };
		11682ABE1536348700D6B9B7 /* attention.png */ = {isa = PBXFileReference; lastKnownFileType = image.png; path = attention.png; sourceTree = "<group>"; };
		11682ABF1536348700D6B9B7 /* cd_classic.png */ = {isa = PBXFileReference; lastKnownFileType = image.png; path = cd_classic.png; sourceTree = "<group>"; };
		11682AC01536348700D6B9B7 /* cd_comedy.png */ = {isa = PBXFileReference; lastKnownFileType = image.png; path = cd_comedy.png; sourceTree = "<group>"; };
		11682AC11536348700D6B9B7 /* computers.png */ = {isa = PBXFileReference; lastKnownFileType = image.png; path = computers.png; sourceTree = "<group>"; };
		11682AC21536348700D6B9B7 /* diy-advice.png */ = {isa = PBXFileReference; lastKnownFileType = image.png; path = "diy-advice.png"; sourceTree = "<group>"; };
		11682AC31536348700D6B9B7 /* flame.png */ = {isa = PBXFileReference; lastKnownFileType = image.png; path = flame.png; sourceTree = "<group>"; };
		11682AC41536348700D6B9B7 /* fruity.png */ = {isa = PBXFileReference; lastKnownFileType = image.png; path = fruity.png; sourceTree = "<group>"; };
		11682AC51536348700D6B9B7 /* games-3ds.png */ = {isa = PBXFileReference; lastKnownFileType = image.png; path = "games-3ds.png"; sourceTree = "<group>"; };
		11682AC61536348700D6B9B7 /* games-360.png */ = {isa = PBXFileReference; lastKnownFileType = image.png; path = "games-360.png"; sourceTree = "<group>"; };
		11682AC71536348700D6B9B7 /* games-360ps3tag.png */ = {isa = PBXFileReference; lastKnownFileType = image.png; path = "games-360ps3tag.png"; sourceTree = "<group>"; };
		11682AC81536348700D6B9B7 /* games-ds.png */ = {isa = PBXFileReference; lastKnownFileType = image.png; path = "games-ds.png"; sourceTree = "<group>"; };
		11682AC91536348700D6B9B7 /* games-letsplay.png */ = {isa = PBXFileReference; lastKnownFileType = image.png; path = "games-letsplay.png"; sourceTree = "<group>"; };
		11682ACA1536348700D6B9B7 /* games-ps3.png */ = {isa = PBXFileReference; lastKnownFileType = image.png; path = "games-ps3.png"; sourceTree = "<group>"; };
		11682ACB1536348700D6B9B7 /* games-psp.png */ = {isa = PBXFileReference; lastKnownFileType = image.png; path = "games-psp.png"; sourceTree = "<group>"; };
		11682ACC1536348700D6B9B7 /* Games-vita.png */ = {isa = PBXFileReference; lastKnownFileType = image.png; path = "Games-vita.png"; sourceTree = "<group>"; };
		11682ACD1536348700D6B9B7 /* games-wii.png */ = {isa = PBXFileReference; lastKnownFileType = image.png; path = "games-wii.png"; sourceTree = "<group>"; };
		11682ACE1536348700D6B9B7 /* goonmeet.png */ = {isa = PBXFileReference; lastKnownFileType = image.png; path = goonmeet.png; sourceTree = "<group>"; };
		11682ACF1536348700D6B9B7 /* hell-fuckthis.png */ = {isa = PBXFileReference; lastKnownFileType = image.png; path = "hell-fuckthis.png"; sourceTree = "<group>"; };
		11682AD01536348700D6B9B7 /* hell-hive.png */ = {isa = PBXFileReference; lastKnownFileType = image.png; path = "hell-hive.png"; sourceTree = "<group>"; };
		11682AD11536348700D6B9B7 /* hell-stfu.png */ = {isa = PBXFileReference; lastKnownFileType = image.png; path = "hell-stfu.png"; sourceTree = "<group>"; };
		11682AD21536348700D6B9B7 /* hell-whore.png */ = {isa = PBXFileReference; lastKnownFileType = image.png; path = "hell-whore.png"; sourceTree = "<group>"; };
		11682AD31536348700D6B9B7 /* icon-41-game-xbox.png */ = {isa = PBXFileReference; lastKnownFileType = image.png; path = "icon-41-game-xbox.png"; sourceTree = "<group>"; };
		11682AD41536348700D6B9B7 /* icon-42-game-ps2.png */ = {isa = PBXFileReference; lastKnownFileType = image.png; path = "icon-42-game-ps2.png"; sourceTree = "<group>"; };
		11682AD51536348700D6B9B7 /* icon-43-game-gamecube.png */ = {isa = PBXFileReference; lastKnownFileType = image.png; path = "icon-43-game-gamecube.png"; sourceTree = "<group>"; };
		11682AD61536348700D6B9B7 /* icon-44-game-gba.png */ = {isa = PBXFileReference; lastKnownFileType = image.png; path = "icon-44-game-gba.png"; sourceTree = "<group>"; };
		11682AD71536348700D6B9B7 /* icon-45-game-pc.png */ = {isa = PBXFileReference; lastKnownFileType = image.png; path = "icon-45-game-pc.png"; sourceTree = "<group>"; };
		11682AD81536348700D6B9B7 /* icon-dear_richard.png */ = {isa = PBXFileReference; lastKnownFileType = image.png; path = "icon-dear_richard.png"; sourceTree = "<group>"; };
		11682AD91536348700D6B9B7 /* lf-fff.png */ = {isa = PBXFileReference; lastKnownFileType = image.png; path = "lf-fff.png"; sourceTree = "<group>"; };
		11682ADA1536348700D6B9B7 /* lf-fuckit3.png */ = {isa = PBXFileReference; lastKnownFileType = image.png; path = "lf-fuckit3.png"; sourceTree = "<group>"; };
		11682ADB1536348700D6B9B7 /* lf-hansen2.png */ = {isa = PBXFileReference; lastKnownFileType = image.png; path = "lf-hansen2.png"; sourceTree = "<group>"; };
		11682ADC1536348700D6B9B7 /* science.png */ = {isa = PBXFileReference; lastKnownFileType = image.png; path = science.png; sourceTree = "<group>"; };
		11682ADD1536348700D6B9B7 /* serious.png */ = {isa = PBXFileReference; lastKnownFileType = image.png; path = serious.png; sourceTree = "<group>"; };
		11682ADE1536348700D6B9B7 /* sex.png */ = {isa = PBXFileReference; lastKnownFileType = image.png; path = sex.png; sourceTree = "<group>"; };
		11682ADF1536348700D6B9B7 /* shsc-win.png */ = {isa = PBXFileReference; lastKnownFileType = image.png; path = "shsc-win.png"; sourceTree = "<group>"; };
		11682AE01536348700D6B9B7 /* sports-golf.png */ = {isa = PBXFileReference; lastKnownFileType = image.png; path = "sports-golf.png"; sourceTree = "<group>"; };
		11682AE11536348700D6B9B7 /* sports-ncaa.png */ = {isa = PBXFileReference; lastKnownFileType = image.png; path = "sports-ncaa.png"; sourceTree = "<group>"; };
		11682AE21536348700D6B9B7 /* sports-nfl.png */ = {isa = PBXFileReference; lastKnownFileType = image.png; path = "sports-nfl.png"; sourceTree = "<group>"; };
		11682AE31536348700D6B9B7 /* sports-soccer.png */ = {isa = PBXFileReference; lastKnownFileType = image.png; path = "sports-soccer.png"; sourceTree = "<group>"; };
		11682AE41536348700D6B9B7 /* sports-wwe.png */ = {isa = PBXFileReference; lastKnownFileType = image.png; path = "sports-wwe.png"; sourceTree = "<group>"; };
		11682AE51536348700D6B9B7 /* sports.png */ = {isa = PBXFileReference; lastKnownFileType = image.png; path = sports.png; sourceTree = "<group>"; };
		11682AE61536348700D6B9B7 /* tech.png */ = {isa = PBXFileReference; lastKnownFileType = image.png; path = tech.png; sourceTree = "<group>"; };
		11682AE71536348700D6B9B7 /* wrestlehut-ecw.png */ = {isa = PBXFileReference; lastKnownFileType = image.png; path = "wrestlehut-ecw.png"; sourceTree = "<group>"; };
		11682AE81536348700D6B9B7 /* wrestlehut-thunder.png */ = {isa = PBXFileReference; lastKnownFileType = image.png; path = "wrestlehut-thunder.png"; sourceTree = "<group>"; };
		11682AE91536348700D6B9B7 /* wrestlehut-tna.png */ = {isa = PBXFileReference; lastKnownFileType = image.png; path = "wrestlehut-tna.png"; sourceTree = "<group>"; };
		11682AEA1536348700D6B9B7 /* wrestling-raw.png */ = {isa = PBXFileReference; lastKnownFileType = image.png; path = "wrestling-raw.png"; sourceTree = "<group>"; };
		11682AEB1536348700D6B9B7 /* wrestling-roh.png */ = {isa = PBXFileReference; lastKnownFileType = image.png; path = "wrestling-roh.png"; sourceTree = "<group>"; };
		11682AEC1536348700D6B9B7 /* wrestling-sd.png */ = {isa = PBXFileReference; lastKnownFileType = image.png; path = "wrestling-sd.png"; sourceTree = "<group>"; };
		116D3A5F14DDC9E40002129F /* phone-template.html */ = {isa = PBXFileReference; fileEncoding = 4; lastKnownFileType = text.html; name = "phone-template.html"; path = "../web resources/phone-template.html"; sourceTree = "<group>"; };
		116D3A6214DDD71C0002129F /* pad-template.html */ = {isa = PBXFileReference; fileEncoding = 4; lastKnownFileType = text.html; name = "pad-template.html"; path = "web resources/pad-template.html"; sourceTree = SOURCE_ROOT; };
		116EF3DA1523A86C0018580D /* AwfulForum+AwfulMethods.h */ = {isa = PBXFileReference; fileEncoding = 4; lastKnownFileType = sourcecode.c.h; path = "AwfulForum+AwfulMethods.h"; sourceTree = "<group>"; };
		116EF3DB1523A86C0018580D /* AwfulForum+AwfulMethods.m */ = {isa = PBXFileReference; fileEncoding = 4; lastKnownFileType = sourcecode.c.objc; path = "AwfulForum+AwfulMethods.m"; sourceTree = "<group>"; };
		116EF3F61523E5500018580D /* AwfulThread+AwfulMethods.h */ = {isa = PBXFileReference; fileEncoding = 4; lastKnownFileType = sourcecode.c.h; path = "AwfulThread+AwfulMethods.h"; sourceTree = "<group>"; };
		116EF3F71523E5500018580D /* AwfulThread+AwfulMethods.m */ = {isa = PBXFileReference; fileEncoding = 4; lastKnownFileType = sourcecode.c.objc; path = "AwfulThread+AwfulMethods.m"; sourceTree = "<group>"; };
		116EF41715251C5D0018580D /* AwfulUser+AwfulMethods.h */ = {isa = PBXFileReference; fileEncoding = 4; lastKnownFileType = sourcecode.c.h; path = "AwfulUser+AwfulMethods.h"; sourceTree = "<group>"; };
		116EF41815251C5D0018580D /* AwfulUser+AwfulMethods.m */ = {isa = PBXFileReference; fileEncoding = 4; lastKnownFileType = sourcecode.c.objc; path = "AwfulUser+AwfulMethods.m"; sourceTree = "<group>"; };
		116EF41A15251CDB0018580D /* AwfulUser.h */ = {isa = PBXFileReference; fileEncoding = 4; lastKnownFileType = sourcecode.c.h; path = AwfulUser.h; sourceTree = "<group>"; };
		116EF41B15251CDB0018580D /* AwfulUser.m */ = {isa = PBXFileReference; fileEncoding = 4; lastKnownFileType = sourcecode.c.objc; path = AwfulUser.m; sourceTree = "<group>"; };
		116EF42B1526588C0018580D /* AwfulThread.h */ = {isa = PBXFileReference; fileEncoding = 4; lastKnownFileType = sourcecode.c.h; path = AwfulThread.h; sourceTree = "<group>"; };
		116EF42C1526588C0018580D /* AwfulThread.m */ = {isa = PBXFileReference; fileEncoding = 4; lastKnownFileType = sourcecode.c.objc; path = AwfulThread.m; sourceTree = "<group>"; };
		116EF43B15265D390018580D /* icon-37-selling.png */ = {isa = PBXFileReference; lastKnownFileType = image.png; path = "icon-37-selling.png"; sourceTree = "<group>"; };
		116EF43C15265D390018580D /* icon-38-buying.png */ = {isa = PBXFileReference; lastKnownFileType = image.png; path = "icon-38-buying.png"; sourceTree = "<group>"; };
		116EF43D15265D390018580D /* icon-46-trading.png */ = {isa = PBXFileReference; lastKnownFileType = image.png; path = "icon-46-trading.png"; sourceTree = "<group>"; };
		116EF43E15265D390018580D /* icon-52-trading.png */ = {isa = PBXFileReference; lastKnownFileType = image.png; path = "icon-52-trading.png"; sourceTree = "<group>"; };
		1172A62D14F5DB160026CDA8 /* Security.framework */ = {isa = PBXFileReference; lastKnownFileType = wrapper.framework; name = Security.framework; path = System/Library/Frameworks/Security.framework; sourceTree = SDKROOT; };
		1172A63014F5DE8B0026CDA8 /* AwfulNetworkEngine.h */ = {isa = PBXFileReference; fileEncoding = 4; lastKnownFileType = sourcecode.c.h; name = AwfulNetworkEngine.h; path = AwfulNetworking/AwfulNetworkEngine.h; sourceTree = "<group>"; };
		1172A63114F5DE8B0026CDA8 /* AwfulNetworkEngine.m */ = {isa = PBXFileReference; fileEncoding = 4; lastKnownFileType = sourcecode.c.objc; name = AwfulNetworkEngine.m; path = AwfulNetworking/AwfulNetworkEngine.m; sourceTree = "<group>"; };
		117CE6DC15433504005DD47B /* asktell-lifestyle.png */ = {isa = PBXFileReference; lastKnownFileType = image.png; path = "asktell-lifestyle.png"; sourceTree = "<group>"; };
		117CE6DD15433504005DD47B /* asktell-travel.png */ = {isa = PBXFileReference; lastKnownFileType = image.png; path = "asktell-travel.png"; sourceTree = "<group>"; };
		117CE6DE15433504005DD47B /* bb-fantasy.png */ = {isa = PBXFileReference; lastKnownFileType = image.png; path = "bb-fantasy.png"; sourceTree = "<group>"; };
		117CE6DF15433504005DD47B /* cc_design.png */ = {isa = PBXFileReference; lastKnownFileType = image.png; path = cc_design.png; sourceTree = "<group>"; };
		117CE6E015433504005DD47B /* cc-film.png */ = {isa = PBXFileReference; lastKnownFileType = image.png; path = "cc-film.png"; sourceTree = "<group>"; };
		117CE6E115433504005DD47B /* coc-c.png */ = {isa = PBXFileReference; lastKnownFileType = image.png; path = "coc-c.png"; sourceTree = "<group>"; };
		117CE6E215433504005DD47B /* coc-web.png */ = {isa = PBXFileReference; lastKnownFileType = image.png; path = "coc-web.png"; sourceTree = "<group>"; };
		117CE6E315433504005DD47B /* cps-android.png */ = {isa = PBXFileReference; lastKnownFileType = image.png; path = "cps-android.png"; sourceTree = "<group>"; };
		117CE6E415433504005DD47B /* dd-gotcha.png */ = {isa = PBXFileReference; lastKnownFileType = image.png; path = "dd-gotcha.png"; sourceTree = "<group>"; };
		117CE6E515433504005DD47B /* dd-notracist.png */ = {isa = PBXFileReference; lastKnownFileType = image.png; path = "dd-notracist.png"; sourceTree = "<group>"; };
		117CE6E615433504005DD47B /* dd-philosophy.png */ = {isa = PBXFileReference; lastKnownFileType = image.png; path = "dd-philosophy.png"; sourceTree = "<group>"; };
		117CE6E715433504005DD47B /* yospos-netscape.png */ = {isa = PBXFileReference; lastKnownFileType = image.png; path = "yospos-netscape.png"; sourceTree = "<group>"; };
		117CE6E815433504005DD47B /* yp-bsod.png */ = {isa = PBXFileReference; lastKnownFileType = image.png; path = "yp-bsod.png"; sourceTree = "<group>"; };
		117DBE3A1522A39A007125EF /* CoreData.framework */ = {isa = PBXFileReference; lastKnownFileType = wrapper.framework; name = CoreData.framework; path = System/Library/Frameworks/CoreData.framework; sourceTree = SDKROOT; };
		117DBE421522AA2D007125EF /* Model.xcdatamodel */ = {isa = PBXFileReference; lastKnownFileType = wrapper.xcdatamodel; path = Model.xcdatamodel; sourceTree = "<group>"; };
		11817E141565E5E7000E765A /* bss-indie.png */ = {isa = PBXFileReference; lastKnownFileType = image.png; path = "bss-indie.png"; sourceTree = "<group>"; };
		11817E151565E5E7000E765A /* cd_drama.png */ = {isa = PBXFileReference; lastKnownFileType = image.png; path = cd_drama.png; sourceTree = "<group>"; };
		11817E161565E5E7000E765A /* cell-gsm.png */ = {isa = PBXFileReference; lastKnownFileType = image.png; path = "cell-gsm.png"; sourceTree = "<group>"; };
		11817E171565E5E7000E765A /* diy-homeimprove.png */ = {isa = PBXFileReference; lastKnownFileType = image.png; path = "diy-homeimprove.png"; sourceTree = "<group>"; };
		11817E181565E5E7000E765A /* shsc-bsd.png */ = {isa = PBXFileReference; lastKnownFileType = image.png; path = "shsc-bsd.png"; sourceTree = "<group>"; };
		11817E191565E5E7000E765A /* shsc-laptop.png */ = {isa = PBXFileReference; lastKnownFileType = image.png; path = "shsc-laptop.png"; sourceTree = "<group>"; };
		11817E1A1565E5E7000E765A /* shsc-networking.png */ = {isa = PBXFileReference; lastKnownFileType = image.png; path = "shsc-networking.png"; sourceTree = "<group>"; };
		11817E1B1565E5E7000E765A /* shsc-sysadmin.png */ = {isa = PBXFileReference; lastKnownFileType = image.png; path = "shsc-sysadmin.png"; sourceTree = "<group>"; };
		11817E1C1565E5E7000E765A /* tava-analog.png */ = {isa = PBXFileReference; lastKnownFileType = image.png; path = "tava-analog.png"; sourceTree = "<group>"; };
		11817E1D1565E5E7000E765A /* tava-speakers.png */ = {isa = PBXFileReference; lastKnownFileType = image.png; path = "tava-speakers.png"; sourceTree = "<group>"; };
		11817E1E1565E5E7000E765A /* tg-gurps.png */ = {isa = PBXFileReference; lastKnownFileType = image.png; path = "tg-gurps.png"; sourceTree = "<group>"; };
		1182A3B415509060005BBBF9 /* icon-37-selling-secondary.png */ = {isa = PBXFileReference; lastKnownFileType = image.png; path = "icon-37-selling-secondary.png"; sourceTree = "<group>"; };
		1182A3B515509060005BBBF9 /* icon-38-buying-secondary.png */ = {isa = PBXFileReference; lastKnownFileType = image.png; path = "icon-38-buying-secondary.png"; sourceTree = "<group>"; };
		1182A3B615509060005BBBF9 /* icon-46-trading-secondary.png */ = {isa = PBXFileReference; lastKnownFileType = image.png; path = "icon-46-trading-secondary.png"; sourceTree = "<group>"; };
		1182A3B715509060005BBBF9 /* icon-52-trading-secondary.png */ = {isa = PBXFileReference; lastKnownFileType = image.png; path = "icon-52-trading-secondary.png"; sourceTree = "<group>"; };
		1182A3BC15509167005BBBF9 /* ama-secondary.png */ = {isa = PBXFileReference; lastKnownFileType = image.png; path = "ama-secondary.png"; sourceTree = "<group>"; };
		1182A3BD15509167005BBBF9 /* tma-secondary.png */ = {isa = PBXFileReference; lastKnownFileType = image.png; path = "tma-secondary.png"; sourceTree = "<group>"; };
		1185923513B93F3B0036E607 /* post-action-icon.png */ = {isa = PBXFileReference; lastKnownFileType = image.png; name = "post-action-icon.png"; path = "images/post-action-icon.png"; sourceTree = "<group>"; };
		1185923713B9425B0036E607 /* star_admin.gif */ = {isa = PBXFileReference; lastKnownFileType = image.gif; name = star_admin.gif; path = images/star_admin.gif; sourceTree = "<group>"; };
		1185923813B9425B0036E607 /* star_moderator.gif */ = {isa = PBXFileReference; lastKnownFileType = image.gif; name = star_moderator.gif; path = images/star_moderator.gif; sourceTree = "<group>"; };
		118CF796152C05BA00126AAC /* AwfulForum.h */ = {isa = PBXFileReference; fileEncoding = 4; lastKnownFileType = sourcecode.c.h; path = AwfulForum.h; sourceTree = "<group>"; };
		118CF797152C05BA00126AAC /* AwfulForum.m */ = {isa = PBXFileReference; fileEncoding = 4; lastKnownFileType = sourcecode.c.objc; path = AwfulForum.m; sourceTree = "<group>"; };
		118CF807152D281600126AAC /* AwfulAddFavoriteViewController.h */ = {isa = PBXFileReference; fileEncoding = 4; lastKnownFileType = sourcecode.c.h; path = AwfulAddFavoriteViewController.h; sourceTree = "<group>"; };
		118CF808152D281600126AAC /* AwfulAddFavoriteViewController.m */ = {isa = PBXFileReference; fileEncoding = 4; lastKnownFileType = sourcecode.c.objc; path = AwfulAddFavoriteViewController.m; sourceTree = "<group>"; };
		1190F6CD13BE4EA900B9D271 /* AwfulActions.h */ = {isa = PBXFileReference; fileEncoding = 4; lastKnownFileType = sourcecode.c.h; path = AwfulActions.h; sourceTree = "<group>"; };
		1190F6CE13BE4EA900B9D271 /* AwfulActions.m */ = {isa = PBXFileReference; fileEncoding = 4; lastKnownFileType = sourcecode.c.objc; path = AwfulActions.m; sourceTree = "<group>"; };
		1190F6CF13BE4EA900B9D271 /* AwfulPostActions.h */ = {isa = PBXFileReference; fileEncoding = 4; lastKnownFileType = sourcecode.c.h; path = AwfulPostActions.h; sourceTree = "<group>"; };
		1190F6D013BE4EA900B9D271 /* AwfulPostActions.m */ = {isa = PBXFileReference; fileEncoding = 4; lastKnownFileType = sourcecode.c.objc; path = AwfulPostActions.m; sourceTree = "<group>"; };
		1190F6D113BE4EA900B9D271 /* AwfulThreadActions.h */ = {isa = PBXFileReference; fileEncoding = 4; lastKnownFileType = sourcecode.c.h; path = AwfulThreadActions.h; sourceTree = "<group>"; };
		1190F6D213BE4EA900B9D271 /* AwfulThreadActions.m */ = {isa = PBXFileReference; fileEncoding = 4; lastKnownFileType = sourcecode.c.objc; path = AwfulThreadActions.m; sourceTree = "<group>"; };
		1190F6D513BE4EA900B9D271 /* AwfulVoteActions.h */ = {isa = PBXFileReference; fileEncoding = 4; lastKnownFileType = sourcecode.c.h; path = AwfulVoteActions.h; sourceTree = "<group>"; };
		1190F6D613BE4EA900B9D271 /* AwfulVoteActions.m */ = {isa = PBXFileReference; fileEncoding = 4; lastKnownFileType = sourcecode.c.objc; path = AwfulVoteActions.m; sourceTree = "<group>"; };
		1190F6D813BE4EA900B9D271 /* AwfulForumCell.h */ = {isa = PBXFileReference; fileEncoding = 4; lastKnownFileType = sourcecode.c.h; path = AwfulForumCell.h; sourceTree = "<group>"; };
		1190F6D913BE4EA900B9D271 /* AwfulForumCell.m */ = {isa = PBXFileReference; fileEncoding = 4; lastKnownFileType = sourcecode.c.objc; path = AwfulForumCell.m; sourceTree = "<group>"; };
		1190F6DB13BE4EA900B9D271 /* AwfulForumHeaderView.xib */ = {isa = PBXFileReference; fileEncoding = 4; lastKnownFileType = file.xib; path = AwfulForumHeaderView.xib; sourceTree = "<group>"; };
		1190F6DD13BE4EA900B9D271 /* AwfulForumsListController.h */ = {isa = PBXFileReference; fileEncoding = 4; lastKnownFileType = sourcecode.c.h; path = AwfulForumsListController.h; sourceTree = "<group>"; };
		1190F6DE13BE4EA900B9D271 /* AwfulForumsListController.m */ = {isa = PBXFileReference; fileEncoding = 4; lastKnownFileType = sourcecode.c.objc; path = AwfulForumsListController.m; sourceTree = "<group>"; };
		1190F6EA13BE4EA900B9D271 /* AwfulPage.h */ = {isa = PBXFileReference; fileEncoding = 4; lastKnownFileType = sourcecode.c.h; path = AwfulPage.h; sourceTree = "<group>"; };
		1190F6EB13BE4EA900B9D271 /* AwfulPage.m */ = {isa = PBXFileReference; fileEncoding = 4; lastKnownFileType = sourcecode.c.objc; path = AwfulPage.m; sourceTree = "<group>"; };
		1190F6F013BE4EA900B9D271 /* AwfulPostBoxController.h */ = {isa = PBXFileReference; fileEncoding = 4; lastKnownFileType = sourcecode.c.h; path = AwfulPostBoxController.h; sourceTree = "<group>"; };
		1190F6F113BE4EA900B9D271 /* AwfulPostBoxController.m */ = {isa = PBXFileReference; fileEncoding = 4; lastKnownFileType = sourcecode.c.objc; path = AwfulPostBoxController.m; sourceTree = "<group>"; };
		1190F70613BE4EA900B9D271 /* AwfulBookmarksController.h */ = {isa = PBXFileReference; fileEncoding = 4; lastKnownFileType = sourcecode.c.h; path = AwfulBookmarksController.h; sourceTree = "<group>"; };
		1190F70713BE4EA900B9D271 /* AwfulBookmarksController.m */ = {isa = PBXFileReference; fileEncoding = 4; lastKnownFileType = sourcecode.c.objc; path = AwfulBookmarksController.m; sourceTree = "<group>"; };
		1190F70813BE4EA900B9D271 /* AwfulThreadListController.h */ = {isa = PBXFileReference; fileEncoding = 4; lastKnownFileType = sourcecode.c.h; path = AwfulThreadListController.h; sourceTree = "<group>"; };
		1190F70913BE4EA900B9D271 /* AwfulThreadListController.m */ = {isa = PBXFileReference; fileEncoding = 4; lastKnownFileType = sourcecode.c.objc; path = AwfulThreadListController.m; sourceTree = "<group>"; };
		1190F71913BE4EA900B9D271 /* AwfulLoginController.h */ = {isa = PBXFileReference; fileEncoding = 4; lastKnownFileType = sourcecode.c.h; path = AwfulLoginController.h; sourceTree = "<group>"; };
		1190F71A13BE4EA900B9D271 /* AwfulLoginController.m */ = {isa = PBXFileReference; fileEncoding = 4; lastKnownFileType = sourcecode.c.objc; path = AwfulLoginController.m; sourceTree = "<group>"; };
		1190F71D13BE4EA900B9D271 /* AwfulAppDelegate.h */ = {isa = PBXFileReference; fileEncoding = 4; lastKnownFileType = sourcecode.c.h; path = AwfulAppDelegate.h; sourceTree = "<group>"; };
		1190F71E13BE4EA900B9D271 /* AwfulAppDelegate.m */ = {isa = PBXFileReference; fileEncoding = 4; lastKnownFileType = sourcecode.c.objc; path = AwfulAppDelegate.m; sourceTree = "<group>"; };
		1190F72313BE4EA900B9D271 /* AwfulPageCount.h */ = {isa = PBXFileReference; fileEncoding = 4; lastKnownFileType = sourcecode.c.h; path = AwfulPageCount.h; sourceTree = "<group>"; };
		1190F72413BE4EA900B9D271 /* AwfulPageCount.m */ = {isa = PBXFileReference; fileEncoding = 4; lastKnownFileType = sourcecode.c.objc; path = AwfulPageCount.m; sourceTree = "<group>"; };
		1190F72513BE4EA900B9D271 /* AwfulPost.h */ = {isa = PBXFileReference; fileEncoding = 4; lastKnownFileType = sourcecode.c.h; path = AwfulPost.h; sourceTree = "<group>"; };
		1190F72613BE4EA900B9D271 /* AwfulPost.m */ = {isa = PBXFileReference; fileEncoding = 4; lastKnownFileType = sourcecode.c.objc; path = AwfulPost.m; sourceTree = "<group>"; };
		1190F73013BE4EA900B9D271 /* AwfulUtil.h */ = {isa = PBXFileReference; fileEncoding = 4; lastKnownFileType = sourcecode.c.h; path = AwfulUtil.h; sourceTree = "<group>"; };
		1190F73113BE4EA900B9D271 /* AwfulUtil.m */ = {isa = PBXFileReference; fileEncoding = 4; lastKnownFileType = sourcecode.c.objc; path = AwfulUtil.m; sourceTree = "<group>"; };
		1190F73213BE4EA900B9D271 /* SmilieGrabber.h */ = {isa = PBXFileReference; fileEncoding = 4; lastKnownFileType = sourcecode.c.h; path = SmilieGrabber.h; sourceTree = "<group>"; };
		1190F73313BE4EA900B9D271 /* SmilieGrabber.m */ = {isa = PBXFileReference; fileEncoding = 4; lastKnownFileType = sourcecode.c.objc; path = SmilieGrabber.m; sourceTree = "<group>"; };
		1190F76B13BE4ECB00B9D271 /* Appirater.h */ = {isa = PBXFileReference; fileEncoding = 4; lastKnownFileType = sourcecode.c.h; path = Appirater.h; sourceTree = "<group>"; };
		1190F76C13BE4ECB00B9D271 /* Appirater.m */ = {isa = PBXFileReference; fileEncoding = 4; lastKnownFileType = sourcecode.c.objc; path = Appirater.m; sourceTree = "<group>"; };
		1190F7A913BE4ECB00B9D271 /* 37x-Checkmark.png */ = {isa = PBXFileReference; lastKnownFileType = image.png; path = "37x-Checkmark.png"; sourceTree = "<group>"; };
		1190F7AA13BE4ECB00B9D271 /* MBProgressHUD.h */ = {isa = PBXFileReference; fileEncoding = 4; lastKnownFileType = sourcecode.c.h; path = MBProgressHUD.h; sourceTree = "<group>"; };
		1190F7AB13BE4ECB00B9D271 /* MBProgressHUD.m */ = {isa = PBXFileReference; fileEncoding = 4; lastKnownFileType = sourcecode.c.objc; path = MBProgressHUD.m; sourceTree = "<group>"; };
		1190F7AD13BE4ECB00B9D271 /* GTMDefines.h */ = {isa = PBXFileReference; fileEncoding = 4; lastKnownFileType = sourcecode.c.h; path = GTMDefines.h; sourceTree = "<group>"; };
		1190F7AE13BE4ECB00B9D271 /* GTMNSString+HTML.h */ = {isa = PBXFileReference; fileEncoding = 4; lastKnownFileType = sourcecode.c.h; path = "GTMNSString+HTML.h"; sourceTree = "<group>"; };
		1190F7AF13BE4ECB00B9D271 /* GTMNSString+HTML.m */ = {isa = PBXFileReference; fileEncoding = 4; lastKnownFileType = sourcecode.c.objc; path = "GTMNSString+HTML.m"; sourceTree = "<group>"; };
		1190F7B013BE4ECB00B9D271 /* NSString+HTML.h */ = {isa = PBXFileReference; fileEncoding = 4; lastKnownFileType = sourcecode.c.h; path = "NSString+HTML.h"; sourceTree = "<group>"; };
		1190F7B113BE4ECB00B9D271 /* NSString+HTML.m */ = {isa = PBXFileReference; fileEncoding = 4; lastKnownFileType = sourcecode.c.objc; path = "NSString+HTML.m"; sourceTree = "<group>"; };
		1190F7B313BE4ECB00B9D271 /* MWPhoto.h */ = {isa = PBXFileReference; fileEncoding = 4; lastKnownFileType = sourcecode.c.h; path = MWPhoto.h; sourceTree = "<group>"; };
		1190F7B413BE4ECB00B9D271 /* MWPhoto.m */ = {isa = PBXFileReference; fileEncoding = 4; lastKnownFileType = sourcecode.c.objc; path = MWPhoto.m; sourceTree = "<group>"; };
		1190F7B513BE4ECB00B9D271 /* MWPhotoBrowser.h */ = {isa = PBXFileReference; fileEncoding = 4; lastKnownFileType = sourcecode.c.h; path = MWPhotoBrowser.h; sourceTree = "<group>"; };
		1190F7B613BE4ECB00B9D271 /* MWPhotoBrowser.m */ = {isa = PBXFileReference; fileEncoding = 4; lastKnownFileType = sourcecode.c.objc; path = MWPhotoBrowser.m; sourceTree = "<group>"; };
		1190F7B713BE4ECB00B9D271 /* UIImage+Decompress.h */ = {isa = PBXFileReference; fileEncoding = 4; lastKnownFileType = sourcecode.c.h; path = "UIImage+Decompress.h"; sourceTree = "<group>"; };
		1190F7B813BE4ECB00B9D271 /* UIImage+Decompress.m */ = {isa = PBXFileReference; fileEncoding = 4; lastKnownFileType = sourcecode.c.objc; path = "UIImage+Decompress.m"; sourceTree = "<group>"; };
		1190F7B913BE4ECB00B9D271 /* UIImageViewTap.h */ = {isa = PBXFileReference; fileEncoding = 4; lastKnownFileType = sourcecode.c.h; path = UIImageViewTap.h; sourceTree = "<group>"; };
		1190F7BA13BE4ECB00B9D271 /* UIImageViewTap.m */ = {isa = PBXFileReference; fileEncoding = 4; lastKnownFileType = sourcecode.c.objc; path = UIImageViewTap.m; sourceTree = "<group>"; };
		1190F7BB13BE4ECB00B9D271 /* UIViewTap.h */ = {isa = PBXFileReference; fileEncoding = 4; lastKnownFileType = sourcecode.c.h; path = UIViewTap.h; sourceTree = "<group>"; };
		1190F7BC13BE4ECB00B9D271 /* UIViewTap.m */ = {isa = PBXFileReference; fileEncoding = 4; lastKnownFileType = sourcecode.c.objc; path = UIViewTap.m; sourceTree = "<group>"; };
		1190F7BD13BE4ECB00B9D271 /* ZoomingScrollView.h */ = {isa = PBXFileReference; fileEncoding = 4; lastKnownFileType = sourcecode.c.h; path = ZoomingScrollView.h; sourceTree = "<group>"; };
		1190F7BE13BE4ECB00B9D271 /* ZoomingScrollView.m */ = {isa = PBXFileReference; fileEncoding = 4; lastKnownFileType = sourcecode.c.objc; path = ZoomingScrollView.m; sourceTree = "<group>"; };
		1190F7C013BE4ECB00B9D271 /* LICENSE.txt */ = {isa = PBXFileReference; fileEncoding = 4; lastKnownFileType = text; path = LICENSE.txt; sourceTree = "<group>"; };
		1190F7C113BE4ECB00B9D271 /* TFHpple.h */ = {isa = PBXFileReference; fileEncoding = 4; lastKnownFileType = sourcecode.c.h; path = TFHpple.h; sourceTree = "<group>"; };
		1190F7C213BE4ECB00B9D271 /* TFHpple.m */ = {isa = PBXFileReference; fileEncoding = 4; lastKnownFileType = sourcecode.c.objc; path = TFHpple.m; sourceTree = "<group>"; };
		1190F7C313BE4ECB00B9D271 /* TFHppleElement.h */ = {isa = PBXFileReference; fileEncoding = 4; lastKnownFileType = sourcecode.c.h; path = TFHppleElement.h; sourceTree = "<group>"; };
		1190F7C413BE4ECB00B9D271 /* TFHppleElement.m */ = {isa = PBXFileReference; fileEncoding = 4; lastKnownFileType = sourcecode.c.objc; path = TFHppleElement.m; sourceTree = "<group>"; };
		1190F7C513BE4ECB00B9D271 /* XPathQuery.h */ = {isa = PBXFileReference; fileEncoding = 4; lastKnownFileType = sourcecode.c.h; path = XPathQuery.h; sourceTree = "<group>"; };
		1190F7C613BE4ECB00B9D271 /* XPathQuery.m */ = {isa = PBXFileReference; fileEncoding = 4; lastKnownFileType = sourcecode.c.objc; path = XPathQuery.m; sourceTree = "<group>"; };
		1190F7F113BE4EDA00B9D271 /* Awful_Prefix.pch */ = {isa = PBXFileReference; fileEncoding = 4; lastKnownFileType = sourcecode.c.h; path = Awful_Prefix.pch; sourceTree = "<group>"; };
		1190F7F213BE4EDA00B9D271 /* main.m */ = {isa = PBXFileReference; fileEncoding = 4; lastKnownFileType = sourcecode.c.objc; path = main.m; sourceTree = "<group>"; };
		1190F80313BE58BB00B9D271 /* post.css */ = {isa = PBXFileReference; fileEncoding = 4; lastKnownFileType = text.css; path = post.css; sourceTree = "<group>"; };
		1195D59014C4CB4400CA3A48 /* threadrating.png */ = {isa = PBXFileReference; lastKnownFileType = image.png; name = threadrating.png; path = images/threadrating.png; sourceTree = "<group>"; };
		1199D7CE13AA9C4200264DE9 /* tiny_arrow_right.png */ = {isa = PBXFileReference; lastKnownFileType = image.png; name = tiny_arrow_right.png; path = images/tiny_arrow_right.png; sourceTree = "<group>"; };
		11A0E7151560888E0035597C /* pad-template-dark.html */ = {isa = PBXFileReference; fileEncoding = 4; lastKnownFileType = text.html; name = "pad-template-dark.html"; path = "web resources/pad-template-dark.html"; sourceTree = SOURCE_ROOT; };
		11C1FFA514FC78D500B0250B /* 28-star.png */ = {isa = PBXFileReference; lastKnownFileType = image.png; name = "28-star.png"; path = "images/28-star.png"; sourceTree = "<group>"; };
		11C1FFA614FC78D500B0250B /* 28-star@2x.png */ = {isa = PBXFileReference; lastKnownFileType = image.png; name = "28-star@2x.png"; path = "images/28-star@2x.png"; sourceTree = "<group>"; };
		11C1FFA914FC797800B0250B /* 39-circle-check.png */ = {isa = PBXFileReference; lastKnownFileType = image.png; name = "39-circle-check.png"; path = "images/39-circle-check.png"; sourceTree = "<group>"; };
		11C1FFAA14FC797800B0250B /* 39-circle-check@2x.png */ = {isa = PBXFileReference; lastKnownFileType = image.png; name = "39-circle-check@2x.png"; path = "images/39-circle-check@2x.png"; sourceTree = "<group>"; };
		11C1FFAB14FC797800B0250B /* 40-inbox.png */ = {isa = PBXFileReference; lastKnownFileType = image.png; name = "40-inbox.png"; path = "images/40-inbox.png"; sourceTree = "<group>"; };
		11C1FFAC14FC797800B0250B /* 40-inbox@2x.png */ = {isa = PBXFileReference; lastKnownFileType = image.png; name = "40-inbox@2x.png"; path = "images/40-inbox@2x.png"; sourceTree = "<group>"; };
		11C3A25A154B9FB800720A20 /* pi-cats.png */ = {isa = PBXFileReference; lastKnownFileType = image.png; path = "pi-cats.png"; sourceTree = "<group>"; };
		11C3A25B154B9FB800720A20 /* pi-dogs.png */ = {isa = PBXFileReference; lastKnownFileType = image.png; path = "pi-dogs.png"; sourceTree = "<group>"; };
		11C3A25C154B9FB800720A20 /* tcc-shrooms.png */ = {isa = PBXFileReference; lastKnownFileType = image.png; path = "tcc-shrooms.png"; sourceTree = "<group>"; };
		11C3A25D154B9FB800720A20 /* tviv-cable.png */ = {isa = PBXFileReference; lastKnownFileType = image.png; path = "tviv-cable.png"; sourceTree = "<group>"; };
		11C3A25E154B9FB800720A20 /* tviv-cartoon.png */ = {isa = PBXFileReference; lastKnownFileType = image.png; path = "tviv-cartoon.png"; sourceTree = "<group>"; };
		11C3A25F154B9FB800720A20 /* ycs-goomba.png */ = {isa = PBXFileReference; lastKnownFileType = image.png; path = "ycs-goomba.png"; sourceTree = "<group>"; };
		11C3A260154B9FB800720A20 /* ycs-letsgo.png */ = {isa = PBXFileReference; lastKnownFileType = image.png; path = "ycs-letsgo.png"; sourceTree = "<group>"; };
		11C3A261154B9FB800720A20 /* yospos-blurit.png */ = {isa = PBXFileReference; lastKnownFileType = image.png; path = "yospos-blurit.png"; sourceTree = "<group>"; };
		11C3A262154B9FB800720A20 /* YOSPOS-DOS.png */ = {isa = PBXFileReference; lastKnownFileType = image.png; path = "YOSPOS-DOS.png"; sourceTree = "<group>"; };
		11C3A263154B9FB800720A20 /* yp-c64.png */ = {isa = PBXFileReference; lastKnownFileType = image.png; path = "yp-c64.png"; sourceTree = "<group>"; };
		11C3A264154B9FB800720A20 /* yp-snowcrash971.png */ = {isa = PBXFileReference; lastKnownFileType = image.png; path = "yp-snowcrash971.png"; sourceTree = "<group>"; };
		11C3A265154B9FB800720A20 /* yp-tubes296.png */ = {isa = PBXFileReference; lastKnownFileType = image.png; path = "yp-tubes296.png"; sourceTree = "<group>"; };
		11CED26515228E5300E95EE1 /* action.png */ = {isa = PBXFileReference; lastKnownFileType = image.png; name = action.png; path = images/action.png; sourceTree = "<group>"; };
		11CED26615228E5300E95EE1 /* action@2x.png */ = {isa = PBXFileReference; lastKnownFileType = image.png; name = "action@2x.png"; path = "images/action@2x.png"; sourceTree = "<group>"; };
		11CED26A1522901100E95EE1 /* ButtonSegmentedControl.h */ = {isa = PBXFileReference; fileEncoding = 4; lastKnownFileType = sourcecode.c.h; path = ButtonSegmentedControl.h; sourceTree = "<group>"; };
		11CED26B1522901100E95EE1 /* ButtonSegmentedControl.m */ = {isa = PBXFileReference; fileEncoding = 4; lastKnownFileType = sourcecode.c.objc; path = ButtonSegmentedControl.m; sourceTree = "<group>"; };
		11D27501151E592A00E1AE9A /* arrowleft@2x.png */ = {isa = PBXFileReference; lastKnownFileType = image.png; name = "arrowleft@2x.png"; path = "images/arrowleft@2x.png"; sourceTree = "<group>"; };
		11D27502151E592A00E1AE9A /* arrowright@2x.png */ = {isa = PBXFileReference; lastKnownFileType = image.png; name = "arrowright@2x.png"; path = "images/arrowright@2x.png"; sourceTree = "<group>"; };
		11D27503151E592A00E1AE9A /* cog.png */ = {isa = PBXFileReference; lastKnownFileType = image.png; name = cog.png; path = images/cog.png; sourceTree = "<group>"; };
		11D27504151E592A00E1AE9A /* cog@2x.png */ = {isa = PBXFileReference; lastKnownFileType = image.png; name = "cog@2x.png"; path = "images/cog@2x.png"; sourceTree = "<group>"; };
		11D27505151E592A00E1AE9A /* compose.png */ = {isa = PBXFileReference; lastKnownFileType = image.png; name = compose.png; path = images/compose.png; sourceTree = "<group>"; };
		11D27506151E592A00E1AE9A /* compose@2x.png */ = {isa = PBXFileReference; lastKnownFileType = image.png; name = "compose@2x.png"; path = "images/compose@2x.png"; sourceTree = "<group>"; };
		11D31C4F13C40FDF0018C6E0 /* tiny_arrow_right@2x.png */ = {isa = PBXFileReference; lastKnownFileType = image.png; name = "tiny_arrow_right@2x.png"; path = "images/tiny_arrow_right@2x.png"; sourceTree = "<group>"; };
		11D3F0D21542318500FE955D /* navbargradient-landscape.png */ = {isa = PBXFileReference; lastKnownFileType = image.png; name = "navbargradient-landscape.png"; path = "images/navbargradient-landscape.png"; sourceTree = "<group>"; };
		11D3F0D31542318500FE955D /* navbargradient-landscape@2x.png */ = {isa = PBXFileReference; lastKnownFileType = image.png; name = "navbargradient-landscape@2x.png"; path = "images/navbargradient-landscape@2x.png"; sourceTree = "<group>"; };
		11D46FB9154793B8004D800B /* ai-cycles.png */ = {isa = PBXFileReference; lastKnownFileType = image.png; path = "ai-cycles.png"; sourceTree = "<group>"; };
		11D46FBA154793B8004D800B /* bb-nonfiction.png */ = {isa = PBXFileReference; lastKnownFileType = image.png; path = "bb-nonfiction.png"; sourceTree = "<group>"; };
		11D46FBB154793B8004D800B /* byob-explosion.png */ = {isa = PBXFileReference; lastKnownFileType = image.png; path = "byob-explosion.png"; sourceTree = "<group>"; };
		11D46FBC154793B8004D800B /* byob-gents.png */ = {isa = PBXFileReference; lastKnownFileType = image.png; path = "byob-gents.png"; sourceTree = "<group>"; };
		11D46FBD154793B8004D800B /* byob-slax.png */ = {isa = PBXFileReference; lastKnownFileType = image.png; path = "byob-slax.png"; sourceTree = "<group>"; };
		11D46FBE154793B8004D800B /* cc-poetry.png */ = {isa = PBXFileReference; lastKnownFileType = image.png; path = "cc-poetry.png"; sourceTree = "<group>"; };
		11D46FBF154793B8004D800B /* cc-project.png */ = {isa = PBXFileReference; lastKnownFileType = image.png; path = "cc-project.png"; sourceTree = "<group>"; };
		11D46FC0154793B8004D800B /* cc-tutorial.png */ = {isa = PBXFileReference; lastKnownFileType = image.png; path = "cc-tutorial.png"; sourceTree = "<group>"; };
		11D46FC1154793B8004D800B /* cd_action.png */ = {isa = PBXFileReference; lastKnownFileType = image.png; path = cd_action.png; sourceTree = "<group>"; };
		11D46FC2154793B8004D800B /* cd_director.png */ = {isa = PBXFileReference; lastKnownFileType = image.png; path = cd_director.png; sourceTree = "<group>"; };
		11D46FC3154793B8004D800B /* cd_horror2.png */ = {isa = PBXFileReference; lastKnownFileType = image.png; path = cd_horror2.png; sourceTree = "<group>"; };
		11D46FC4154793B8004D800B /* cell-cdma.png */ = {isa = PBXFileReference; lastKnownFileType = image.png; path = "cell-cdma.png"; sourceTree = "<group>"; };
		11D46FC5154793B8004D800B /* dd-dems.png */ = {isa = PBXFileReference; lastKnownFileType = image.png; path = "dd-dems.png"; sourceTree = "<group>"; };
		11D46FC6154793B8004D800B /* dd-economics.png */ = {isa = PBXFileReference; lastKnownFileType = image.png; path = "dd-economics.png"; sourceTree = "<group>"; };
		11D46FC7154793B8004D800B /* dd-environment.png */ = {isa = PBXFileReference; lastKnownFileType = image.png; path = "dd-environment.png"; sourceTree = "<group>"; };
		11D46FC8154793B8004D800B /* dd-history.png */ = {isa = PBXFileReference; lastKnownFileType = image.png; path = "dd-history.png"; sourceTree = "<group>"; };
		11D46FC9154793B8004D800B /* fyad-tim.png */ = {isa = PBXFileReference; lastKnownFileType = image.png; path = "fyad-tim.png"; sourceTree = "<group>"; };
		11D46FCA154793B8004D800B /* gip-EMT4.png */ = {isa = PBXFileReference; lastKnownFileType = image.png; path = "gip-EMT4.png"; sourceTree = "<group>"; };
		11D46FCB154793B8004D800B /* gip-firetruck.png */ = {isa = PBXFileReference; lastKnownFileType = image.png; path = "gip-firetruck.png"; sourceTree = "<group>"; };
		11D46FCC154793B8004D800B /* guns-ohshi.png */ = {isa = PBXFileReference; lastKnownFileType = image.png; path = "guns-ohshi.png"; sourceTree = "<group>"; };
		11D46FCD154793B8004D800B /* hell-spergin.png */ = {isa = PBXFileReference; lastKnownFileType = image.png; path = "hell-spergin.png"; sourceTree = "<group>"; };
		11D46FCE154793B8004D800B /* lan-canada.png */ = {isa = PBXFileReference; lastKnownFileType = image.png; path = "lan-canada.png"; sourceTree = "<group>"; };
		11D46FCF154793B8004D800B /* lf-arecountry.png */ = {isa = PBXFileReference; lastKnownFileType = image.png; path = "lf-arecountry.png"; sourceTree = "<group>"; };
		11D46FD0154793B8004D800B /* LF-article.png */ = {isa = PBXFileReference; lastKnownFileType = image.png; path = "LF-article.png"; sourceTree = "<group>"; };
		11D46FD1154793B8004D800B /* LF-BiCurious.png */ = {isa = PBXFileReference; lastKnownFileType = image.png; path = "LF-BiCurious.png"; sourceTree = "<group>"; };
		11D46FD2154793B8004D800B /* lf-gipper.png */ = {isa = PBXFileReference; lastKnownFileType = image.png; path = "lf-gipper.png"; sourceTree = "<group>"; };
		11D46FD3154793B8004D800B /* LF-japan_clean_fast.png */ = {isa = PBXFileReference; lastKnownFileType = image.png; path = "LF-japan_clean_fast.png"; sourceTree = "<group>"; };
		11D46FD4154793B8004D800B /* LF-pennybags.png */ = {isa = PBXFileReference; lastKnownFileType = image.png; path = "LF-pennybags.png"; sourceTree = "<group>"; };
		11D46FD5154793B8004D800B /* lp-text.png */ = {isa = PBXFileReference; lastKnownFileType = image.png; path = "lp-text.png"; sourceTree = "<group>"; };
		11D46FD6154793B8004D800B /* phiz-dontlike.png */ = {isa = PBXFileReference; lastKnownFileType = image.png; path = "phiz-dontlike.png"; sourceTree = "<group>"; };
		11D46FD7154793B8004D800B /* phiz-kayne.png */ = {isa = PBXFileReference; lastKnownFileType = image.png; path = "phiz-kayne.png"; sourceTree = "<group>"; };
		11D46FD8154793B8004D800B /* pi-fish.png */ = {isa = PBXFileReference; lastKnownFileType = image.png; path = "pi-fish.png"; sourceTree = "<group>"; };
		11D46FD9154793B8004D800B /* RP-mls_tag.png */ = {isa = PBXFileReference; lastKnownFileType = image.png; path = "RP-mls_tag.png"; sourceTree = "<group>"; };
		11D46FDA154793B8004D800B /* sas-fantasy.png */ = {isa = PBXFileReference; lastKnownFileType = image.png; path = "sas-fantasy.png"; sourceTree = "<group>"; };
		11D46FDB154793B8004D800B /* shsc-code.png */ = {isa = PBXFileReference; lastKnownFileType = image.png; path = "shsc-code.png"; sourceTree = "<group>"; };
		11D46FDC154793B8004D800B /* shsc-linux.png */ = {isa = PBXFileReference; lastKnownFileType = image.png; path = "shsc-linux.png"; sourceTree = "<group>"; };
		11D46FDD154793B8004D800B /* sports-nascar.png */ = {isa = PBXFileReference; lastKnownFileType = image.png; path = "sports-nascar.png"; sourceTree = "<group>"; };
		11D46FDE154793B8004D800B /* sports-nhl.png */ = {isa = PBXFileReference; lastKnownFileType = image.png; path = "sports-nhl.png"; sourceTree = "<group>"; };
		11D46FDF154793B8004D800B /* tava-gadget.png */ = {isa = PBXFileReference; lastKnownFileType = image.png; path = "tava-gadget.png"; sourceTree = "<group>"; };
		11D46FE0154793B8004D800B /* tava-highdef.png */ = {isa = PBXFileReference; lastKnownFileType = image.png; path = "tava-highdef.png"; sourceTree = "<group>"; };
		11D46FE1154793B8004D800B /* tviv-competition.png */ = {isa = PBXFileReference; lastKnownFileType = image.png; path = "tviv-competition.png"; sourceTree = "<group>"; };
		11D46FE2154793B8004D800B /* tviv-dvd.png */ = {isa = PBXFileReference; lastKnownFileType = image.png; path = "tviv-dvd.png"; sourceTree = "<group>"; };
		11D46FE3154793B8004D800B /* tviv-on-demand.png */ = {isa = PBXFileReference; lastKnownFileType = image.png; path = "tviv-on-demand.png"; sourceTree = "<group>"; };
		11D46FE4154793B8004D800B /* tviv-spoilers.png */ = {isa = PBXFileReference; lastKnownFileType = image.png; path = "tviv-spoilers.png"; sourceTree = "<group>"; };
		11D470121547A97A004D800B /* libTestFlight.a */ = {isa = PBXFileReference; lastKnownFileType = archive.ar; path = libTestFlight.a; sourceTree = "<group>"; };
		11D470151547A97A004D800B /* TestFlight.h */ = {isa = PBXFileReference; fileEncoding = 4; lastKnownFileType = sourcecode.c.h; path = TestFlight.h; sourceTree = "<group>"; };
		11D53B7B154CAD8500D4EA82 /* quote-block-off.png */ = {isa = PBXFileReference; lastKnownFileType = image.png; path = "quote-block-off.png"; sourceTree = "<group>"; };
		11D53B7C154CAD8500D4EA82 /* quote-block-on.png */ = {isa = PBXFileReference; lastKnownFileType = image.png; path = "quote-block-on.png"; sourceTree = "<group>"; };
		11D53B80154CAFEF00D4EA82 /* phone-template-dark.html */ = {isa = PBXFileReference; fileEncoding = 4; lastKnownFileType = text.html; name = "phone-template-dark.html"; path = "web resources/phone-template-dark.html"; sourceTree = SOURCE_ROOT; };
		11D5E85614DC5FA000C1002D /* AwfulPageDataController.h */ = {isa = PBXFileReference; fileEncoding = 4; lastKnownFileType = sourcecode.c.h; path = AwfulPageDataController.h; sourceTree = "<group>"; };
		11D5E85714DC5FA000C1002D /* AwfulPageDataController.m */ = {isa = PBXFileReference; fileEncoding = 4; lastKnownFileType = sourcecode.c.objc; path = AwfulPageDataController.m; sourceTree = "<group>"; };
		11D5E85B14DC6D5C00C1002D /* AwfulPageTemplate.h */ = {isa = PBXFileReference; fileEncoding = 4; lastKnownFileType = sourcecode.c.h; name = AwfulPageTemplate.h; path = Templates/AwfulPageTemplate.h; sourceTree = "<group>"; };
		11D5E85C14DC6D5C00C1002D /* AwfulPageTemplate.m */ = {isa = PBXFileReference; fileEncoding = 4; lastKnownFileType = sourcecode.c.objc; name = AwfulPageTemplate.m; path = Templates/AwfulPageTemplate.m; sourceTree = "<group>"; };
		11D6EFC7154DE00A005801AC /* iPadStartupPortrait.png */ = {isa = PBXFileReference; lastKnownFileType = image.png; name = iPadStartupPortrait.png; path = iPad/iPadStartupPortrait.png; sourceTree = "<group>"; };
		11D6EFD1154DE116005801AC /* Default-Landscape.png */ = {isa = PBXFileReference; lastKnownFileType = image.png; name = "Default-Landscape.png"; path = "iPad/Default-Landscape.png"; sourceTree = "<group>"; };
		11D6EFD2154DE116005801AC /* Default-Landscape@2x~ipad.png */ = {isa = PBXFileReference; lastKnownFileType = image.png; name = "Default-Landscape@2x~ipad.png"; path = "iPad/Default-Landscape@2x~ipad.png"; sourceTree = "<group>"; };
		11D6EFD7154DE1DD005801AC /* Default-Portrait.png */ = {isa = PBXFileReference; lastKnownFileType = image.png; name = "Default-Portrait.png"; path = "iPad/Default-Portrait.png"; sourceTree = "<group>"; };
		11D6EFD8154DE1DD005801AC /* Default-Portrait@2x~ipad.png */ = {isa = PBXFileReference; lastKnownFileType = image.png; name = "Default-Portrait@2x~ipad.png"; path = "iPad/Default-Portrait@2x~ipad.png"; sourceTree = "<group>"; };
		11D6EFDE154DE405005801AC /* Default@2x.png */ = {isa = PBXFileReference; lastKnownFileType = image.png; path = "Default@2x.png"; sourceTree = "<group>"; };
		11D6EFE0154DE4D3005801AC /* Default.png */ = {isa = PBXFileReference; lastKnownFileType = image.png; path = Default.png; sourceTree = "<group>"; };
		11D6EFE2154DE705005801AC /* bss-discussion.png */ = {isa = PBXFileReference; lastKnownFileType = image.png; path = "bss-discussion.png"; sourceTree = "<group>"; };
		11D6EFE3154DE705005801AC /* cc-fiction.png */ = {isa = PBXFileReference; lastKnownFileType = image.png; path = "cc-fiction.png"; sourceTree = "<group>"; };
		11D6EFE4154DE705005801AC /* cd_scifi.png */ = {isa = PBXFileReference; lastKnownFileType = image.png; path = cd_scifi.png; sourceTree = "<group>"; };
		11D6EFE5154DE705005801AC /* dd-law.png */ = {isa = PBXFileReference; lastKnownFileType = image.png; path = "dd-law.png"; sourceTree = "<group>"; };
		11D6EFE6154DE705005801AC /* fyad-falconry.png */ = {isa = PBXFileReference; lastKnownFileType = image.png; path = "fyad-falconry.png"; sourceTree = "<group>"; };
		11D6EFF6154F1C6B005801AC /* quote-dark.png */ = {isa = PBXFileReference; lastKnownFileType = image.png; name = "quote-dark.png"; path = "images/quote-dark.png"; sourceTree = SOURCE_ROOT; };
		11D6EFFC154F1EE3005801AC /* shitpost.png */ = {isa = PBXFileReference; lastKnownFileType = image.png; path = shitpost.png; sourceTree = "<group>"; };
		11D6F002154F2532005801AC /* Settings.plist */ = {isa = PBXFileReference; fileEncoding = 4; lastKnownFileType = text.plist.xml; path = Settings.plist; sourceTree = "<group>"; };
		11D6F004154F28BA005801AC /* icon_114.png */ = {isa = PBXFileReference; lastKnownFileType = image.png; name = icon_114.png; path = Icons/icon_114.png; sourceTree = "<group>"; };
		11D7CB8D14EA0867000DA96A /* icon23-banme.png */ = {isa = PBXFileReference; lastKnownFileType = image.png; path = "icon23-banme.png"; sourceTree = "<group>"; };
		11D7CB8E14EA0867000DA96A /* link.png */ = {isa = PBXFileReference; lastKnownFileType = image.png; path = link.png; sourceTree = "<group>"; };
		11D7CB8F14EA0867000DA96A /* photoshop.png */ = {isa = PBXFileReference; lastKnownFileType = image.png; path = photoshop.png; sourceTree = "<group>"; };
		11D7CB9014EA0867000DA96A /* repeat.png */ = {isa = PBXFileReference; lastKnownFileType = image.png; path = repeat.png; sourceTree = "<group>"; };
		11D7CB9114EA0867000DA96A /* school.png */ = {isa = PBXFileReference; lastKnownFileType = image.png; path = school.png; sourceTree = "<group>"; };
		11D7CB9714EA0CED000DA96A /* MainStoryboard.storyboard */ = {isa = PBXFileReference; fileEncoding = 4; lastKnownFileType = file.storyboard; path = MainStoryboard.storyboard; sourceTree = SOURCE_ROOT; };
		11DA560D155C9E980058C8BD /* coc-db.png */ = {isa = PBXFileReference; lastKnownFileType = image.png; path = "coc-db.png"; sourceTree = "<group>"; };
		11DA560E155C9E980058C8BD /* icon-60-pig.png */ = {isa = PBXFileReference; lastKnownFileType = image.png; path = "icon-60-pig.png"; sourceTree = "<group>"; };
		11DA560F155C9E980058C8BD /* LF-fuckshitdamntag2.png */ = {isa = PBXFileReference; lastKnownFileType = image.png; path = "LF-fuckshitdamntag2.png"; sourceTree = "<group>"; };
		11DA5610155C9E980058C8BD /* yospos-janitor.png */ = {isa = PBXFileReference; lastKnownFileType = image.png; path = "yospos-janitor.png"; sourceTree = "<group>"; };
		11DFB44014FF1CBB0001A34C /* AwfulTableViewController.h */ = {isa = PBXFileReference; fileEncoding = 4; lastKnownFileType = sourcecode.c.h; path = AwfulTableViewController.h; sourceTree = "<group>"; };
		11DFB44114FF1CBB0001A34C /* AwfulTableViewController.m */ = {isa = PBXFileReference; fileEncoding = 4; lastKnownFileType = sourcecode.c.objc; path = AwfulTableViewController.m; sourceTree = "<group>"; };
		11E53664151E8AB600EA74EA /* reply.png */ = {isa = PBXFileReference; lastKnownFileType = image.png; name = reply.png; path = images/reply.png; sourceTree = "<group>"; };
		11E53665151E8AB600EA74EA /* reply@2x.png */ = {isa = PBXFileReference; lastKnownFileType = image.png; name = "reply@2x.png"; path = "images/reply@2x.png"; sourceTree = "<group>"; };
		11E53669151E8B4C00EA74EA /* bookmarks.png */ = {isa = PBXFileReference; lastKnownFileType = image.png; name = bookmarks.png; path = images/bookmarks.png; sourceTree = "<group>"; };
		11E5366A151E8B4C00EA74EA /* bookmarks@2x.png */ = {isa = PBXFileReference; lastKnownFileType = image.png; name = "bookmarks@2x.png"; path = "images/bookmarks@2x.png"; sourceTree = "<group>"; };
		11E9F957154B9AFC00E8543E /* Icon-72.png */ = {isa = PBXFileReference; lastKnownFileType = image.png; name = "Icon-72.png"; path = "Icons/Icon-72.png"; sourceTree = "<group>"; };
		11E9F958154B9AFC00E8543E /* Icon-72@2x.png */ = {isa = PBXFileReference; lastKnownFileType = image.png; name = "Icon-72@2x.png"; path = "Icons/Icon-72@2x.png"; sourceTree = "<group>"; };
		11E9F959154B9AFC00E8543E /* Icon-Small-50.png */ = {isa = PBXFileReference; lastKnownFileType = image.png; name = "Icon-Small-50.png"; path = "Icons/Icon-Small-50.png"; sourceTree = "<group>"; };
		11E9F95A154B9AFC00E8543E /* Icon-Small-50@2x.png */ = {isa = PBXFileReference; lastKnownFileType = image.png; name = "Icon-Small-50@2x.png"; path = "Icons/Icon-Small-50@2x.png"; sourceTree = "<group>"; };
		11E9F95B154B9AFC00E8543E /* Icon-Small.png */ = {isa = PBXFileReference; lastKnownFileType = image.png; name = "Icon-Small.png"; path = "Icons/Icon-Small.png"; sourceTree = "<group>"; };
		11E9F95C154B9AFC00E8543E /* Icon-Small@2x.png */ = {isa = PBXFileReference; lastKnownFileType = image.png; name = "Icon-Small@2x.png"; path = "Icons/Icon-Small@2x.png"; sourceTree = "<group>"; };
		11E9F95D154B9AFC00E8543E /* icon_57.png */ = {isa = PBXFileReference; lastKnownFileType = image.png; name = icon_57.png; path = Icons/icon_57.png; sourceTree = "<group>"; };
		11FBF89815633A1200734FAC /* asktell-jobs.png */ = {isa = PBXFileReference; lastKnownFileType = image.png; path = "asktell-jobs.png"; sourceTree = "<group>"; };
		11FBF89915633A1200734FAC /* coc-binbash.png */ = {isa = PBXFileReference; lastKnownFileType = image.png; path = "coc-binbash.png"; sourceTree = "<group>"; };
		11FBF89A15633A1200734FAC /* coc-java.png */ = {isa = PBXFileReference; lastKnownFileType = image.png; path = "coc-java.png"; sourceTree = "<group>"; };
		11FBF89B15633A1200734FAC /* coc-theory.png */ = {isa = PBXFileReference; lastKnownFileType = image.png; path = "coc-theory.png"; sourceTree = "<group>"; };
		11FBF89C15633A1200734FAC /* dd-asia.png */ = {isa = PBXFileReference; lastKnownFileType = image.png; path = "dd-asia.png"; sourceTree = "<group>"; };
		11FBF89D15633A1200734FAC /* hell-boot.png */ = {isa = PBXFileReference; lastKnownFileType = image.png; path = "hell-boot.png"; sourceTree = "<group>"; };
		11FBF89E15633A1200734FAC /* hell-glomp.png */ = {isa = PBXFileReference; lastKnownFileType = image.png; path = "hell-glomp.png"; sourceTree = "<group>"; };
		11FBF89F15633A1200734FAC /* icon-honk.png */ = {isa = PBXFileReference; lastKnownFileType = image.png; path = "icon-honk.png"; sourceTree = "<group>"; };
		11FBF8A015633A1200734FAC /* LF-purestrain2.png */ = {isa = PBXFileReference; lastKnownFileType = image.png; path = "LF-purestrain2.png"; sourceTree = "<group>"; };
		11FBF8A115633A1200734FAC /* shsc-hardware.png */ = {isa = PBXFileReference; lastKnownFileType = image.png; path = "shsc-hardware.png"; sourceTree = "<group>"; };
		11FBF8A215633A1200734FAC /* yospos-hackersafe.png */ = {isa = PBXFileReference; lastKnownFileType = image.png; path = "yospos-hackersafe.png"; sourceTree = "<group>"; };
		11FBF8A315633A1200734FAC /* yospos-web20.png */ = {isa = PBXFileReference; lastKnownFileType = image.png; path = "yospos-web20.png"; sourceTree = "<group>"; };
		11FBF8A415633A1200734FAC /* yp-amiga859.png */ = {isa = PBXFileReference; lastKnownFileType = image.png; path = "yp-amiga859.png"; sourceTree = "<group>"; };
		11FBF8A515633A1200734FAC /* yp-apple.png */ = {isa = PBXFileReference; lastKnownFileType = image.png; path = "yp-apple.png"; sourceTree = "<group>"; };
		11FBF8B51564174000734FAC /* cc-critique.png */ = {isa = PBXFileReference; lastKnownFileType = image.png; path = "cc-critique.png"; sourceTree = "<group>"; };
		11FBF8B61564174000734FAC /* fyad-archery.png */ = {isa = PBXFileReference; lastKnownFileType = image.png; path = "fyad-archery.png"; sourceTree = "<group>"; };
		11FBF8B71564174100734FAC /* fyad-nilbog.png */ = {isa = PBXFileReference; lastKnownFileType = image.png; path = "fyad-nilbog.png"; sourceTree = "<group>"; };
		11FBF8B81564174100734FAC /* lan-asia.png */ = {isa = PBXFileReference; lastKnownFileType = image.png; path = "lan-asia.png"; sourceTree = "<group>"; };
		11FBF8B91564174100734FAC /* nmd-country.png */ = {isa = PBXFileReference; lastKnownFileType = image.png; path = "nmd-country.png"; sourceTree = "<group>"; };
		11FBF8BA1564174100734FAC /* nmd-hiphop.png */ = {isa = PBXFileReference; lastKnownFileType = image.png; path = "nmd-hiphop.png"; sourceTree = "<group>"; };
		11FBF8BB1564174200734FAC /* nmd-metal.png */ = {isa = PBXFileReference; lastKnownFileType = image.png; path = "nmd-metal.png"; sourceTree = "<group>"; };
		11FBF8BC1564174200734FAC /* nmd-us.png */ = {isa = PBXFileReference; lastKnownFileType = image.png; path = "nmd-us.png"; sourceTree = "<group>"; };
		11FBF8BD1564174200734FAC /* nmd-world.png */ = {isa = PBXFileReference; lastKnownFileType = image.png; path = "nmd-world.png"; sourceTree = "<group>"; };
		11FBF8BE1564174200734FAC /* yp-gnugpl.png */ = {isa = PBXFileReference; lastKnownFileType = image.png; path = "yp-gnugpl.png"; sourceTree = "<group>"; };
		11FDA28E151017490014FDCD /* MainStoryboardiPad.storyboard */ = {isa = PBXFileReference; fileEncoding = 4; lastKnownFileType = file.storyboard; name = MainStoryboardiPad.storyboard; path = iPad/MainStoryboardiPad.storyboard; sourceTree = "<group>"; };
		11FDA294151018600014FDCD /* AwfulSettingsViewController.h */ = {isa = PBXFileReference; fileEncoding = 4; lastKnownFileType = sourcecode.c.h; path = AwfulSettingsViewController.h; sourceTree = "<group>"; };
		11FDA295151018600014FDCD /* AwfulSettingsViewController.m */ = {isa = PBXFileReference; fileEncoding = 4; lastKnownFileType = sourcecode.c.objc; path = AwfulSettingsViewController.m; sourceTree = "<group>"; };
		11FDA297151018740014FDCD /* OtherWebController.h */ = {isa = PBXFileReference; fileEncoding = 4; lastKnownFileType = sourcecode.c.h; path = OtherWebController.h; sourceTree = "<group>"; };
		11FDA298151018740014FDCD /* OtherWebController.m */ = {isa = PBXFileReference; fileEncoding = 4; lastKnownFileType = sourcecode.c.objc; path = OtherWebController.m; sourceTree = "<group>"; };
		11FDA29A1510187F0014FDCD /* AwfulSplitViewController.h */ = {isa = PBXFileReference; fileEncoding = 4; lastKnownFileType = sourcecode.c.h; name = AwfulSplitViewController.h; path = iPad/AwfulSplitViewController.h; sourceTree = "<group>"; };
		11FDA29B1510187F0014FDCD /* AwfulSplitViewController.m */ = {isa = PBXFileReference; fileEncoding = 4; lastKnownFileType = sourcecode.c.objc; name = AwfulSplitViewController.m; path = iPad/AwfulSplitViewController.m; sourceTree = "<group>"; };
		11FDA2B6151170A20014FDCD /* navbargradient.png */ = {isa = PBXFileReference; lastKnownFileType = image.png; name = navbargradient.png; path = images/navbargradient.png; sourceTree = "<group>"; };
		11FDA2B9151174F60014FDCD /* navbargradient@2x.png */ = {isa = PBXFileReference; lastKnownFileType = image.png; name = "navbargradient@2x.png"; path = "images/navbargradient@2x.png"; sourceTree = "<group>"; };
		11FDA2C215129CAF0014FDCD /* EGORefreshTableHeaderView.h */ = {isa = PBXFileReference; fileEncoding = 4; lastKnownFileType = sourcecode.c.h; path = EGORefreshTableHeaderView.h; sourceTree = "<group>"; };
		11FDA2C315129CAF0014FDCD /* EGORefreshTableHeaderView.m */ = {isa = PBXFileReference; fileEncoding = 4; lastKnownFileType = sourcecode.c.objc; path = EGORefreshTableHeaderView.m; sourceTree = "<group>"; };
		11FDA2C515129CAF0014FDCD /* blackArrow.png */ = {isa = PBXFileReference; lastKnownFileType = image.png; path = blackArrow.png; sourceTree = "<group>"; };
		11FDA2C615129CAF0014FDCD /* blackArrow@2x.png */ = {isa = PBXFileReference; lastKnownFileType = image.png; path = "blackArrow@2x.png"; sourceTree = "<group>"; };
		11FDA2C715129CAF0014FDCD /* blueArrow.png */ = {isa = PBXFileReference; lastKnownFileType = image.png; path = blueArrow.png; sourceTree = "<group>"; };
		11FDA2C815129CAF0014FDCD /* blueArrow@2x.png */ = {isa = PBXFileReference; lastKnownFileType = image.png; path = "blueArrow@2x.png"; sourceTree = "<group>"; };
		11FDA2C915129CAF0014FDCD /* grayArrow.png */ = {isa = PBXFileReference; lastKnownFileType = image.png; path = grayArrow.png; sourceTree = "<group>"; };
		11FDA2CA15129CAF0014FDCD /* grayArrow@2x.png */ = {isa = PBXFileReference; lastKnownFileType = image.png; path = "grayArrow@2x.png"; sourceTree = "<group>"; };
		11FDA2CB15129CAF0014FDCD /* whiteArrow.png */ = {isa = PBXFileReference; lastKnownFileType = image.png; path = whiteArrow.png; sourceTree = "<group>"; };
		11FDA2CC15129CAF0014FDCD /* whiteArrow@2x.png */ = {isa = PBXFileReference; lastKnownFileType = image.png; path = "whiteArrow@2x.png"; sourceTree = "<group>"; };
		11FDA319151567810014FDCD /* rating0.png */ = {isa = PBXFileReference; lastKnownFileType = image.png; name = rating0.png; path = images/rating0.png; sourceTree = "<group>"; };
		11FDA31A151567810014FDCD /* rating1.png */ = {isa = PBXFileReference; lastKnownFileType = image.png; name = rating1.png; path = images/rating1.png; sourceTree = "<group>"; };
		11FDA31B151567810014FDCD /* rating2.png */ = {isa = PBXFileReference; lastKnownFileType = image.png; name = rating2.png; path = images/rating2.png; sourceTree = "<group>"; };
		11FDA31C151567810014FDCD /* rating3.png */ = {isa = PBXFileReference; lastKnownFileType = image.png; name = rating3.png; path = images/rating3.png; sourceTree = "<group>"; };
		11FDA31D151567810014FDCD /* rating4.png */ = {isa = PBXFileReference; lastKnownFileType = image.png; name = rating4.png; path = images/rating4.png; sourceTree = "<group>"; };
		11FDA31E151567810014FDCD /* rating5.png */ = {isa = PBXFileReference; lastKnownFileType = image.png; name = rating5.png; path = images/rating5.png; sourceTree = "<group>"; };
		11FDA32615156E010014FDCD /* forum-arrow-down.png */ = {isa = PBXFileReference; lastKnownFileType = image.png; name = "forum-arrow-down.png"; path = "images/forum-arrow-down.png"; sourceTree = "<group>"; };
		11FDA32715156E010014FDCD /* forum-arrow-right.png */ = {isa = PBXFileReference; lastKnownFileType = image.png; name = "forum-arrow-right.png"; path = "images/forum-arrow-right.png"; sourceTree = "<group>"; };
		11FE9E26153CFC6F002EE2B5 /* NSData+Base64.h */ = {isa = PBXFileReference; fileEncoding = 4; lastKnownFileType = sourcecode.c.h; path = "NSData+Base64.h"; sourceTree = "<group>"; };
		11FE9E27153CFC6F002EE2B5 /* NSData+Base64.m */ = {isa = PBXFileReference; fileEncoding = 4; lastKnownFileType = sourcecode.c.objc; path = "NSData+Base64.m"; sourceTree = "<group>"; };
		11FE9E28153CFC6F002EE2B5 /* NSDate+RFC1123.h */ = {isa = PBXFileReference; fileEncoding = 4; lastKnownFileType = sourcecode.c.h; path = "NSDate+RFC1123.h"; sourceTree = "<group>"; };
		11FE9E29153CFC6F002EE2B5 /* NSDate+RFC1123.m */ = {isa = PBXFileReference; fileEncoding = 4; lastKnownFileType = sourcecode.c.objc; path = "NSDate+RFC1123.m"; sourceTree = "<group>"; };
		11FE9E2A153CFC6F002EE2B5 /* NSDictionary+RequestEncoding.h */ = {isa = PBXFileReference; fileEncoding = 4; lastKnownFileType = sourcecode.c.h; path = "NSDictionary+RequestEncoding.h"; sourceTree = "<group>"; };
		11FE9E2B153CFC6F002EE2B5 /* NSDictionary+RequestEncoding.m */ = {isa = PBXFileReference; fileEncoding = 4; lastKnownFileType = sourcecode.c.objc; path = "NSDictionary+RequestEncoding.m"; sourceTree = "<group>"; };
		11FE9E2C153CFC6F002EE2B5 /* NSString+MKNetworkKitAdditions.h */ = {isa = PBXFileReference; fileEncoding = 4; lastKnownFileType = sourcecode.c.h; path = "NSString+MKNetworkKitAdditions.h"; sourceTree = "<group>"; };
		11FE9E2D153CFC6F002EE2B5 /* NSString+MKNetworkKitAdditions.m */ = {isa = PBXFileReference; fileEncoding = 4; lastKnownFileType = sourcecode.c.objc; path = "NSString+MKNetworkKitAdditions.m"; sourceTree = "<group>"; };
		11FE9E2E153CFC6F002EE2B5 /* UIAlertView+MKNetworkKitAdditions.h */ = {isa = PBXFileReference; fileEncoding = 4; lastKnownFileType = sourcecode.c.h; path = "UIAlertView+MKNetworkKitAdditions.h"; sourceTree = "<group>"; };
		11FE9E2F153CFC6F002EE2B5 /* UIAlertView+MKNetworkKitAdditions.m */ = {isa = PBXFileReference; fileEncoding = 4; lastKnownFileType = sourcecode.c.objc; path = "UIAlertView+MKNetworkKitAdditions.m"; sourceTree = "<group>"; };
		11FE9E30153CFC6F002EE2B5 /* MKNetworkEngine.h */ = {isa = PBXFileReference; fileEncoding = 4; lastKnownFileType = sourcecode.c.h; path = MKNetworkEngine.h; sourceTree = "<group>"; };
		11FE9E31153CFC6F002EE2B5 /* MKNetworkEngine.m */ = {isa = PBXFileReference; fileEncoding = 4; lastKnownFileType = sourcecode.c.objc; path = MKNetworkEngine.m; sourceTree = "<group>"; };
		11FE9E32153CFC6F002EE2B5 /* MKNetworkKit.h */ = {isa = PBXFileReference; fileEncoding = 4; lastKnownFileType = sourcecode.c.h; path = MKNetworkKit.h; sourceTree = "<group>"; };
		11FE9E33153CFC6F002EE2B5 /* MKNetworkOperation.h */ = {isa = PBXFileReference; fileEncoding = 4; lastKnownFileType = sourcecode.c.h; path = MKNetworkOperation.h; sourceTree = "<group>"; };
		11FE9E34153CFC6F002EE2B5 /* MKNetworkOperation.m */ = {isa = PBXFileReference; fileEncoding = 4; lastKnownFileType = sourcecode.c.objc; path = MKNetworkOperation.m; sourceTree = "<group>"; };
		11FE9E36153CFC6F002EE2B5 /* Reachability.h */ = {isa = PBXFileReference; fileEncoding = 4; lastKnownFileType = sourcecode.c.h; path = Reachability.h; sourceTree = "<group>"; };
		11FE9E37153CFC6F002EE2B5 /* Reachability.m */ = {isa = PBXFileReference; fileEncoding = 4; lastKnownFileType = sourcecode.c.objc; path = Reachability.m; sourceTree = "<group>"; };
		1C277CA31543554700CD2CCE /* AwfulSettingsChoiceViewController.h */ = {isa = PBXFileReference; fileEncoding = 4; lastKnownFileType = sourcecode.c.h; path = AwfulSettingsChoiceViewController.h; sourceTree = "<group>"; };
		1C277CA41543554700CD2CCE /* AwfulSettingsChoiceViewController.m */ = {isa = PBXFileReference; fileEncoding = 4; lastKnownFileType = sourcecode.c.objc; path = AwfulSettingsChoiceViewController.m; sourceTree = "<group>"; };
		1C5D59BE155CDDB200D00DBB /* AwfulWebViewDelegate.h */ = {isa = PBXFileReference; fileEncoding = 4; lastKnownFileType = sourcecode.c.h; path = AwfulWebViewDelegate.h; sourceTree = "<group>"; };
		1C5D59BF155CDDB200D00DBB /* AwfulWebViewDelegate.m */ = {isa = PBXFileReference; fileEncoding = 4; lastKnownFileType = sourcecode.c.objc; path = AwfulWebViewDelegate.m; sourceTree = "<group>"; };
		1C5D59C1155CF85D00D00DBB /* ObjCBridge.js */ = {isa = PBXFileReference; fileEncoding = 4; lastKnownFileType = sourcecode.javascript; path = ObjCBridge.js; sourceTree = "<group>"; };
		1C5D59C4155CFEB200D00DBB /* awful.js */ = {isa = PBXFileReference; fileEncoding = 4; lastKnownFileType = sourcecode.javascript; path = awful.js; sourceTree = "<group>"; };
		1C7B871B1544D73100891D41 /* AwfulForumsListControllerSubclass.h */ = {isa = PBXFileReference; fileEncoding = 4; lastKnownFileType = sourcecode.c.h; path = AwfulForumsListControllerSubclass.h; sourceTree = "<group>"; };
		1C7B871E1544D83C00891D41 /* AwfulForumSection.h */ = {isa = PBXFileReference; fileEncoding = 4; lastKnownFileType = sourcecode.c.h; path = AwfulForumSection.h; sourceTree = "<group>"; };
		1C7B871F1544D83D00891D41 /* AwfulForumSection.m */ = {isa = PBXFileReference; fileEncoding = 4; lastKnownFileType = sourcecode.c.objc; path = AwfulForumSection.m; sourceTree = "<group>"; };
		1CAB36B01548F0FE00A4A362 /* libxml2.dylib */ = {isa = PBXFileReference; lastKnownFileType = "compiled.mach-o.dylib"; name = libxml2.dylib; path = usr/lib/libxml2.dylib; sourceTree = SDKROOT; };
		1CDD5197154294D400326C7B /* AwfulSettings.h */ = {isa = PBXFileReference; fileEncoding = 4; lastKnownFileType = sourcecode.c.h; path = AwfulSettings.h; sourceTree = "<group>"; };
		1CDD5198154294D400326C7B /* AwfulSettings.m */ = {isa = PBXFileReference; fileEncoding = 4; lastKnownFileType = sourcecode.c.objc; path = AwfulSettings.m; sourceTree = "<group>"; };
		1CDF7A001537C157008EFAE4 /* GRMustache.h */ = {isa = PBXFileReference; fileEncoding = 4; lastKnownFileType = sourcecode.c.h; path = GRMustache.h; sourceTree = "<group>"; };
		1CDF7A011537C157008EFAE4 /* GRMustache.m */ = {isa = PBXFileReference; fileEncoding = 4; lastKnownFileType = sourcecode.c.objc; path = GRMustache.m; sourceTree = "<group>"; };
		1CDF7A021537C157008EFAE4 /* GRMustache_private.h */ = {isa = PBXFileReference; fileEncoding = 4; lastKnownFileType = sourcecode.c.h; path = GRMustache_private.h; sourceTree = "<group>"; };
		1CDF7A031537C157008EFAE4 /* GRMustacheAvailabilityMacros.h */ = {isa = PBXFileReference; fileEncoding = 4; lastKnownFileType = sourcecode.c.h; path = GRMustacheAvailabilityMacros.h; sourceTree = "<group>"; };
		1CDF7A041537C157008EFAE4 /* GRMustacheAvailabilityMacros_private.h */ = {isa = PBXFileReference; fileEncoding = 4; lastKnownFileType = sourcecode.c.h; path = GRMustacheAvailabilityMacros_private.h; sourceTree = "<group>"; };
		1CDF7A051537C157008EFAE4 /* GRMustacheContext.m */ = {isa = PBXFileReference; fileEncoding = 4; lastKnownFileType = sourcecode.c.objc; path = GRMustacheContext.m; sourceTree = "<group>"; };
		1CDF7A061537C157008EFAE4 /* GRMustacheContext_private.h */ = {isa = PBXFileReference; fileEncoding = 4; lastKnownFileType = sourcecode.c.h; path = GRMustacheContext_private.h; sourceTree = "<group>"; };
		1CDF7A071537C157008EFAE4 /* GRMustacheError.h */ = {isa = PBXFileReference; fileEncoding = 4; lastKnownFileType = sourcecode.c.h; path = GRMustacheError.h; sourceTree = "<group>"; };
		1CDF7A081537C157008EFAE4 /* GRMustacheError.m */ = {isa = PBXFileReference; fileEncoding = 4; lastKnownFileType = sourcecode.c.objc; path = GRMustacheError.m; sourceTree = "<group>"; };
		1CDF7A091537C157008EFAE4 /* GRMustacheHelper.h */ = {isa = PBXFileReference; fileEncoding = 4; lastKnownFileType = sourcecode.c.h; path = GRMustacheHelper.h; sourceTree = "<group>"; };
		1CDF7A0A1537C157008EFAE4 /* GRMustacheHelper.m */ = {isa = PBXFileReference; fileEncoding = 4; lastKnownFileType = sourcecode.c.objc; path = GRMustacheHelper.m; sourceTree = "<group>"; };
		1CDF7A0B1537C157008EFAE4 /* GRMustacheHelper_private.h */ = {isa = PBXFileReference; fileEncoding = 4; lastKnownFileType = sourcecode.c.h; path = GRMustacheHelper_private.h; sourceTree = "<group>"; };
		1CDF7A0C1537C157008EFAE4 /* GRMustacheInvocation.h */ = {isa = PBXFileReference; fileEncoding = 4; lastKnownFileType = sourcecode.c.h; path = GRMustacheInvocation.h; sourceTree = "<group>"; };
		1CDF7A0D1537C157008EFAE4 /* GRMustacheInvocation.m */ = {isa = PBXFileReference; fileEncoding = 4; lastKnownFileType = sourcecode.c.objc; path = GRMustacheInvocation.m; sourceTree = "<group>"; };
		1CDF7A0E1537C157008EFAE4 /* GRMustacheInvocation_private.h */ = {isa = PBXFileReference; fileEncoding = 4; lastKnownFileType = sourcecode.c.h; path = GRMustacheInvocation_private.h; sourceTree = "<group>"; };
		1CDF7A0F1537C157008EFAE4 /* GRMustacheNSUndefinedKeyExceptionGuard.m */ = {isa = PBXFileReference; fileEncoding = 4; lastKnownFileType = sourcecode.c.objc; path = GRMustacheNSUndefinedKeyExceptionGuard.m; sourceTree = "<group>"; };
		1CDF7A101537C157008EFAE4 /* GRMustacheNSUndefinedKeyExceptionGuard_private.h */ = {isa = PBXFileReference; fileEncoding = 4; lastKnownFileType = sourcecode.c.h; path = GRMustacheNSUndefinedKeyExceptionGuard_private.h; sourceTree = "<group>"; };
		1CDF7A111537C157008EFAE4 /* GRMustacheProperty.m */ = {isa = PBXFileReference; fileEncoding = 4; lastKnownFileType = sourcecode.c.objc; path = GRMustacheProperty.m; sourceTree = "<group>"; };
		1CDF7A121537C157008EFAE4 /* GRMustacheProperty_private.h */ = {isa = PBXFileReference; fileEncoding = 4; lastKnownFileType = sourcecode.c.h; path = GRMustacheProperty_private.h; sourceTree = "<group>"; };
		1CDF7A131537C157008EFAE4 /* GRMustacheRenderingElement_private.h */ = {isa = PBXFileReference; fileEncoding = 4; lastKnownFileType = sourcecode.c.h; path = GRMustacheRenderingElement_private.h; sourceTree = "<group>"; };
		1CDF7A141537C157008EFAE4 /* GRMustacheSection.h */ = {isa = PBXFileReference; fileEncoding = 4; lastKnownFileType = sourcecode.c.h; path = GRMustacheSection.h; sourceTree = "<group>"; };
		1CDF7A151537C157008EFAE4 /* GRMustacheSection.m */ = {isa = PBXFileReference; fileEncoding = 4; lastKnownFileType = sourcecode.c.objc; path = GRMustacheSection.m; sourceTree = "<group>"; };
		1CDF7A161537C157008EFAE4 /* GRMustacheSection_private.h */ = {isa = PBXFileReference; fileEncoding = 4; lastKnownFileType = sourcecode.c.h; path = GRMustacheSection_private.h; sourceTree = "<group>"; };
		1CDF7A171537C157008EFAE4 /* GRMustacheTemplate.h */ = {isa = PBXFileReference; fileEncoding = 4; lastKnownFileType = sourcecode.c.h; path = GRMustacheTemplate.h; sourceTree = "<group>"; };
		1CDF7A181537C157008EFAE4 /* GRMustacheTemplate.m */ = {isa = PBXFileReference; fileEncoding = 4; lastKnownFileType = sourcecode.c.objc; path = GRMustacheTemplate.m; sourceTree = "<group>"; };
		1CDF7A191537C157008EFAE4 /* GRMustacheTemplate_private.h */ = {isa = PBXFileReference; fileEncoding = 4; lastKnownFileType = sourcecode.c.h; path = GRMustacheTemplate_private.h; sourceTree = "<group>"; };
		1CDF7A1A1537C157008EFAE4 /* GRMustacheTemplateDelegate.h */ = {isa = PBXFileReference; fileEncoding = 4; lastKnownFileType = sourcecode.c.h; path = GRMustacheTemplateDelegate.h; sourceTree = "<group>"; };
		1CDF7A1B1537C157008EFAE4 /* GRMustacheTemplateParser.m */ = {isa = PBXFileReference; fileEncoding = 4; lastKnownFileType = sourcecode.c.objc; path = GRMustacheTemplateParser.m; sourceTree = "<group>"; };
		1CDF7A1C1537C157008EFAE4 /* GRMustacheTemplateParser_private.h */ = {isa = PBXFileReference; fileEncoding = 4; lastKnownFileType = sourcecode.c.h; path = GRMustacheTemplateParser_private.h; sourceTree = "<group>"; };
		1CDF7A1D1537C157008EFAE4 /* GRMustacheTemplateRepository.h */ = {isa = PBXFileReference; fileEncoding = 4; lastKnownFileType = sourcecode.c.h; path = GRMustacheTemplateRepository.h; sourceTree = "<group>"; };
		1CDF7A1E1537C157008EFAE4 /* GRMustacheTemplateRepository.m */ = {isa = PBXFileReference; fileEncoding = 4; lastKnownFileType = sourcecode.c.objc; path = GRMustacheTemplateRepository.m; sourceTree = "<group>"; };
		1CDF7A1F1537C157008EFAE4 /* GRMustacheTemplateRepository_private.h */ = {isa = PBXFileReference; fileEncoding = 4; lastKnownFileType = sourcecode.c.h; path = GRMustacheTemplateRepository_private.h; sourceTree = "<group>"; };
		1CDF7A201537C157008EFAE4 /* GRMustacheTextElement.m */ = {isa = PBXFileReference; fileEncoding = 4; lastKnownFileType = sourcecode.c.objc; path = GRMustacheTextElement.m; sourceTree = "<group>"; };
		1CDF7A211537C157008EFAE4 /* GRMustacheTextElement_private.h */ = {isa = PBXFileReference; fileEncoding = 4; lastKnownFileType = sourcecode.c.h; path = GRMustacheTextElement_private.h; sourceTree = "<group>"; };
		1CDF7A221537C157008EFAE4 /* GRMustacheToken.m */ = {isa = PBXFileReference; fileEncoding = 4; lastKnownFileType = sourcecode.c.objc; path = GRMustacheToken.m; sourceTree = "<group>"; };
		1CDF7A231537C157008EFAE4 /* GRMustacheToken_private.h */ = {isa = PBXFileReference; fileEncoding = 4; lastKnownFileType = sourcecode.c.h; path = GRMustacheToken_private.h; sourceTree = "<group>"; };
		1CDF7A241537C157008EFAE4 /* GRMustacheTokenizer.m */ = {isa = PBXFileReference; fileEncoding = 4; lastKnownFileType = sourcecode.c.objc; path = GRMustacheTokenizer.m; sourceTree = "<group>"; };
		1CDF7A251537C157008EFAE4 /* GRMustacheTokenizer_private.h */ = {isa = PBXFileReference; fileEncoding = 4; lastKnownFileType = sourcecode.c.h; path = GRMustacheTokenizer_private.h; sourceTree = "<group>"; };
		1CDF7A261537C157008EFAE4 /* GRMustacheVariableElement.m */ = {isa = PBXFileReference; fileEncoding = 4; lastKnownFileType = sourcecode.c.objc; path = GRMustacheVariableElement.m; sourceTree = "<group>"; };
		1CDF7A271537C157008EFAE4 /* GRMustacheVariableElement_private.h */ = {isa = PBXFileReference; fileEncoding = 4; lastKnownFileType = sourcecode.c.h; path = GRMustacheVariableElement_private.h; sourceTree = "<group>"; };
		1CDF7A281537C157008EFAE4 /* GRMustacheVersion.h */ = {isa = PBXFileReference; fileEncoding = 4; lastKnownFileType = sourcecode.c.h; path = GRMustacheVersion.h; sourceTree = "<group>"; };
		1CDF7A3B1537C157008EFAE4 /* JRSwizzle.h */ = {isa = PBXFileReference; fileEncoding = 4; lastKnownFileType = sourcecode.c.h; path = JRSwizzle.h; sourceTree = "<group>"; };
		1CDF7A3C1537C157008EFAE4 /* JRSwizzle.m */ = {isa = PBXFileReference; fileEncoding = 4; lastKnownFileType = sourcecode.c.objc; path = JRSwizzle.m; sourceTree = "<group>"; };
		1CDF7A5C1537DD2D008EFAE4 /* PostContext.h */ = {isa = PBXFileReference; fileEncoding = 4; lastKnownFileType = sourcecode.c.h; name = PostContext.h; path = Templates/PostContext.h; sourceTree = "<group>"; };
		1CDF7A5D1537DD2D008EFAE4 /* PostContext.m */ = {isa = PBXFileReference; fileEncoding = 4; lastKnownFileType = sourcecode.c.objc; name = PostContext.m; path = Templates/PostContext.m; sourceTree = "<group>"; };
		1CF2C5041543B51200E327F5 /* AwfulFavoritesViewController.h */ = {isa = PBXFileReference; fileEncoding = 4; lastKnownFileType = sourcecode.c.h; path = AwfulFavoritesViewController.h; sourceTree = "<group>"; };
		1CF2C5051543B51200E327F5 /* AwfulFavoritesViewController.m */ = {isa = PBXFileReference; fileEncoding = 4; lastKnownFileType = sourcecode.c.objc; path = AwfulFavoritesViewController.m; sourceTree = "<group>"; };
		1D30AB110D05D00D00671497 /* Foundation.framework */ = {isa = PBXFileReference; lastKnownFileType = wrapper.framework; name = Foundation.framework; path = System/Library/Frameworks/Foundation.framework; sourceTree = SDKROOT; };
		1D6058910D05DD3D006BFB54 /* Awful.app */ = {isa = PBXFileReference; explicitFileType = wrapper.application; includeInIndex = 0; path = Awful.app; sourceTree = BUILT_PRODUCTS_DIR; };
		1DF5F4DF0D08C38300B7A737 /* UIKit.framework */ = {isa = PBXFileReference; lastKnownFileType = wrapper.framework; name = UIKit.framework; path = System/Library/Frameworks/UIKit.framework; sourceTree = SDKROOT; };
		288765070DF74369002DB57D /* CoreGraphics.framework */ = {isa = PBXFileReference; lastKnownFileType = wrapper.framework; name = CoreGraphics.framework; path = System/Library/Frameworks/CoreGraphics.framework; sourceTree = SDKROOT; };
		5040D23C14D0BC59009E73F7 /* back.png */ = {isa = PBXFileReference; lastKnownFileType = image.png; name = back.png; path = images/back.png; sourceTree = "<group>"; };
		5040D23D14D0BC5B009E73F7 /* back@2x.png */ = {isa = PBXFileReference; lastKnownFileType = image.png; name = "back@2x.png"; path = "images/back@2x.png"; sourceTree = "<group>"; };
		50574ECC14CA187D00FD1F92 /* dotdotdot-clear.png */ = {isa = PBXFileReference; lastKnownFileType = image.png; name = "dotdotdot-clear.png"; path = "images/dotdotdot-clear.png"; sourceTree = "<group>"; };
		50A8B9681541D57E0065F3D9 /* MasterViewButton.png */ = {isa = PBXFileReference; lastKnownFileType = image.png; name = MasterViewButton.png; path = images/help/MasterViewButton.png; sourceTree = "<group>"; };
		50A8B9691541D57E0065F3D9 /* multiPageMovement.png */ = {isa = PBXFileReference; lastKnownFileType = image.png; name = multiPageMovement.png; path = images/help/multiPageMovement.png; sourceTree = "<group>"; };
		50A8B96A1541D57E0065F3D9 /* ReplyButton.png */ = {isa = PBXFileReference; lastKnownFileType = image.png; name = ReplyButton.png; path = images/help/ReplyButton.png; sourceTree = "<group>"; };
		50A8B96B1541D57E0065F3D9 /* singlePageMovement.png */ = {isa = PBXFileReference; lastKnownFileType = image.png; name = singlePageMovement.png; path = images/help/singlePageMovement.png; sourceTree = "<group>"; };
		50A8B96C1541D57E0065F3D9 /* ThreadActions.png */ = {isa = PBXFileReference; lastKnownFileType = image.png; name = ThreadActions.png; path = images/help/ThreadActions.png; sourceTree = "<group>"; };
		8C79D4321561CA33006FEE48 /* PullToNav.xib */ = {isa = PBXFileReference; fileEncoding = 4; lastKnownFileType = file.xib; path = PullToNav.xib; sourceTree = "<group>"; };
		8C79D4351561CE44006FEE48 /* AwfulPullForActionController.h */ = {isa = PBXFileReference; fileEncoding = 4; lastKnownFileType = sourcecode.c.h; path = AwfulPullForActionController.h; sourceTree = "<group>"; };
		8C79D4361561CE44006FEE48 /* AwfulPullForActionController.m */ = {isa = PBXFileReference; fileEncoding = 4; lastKnownFileType = sourcecode.c.objc; path = AwfulPullForActionController.m; sourceTree = "<group>"; };
		8C79D4391562E79E006FEE48 /* AwfulPage+Transitions.h */ = {isa = PBXFileReference; fileEncoding = 4; lastKnownFileType = sourcecode.c.h; path = "AwfulPage+Transitions.h"; sourceTree = "<group>"; };
		8C79D43A1562E79E006FEE48 /* AwfulPage+Transitions.m */ = {isa = PBXFileReference; fileEncoding = 4; lastKnownFileType = sourcecode.c.objc; path = "AwfulPage+Transitions.m"; sourceTree = "<group>"; };
		8C90518A155BEEB40098266A /* AwfulLoadingFooterView.h */ = {isa = PBXFileReference; fileEncoding = 4; lastKnownFileType = sourcecode.c.h; path = AwfulLoadingFooterView.h; sourceTree = "<group>"; };
		8C90518B155BEEB40098266A /* AwfulLoadingFooterView.m */ = {isa = PBXFileReference; fileEncoding = 4; lastKnownFileType = sourcecode.c.objc; path = AwfulLoadingFooterView.m; sourceTree = "<group>"; };
		8C905195155D6CAD0098266A /* UIView+Lazy.h */ = {isa = PBXFileReference; fileEncoding = 4; lastKnownFileType = sourcecode.c.h; path = "UIView+Lazy.h"; sourceTree = "<group>"; };
		8C905196155D6CAD0098266A /* UIView+Lazy.m */ = {isa = PBXFileReference; fileEncoding = 4; lastKnownFileType = sourcecode.c.objc; path = "UIView+Lazy.m"; sourceTree = "<group>"; };
		8D1107310486CEB800E47090 /* Awful-Info.plist */ = {isa = PBXFileReference; fileEncoding = 4; lastKnownFileType = text.plist.xml; path = "Awful-Info.plist"; plistStructureDefinitionIdentifier = "com.apple.xcode.plist.structure-definition.iphone.info-plist"; sourceTree = "<group>"; };
/* End PBXFileReference section */

/* Begin PBXFrameworksBuildPhase section */
		1D60588F0D05DD3D006BFB54 /* Frameworks */ = {
			isa = PBXFrameworksBuildPhase;
			buildActionMask = 2147483647;
			files = (
				10D34FA9128F41160026C7C2 /* CFNetwork.framework in Frameworks */,
				117DBE3B1522A39A007125EF /* CoreData.framework in Frameworks */,
				288765080DF74369002DB57D /* CoreGraphics.framework in Frameworks */,
				1D60589F0D05DD5A006BFB54 /* Foundation.framework in Frameworks */,
				10D34FAF128F413C0026C7C2 /* MobileCoreServices.framework in Frameworks */,
				11099067134B86FD0013444C /* QuartzCore.framework in Frameworks */,
				1172A62E14F5DB160026CDA8 /* Security.framework in Frameworks */,
				10D34FB1128F413C0026C7C2 /* SystemConfiguration.framework in Frameworks */,
				11D470161547A97A004D800B /* libTestFlight.a in Frameworks */,
				1DF5F4E00D08C38300B7A737 /* UIKit.framework in Frameworks */,
				1CAB36B11548F0FE00A4A362 /* libxml2.dylib in Frameworks */,
				10D34FB7128F414E0026C7C2 /* libz.dylib in Frameworks */,
			);
			runOnlyForDeploymentPostprocessing = 0;
		};
/* End PBXFrameworksBuildPhase section */

/* Begin PBXGroup section */
		080E96DDFE201D6D7F000001 /* Classes */ = {
			isa = PBXGroup;
			children = (
				1190F6CC13BE4EA900B9D271 /* Actions */,
				1190F6D713BE4EA900B9D271 /* AwfulForumList */,
				1190F70513BE4EA900B9D271 /* AwfulThreadList */,
				1190F6E813BE4EA900B9D271 /* AwfulPage */,
				1172A62F14F5DE500026CDA8 /* AwfulNetworking */,
				1190F70B13BE4EA900B9D271 /* Extras */,
				1190F71813BE4EA900B9D271 /* Login */,
				1190F71C13BE4EA900B9D271 /* Main */,
				1190F72013BE4EA900B9D271 /* Models */,
				1CDD51951542949600326C7B /* Settings */,
				11D5E85A14DC6D3E00C1002D /* Templates */,
				1190F72B13BE4EA900B9D271 /* Util */,
				1C5D59BC155CDD7C00D00DBB /* WebView */,
			);
			path = Classes;
			sourceTree = "<group>";
		};
		10E93EB9121DC70E00CCBF6D /* images */ = {
			isa = PBXGroup;
			children = (
				50A8B9671541D52D0065F3D9 /* help */,
				112ECF0F14D7100A007EE7B6 /* threadtags */,
				11CED26515228E5300E95EE1 /* action.png */,
				11CED26615228E5300E95EE1 /* action@2x.png */,
				5040D23C14D0BC59009E73F7 /* back.png */,
				5040D23D14D0BC5B009E73F7 /* back@2x.png */,
				11E53669151E8B4C00EA74EA /* bookmarks.png */,
				11E5366A151E8B4C00EA74EA /* bookmarks@2x.png */,
				11D3F0D21542318500FE955D /* navbargradient-landscape.png */,
				11D3F0D31542318500FE955D /* navbargradient-landscape@2x.png */,
				11E53664151E8AB600EA74EA /* reply.png */,
				11E53665151E8AB600EA74EA /* reply@2x.png */,
				11D27501151E592A00E1AE9A /* arrowleft@2x.png */,
				11D27502151E592A00E1AE9A /* arrowright@2x.png */,
				11D27503151E592A00E1AE9A /* cog.png */,
				11D27504151E592A00E1AE9A /* cog@2x.png */,
				11D27505151E592A00E1AE9A /* compose.png */,
				11D27506151E592A00E1AE9A /* compose@2x.png */,
				11FDA32615156E010014FDCD /* forum-arrow-down.png */,
				11FDA32715156E010014FDCD /* forum-arrow-right.png */,
				11FDA319151567810014FDCD /* rating0.png */,
				11FDA31A151567810014FDCD /* rating1.png */,
				11FDA31B151567810014FDCD /* rating2.png */,
				11FDA31C151567810014FDCD /* rating3.png */,
				11FDA31D151567810014FDCD /* rating4.png */,
				11FDA31E151567810014FDCD /* rating5.png */,
				11FDA2B9151174F60014FDCD /* navbargradient@2x.png */,
				11FDA2B6151170A20014FDCD /* navbargradient.png */,
				11C1FFA914FC797800B0250B /* 39-circle-check.png */,
				11C1FFAA14FC797800B0250B /* 39-circle-check@2x.png */,
				11C1FFAB14FC797800B0250B /* 40-inbox.png */,
				11C1FFAC14FC797800B0250B /* 40-inbox@2x.png */,
				11C1FFA514FC78D500B0250B /* 28-star.png */,
				11C1FFA614FC78D500B0250B /* 28-star@2x.png */,
				50574ECC14CA187D00FD1F92 /* dotdotdot-clear.png */,
				1195D59014C4CB4400CA3A48 /* threadrating.png */,
				1156F003144B985000C0455B /* grey-gradient.png */,
				11D31C4F13C40FDF0018C6E0 /* tiny_arrow_right@2x.png */,
				1185923713B9425B0036E607 /* star_admin.gif */,
				1185923813B9425B0036E607 /* star_moderator.gif */,
				1185923513B93F3B0036E607 /* post-action-icon.png */,
				1199D7CE13AA9C4200264DE9 /* tiny_arrow_right.png */,
				115A05DE13490D39004FDCE5 /* dotdotdot.png */,
				115A05D9134814B6004FDCE5 /* arrowright.png */,
				10913B6312CC03F3007583AC /* number-background@2x.png */,
				10913AE612CBF871007583AC /* number-background.png */,
				10913AA612CBF13A007583AC /* list_icon.png */,
				10913AA712CBF13A007583AC /* list_icon@2x.png */,
				10E38C0712BEC14F002DBA3F /* reload.png */,
				10913AA812CBF13A007583AC /* reload@2x.png */,
				10913AA912CBF13A007583AC /* stop.png */,
				10913AAA12CBF13A007583AC /* stop@2x.png */,
				10E38BF912BEC14F002DBA3F /* arrowleft.png */,
				10E38BFA12BEC14F002DBA3F /* btn_template_bg.png */,
				10E38BFC12BEC14F002DBA3F /* folder.png */,
				10E38BFD12BEC14F002DBA3F /* icon_arrow_left.png */,
				10E38BFE12BEC14F002DBA3F /* icon_arrow_right.png */,
				10E38BFF12BEC14F002DBA3F /* icon_delete.png */,
				10E38C0012BEC14F002DBA3F /* icon_delete@2x.png */,
				10E38C0112BEC14F002DBA3F /* nav_bar_landscape_bg_iphone.png */,
				10E38C0212BEC14F002DBA3F /* nav_bar_landscape_bg_iphone@2x.png */,
				10E38C0412BEC14F002DBA3F /* notloaded.png */,
				10E38C0512BEC14F002DBA3F /* piggy.png */,
				10E38C0612BEC14F002DBA3F /* preferences.png */,
				10E38C0812BEC14F002DBA3F /* star_off.png */,
				10E38C0912BEC14F002DBA3F /* star_on.png */,
				10E38C0A12BEC14F002DBA3F /* star_on@2x.png */,
				10E38C0B12BEC14F002DBA3F /* sticky.png */,
			);
			name = images;
			sourceTree = "<group>";
		};
		112ECF0F14D7100A007EE7B6 /* threadtags */ = {
			isa = PBXGroup;
			children = (
				11817E141565E5E7000E765A /* bss-indie.png */,
				11817E151565E5E7000E765A /* cd_drama.png */,
				11817E161565E5E7000E765A /* cell-gsm.png */,
				11817E171565E5E7000E765A /* diy-homeimprove.png */,
				11817E181565E5E7000E765A /* shsc-bsd.png */,
				11817E191565E5E7000E765A /* shsc-laptop.png */,
				11817E1A1565E5E7000E765A /* shsc-networking.png */,
				11817E1B1565E5E7000E765A /* shsc-sysadmin.png */,
				11817E1C1565E5E7000E765A /* tava-analog.png */,
				11817E1D1565E5E7000E765A /* tava-speakers.png */,
				11817E1E1565E5E7000E765A /* tg-gurps.png */,
				11FBF8B51564174000734FAC /* cc-critique.png */,
				11FBF8B61564174000734FAC /* fyad-archery.png */,
				11FBF8B71564174100734FAC /* fyad-nilbog.png */,
				11FBF8B81564174100734FAC /* lan-asia.png */,
				11FBF8B91564174100734FAC /* nmd-country.png */,
				11FBF8BA1564174100734FAC /* nmd-hiphop.png */,
				11FBF8BB1564174200734FAC /* nmd-metal.png */,
				11FBF8BC1564174200734FAC /* nmd-us.png */,
				11FBF8BD1564174200734FAC /* nmd-world.png */,
				11FBF8BE1564174200734FAC /* yp-gnugpl.png */,
				11FBF89815633A1200734FAC /* asktell-jobs.png */,
				11FBF89915633A1200734FAC /* coc-binbash.png */,
				11FBF89A15633A1200734FAC /* coc-java.png */,
				11FBF89B15633A1200734FAC /* coc-theory.png */,
				11FBF89C15633A1200734FAC /* dd-asia.png */,
				11FBF89D15633A1200734FAC /* hell-boot.png */,
				11FBF89E15633A1200734FAC /* hell-glomp.png */,
				11FBF89F15633A1200734FAC /* icon-honk.png */,
				11FBF8A015633A1200734FAC /* LF-purestrain2.png */,
				11FBF8A115633A1200734FAC /* shsc-hardware.png */,
				11FBF8A215633A1200734FAC /* yospos-hackersafe.png */,
				11FBF8A315633A1200734FAC /* yospos-web20.png */,
				11FBF8A415633A1200734FAC /* yp-amiga859.png */,
				11FBF8A515633A1200734FAC /* yp-apple.png */,
				11DA560D155C9E980058C8BD /* coc-db.png */,
				11DA560E155C9E980058C8BD /* icon-60-pig.png */,
				11DA560F155C9E980058C8BD /* LF-fuckshitdamntag2.png */,
				11DA5610155C9E980058C8BD /* yospos-janitor.png */,
				1182A3BC15509167005BBBF9 /* ama-secondary.png */,
				1182A3BD15509167005BBBF9 /* tma-secondary.png */,
				1182A3B415509060005BBBF9 /* icon-37-selling-secondary.png */,
				1182A3B515509060005BBBF9 /* icon-38-buying-secondary.png */,
				1182A3B615509060005BBBF9 /* icon-46-trading-secondary.png */,
				1182A3B715509060005BBBF9 /* icon-52-trading-secondary.png */,
				11D6EFFC154F1EE3005801AC /* shitpost.png */,
				11D6EFE2154DE705005801AC /* bss-discussion.png */,
				11D6EFE3154DE705005801AC /* cc-fiction.png */,
				11D6EFE4154DE705005801AC /* cd_scifi.png */,
				11D6EFE5154DE705005801AC /* dd-law.png */,
				11D6EFE6154DE705005801AC /* fyad-falconry.png */,
				11366691154C5B5800D74F9A /* coupon-coupon.png */,
				11366692154C5B5800D74F9A /* coupon-free.png */,
				11366693154C5B5800D74F9A /* coupon-instore.png */,
				11366694154C5B5800D74F9A /* coupon-nonus.png */,
				11366695154C5B5800D74F9A /* icon-59-lobster.png */,
				11366696154C5B5800D74F9A /* icon-61-comics.png */,
				11366697154C5B5800D74F9A /* lan-europe.png */,
				11366698154C5B5800D74F9A /* lf-eurabia.png */,
				11366699154C5B5800D74F9A /* lf-race2.png */,
				1136669A154C5B5800D74F9A /* nmd-rock.png */,
				1136669B154C5B5800D74F9A /* nmd-tour.png */,
				1136669C154C5B5800D74F9A /* sports-mlb.png */,
				1136669D154C5B5800D74F9A /* sports-nba.png */,
				1136669E154C5B5800D74F9A /* tfr-box.png */,
				11C3A25A154B9FB800720A20 /* pi-cats.png */,
				11C3A25B154B9FB800720A20 /* pi-dogs.png */,
				11C3A25C154B9FB800720A20 /* tcc-shrooms.png */,
				11C3A25D154B9FB800720A20 /* tviv-cable.png */,
				11C3A25E154B9FB800720A20 /* tviv-cartoon.png */,
				11C3A25F154B9FB800720A20 /* ycs-goomba.png */,
				11C3A260154B9FB800720A20 /* ycs-letsgo.png */,
				11C3A261154B9FB800720A20 /* yospos-blurit.png */,
				11C3A262154B9FB800720A20 /* YOSPOS-DOS.png */,
				11C3A263154B9FB800720A20 /* yp-c64.png */,
				11C3A264154B9FB800720A20 /* yp-snowcrash971.png */,
				11C3A265154B9FB800720A20 /* yp-tubes296.png */,
				11D46FB9154793B8004D800B /* ai-cycles.png */,
				11D46FBA154793B8004D800B /* bb-nonfiction.png */,
				11D46FBB154793B8004D800B /* byob-explosion.png */,
				11D46FBC154793B8004D800B /* byob-gents.png */,
				11D46FBD154793B8004D800B /* byob-slax.png */,
				11D46FBE154793B8004D800B /* cc-poetry.png */,
				11D46FBF154793B8004D800B /* cc-project.png */,
				11D46FC0154793B8004D800B /* cc-tutorial.png */,
				11D46FC1154793B8004D800B /* cd_action.png */,
				11D46FC2154793B8004D800B /* cd_director.png */,
				11D46FC3154793B8004D800B /* cd_horror2.png */,
				11D46FC4154793B8004D800B /* cell-cdma.png */,
				11D46FC5154793B8004D800B /* dd-dems.png */,
				11D46FC6154793B8004D800B /* dd-economics.png */,
				11D46FC7154793B8004D800B /* dd-environment.png */,
				11D46FC8154793B8004D800B /* dd-history.png */,
				11D46FC9154793B8004D800B /* fyad-tim.png */,
				11D46FCA154793B8004D800B /* gip-EMT4.png */,
				11D46FCB154793B8004D800B /* gip-firetruck.png */,
				11D46FCC154793B8004D800B /* guns-ohshi.png */,
				11D46FCD154793B8004D800B /* hell-spergin.png */,
				11D46FCE154793B8004D800B /* lan-canada.png */,
				11D46FCF154793B8004D800B /* lf-arecountry.png */,
				11D46FD0154793B8004D800B /* LF-article.png */,
				11D46FD1154793B8004D800B /* LF-BiCurious.png */,
				11D46FD2154793B8004D800B /* lf-gipper.png */,
				11D46FD3154793B8004D800B /* LF-japan_clean_fast.png */,
				11D46FD4154793B8004D800B /* LF-pennybags.png */,
				11D46FD5154793B8004D800B /* lp-text.png */,
				11D46FD6154793B8004D800B /* phiz-dontlike.png */,
				11D46FD7154793B8004D800B /* phiz-kayne.png */,
				11D46FD8154793B8004D800B /* pi-fish.png */,
				11D46FD9154793B8004D800B /* RP-mls_tag.png */,
				11D46FDA154793B8004D800B /* sas-fantasy.png */,
				11D46FDB154793B8004D800B /* shsc-code.png */,
				11D46FDC154793B8004D800B /* shsc-linux.png */,
				11D46FDD154793B8004D800B /* sports-nascar.png */,
				11D46FDE154793B8004D800B /* sports-nhl.png */,
				11D46FDF154793B8004D800B /* tava-gadget.png */,
				11D46FE0154793B8004D800B /* tava-highdef.png */,
				11D46FE1154793B8004D800B /* tviv-competition.png */,
				11D46FE2154793B8004D800B /* tviv-dvd.png */,
				11D46FE3154793B8004D800B /* tviv-on-demand.png */,
				11D46FE4154793B8004D800B /* tviv-spoilers.png */,
				117CE6DC15433504005DD47B /* asktell-lifestyle.png */,
				117CE6DD15433504005DD47B /* asktell-travel.png */,
				117CE6DE15433504005DD47B /* bb-fantasy.png */,
				117CE6DF15433504005DD47B /* cc_design.png */,
				117CE6E015433504005DD47B /* cc-film.png */,
				117CE6E115433504005DD47B /* coc-c.png */,
				117CE6E215433504005DD47B /* coc-web.png */,
				117CE6E315433504005DD47B /* cps-android.png */,
				117CE6E415433504005DD47B /* dd-gotcha.png */,
				117CE6E515433504005DD47B /* dd-notracist.png */,
				117CE6E615433504005DD47B /* dd-philosophy.png */,
				117CE6E715433504005DD47B /* yospos-netscape.png */,
				117CE6E815433504005DD47B /* yp-bsod.png */,
				11603867153F684400DCC448 /* cc-design.png */,
				11603854153F673000DCC448 /* byob-grouch.png */,
				11603856153F673000DCC448 /* cd_hype.png */,
				11603857153F673000DCC448 /* lf-gotmine.png */,
				11603858153F673000DCC448 /* tava-cables.png */,
				11603859153F673000DCC448 /* tava-headphones.png */,
				1160385A153F673000DCC448 /* tava-mp3.png */,
				1160385B153F673000DCC448 /* tava-vintage.png */,
				1160385C153F673000DCC448 /* tcc-addiction.png */,
				11682ABE1536348700D6B9B7 /* attention.png */,
				11682ABF1536348700D6B9B7 /* cd_classic.png */,
				11682AC01536348700D6B9B7 /* cd_comedy.png */,
				11682AC11536348700D6B9B7 /* computers.png */,
				11682AC21536348700D6B9B7 /* diy-advice.png */,
				11682AC31536348700D6B9B7 /* flame.png */,
				11682AC41536348700D6B9B7 /* fruity.png */,
				11682AC51536348700D6B9B7 /* games-3ds.png */,
				11682AC61536348700D6B9B7 /* games-360.png */,
				11682AC71536348700D6B9B7 /* games-360ps3tag.png */,
				11682AC81536348700D6B9B7 /* games-ds.png */,
				11682AC91536348700D6B9B7 /* games-letsplay.png */,
				11682ACA1536348700D6B9B7 /* games-ps3.png */,
				11682ACB1536348700D6B9B7 /* games-psp.png */,
				11682ACC1536348700D6B9B7 /* Games-vita.png */,
				11682ACD1536348700D6B9B7 /* games-wii.png */,
				11682ACE1536348700D6B9B7 /* goonmeet.png */,
				11682ACF1536348700D6B9B7 /* hell-fuckthis.png */,
				11682AD01536348700D6B9B7 /* hell-hive.png */,
				11682AD11536348700D6B9B7 /* hell-stfu.png */,
				11682AD21536348700D6B9B7 /* hell-whore.png */,
				11682AD31536348700D6B9B7 /* icon-41-game-xbox.png */,
				11682AD41536348700D6B9B7 /* icon-42-game-ps2.png */,
				11682AD51536348700D6B9B7 /* icon-43-game-gamecube.png */,
				11682AD61536348700D6B9B7 /* icon-44-game-gba.png */,
				11682AD71536348700D6B9B7 /* icon-45-game-pc.png */,
				11682AD81536348700D6B9B7 /* icon-dear_richard.png */,
				11682AD91536348700D6B9B7 /* lf-fff.png */,
				11682ADA1536348700D6B9B7 /* lf-fuckit3.png */,
				11682ADB1536348700D6B9B7 /* lf-hansen2.png */,
				11682ADC1536348700D6B9B7 /* science.png */,
				11682ADD1536348700D6B9B7 /* serious.png */,
				11682ADE1536348700D6B9B7 /* sex.png */,
				11682ADF1536348700D6B9B7 /* shsc-win.png */,
				11682AE01536348700D6B9B7 /* sports-golf.png */,
				11682AE11536348700D6B9B7 /* sports-ncaa.png */,
				11682AE21536348700D6B9B7 /* sports-nfl.png */,
				11682AE31536348700D6B9B7 /* sports-soccer.png */,
				11682AE41536348700D6B9B7 /* sports-wwe.png */,
				11682AE51536348700D6B9B7 /* sports.png */,
				11682AE61536348700D6B9B7 /* tech.png */,
				11682AE71536348700D6B9B7 /* wrestlehut-ecw.png */,
				11682AE81536348700D6B9B7 /* wrestlehut-thunder.png */,
				11682AE91536348700D6B9B7 /* wrestlehut-tna.png */,
				11682AEA1536348700D6B9B7 /* wrestling-raw.png */,
				11682AEB1536348700D6B9B7 /* wrestling-roh.png */,
				11682AEC1536348700D6B9B7 /* wrestling-sd.png */,
				116EF43B15265D390018580D /* icon-37-selling.png */,
				116EF43C15265D390018580D /* icon-38-buying.png */,
				116EF43D15265D390018580D /* icon-46-trading.png */,
				116EF43E15265D390018580D /* icon-52-trading.png */,
				11D7CB8D14EA0867000DA96A /* icon23-banme.png */,
				11D7CB8E14EA0867000DA96A /* link.png */,
				11D7CB8F14EA0867000DA96A /* photoshop.png */,
				11D7CB9014EA0867000DA96A /* repeat.png */,
				11D7CB9114EA0867000DA96A /* school.png */,
				11243F7214D7187C00B06470 /* shsc-apple.png */,
				112ECF1014D7100A007EE7B6 /* art.png */,
				112ECF1114D7100A007EE7B6 /* audio.png */,
				112ECF1214D7100A007EE7B6 /* books.png */,
				112ECF1314D7100A007EE7B6 /* cars.png */,
				112ECF1414D7100A007EE7B6 /* dd-9-11.png */,
				112ECF1514D7100A007EE7B6 /* drugs.png */,
				112ECF1614D7100A007EE7B6 /* en.png */,
				112ECF1714D7100A007EE7B6 /* event.png */,
				112ECF1814D7100A007EE7B6 /* food.png */,
				112ECF1914D7100A007EE7B6 /* games.png */,
				112ECF1A14D7100A007EE7B6 /* gross.png */,
				112ECF1B14D7100A007EE7B6 /* guns.png */,
				112ECF1C14D7100A007EE7B6 /* help.png */,
				112ECF1D14D7100A007EE7B6 /* humor.png */,
				112ECF1E14D7100A007EE7B6 /* icon-30-attnmod.png */,
				112ECF1F14D7100A007EE7B6 /* icon-31-hotthread.png */,
				112ECF2014D7100A007EE7B6 /* movies.png */,
				112ECF2114D7100A007EE7B6 /* music.png */,
				112ECF2214D7100A007EE7B6 /* newbie.png */,
				112ECF2314D7100A007EE7B6 /* news.png */,
				112ECF2414D7100A007EE7B6 /* photos.png */,
				112ECF2514D7100A007EE7B6 /* politics.png */,
				112ECF2614D7100A007EE7B6 /* poll.png */,
				112ECF2714D7100A007EE7B6 /* question.png */,
				112ECF2814D7100A007EE7B6 /* rant.png */,
				112ECF2914D7100A007EE7B6 /* request.png */,
				112ECF2A14D7100A007EE7B6 /* sam-clothing.png */,
				112ECF2C14D7100A007EE7B6 /* stupid.png */,
				112ECF2D14D7100A007EE7B6 /* tv.png */,
				112ECF2E14D7100A007EE7B6 /* unfunny.png */,
				112ECF2F14D7100A007EE7B6 /* video.png */,
				112ECF3014D7100A007EE7B6 /* weird.png */,
				112ECF3114D7100A007EE7B6 /* whine.png */,
			);
			name = threadtags;
			path = images/threadtags;
			sourceTree = "<group>";
		};
		1153D103144E7217007602E8 /* iPad */ = {
			isa = PBXGroup;
			children = (
				11D6EFD7154DE1DD005801AC /* Default-Portrait.png */,
				11D6EFD8154DE1DD005801AC /* Default-Portrait@2x~ipad.png */,
				11D6EFD1154DE116005801AC /* Default-Landscape.png */,
				11D6EFD2154DE116005801AC /* Default-Landscape@2x~ipad.png */,
				11D6EFC7154DE00A005801AC /* iPadStartupPortrait.png */,
				11FDA28E151017490014FDCD /* MainStoryboardiPad.storyboard */,
				11FDA29A1510187F0014FDCD /* AwfulSplitViewController.h */,
				11FDA29B1510187F0014FDCD /* AwfulSplitViewController.m */,
			);
			name = iPad;
			sourceTree = "<group>";
		};
		1172A62F14F5DE500026CDA8 /* AwfulNetworking */ = {
			isa = PBXGroup;
			children = (
				1172A63014F5DE8B0026CDA8 /* AwfulNetworkEngine.h */,
				1172A63114F5DE8B0026CDA8 /* AwfulNetworkEngine.m */,
			);
			name = AwfulNetworking;
			sourceTree = "<group>";
		};
		1190F6CC13BE4EA900B9D271 /* Actions */ = {
			isa = PBXGroup;
			children = (
				1190F6CD13BE4EA900B9D271 /* AwfulActions.h */,
				1190F6CE13BE4EA900B9D271 /* AwfulActions.m */,
				1190F6CF13BE4EA900B9D271 /* AwfulPostActions.h */,
				1190F6D013BE4EA900B9D271 /* AwfulPostActions.m */,
				1190F6D113BE4EA900B9D271 /* AwfulThreadActions.h */,
				1190F6D213BE4EA900B9D271 /* AwfulThreadActions.m */,
				1190F6D513BE4EA900B9D271 /* AwfulVoteActions.h */,
				1190F6D613BE4EA900B9D271 /* AwfulVoteActions.m */,
			);
			path = Actions;
			sourceTree = "<group>";
		};
		1190F6D713BE4EA900B9D271 /* AwfulForumList */ = {
			isa = PBXGroup;
			children = (
				1190F6DD13BE4EA900B9D271 /* AwfulForumsListController.h */,
				1190F6DE13BE4EA900B9D271 /* AwfulForumsListController.m */,
				1C7B871B1544D73100891D41 /* AwfulForumsListControllerSubclass.h */,
				1C7B871E1544D83C00891D41 /* AwfulForumSection.h */,
				1C7B871F1544D83D00891D41 /* AwfulForumSection.m */,
				1CF2C5041543B51200E327F5 /* AwfulFavoritesViewController.h */,
				1CF2C5051543B51200E327F5 /* AwfulFavoritesViewController.m */,
				1190F6D813BE4EA900B9D271 /* AwfulForumCell.h */,
				1190F6D913BE4EA900B9D271 /* AwfulForumCell.m */,
				112764EB14DB44E6003ACE76 /* AwfulForumHeader.h */,
				112764EC14DB44E6003ACE76 /* AwfulForumHeader.m */,
				1190F6DB13BE4EA900B9D271 /* AwfulForumHeaderView.xib */,
				118CF807152D281600126AAC /* AwfulAddFavoriteViewController.h */,
				118CF808152D281600126AAC /* AwfulAddFavoriteViewController.m */,
			);
			path = AwfulForumList;
			sourceTree = "<group>";
		};
		1190F6E813BE4EA900B9D271 /* AwfulPage */ = {
			isa = PBXGroup;
			children = (
				8C79D4381562E780006FEE48 /* Page Transitions */,
				1190F6EA13BE4EA900B9D271 /* AwfulPage.h */,
				1190F6EB13BE4EA900B9D271 /* AwfulPage.m */,
				1190F6F013BE4EA900B9D271 /* AwfulPostBoxController.h */,
				1190F6F113BE4EA900B9D271 /* AwfulPostBoxController.m */,
				1153D0D3144E5BA6007602E8 /* AwfulSpecificPageViewController.h */,
				1153D0D4144E5BA6007602E8 /* AwfulSpecificPageViewController.m */,
				11D5E85614DC5FA000C1002D /* AwfulPageDataController.h */,
				11D5E85714DC5FA000C1002D /* AwfulPageDataController.m */,
				8C90518A155BEEB40098266A /* AwfulLoadingFooterView.h */,
				8C90518B155BEEB40098266A /* AwfulLoadingFooterView.m */,
				8C79D4321561CA33006FEE48 /* PullToNav.xib */,
				8C79D4351561CE44006FEE48 /* AwfulPullForActionController.h */,
				8C79D4361561CE44006FEE48 /* AwfulPullForActionController.m */,
			);
			path = AwfulPage;
			sourceTree = "<group>";
		};
		1190F70513BE4EA900B9D271 /* AwfulThreadList */ = {
			isa = PBXGroup;
			children = (
				1190F70813BE4EA900B9D271 /* AwfulThreadListController.h */,
				1190F70913BE4EA900B9D271 /* AwfulThreadListController.m */,
				1190F70613BE4EA900B9D271 /* AwfulBookmarksController.h */,
				1190F70713BE4EA900B9D271 /* AwfulBookmarksController.m */,
				112764EF14DB4F6A003ACE76 /* AwfulThreadCell.h */,
				112764F014DB4F6A003ACE76 /* AwfulThreadCell.m */,
			);
			path = AwfulThreadList;
			sourceTree = "<group>";
		};
		1190F70B13BE4EA900B9D271 /* Extras */ = {
			isa = PBXGroup;
			children = (
				8C905195155D6CAD0098266A /* UIView+Lazy.h */,
				8C905196155D6CAD0098266A /* UIView+Lazy.m */,
				11FDA297151018740014FDCD /* OtherWebController.h */,
				11FDA298151018740014FDCD /* OtherWebController.m */,
				11CED26A1522901100E95EE1 /* ButtonSegmentedControl.h */,
				11CED26B1522901100E95EE1 /* ButtonSegmentedControl.m */,
			);
			path = Extras;
			sourceTree = "<group>";
		};
		1190F71813BE4EA900B9D271 /* Login */ = {
			isa = PBXGroup;
			children = (
				1190F71913BE4EA900B9D271 /* AwfulLoginController.h */,
				1190F71A13BE4EA900B9D271 /* AwfulLoginController.m */,
			);
			path = Login;
			sourceTree = "<group>";
		};
		1190F71C13BE4EA900B9D271 /* Main */ = {
			isa = PBXGroup;
			children = (
				11D7CB9714EA0CED000DA96A /* MainStoryboard.storyboard */,
				1190F71D13BE4EA900B9D271 /* AwfulAppDelegate.h */,
				1190F71E13BE4EA900B9D271 /* AwfulAppDelegate.m */,
				11DFB44014FF1CBB0001A34C /* AwfulTableViewController.h */,
				11DFB44114FF1CBB0001A34C /* AwfulTableViewController.m */,
			);
			path = Main;
			sourceTree = "<group>";
		};
		1190F72013BE4EA900B9D271 /* Models */ = {
			isa = PBXGroup;
			children = (
				117DBE411522AA2D007125EF /* Model.xcdatamodeld */,
				118CF796152C05BA00126AAC /* AwfulForum.h */,
				118CF797152C05BA00126AAC /* AwfulForum.m */,
				116EF3DA1523A86C0018580D /* AwfulForum+AwfulMethods.h */,
				116EF3DB1523A86C0018580D /* AwfulForum+AwfulMethods.m */,
				116EF42B1526588C0018580D /* AwfulThread.h */,
				116EF42C1526588C0018580D /* AwfulThread.m */,
				116EF3F61523E5500018580D /* AwfulThread+AwfulMethods.h */,
				116EF3F71523E5500018580D /* AwfulThread+AwfulMethods.m */,
				1190F72313BE4EA900B9D271 /* AwfulPageCount.h */,
				1190F72413BE4EA900B9D271 /* AwfulPageCount.m */,
				1190F72513BE4EA900B9D271 /* AwfulPost.h */,
				1190F72613BE4EA900B9D271 /* AwfulPost.m */,
				116EF41A15251CDB0018580D /* AwfulUser.h */,
				116EF41B15251CDB0018580D /* AwfulUser.m */,
				116EF41715251C5D0018580D /* AwfulUser+AwfulMethods.h */,
				116EF41815251C5D0018580D /* AwfulUser+AwfulMethods.m */,
			);
			path = Models;
			sourceTree = "<group>";
		};
		1190F72B13BE4EA900B9D271 /* Util */ = {
			isa = PBXGroup;
			children = (
				112DB4B914211F24005A98CB /* SALR.h */,
				112DB4BA14211F24005A98CB /* SALR.m */,
				1190F73013BE4EA900B9D271 /* AwfulUtil.h */,
				1190F73113BE4EA900B9D271 /* AwfulUtil.m */,
				1190F73213BE4EA900B9D271 /* SmilieGrabber.h */,
				1190F73313BE4EA900B9D271 /* SmilieGrabber.m */,
			);
			path = Util;
			sourceTree = "<group>";
		};
		1190F76913BE4ECB00B9D271 /* 3rd Party Sources */ = {
			isa = PBXGroup;
			children = (
				11D470111547A97A004D800B /* TestFlightSDK1 */,
				11FE9E22153CFC6F002EE2B5 /* MKNetworkKit */,
				1190F76A13BE4ECB00B9D271 /* Appirater */,
				11FDA2BF15129CAF0014FDCD /* EGOTableViewPullRefresh */,
				1CDF79FE1537C157008EFAE4 /* GRMustache */,
				1190F7BF13BE4ECB00B9D271 /* Hpple */,
				1190F7A813BE4ECB00B9D271 /* MBProgressHUD */,
				1190F7AC13BE4ECB00B9D271 /* MWFeedParser */,
				1190F7B213BE4ECB00B9D271 /* MWPhotoBrowser */,
			);
			path = "3rd Party Sources";
			sourceTree = "<group>";
		};
		1190F76A13BE4ECB00B9D271 /* Appirater */ = {
			isa = PBXGroup;
			children = (
				1190F76B13BE4ECB00B9D271 /* Appirater.h */,
				1190F76C13BE4ECB00B9D271 /* Appirater.m */,
			);
			name = Appirater;
			path = "arashpayan-appirater-776ce19";
			sourceTree = "<group>";
		};
		1190F7A813BE4ECB00B9D271 /* MBProgressHUD */ = {
			isa = PBXGroup;
			children = (
				1190F7A913BE4ECB00B9D271 /* 37x-Checkmark.png */,
				1190F7AA13BE4ECB00B9D271 /* MBProgressHUD.h */,
				1190F7AB13BE4ECB00B9D271 /* MBProgressHUD.m */,
			);
			path = MBProgressHUD;
			sourceTree = "<group>";
		};
		1190F7AC13BE4ECB00B9D271 /* MWFeedParser */ = {
			isa = PBXGroup;
			children = (
				1190F7AD13BE4ECB00B9D271 /* GTMDefines.h */,
				1190F7AE13BE4ECB00B9D271 /* GTMNSString+HTML.h */,
				1190F7AF13BE4ECB00B9D271 /* GTMNSString+HTML.m */,
				1190F7B013BE4ECB00B9D271 /* NSString+HTML.h */,
				1190F7B113BE4ECB00B9D271 /* NSString+HTML.m */,
			);
			name = MWFeedParser;
			path = "mwaterfall-MWFeedParser-ea43013";
			sourceTree = "<group>";
		};
		1190F7B213BE4ECB00B9D271 /* MWPhotoBrowser */ = {
			isa = PBXGroup;
			children = (
				1190F7B313BE4ECB00B9D271 /* MWPhoto.h */,
				1190F7B413BE4ECB00B9D271 /* MWPhoto.m */,
				1190F7B513BE4ECB00B9D271 /* MWPhotoBrowser.h */,
				1190F7B613BE4ECB00B9D271 /* MWPhotoBrowser.m */,
				1190F7B713BE4ECB00B9D271 /* UIImage+Decompress.h */,
				1190F7B813BE4ECB00B9D271 /* UIImage+Decompress.m */,
				1190F7B913BE4ECB00B9D271 /* UIImageViewTap.h */,
				1190F7BA13BE4ECB00B9D271 /* UIImageViewTap.m */,
				1190F7BB13BE4ECB00B9D271 /* UIViewTap.h */,
				1190F7BC13BE4ECB00B9D271 /* UIViewTap.m */,
				1190F7BD13BE4ECB00B9D271 /* ZoomingScrollView.h */,
				1190F7BE13BE4ECB00B9D271 /* ZoomingScrollView.m */,
			);
			path = MWPhotoBrowser;
			sourceTree = "<group>";
		};
		1190F7BF13BE4ECB00B9D271 /* Hpple */ = {
			isa = PBXGroup;
			children = (
				1190F7C013BE4ECB00B9D271 /* LICENSE.txt */,
				1190F7C113BE4ECB00B9D271 /* TFHpple.h */,
				1190F7C213BE4ECB00B9D271 /* TFHpple.m */,
				1190F7C313BE4ECB00B9D271 /* TFHppleElement.h */,
				1190F7C413BE4ECB00B9D271 /* TFHppleElement.m */,
				1190F7C513BE4ECB00B9D271 /* XPathQuery.h */,
				1190F7C613BE4ECB00B9D271 /* XPathQuery.m */,
			);
			name = Hpple;
			path = "topfunky-hpple";
			sourceTree = "<group>";
		};
		1190F80113BE58BB00B9D271 /* web resources */ = {
			isa = PBXGroup;
			children = (
				11D6EFF6154F1C6B005801AC /* quote-dark.png */,
				11D53B7B154CAD8500D4EA82 /* quote-block-off.png */,
				11D53B7C154CAD8500D4EA82 /* quote-block-on.png */,
				112DB4BD14211F54005A98CB /* jquery.js */,
				112DB4BE14211F54005A98CB /* salr.js */,
				1190F80313BE58BB00B9D271 /* post.css */,
				1C5D59C4155CFEB200D00DBB /* awful.js */,
			);
			path = "web resources";
			sourceTree = "<group>";
		};
		11D470111547A97A004D800B /* TestFlightSDK1 */ = {
			isa = PBXGroup;
			children = (
				11D470121547A97A004D800B /* libTestFlight.a */,
				11D470151547A97A004D800B /* TestFlight.h */,
			);
			path = TestFlightSDK1;
			sourceTree = "<group>";
		};
		11D5E85A14DC6D3E00C1002D /* Templates */ = {
			isa = PBXGroup;
			children = (
				11D5E85B14DC6D5C00C1002D /* AwfulPageTemplate.h */,
				11D5E85C14DC6D5C00C1002D /* AwfulPageTemplate.m */,
				1CDF7A5C1537DD2D008EFAE4 /* PostContext.h */,
				1CDF7A5D1537DD2D008EFAE4 /* PostContext.m */,
				116D3A5F14DDC9E40002129F /* phone-template.html */,
				11D53B80154CAFEF00D4EA82 /* phone-template-dark.html */,
				11A0E7151560888E0035597C /* pad-template-dark.html */,
				116D3A6214DDD71C0002129F /* pad-template.html */,
			);
			name = Templates;
			sourceTree = "<group>";
		};
		11E9F956154B9AF100E8543E /* Icons */ = {
			isa = PBXGroup;
			children = (
				11E9F957154B9AFC00E8543E /* Icon-72.png */,
				11E9F958154B9AFC00E8543E /* Icon-72@2x.png */,
				11E9F959154B9AFC00E8543E /* Icon-Small-50.png */,
				11E9F95A154B9AFC00E8543E /* Icon-Small-50@2x.png */,
				11E9F95B154B9AFC00E8543E /* Icon-Small.png */,
				11E9F95C154B9AFC00E8543E /* Icon-Small@2x.png */,
				11E9F95D154B9AFC00E8543E /* icon_57.png */,
				11D6F004154F28BA005801AC /* icon_114.png */,
			);
			name = Icons;
			sourceTree = "<group>";
		};
		11FDA2BF15129CAF0014FDCD /* EGOTableViewPullRefresh */ = {
			isa = PBXGroup;
			children = (
				11FDA2C015129CAF0014FDCD /* Classes */,
				11FDA2C415129CAF0014FDCD /* Resources */,
			);
			path = EGOTableViewPullRefresh;
			sourceTree = "<group>";
		};
		11FDA2C015129CAF0014FDCD /* Classes */ = {
			isa = PBXGroup;
			children = (
				11FDA2C115129CAF0014FDCD /* View */,
			);
			path = Classes;
			sourceTree = "<group>";
		};
		11FDA2C115129CAF0014FDCD /* View */ = {
			isa = PBXGroup;
			children = (
				11FDA2C215129CAF0014FDCD /* EGORefreshTableHeaderView.h */,
				11FDA2C315129CAF0014FDCD /* EGORefreshTableHeaderView.m */,
			);
			path = View;
			sourceTree = "<group>";
		};
		11FDA2C415129CAF0014FDCD /* Resources */ = {
			isa = PBXGroup;
			children = (
				11FDA2C515129CAF0014FDCD /* blackArrow.png */,
				11FDA2C615129CAF0014FDCD /* blackArrow@2x.png */,
				11FDA2C715129CAF0014FDCD /* blueArrow.png */,
				11FDA2C815129CAF0014FDCD /* blueArrow@2x.png */,
				11FDA2C915129CAF0014FDCD /* grayArrow.png */,
				11FDA2CA15129CAF0014FDCD /* grayArrow@2x.png */,
				11FDA2CB15129CAF0014FDCD /* whiteArrow.png */,
				11FDA2CC15129CAF0014FDCD /* whiteArrow@2x.png */,
			);
			path = Resources;
			sourceTree = "<group>";
		};
		11FE9E22153CFC6F002EE2B5 /* MKNetworkKit */ = {
			isa = PBXGroup;
			children = (
				11FE9E23153CFC6F002EE2B5 /* Categories */,
				11FE9E30153CFC6F002EE2B5 /* MKNetworkEngine.h */,
				11FE9E31153CFC6F002EE2B5 /* MKNetworkEngine.m */,
				11FE9E32153CFC6F002EE2B5 /* MKNetworkKit.h */,
				11FE9E33153CFC6F002EE2B5 /* MKNetworkOperation.h */,
				11FE9E34153CFC6F002EE2B5 /* MKNetworkOperation.m */,
				11FE9E35153CFC6F002EE2B5 /* Reachability */,
			);
			path = MKNetworkKit;
			sourceTree = "<group>";
		};
		11FE9E23153CFC6F002EE2B5 /* Categories */ = {
			isa = PBXGroup;
			children = (
				11FE9E26153CFC6F002EE2B5 /* NSData+Base64.h */,
				11FE9E27153CFC6F002EE2B5 /* NSData+Base64.m */,
				11FE9E28153CFC6F002EE2B5 /* NSDate+RFC1123.h */,
				11FE9E29153CFC6F002EE2B5 /* NSDate+RFC1123.m */,
				11FE9E2A153CFC6F002EE2B5 /* NSDictionary+RequestEncoding.h */,
				11FE9E2B153CFC6F002EE2B5 /* NSDictionary+RequestEncoding.m */,
				11FE9E2C153CFC6F002EE2B5 /* NSString+MKNetworkKitAdditions.h */,
				11FE9E2D153CFC6F002EE2B5 /* NSString+MKNetworkKitAdditions.m */,
				11FE9E2E153CFC6F002EE2B5 /* UIAlertView+MKNetworkKitAdditions.h */,
				11FE9E2F153CFC6F002EE2B5 /* UIAlertView+MKNetworkKitAdditions.m */,
			);
			path = Categories;
			sourceTree = "<group>";
		};
		11FE9E35153CFC6F002EE2B5 /* Reachability */ = {
			isa = PBXGroup;
			children = (
				11FE9E36153CFC6F002EE2B5 /* Reachability.h */,
				11FE9E37153CFC6F002EE2B5 /* Reachability.m */,
			);
			path = Reachability;
			sourceTree = "<group>";
		};
		19C28FACFE9D520D11CA2CBB /* Products */ = {
			isa = PBXGroup;
			children = (
				1D6058910D05DD3D006BFB54 /* Awful.app */,
			);
			name = Products;
			sourceTree = "<group>";
		};
		1C5D59BC155CDD7C00D00DBB /* WebView */ = {
			isa = PBXGroup;
			children = (
				1C5D59BE155CDDB200D00DBB /* AwfulWebViewDelegate.h */,
				1C5D59BF155CDDB200D00DBB /* AwfulWebViewDelegate.m */,
				1C5D59C1155CF85D00D00DBB /* ObjCBridge.js */,
			);
			path = WebView;
			sourceTree = "<group>";
		};
		1CDD51951542949600326C7B /* Settings */ = {
			isa = PBXGroup;
			children = (
				1CDD5197154294D400326C7B /* AwfulSettings.h */,
				1CDD5198154294D400326C7B /* AwfulSettings.m */,
				11FDA294151018600014FDCD /* AwfulSettingsViewController.h */,
				11FDA295151018600014FDCD /* AwfulSettingsViewController.m */,
				1C277CA31543554700CD2CCE /* AwfulSettingsChoiceViewController.h */,
				1C277CA41543554700CD2CCE /* AwfulSettingsChoiceViewController.m */,
			);
			path = Settings;
			sourceTree = "<group>";
		};
		1CDF79FE1537C157008EFAE4 /* GRMustache */ = {
			isa = PBXGroup;
			children = (
				1CDF79FF1537C157008EFAE4 /* classes */,
				1CDF7A391537C157008EFAE4 /* vendor */,
			);
			path = GRMustache;
			sourceTree = "<group>";
		};
		1CDF79FF1537C157008EFAE4 /* classes */ = {
			isa = PBXGroup;
			children = (
				1CDF7A001537C157008EFAE4 /* GRMustache.h */,
				1CDF7A011537C157008EFAE4 /* GRMustache.m */,
				1CDF7A021537C157008EFAE4 /* GRMustache_private.h */,
				1CDF7A031537C157008EFAE4 /* GRMustacheAvailabilityMacros.h */,
				1CDF7A041537C157008EFAE4 /* GRMustacheAvailabilityMacros_private.h */,
				1CDF7A051537C157008EFAE4 /* GRMustacheContext.m */,
				1CDF7A061537C157008EFAE4 /* GRMustacheContext_private.h */,
				1CDF7A071537C157008EFAE4 /* GRMustacheError.h */,
				1CDF7A081537C157008EFAE4 /* GRMustacheError.m */,
				1CDF7A091537C157008EFAE4 /* GRMustacheHelper.h */,
				1CDF7A0A1537C157008EFAE4 /* GRMustacheHelper.m */,
				1CDF7A0B1537C157008EFAE4 /* GRMustacheHelper_private.h */,
				1CDF7A0C1537C157008EFAE4 /* GRMustacheInvocation.h */,
				1CDF7A0D1537C157008EFAE4 /* GRMustacheInvocation.m */,
				1CDF7A0E1537C157008EFAE4 /* GRMustacheInvocation_private.h */,
				1CDF7A0F1537C157008EFAE4 /* GRMustacheNSUndefinedKeyExceptionGuard.m */,
				1CDF7A101537C157008EFAE4 /* GRMustacheNSUndefinedKeyExceptionGuard_private.h */,
				1CDF7A111537C157008EFAE4 /* GRMustacheProperty.m */,
				1CDF7A121537C157008EFAE4 /* GRMustacheProperty_private.h */,
				1CDF7A131537C157008EFAE4 /* GRMustacheRenderingElement_private.h */,
				1CDF7A141537C157008EFAE4 /* GRMustacheSection.h */,
				1CDF7A151537C157008EFAE4 /* GRMustacheSection.m */,
				1CDF7A161537C157008EFAE4 /* GRMustacheSection_private.h */,
				1CDF7A171537C157008EFAE4 /* GRMustacheTemplate.h */,
				1CDF7A181537C157008EFAE4 /* GRMustacheTemplate.m */,
				1CDF7A191537C157008EFAE4 /* GRMustacheTemplate_private.h */,
				1CDF7A1A1537C157008EFAE4 /* GRMustacheTemplateDelegate.h */,
				1CDF7A1B1537C157008EFAE4 /* GRMustacheTemplateParser.m */,
				1CDF7A1C1537C157008EFAE4 /* GRMustacheTemplateParser_private.h */,
				1CDF7A1D1537C157008EFAE4 /* GRMustacheTemplateRepository.h */,
				1CDF7A1E1537C157008EFAE4 /* GRMustacheTemplateRepository.m */,
				1CDF7A1F1537C157008EFAE4 /* GRMustacheTemplateRepository_private.h */,
				1CDF7A201537C157008EFAE4 /* GRMustacheTextElement.m */,
				1CDF7A211537C157008EFAE4 /* GRMustacheTextElement_private.h */,
				1CDF7A221537C157008EFAE4 /* GRMustacheToken.m */,
				1CDF7A231537C157008EFAE4 /* GRMustacheToken_private.h */,
				1CDF7A241537C157008EFAE4 /* GRMustacheTokenizer.m */,
				1CDF7A251537C157008EFAE4 /* GRMustacheTokenizer_private.h */,
				1CDF7A261537C157008EFAE4 /* GRMustacheVariableElement.m */,
				1CDF7A271537C157008EFAE4 /* GRMustacheVariableElement_private.h */,
				1CDF7A281537C157008EFAE4 /* GRMustacheVersion.h */,
			);
			path = classes;
			sourceTree = "<group>";
		};
		1CDF7A391537C157008EFAE4 /* vendor */ = {
			isa = PBXGroup;
			children = (
				1CDF7A3A1537C157008EFAE4 /* jrswizzle */,
			);
			path = vendor;
			sourceTree = "<group>";
		};
		1CDF7A3A1537C157008EFAE4 /* jrswizzle */ = {
			isa = PBXGroup;
			children = (
				1CDF7A3B1537C157008EFAE4 /* JRSwizzle.h */,
				1CDF7A3C1537C157008EFAE4 /* JRSwizzle.m */,
			);
			path = jrswizzle;
			sourceTree = "<group>";
		};
		29B97314FDCFA39411CA2CEA /* Awful */ = {
			isa = PBXGroup;
			children = (
				080E96DDFE201D6D7F000001 /* Classes */,
				1153D103144E7217007602E8 /* iPad */,
				1190F76913BE4ECB00B9D271 /* 3rd Party Sources */,
				29B97315FDCFA39411CA2CEA /* Other Sources */,
				29B97317FDCFA39411CA2CEA /* Resources */,
				29B97323FDCFA39411CA2CEA /* Frameworks */,
				19C28FACFE9D520D11CA2CBB /* Products */,
			);
			name = Awful;
			sourceTree = "<group>";
		};
		29B97315FDCFA39411CA2CEA /* Other Sources */ = {
			isa = PBXGroup;
			children = (
				1190F7F113BE4EDA00B9D271 /* Awful_Prefix.pch */,
				1190F7F213BE4EDA00B9D271 /* main.m */,
			);
			name = "Other Sources";
			sourceTree = "<group>";
		};
		29B97317FDCFA39411CA2CEA /* Resources */ = {
			isa = PBXGroup;
			children = (
				11E9F956154B9AF100E8543E /* Icons */,
				1190F80113BE58BB00B9D271 /* web resources */,
				10E93EB9121DC70E00CCBF6D /* images */,
				8D1107310486CEB800E47090 /* Awful-Info.plist */,
				11D6EFE0154DE4D3005801AC /* Default.png */,
				11D6EFDE154DE405005801AC /* Default@2x.png */,
				11D6F002154F2532005801AC /* Settings.plist */,
			);
			name = Resources;
			sourceTree = "<group>";
		};
		29B97323FDCFA39411CA2CEA /* Frameworks */ = {
			isa = PBXGroup;
			children = (
				117DBE3A1522A39A007125EF /* CoreData.framework */,
				1172A62D14F5DB160026CDA8 /* Security.framework */,
				11099066134B86FC0013444C /* QuartzCore.framework */,
				1DF5F4DF0D08C38300B7A737 /* UIKit.framework */,
				1D30AB110D05D00D00671497 /* Foundation.framework */,
				288765070DF74369002DB57D /* CoreGraphics.framework */,
				107CF9A211FF7776007C16F4 /* libxml2.2.7.3.dylib */,
				1CAB36B01548F0FE00A4A362 /* libxml2.dylib */,
				107CF9E011FF79D5007C16F4 /* libsqlite3.0.dylib */,
				10D34FA8128F41160026C7C2 /* CFNetwork.framework */,
				10D34FAE128F413C0026C7C2 /* MobileCoreServices.framework */,
				10D34FB0128F413C0026C7C2 /* SystemConfiguration.framework */,
				10D34FB6128F414E0026C7C2 /* libz.dylib */,
			);
			name = Frameworks;
			sourceTree = "<group>";
		};
		50A8B9671541D52D0065F3D9 /* help */ = {
			isa = PBXGroup;
			children = (
				50A8B9681541D57E0065F3D9 /* MasterViewButton.png */,
				50A8B9691541D57E0065F3D9 /* multiPageMovement.png */,
				50A8B96A1541D57E0065F3D9 /* ReplyButton.png */,
				50A8B96B1541D57E0065F3D9 /* singlePageMovement.png */,
				50A8B96C1541D57E0065F3D9 /* ThreadActions.png */,
			);
			name = help;
			sourceTree = "<group>";
		};
		8C79D4381562E780006FEE48 /* Page Transitions */ = {
			isa = PBXGroup;
			children = (
				8C79D4391562E79E006FEE48 /* AwfulPage+Transitions.h */,
				8C79D43A1562E79E006FEE48 /* AwfulPage+Transitions.m */,
			);
			name = "Page Transitions";
			sourceTree = "<group>";
		};
/* End PBXGroup section */

/* Begin PBXNativeTarget section */
		1D6058900D05DD3D006BFB54 /* Awful */ = {
			isa = PBXNativeTarget;
			buildConfigurationList = 1D6058960D05DD3E006BFB54 /* Build configuration list for PBXNativeTarget "Awful" */;
			buildPhases = (
				1D60588D0D05DD3D006BFB54 /* Resources */,
				1D60588E0D05DD3D006BFB54 /* Sources */,
				1D60588F0D05DD3D006BFB54 /* Frameworks */,
			);
			buildRules = (
			);
			dependencies = (
			);
			name = Awful;
			productName = Awful;
			productReference = 1D6058910D05DD3D006BFB54 /* Awful.app */;
			productType = "com.apple.product-type.application";
		};
/* End PBXNativeTarget section */

/* Begin PBXProject section */
		29B97313FDCFA39411CA2CEA /* Project object */ = {
			isa = PBXProject;
			attributes = {
				LastUpgradeCheck = 0430;
				ORGANIZATIONNAME = "Regular Berry Software LLC";
			};
			buildConfigurationList = C01FCF4E08A954540054247B /* Build configuration list for PBXProject "Awful" */;
			compatibilityVersion = "Xcode 3.2";
			developmentRegion = English;
			hasScannedForEncodings = 1;
			knownRegions = (
				English,
				Japanese,
				French,
				German,
				en,
			);
			mainGroup = 29B97314FDCFA39411CA2CEA /* Awful */;
			projectDirPath = "";
			projectRoot = "";
			targets = (
				1D6058900D05DD3D006BFB54 /* Awful */,
			);
		};
/* End PBXProject section */

/* Begin PBXResourcesBuildPhase section */
		1D60588D0D05DD3D006BFB54 /* Resources */ = {
			isa = PBXResourcesBuildPhase;
			buildActionMask = 2147483647;
			files = (
				1C5D59C6155CFF8100D00DBB /* awful.js in Resources */,
				1C5D59C3155CFE9900D00DBB /* ObjCBridge.js in Resources */,
				110EE32C1506D41300F2DC91 /* shsc-apple.png in Resources */,
				112DB4C21421208A005A98CB /* jquery.js in Resources */,
				112DB4C31421208A005A98CB /* salr.js in Resources */,
				10E38C0D12BEC14F002DBA3F /* arrowleft.png in Resources */,
				10E38C0E12BEC14F002DBA3F /* btn_template_bg.png in Resources */,
				10E38C1012BEC14F002DBA3F /* folder.png in Resources */,
				10E38C1112BEC14F002DBA3F /* icon_arrow_left.png in Resources */,
				10E38C1212BEC14F002DBA3F /* icon_arrow_right.png in Resources */,
				10E38C1312BEC14F002DBA3F /* icon_delete.png in Resources */,
				10E38C1412BEC14F002DBA3F /* icon_delete@2x.png in Resources */,
				10E38C1512BEC14F002DBA3F /* nav_bar_landscape_bg_iphone.png in Resources */,
				10E38C1612BEC14F002DBA3F /* nav_bar_landscape_bg_iphone@2x.png in Resources */,
				10E38C1812BEC14F002DBA3F /* notloaded.png in Resources */,
				10E38C1912BEC14F002DBA3F /* piggy.png in Resources */,
				10E38C1A12BEC14F002DBA3F /* preferences.png in Resources */,
				10E38C1B12BEC14F002DBA3F /* reload.png in Resources */,
				10E38C1C12BEC14F002DBA3F /* star_off.png in Resources */,
				10E38C1D12BEC14F002DBA3F /* star_on.png in Resources */,
				10E38C1E12BEC14F002DBA3F /* star_on@2x.png in Resources */,
				10E38C1F12BEC14F002DBA3F /* sticky.png in Resources */,
				10913AAB12CBF13A007583AC /* list_icon.png in Resources */,
				10913AAC12CBF13A007583AC /* list_icon@2x.png in Resources */,
				10913AAD12CBF13A007583AC /* reload@2x.png in Resources */,
				10913AAE12CBF13A007583AC /* stop.png in Resources */,
				10913AAF12CBF13A007583AC /* stop@2x.png in Resources */,
				10913AE712CBF871007583AC /* number-background.png in Resources */,
				10913B6412CC03F3007583AC /* number-background@2x.png in Resources */,
				115A05DA134814B6004FDCE5 /* arrowright.png in Resources */,
				115A05DF13490D39004FDCE5 /* dotdotdot.png in Resources */,
				1199D7CF13AA9C4200264DE9 /* tiny_arrow_right.png in Resources */,
				1185923613B93F3B0036E607 /* post-action-icon.png in Resources */,
				1185923913B9425C0036E607 /* star_admin.gif in Resources */,
				1185923A13B9425C0036E607 /* star_moderator.gif in Resources */,
				1190F73B13BE4EA900B9D271 /* AwfulForumHeaderView.xib in Resources */,
				1190F7E313BE4ECB00B9D271 /* 37x-Checkmark.png in Resources */,
				1190F7ED13BE4ECB00B9D271 /* LICENSE.txt in Resources */,
				1190F80513BE58BB00B9D271 /* post.css in Resources */,
				11D31C5013C40FDF0018C6E0 /* tiny_arrow_right@2x.png in Resources */,
				1156F004144B985000C0455B /* grey-gradient.png in Resources */,
				50574ECD14CA187D00FD1F92 /* dotdotdot-clear.png in Resources */,
				5040D23E14D0BC5D009E73F7 /* back.png in Resources */,
				5040D23F14D0BC5D009E73F7 /* back@2x.png in Resources */,
				116D3A6014DDC9E40002129F /* phone-template.html in Resources */,
				116D3A6314DDD71C0002129F /* pad-template.html in Resources */,
				1195D59414C4CB4400CA3A48 /* threadrating.png in Resources */,
				112ECF3214D7100A007EE7B6 /* art.png in Resources */,
				112ECF3314D7100A007EE7B6 /* audio.png in Resources */,
				112ECF3414D7100A007EE7B6 /* books.png in Resources */,
				112ECF3514D7100A007EE7B6 /* cars.png in Resources */,
				112ECF3614D7100A007EE7B6 /* dd-9-11.png in Resources */,
				112ECF3714D7100A007EE7B6 /* drugs.png in Resources */,
				112ECF3814D7100A007EE7B6 /* en.png in Resources */,
				112ECF3914D7100A007EE7B6 /* event.png in Resources */,
				112ECF3A14D7100A007EE7B6 /* food.png in Resources */,
				112ECF3B14D7100A007EE7B6 /* games.png in Resources */,
				112ECF3C14D7100A007EE7B6 /* gross.png in Resources */,
				112ECF3D14D7100A007EE7B6 /* guns.png in Resources */,
				112ECF3E14D7100A007EE7B6 /* help.png in Resources */,
				112ECF3F14D7100A007EE7B6 /* humor.png in Resources */,
				112ECF4014D7100A007EE7B6 /* icon-30-attnmod.png in Resources */,
				112ECF4114D7100A007EE7B6 /* icon-31-hotthread.png in Resources */,
				112ECF4214D7100A007EE7B6 /* movies.png in Resources */,
				112ECF4314D7100A007EE7B6 /* music.png in Resources */,
				112ECF4414D7100A007EE7B6 /* newbie.png in Resources */,
				112ECF4514D7100A007EE7B6 /* news.png in Resources */,
				112ECF4614D7100A007EE7B6 /* photos.png in Resources */,
				112ECF4714D7100A007EE7B6 /* politics.png in Resources */,
				112ECF4814D7100A007EE7B6 /* poll.png in Resources */,
				112ECF4914D7100A007EE7B6 /* question.png in Resources */,
				112ECF4A14D7100A007EE7B6 /* rant.png in Resources */,
				112ECF4B14D7100A007EE7B6 /* request.png in Resources */,
				112ECF4C14D7100A007EE7B6 /* sam-clothing.png in Resources */,
				112ECF4E14D7100A007EE7B6 /* stupid.png in Resources */,
				112ECF4F14D7100A007EE7B6 /* tv.png in Resources */,
				112ECF5014D7100A007EE7B6 /* unfunny.png in Resources */,
				112ECF5114D7100A007EE7B6 /* video.png in Resources */,
				112ECF5214D7100A007EE7B6 /* weird.png in Resources */,
				112ECF5314D7100A007EE7B6 /* whine.png in Resources */,
				11D7CB9214EA0867000DA96A /* icon23-banme.png in Resources */,
				11D7CB9314EA0867000DA96A /* link.png in Resources */,
				11D7CB9414EA0867000DA96A /* photoshop.png in Resources */,
				11D7CB9514EA0867000DA96A /* repeat.png in Resources */,
				11D7CB9614EA0867000DA96A /* school.png in Resources */,
				11D7CB9814EA0CED000DA96A /* MainStoryboard.storyboard in Resources */,
				11C1FFA714FC78D500B0250B /* 28-star.png in Resources */,
				11C1FFA814FC78D500B0250B /* 28-star@2x.png in Resources */,
				11C1FFAD14FC797800B0250B /* 39-circle-check.png in Resources */,
				11C1FFAE14FC797800B0250B /* 39-circle-check@2x.png in Resources */,
				11C1FFAF14FC797800B0250B /* 40-inbox.png in Resources */,
				11C1FFB014FC797800B0250B /* 40-inbox@2x.png in Resources */,
				11FDA290151017490014FDCD /* MainStoryboardiPad.storyboard in Resources */,
				11FDA2B7151170A20014FDCD /* navbargradient.png in Resources */,
				11FDA2BA151174F60014FDCD /* navbargradient@2x.png in Resources */,
				11FDA2CE15129CAF0014FDCD /* blackArrow.png in Resources */,
				11FDA2CF15129CAF0014FDCD /* blackArrow@2x.png in Resources */,
				11FDA2D015129CAF0014FDCD /* blueArrow.png in Resources */,
				11FDA2D115129CAF0014FDCD /* blueArrow@2x.png in Resources */,
				11FDA2D215129CAF0014FDCD /* grayArrow.png in Resources */,
				11FDA2D315129CAF0014FDCD /* grayArrow@2x.png in Resources */,
				11FDA2D415129CAF0014FDCD /* whiteArrow.png in Resources */,
				11FDA2D515129CAF0014FDCD /* whiteArrow@2x.png in Resources */,
				11FDA31F151567810014FDCD /* rating0.png in Resources */,
				11FDA320151567810014FDCD /* rating1.png in Resources */,
				11FDA321151567810014FDCD /* rating2.png in Resources */,
				11FDA322151567810014FDCD /* rating3.png in Resources */,
				11FDA323151567810014FDCD /* rating4.png in Resources */,
				11FDA324151567810014FDCD /* rating5.png in Resources */,
				11FDA32815156E020014FDCD /* forum-arrow-down.png in Resources */,
				11FDA32915156E020014FDCD /* forum-arrow-right.png in Resources */,
				11D27507151E592A00E1AE9A /* arrowleft@2x.png in Resources */,
				11D27508151E592A00E1AE9A /* arrowright@2x.png in Resources */,
				11D27509151E592A00E1AE9A /* cog.png in Resources */,
				11D2750A151E592A00E1AE9A /* cog@2x.png in Resources */,
				11D2750B151E592A00E1AE9A /* compose.png in Resources */,
				11D2750C151E592A00E1AE9A /* compose@2x.png in Resources */,
				11E53666151E8AB600EA74EA /* reply.png in Resources */,
				11E53667151E8AB600EA74EA /* reply@2x.png in Resources */,
				11E5366B151E8B4C00EA74EA /* bookmarks.png in Resources */,
				11E5366C151E8B4C00EA74EA /* bookmarks@2x.png in Resources */,
				11CED26715228E5300E95EE1 /* action.png in Resources */,
				11CED26815228E5300E95EE1 /* action@2x.png in Resources */,
				116EF44115265D390018580D /* icon-37-selling.png in Resources */,
				116EF44215265D390018580D /* icon-38-buying.png in Resources */,
				116EF44315265D390018580D /* icon-46-trading.png in Resources */,
				116EF44415265D390018580D /* icon-52-trading.png in Resources */,
				11682AED1536348700D6B9B7 /* attention.png in Resources */,
				11682AEE1536348700D6B9B7 /* cd_classic.png in Resources */,
				11682AEF1536348700D6B9B7 /* cd_comedy.png in Resources */,
				11682AF01536348700D6B9B7 /* computers.png in Resources */,
				11682AF11536348700D6B9B7 /* diy-advice.png in Resources */,
				11682AF21536348700D6B9B7 /* flame.png in Resources */,
				11682AF31536348700D6B9B7 /* fruity.png in Resources */,
				11682AF41536348700D6B9B7 /* games-3ds.png in Resources */,
				11682AF51536348700D6B9B7 /* games-360.png in Resources */,
				11682AF61536348700D6B9B7 /* games-360ps3tag.png in Resources */,
				11682AF71536348700D6B9B7 /* games-ds.png in Resources */,
				11682AF81536348700D6B9B7 /* games-letsplay.png in Resources */,
				11682AF91536348700D6B9B7 /* games-ps3.png in Resources */,
				11682AFA1536348700D6B9B7 /* games-psp.png in Resources */,
				11682AFB1536348700D6B9B7 /* Games-vita.png in Resources */,
				11682AFC1536348700D6B9B7 /* games-wii.png in Resources */,
				11682AFD1536348700D6B9B7 /* goonmeet.png in Resources */,
				11682AFE1536348700D6B9B7 /* hell-fuckthis.png in Resources */,
				11682AFF1536348700D6B9B7 /* hell-hive.png in Resources */,
				11682B001536348700D6B9B7 /* hell-stfu.png in Resources */,
				11682B011536348700D6B9B7 /* hell-whore.png in Resources */,
				11682B021536348700D6B9B7 /* icon-41-game-xbox.png in Resources */,
				11682B031536348700D6B9B7 /* icon-42-game-ps2.png in Resources */,
				11682B041536348700D6B9B7 /* icon-43-game-gamecube.png in Resources */,
				11682B051536348700D6B9B7 /* icon-44-game-gba.png in Resources */,
				11682B061536348700D6B9B7 /* icon-45-game-pc.png in Resources */,
				11682B071536348700D6B9B7 /* icon-dear_richard.png in Resources */,
				11682B081536348700D6B9B7 /* lf-fff.png in Resources */,
				11682B091536348700D6B9B7 /* lf-fuckit3.png in Resources */,
				11682B0A1536348700D6B9B7 /* lf-hansen2.png in Resources */,
				11682B0B1536348700D6B9B7 /* science.png in Resources */,
				11682B0C1536348700D6B9B7 /* serious.png in Resources */,
				11682B0D1536348700D6B9B7 /* sex.png in Resources */,
				11682B0E1536348700D6B9B7 /* shsc-win.png in Resources */,
				11682B0F1536348700D6B9B7 /* sports-golf.png in Resources */,
				11682B101536348700D6B9B7 /* sports-ncaa.png in Resources */,
				11682B111536348700D6B9B7 /* sports-nfl.png in Resources */,
				11682B121536348700D6B9B7 /* sports-soccer.png in Resources */,
				11682B131536348700D6B9B7 /* sports-wwe.png in Resources */,
				11682B141536348700D6B9B7 /* sports.png in Resources */,
				11682B151536348700D6B9B7 /* tech.png in Resources */,
				11682B161536348700D6B9B7 /* wrestlehut-ecw.png in Resources */,
				11682B171536348700D6B9B7 /* wrestlehut-thunder.png in Resources */,
				11682B181536348700D6B9B7 /* wrestlehut-tna.png in Resources */,
				11682B191536348700D6B9B7 /* wrestling-raw.png in Resources */,
				11682B1A1536348700D6B9B7 /* wrestling-roh.png in Resources */,
				11682B1B1536348700D6B9B7 /* wrestling-sd.png in Resources */,
				1160385D153F673000DCC448 /* byob-grouch.png in Resources */,
				1160385F153F673000DCC448 /* cd_hype.png in Resources */,
				11603860153F673000DCC448 /* lf-gotmine.png in Resources */,
				11603861153F673000DCC448 /* tava-cables.png in Resources */,
				11603862153F673000DCC448 /* tava-headphones.png in Resources */,
				11603863153F673000DCC448 /* tava-mp3.png in Resources */,
				11603864153F673000DCC448 /* tava-vintage.png in Resources */,
				11603865153F673000DCC448 /* tcc-addiction.png in Resources */,
				11603868153F684400DCC448 /* cc-design.png in Resources */,
				50A8B96D1541D57E0065F3D9 /* MasterViewButton.png in Resources */,
				50A8B96E1541D57E0065F3D9 /* multiPageMovement.png in Resources */,
				50A8B96F1541D57E0065F3D9 /* ReplyButton.png in Resources */,
				50A8B9701541D57E0065F3D9 /* singlePageMovement.png in Resources */,
				50A8B9711541D57E0065F3D9 /* ThreadActions.png in Resources */,
				11D3F0D41542318500FE955D /* navbargradient-landscape.png in Resources */,
				11D3F0D51542318500FE955D /* navbargradient-landscape@2x.png in Resources */,
				117CE6E915433504005DD47B /* asktell-lifestyle.png in Resources */,
				117CE6EA15433504005DD47B /* asktell-travel.png in Resources */,
				117CE6EB15433504005DD47B /* bb-fantasy.png in Resources */,
				117CE6EC15433504005DD47B /* cc_design.png in Resources */,
				117CE6ED15433504005DD47B /* cc-film.png in Resources */,
				117CE6EE15433504005DD47B /* coc-c.png in Resources */,
				117CE6EF15433504005DD47B /* coc-web.png in Resources */,
				117CE6F015433504005DD47B /* cps-android.png in Resources */,
				117CE6F115433504005DD47B /* dd-gotcha.png in Resources */,
				117CE6F215433504005DD47B /* dd-notracist.png in Resources */,
				117CE6F315433504005DD47B /* dd-philosophy.png in Resources */,
				117CE6F415433504005DD47B /* yospos-netscape.png in Resources */,
				117CE6F515433504005DD47B /* yp-bsod.png in Resources */,
				11D46FE5154793B8004D800B /* ai-cycles.png in Resources */,
				11D46FE6154793B8004D800B /* bb-nonfiction.png in Resources */,
				11D46FE7154793B8004D800B /* byob-explosion.png in Resources */,
				11D46FE8154793B8004D800B /* byob-gents.png in Resources */,
				11D46FE9154793B8004D800B /* byob-slax.png in Resources */,
				11D46FEA154793B8004D800B /* cc-poetry.png in Resources */,
				11D46FEB154793B8004D800B /* cc-project.png in Resources */,
				11D46FEC154793B8004D800B /* cc-tutorial.png in Resources */,
				11D46FED154793B8004D800B /* cd_action.png in Resources */,
				11D46FEE154793B8004D800B /* cd_director.png in Resources */,
				11D46FEF154793B8004D800B /* cd_horror2.png in Resources */,
				11D46FF0154793B8004D800B /* cell-cdma.png in Resources */,
				11D46FF1154793B8004D800B /* dd-dems.png in Resources */,
				11D46FF2154793B8004D800B /* dd-economics.png in Resources */,
				11D46FF3154793B8004D800B /* dd-environment.png in Resources */,
				11D46FF4154793B8004D800B /* dd-history.png in Resources */,
				11D46FF5154793B8004D800B /* fyad-tim.png in Resources */,
				11D46FF6154793B8004D800B /* gip-EMT4.png in Resources */,
				11D46FF7154793B8004D800B /* gip-firetruck.png in Resources */,
				11D46FF8154793B8004D800B /* guns-ohshi.png in Resources */,
				11D46FF9154793B8004D800B /* hell-spergin.png in Resources */,
				11D46FFA154793B8004D800B /* lan-canada.png in Resources */,
				11D46FFB154793B8004D800B /* lf-arecountry.png in Resources */,
				11D46FFC154793B8004D800B /* LF-article.png in Resources */,
				11D46FFD154793B8004D800B /* LF-BiCurious.png in Resources */,
				11D46FFE154793B8004D800B /* lf-gipper.png in Resources */,
				11D46FFF154793B8004D800B /* LF-japan_clean_fast.png in Resources */,
				11D47000154793B8004D800B /* LF-pennybags.png in Resources */,
				11D47001154793B8004D800B /* lp-text.png in Resources */,
				11D47002154793B8004D800B /* phiz-dontlike.png in Resources */,
				11D47003154793B8004D800B /* phiz-kayne.png in Resources */,
				11D47004154793B8004D800B /* pi-fish.png in Resources */,
				11D47005154793B8004D800B /* RP-mls_tag.png in Resources */,
				11D47006154793B8004D800B /* sas-fantasy.png in Resources */,
				11D47007154793B8004D800B /* shsc-code.png in Resources */,
				11D47008154793B8004D800B /* shsc-linux.png in Resources */,
				11D47009154793B8004D800B /* sports-nascar.png in Resources */,
				11D4700A154793B8004D800B /* sports-nhl.png in Resources */,
				11D4700B154793B8004D800B /* tava-gadget.png in Resources */,
				11D4700C154793B8004D800B /* tava-highdef.png in Resources */,
				11D4700D154793B8004D800B /* tviv-competition.png in Resources */,
				11D4700E154793B8004D800B /* tviv-dvd.png in Resources */,
				11D4700F154793B8004D800B /* tviv-on-demand.png in Resources */,
				11D47010154793B8004D800B /* tviv-spoilers.png in Resources */,
				11E9F961154B9AFC00E8543E /* Icon-72.png in Resources */,
				11E9F962154B9AFC00E8543E /* Icon-72@2x.png in Resources */,
				11E9F963154B9AFC00E8543E /* Icon-Small-50.png in Resources */,
				11E9F964154B9AFC00E8543E /* Icon-Small-50@2x.png in Resources */,
				11E9F965154B9AFC00E8543E /* Icon-Small.png in Resources */,
				11E9F966154B9AFC00E8543E /* Icon-Small@2x.png in Resources */,
				11E9F967154B9AFC00E8543E /* icon_57.png in Resources */,
				11C3A266154B9FB800720A20 /* pi-cats.png in Resources */,
				11C3A267154B9FB800720A20 /* pi-dogs.png in Resources */,
				11C3A268154B9FB800720A20 /* tcc-shrooms.png in Resources */,
				11C3A269154B9FB800720A20 /* tviv-cable.png in Resources */,
				11C3A26A154B9FB800720A20 /* tviv-cartoon.png in Resources */,
				11C3A26B154B9FB800720A20 /* ycs-goomba.png in Resources */,
				11C3A26C154B9FB800720A20 /* ycs-letsgo.png in Resources */,
				11C3A26D154B9FB800720A20 /* yospos-blurit.png in Resources */,
				11C3A26E154B9FB800720A20 /* YOSPOS-DOS.png in Resources */,
				11C3A26F154B9FB800720A20 /* yp-c64.png in Resources */,
				11C3A270154B9FB800720A20 /* yp-snowcrash971.png in Resources */,
				11C3A271154B9FB800720A20 /* yp-tubes296.png in Resources */,
				1136669F154C5B5800D74F9A /* coupon-coupon.png in Resources */,
				113666A0154C5B5800D74F9A /* coupon-free.png in Resources */,
				113666A1154C5B5800D74F9A /* coupon-instore.png in Resources */,
				113666A2154C5B5800D74F9A /* coupon-nonus.png in Resources */,
				113666A3154C5B5800D74F9A /* icon-59-lobster.png in Resources */,
				113666A4154C5B5800D74F9A /* icon-61-comics.png in Resources */,
				113666A5154C5B5800D74F9A /* lan-europe.png in Resources */,
				113666A6154C5B5800D74F9A /* lf-eurabia.png in Resources */,
				113666A7154C5B5800D74F9A /* lf-race2.png in Resources */,
				113666A8154C5B5800D74F9A /* nmd-rock.png in Resources */,
				113666A9154C5B5800D74F9A /* nmd-tour.png in Resources */,
				113666AA154C5B5800D74F9A /* sports-mlb.png in Resources */,
				113666AB154C5B5800D74F9A /* sports-nba.png in Resources */,
				113666AC154C5B5800D74F9A /* tfr-box.png in Resources */,
				11D53B7D154CAD8500D4EA82 /* quote-block-off.png in Resources */,
				11D53B7E154CAD8500D4EA82 /* quote-block-on.png in Resources */,
				11D53B81154CAFEF00D4EA82 /* phone-template-dark.html in Resources */,
				11D6EFC9154DE00A005801AC /* iPadStartupPortrait.png in Resources */,
				11D6EFD3154DE116005801AC /* Default-Landscape.png in Resources */,
				11D6EFD4154DE116005801AC /* Default-Landscape@2x~ipad.png in Resources */,
				11D6EFD9154DE1DD005801AC /* Default-Portrait.png in Resources */,
				11D6EFDA154DE1DD005801AC /* Default-Portrait@2x~ipad.png in Resources */,
				11D6EFDF154DE405005801AC /* Default@2x.png in Resources */,
				11D6EFE1154DE4D3005801AC /* Default.png in Resources */,
				11D6EFE7154DE705005801AC /* bss-discussion.png in Resources */,
				11D6EFE8154DE705005801AC /* cc-fiction.png in Resources */,
				11D6EFE9154DE705005801AC /* cd_scifi.png in Resources */,
				11D6EFEA154DE705005801AC /* dd-law.png in Resources */,
				11D6EFEB154DE705005801AC /* fyad-falconry.png in Resources */,
				11D6EFF7154F1C6B005801AC /* quote-dark.png in Resources */,
				11D6EFFD154F1EE3005801AC /* shitpost.png in Resources */,
				11D6F003154F2532005801AC /* Settings.plist in Resources */,
				11D6F005154F28BA005801AC /* icon_114.png in Resources */,
				1182A3B815509060005BBBF9 /* icon-37-selling-secondary.png in Resources */,
				1182A3B915509060005BBBF9 /* icon-38-buying-secondary.png in Resources */,
				1182A3BA15509060005BBBF9 /* icon-46-trading-secondary.png in Resources */,
				1182A3BB15509060005BBBF9 /* icon-52-trading-secondary.png in Resources */,
				1182A3BE15509167005BBBF9 /* ama-secondary.png in Resources */,
				1182A3BF15509167005BBBF9 /* tma-secondary.png in Resources */,
				11DA5611155C9E980058C8BD /* coc-db.png in Resources */,
				11DA5612155C9E980058C8BD /* icon-60-pig.png in Resources */,
				11DA5613155C9E980058C8BD /* LF-fuckshitdamntag2.png in Resources */,
				11DA5614155C9E980058C8BD /* yospos-janitor.png in Resources */,
<<<<<<< HEAD
				8C79D4331561CA33006FEE48 /* PullToNav.xib in Resources */,
=======
				11A0E7161560888E0035597C /* pad-template-dark.html in Resources */,
				11FBF8A615633A1200734FAC /* asktell-jobs.png in Resources */,
				11FBF8A715633A1200734FAC /* coc-binbash.png in Resources */,
				11FBF8A815633A1200734FAC /* coc-java.png in Resources */,
				11FBF8A915633A1200734FAC /* coc-theory.png in Resources */,
				11FBF8AA15633A1200734FAC /* dd-asia.png in Resources */,
				11FBF8AB15633A1200734FAC /* hell-boot.png in Resources */,
				11FBF8AC15633A1200734FAC /* hell-glomp.png in Resources */,
				11FBF8AD15633A1200734FAC /* icon-honk.png in Resources */,
				11FBF8AE15633A1200734FAC /* LF-purestrain2.png in Resources */,
				11FBF8AF15633A1200734FAC /* shsc-hardware.png in Resources */,
				11FBF8B015633A1200734FAC /* yospos-hackersafe.png in Resources */,
				11FBF8B115633A1200734FAC /* yospos-web20.png in Resources */,
				11FBF8B215633A1200734FAC /* yp-amiga859.png in Resources */,
				11FBF8B315633A1200734FAC /* yp-apple.png in Resources */,
				11FBF8BF1564174200734FAC /* cc-critique.png in Resources */,
				11FBF8C01564174200734FAC /* fyad-archery.png in Resources */,
				11FBF8C11564174200734FAC /* fyad-nilbog.png in Resources */,
				11FBF8C21564174200734FAC /* lan-asia.png in Resources */,
				11FBF8C31564174200734FAC /* nmd-country.png in Resources */,
				11FBF8C41564174200734FAC /* nmd-hiphop.png in Resources */,
				11FBF8C51564174200734FAC /* nmd-metal.png in Resources */,
				11FBF8C61564174200734FAC /* nmd-us.png in Resources */,
				11FBF8C71564174200734FAC /* nmd-world.png in Resources */,
				11FBF8C81564174200734FAC /* yp-gnugpl.png in Resources */,
				11817E1F1565E5E7000E765A /* bss-indie.png in Resources */,
				11817E201565E5E7000E765A /* cd_drama.png in Resources */,
				11817E211565E5E7000E765A /* cell-gsm.png in Resources */,
				11817E221565E5E7000E765A /* diy-homeimprove.png in Resources */,
				11817E231565E5E7000E765A /* shsc-bsd.png in Resources */,
				11817E241565E5E7000E765A /* shsc-laptop.png in Resources */,
				11817E251565E5E7000E765A /* shsc-networking.png in Resources */,
				11817E261565E5E7000E765A /* shsc-sysadmin.png in Resources */,
				11817E271565E5E7000E765A /* tava-analog.png in Resources */,
				11817E281565E5E7000E765A /* tava-speakers.png in Resources */,
				11817E291565E5E7000E765A /* tg-gurps.png in Resources */,
>>>>>>> 1a8af1cd
			);
			runOnlyForDeploymentPostprocessing = 0;
		};
/* End PBXResourcesBuildPhase section */

/* Begin PBXSourcesBuildPhase section */
		1D60588E0D05DD3D006BFB54 /* Sources */ = {
			isa = PBXSourcesBuildPhase;
			buildActionMask = 2147483647;
			files = (
				118E615F14E5A1F100F0CE0A /* AwfulForumHeader.m in Sources */,
				118E615B14E5A17500F0CE0A /* AwfulThreadCell.m in Sources */,
				1190F73413BE4EA900B9D271 /* AwfulActions.m in Sources */,
				1190F73513BE4EA900B9D271 /* AwfulPostActions.m in Sources */,
				1190F73613BE4EA900B9D271 /* AwfulThreadActions.m in Sources */,
				1190F73813BE4EA900B9D271 /* AwfulVoteActions.m in Sources */,
				1190F73913BE4EA900B9D271 /* AwfulForumCell.m in Sources */,
				1190F73D13BE4EA900B9D271 /* AwfulForumsListController.m in Sources */,
				1190F74413BE4EA900B9D271 /* AwfulPage.m in Sources */,
				1190F74813BE4EA900B9D271 /* AwfulPostBoxController.m in Sources */,
				1190F75213BE4EA900B9D271 /* AwfulBookmarksController.m in Sources */,
				1190F75313BE4EA900B9D271 /* AwfulThreadListController.m in Sources */,
				1190F75C13BE4EA900B9D271 /* AwfulLoginController.m in Sources */,
				1190F75E13BE4EA900B9D271 /* AwfulAppDelegate.m in Sources */,
				1190F76113BE4EA900B9D271 /* AwfulPageCount.m in Sources */,
				1190F76213BE4EA900B9D271 /* AwfulPost.m in Sources */,
				1190F76713BE4EA900B9D271 /* AwfulUtil.m in Sources */,
				1190F76813BE4EA900B9D271 /* SmilieGrabber.m in Sources */,
				1190F7C713BE4ECB00B9D271 /* Appirater.m in Sources */,
				1190F7E413BE4ECB00B9D271 /* MBProgressHUD.m in Sources */,
				1190F7E513BE4ECB00B9D271 /* GTMNSString+HTML.m in Sources */,
				1190F7E613BE4ECB00B9D271 /* NSString+HTML.m in Sources */,
				1190F7E713BE4ECB00B9D271 /* MWPhoto.m in Sources */,
				1190F7E813BE4ECB00B9D271 /* MWPhotoBrowser.m in Sources */,
				1190F7E913BE4ECB00B9D271 /* UIImage+Decompress.m in Sources */,
				1190F7EA13BE4ECB00B9D271 /* UIImageViewTap.m in Sources */,
				1190F7EB13BE4ECB00B9D271 /* UIViewTap.m in Sources */,
				1190F7EC13BE4ECB00B9D271 /* ZoomingScrollView.m in Sources */,
				1190F7EE13BE4ECB00B9D271 /* TFHpple.m in Sources */,
				1190F7EF13BE4ECB00B9D271 /* TFHppleElement.m in Sources */,
				1190F7F013BE4ECB00B9D271 /* XPathQuery.m in Sources */,
				1190F7F313BE4EDA00B9D271 /* main.m in Sources */,
				112DB4BB14211F24005A98CB /* SALR.m in Sources */,
				1153D0D6144E5BA6007602E8 /* AwfulSpecificPageViewController.m in Sources */,
				11D5E85814DC5FA000C1002D /* AwfulPageDataController.m in Sources */,
				11D5E85D14DC6D5C00C1002D /* AwfulPageTemplate.m in Sources */,
				1172A63214F5DE8B0026CDA8 /* AwfulNetworkEngine.m in Sources */,
				11DFB44214FF1CBB0001A34C /* AwfulTableViewController.m in Sources */,
				11FDA296151018600014FDCD /* AwfulSettingsViewController.m in Sources */,
				11FDA299151018740014FDCD /* OtherWebController.m in Sources */,
				11FDA29C1510187F0014FDCD /* AwfulSplitViewController.m in Sources */,
				11FDA2CD15129CAF0014FDCD /* EGORefreshTableHeaderView.m in Sources */,
				11CED26C1522901100E95EE1 /* ButtonSegmentedControl.m in Sources */,
				117DBE431522AA2D007125EF /* Model.xcdatamodeld in Sources */,
				116EF3DC1523A86C0018580D /* AwfulForum+AwfulMethods.m in Sources */,
				116EF3F81523E5510018580D /* AwfulThread+AwfulMethods.m in Sources */,
				116EF41915251C5D0018580D /* AwfulUser+AwfulMethods.m in Sources */,
				116EF41C15251CDB0018580D /* AwfulUser.m in Sources */,
				116EF42D1526588C0018580D /* AwfulThread.m in Sources */,
				118CF798152C05BA00126AAC /* AwfulForum.m in Sources */,
				118CF809152D281600126AAC /* AwfulAddFavoriteViewController.m in Sources */,
				1CDF7A3E1537C157008EFAE4 /* GRMustache.m in Sources */,
				1CDF7A3F1537C157008EFAE4 /* GRMustacheContext.m in Sources */,
				1CDF7A401537C157008EFAE4 /* GRMustacheError.m in Sources */,
				1CDF7A411537C157008EFAE4 /* GRMustacheHelper.m in Sources */,
				1CDF7A421537C157008EFAE4 /* GRMustacheInvocation.m in Sources */,
				1CDF7A431537C157008EFAE4 /* GRMustacheNSUndefinedKeyExceptionGuard.m in Sources */,
				1CDF7A441537C157008EFAE4 /* GRMustacheProperty.m in Sources */,
				1CDF7A451537C157008EFAE4 /* GRMustacheSection.m in Sources */,
				1CDF7A461537C157008EFAE4 /* GRMustacheTemplate.m in Sources */,
				1CDF7A471537C157008EFAE4 /* GRMustacheTemplateParser.m in Sources */,
				1CDF7A481537C157008EFAE4 /* GRMustacheTemplateRepository.m in Sources */,
				1CDF7A491537C157008EFAE4 /* GRMustacheTextElement.m in Sources */,
				1CDF7A4A1537C157008EFAE4 /* GRMustacheToken.m in Sources */,
				1CDF7A4B1537C157008EFAE4 /* GRMustacheTokenizer.m in Sources */,
				1CDF7A4C1537C157008EFAE4 /* GRMustacheVariableElement.m in Sources */,
				1CDF7A5A1537C157008EFAE4 /* JRSwizzle.m in Sources */,
				1CDF7A5E1537DD2D008EFAE4 /* PostContext.m in Sources */,
				11FE9E39153CFC70002EE2B5 /* NSData+Base64.m in Sources */,
				11FE9E3A153CFC70002EE2B5 /* NSDate+RFC1123.m in Sources */,
				11FE9E3B153CFC70002EE2B5 /* NSDictionary+RequestEncoding.m in Sources */,
				11FE9E3C153CFC70002EE2B5 /* NSString+MKNetworkKitAdditions.m in Sources */,
				11FE9E3D153CFC70002EE2B5 /* UIAlertView+MKNetworkKitAdditions.m in Sources */,
				11FE9E3E153CFC70002EE2B5 /* MKNetworkEngine.m in Sources */,
				11FE9E3F153CFC70002EE2B5 /* MKNetworkOperation.m in Sources */,
				11FE9E40153CFC70002EE2B5 /* Reachability.m in Sources */,
				1CDD5199154294D400326C7B /* AwfulSettings.m in Sources */,
				1C277CA51543554700CD2CCE /* AwfulSettingsChoiceViewController.m in Sources */,
				1CF2C5061543B51200E327F5 /* AwfulFavoritesViewController.m in Sources */,
				1C7B87201544D83D00891D41 /* AwfulForumSection.m in Sources */,
<<<<<<< HEAD
				8C90518C155BEEB40098266A /* AwfulLoadingFooterView.m in Sources */,
				8C905197155D6CAD0098266A /* UIView+Lazy.m in Sources */,
				8C79D4371561CE44006FEE48 /* AwfulPullForActionController.m in Sources */,
				8C79D43B1562E79E006FEE48 /* AwfulPage+Transitions.m in Sources */,
=======
				1C5D59C0155CDDB200D00DBB /* AwfulWebViewDelegate.m in Sources */,
>>>>>>> 1a8af1cd
			);
			runOnlyForDeploymentPostprocessing = 0;
		};
/* End PBXSourcesBuildPhase section */

/* Begin XCBuildConfiguration section */
		10B648A412A9DB160007CAE3 /* AdHoc */ = {
			isa = XCBuildConfiguration;
			buildSettings = {
				ARCHS = "$(ARCHS_STANDARD_32_BIT)";
				CODE_SIGN_IDENTITY = "iPhone Developer";
				"CODE_SIGN_IDENTITY[sdk=iphoneos*]" = "iPhone Distribution: Regular Berry Software LLC";
				GCC_C_LANGUAGE_STANDARD = c99;
				GCC_WARN_ABOUT_RETURN_TYPE = YES;
				GCC_WARN_UNUSED_VARIABLE = YES;
				HEADER_SEARCH_PATHS = "${SDKROOT}/usr/include/libxml2";
				IPHONEOS_DEPLOYMENT_TARGET = 5.0;
				OTHER_CFLAGS = "-DNS_BLOCK_ASSERTIONS=1";
				PROVISIONING_PROFILE = "";
				SDKROOT = iphoneos;
			};
			name = AdHoc;
		};
		10B648A512A9DB160007CAE3 /* AdHoc */ = {
			isa = XCBuildConfiguration;
			buildSettings = {
				ALWAYS_SEARCH_USER_PATHS = NO;
				CLANG_ENABLE_OBJC_ARC = YES;
				CODE_SIGN_IDENTITY = "iPhone Distribution: Regular Berry Software LLC";
				"CODE_SIGN_IDENTITY[sdk=iphoneos*]" = "iPhone Distribution: Regular Berry Software LLC";
				COPY_PHASE_STRIP = NO;
				FRAMEWORK_SEARCH_PATHS = (
					"$(inherited)",
					"\"$(SRCROOT)\"",
					"\"$(SRCROOT)/3rd Party Sources\"",
				);
				GCC_PRECOMPILE_PREFIX_HEADER = YES;
				GCC_PREFIX_HEADER = Awful_Prefix.pch;
				INFOPLIST_FILE = "Awful-Info.plist";
				IPHONEOS_DEPLOYMENT_TARGET = 5.0;
				LIBRARY_SEARCH_PATHS = (
					"$(inherited)",
					"\"$(SRCROOT)\"",
					"\"$(SRCROOT)/3rd Party Sources\"",
					"\"$(SRCROOT)/3rd Party Sources/TestFlightSDK1\"",
				);
				PRODUCT_NAME = Awful;
				PROVISIONING_PROFILE = "AF675681-BFFF-4C7B-9F71-5C93FF5B17EE";
				"PROVISIONING_PROFILE[sdk=iphoneos*]" = "AF675681-BFFF-4C7B-9F71-5C93FF5B17EE";
				SDKROOT = iphoneos;
				TARGETED_DEVICE_FAMILY = "1,2";
				VALIDATE_PRODUCT = YES;
			};
			name = AdHoc;
		};
		1D6058940D05DD3E006BFB54 /* Debug */ = {
			isa = XCBuildConfiguration;
			buildSettings = {
				ALWAYS_SEARCH_USER_PATHS = NO;
				CLANG_ENABLE_OBJC_ARC = YES;
				CODE_SIGN_IDENTITY = "iPhone Developer";
				"CODE_SIGN_IDENTITY[sdk=iphoneos*]" = "iPhone Developer";
				COPY_PHASE_STRIP = NO;
				FRAMEWORK_SEARCH_PATHS = (
					"$(inherited)",
					"\"$(SRCROOT)\"",
					"\"$(SRCROOT)/3rd Party Sources\"",
				);
				GCC_DYNAMIC_NO_PIC = NO;
				GCC_OPTIMIZATION_LEVEL = 0;
				GCC_PRECOMPILE_PREFIX_HEADER = YES;
				GCC_PREFIX_HEADER = Awful_Prefix.pch;
				INFOPLIST_FILE = "Awful-Info.plist";
				IPHONEOS_DEPLOYMENT_TARGET = 5.0;
				LIBRARY_SEARCH_PATHS = (
					"$(inherited)",
					"\"$(SRCROOT)\"",
					"\"$(SRCROOT)/3rd Party Sources\"",
					"\"$(SRCROOT)/3rd Party Sources/TestFlightSDK1\"",
				);
				PRODUCT_NAME = Awful;
				PROVISIONING_PROFILE = "";
				"PROVISIONING_PROFILE[sdk=iphoneos*]" = "";
				SDKROOT = iphoneos;
				TARGETED_DEVICE_FAMILY = "1,2";
			};
			name = Debug;
		};
		1D6058950D05DD3E006BFB54 /* Release */ = {
			isa = XCBuildConfiguration;
			buildSettings = {
				ALWAYS_SEARCH_USER_PATHS = NO;
				CLANG_ENABLE_OBJC_ARC = YES;
				CODE_SIGN_IDENTITY = "iPhone Distribution: Regular Berry Software LLC";
				COPY_PHASE_STRIP = NO;
				FRAMEWORK_SEARCH_PATHS = (
					"$(inherited)",
					"\"$(SRCROOT)\"",
					"\"$(SRCROOT)/3rd Party Sources\"",
				);
				GCC_PRECOMPILE_PREFIX_HEADER = YES;
				GCC_PREFIX_HEADER = Awful_Prefix.pch;
				INFOPLIST_FILE = "Awful-Info.plist";
				IPHONEOS_DEPLOYMENT_TARGET = 5.0;
				LIBRARY_SEARCH_PATHS = (
					"$(inherited)",
					"\"$(SRCROOT)\"",
					"\"$(SRCROOT)/3rd Party Sources\"",
					"\"$(SRCROOT)/3rd Party Sources/TestFlightSDK1\"",
				);
				PRODUCT_NAME = Awful;
				PROVISIONING_PROFILE = "CDD2EE87-025E-4D48-ADB8-0F40A88D82DB";
				SDKROOT = iphoneos;
				TARGETED_DEVICE_FAMILY = "1,2";
				VALIDATE_PRODUCT = YES;
			};
			name = Release;
		};
		C01FCF4F08A954540054247B /* Debug */ = {
			isa = XCBuildConfiguration;
			buildSettings = {
				ARCHS = "$(ARCHS_STANDARD_32_BIT)";
				CODE_SIGN_IDENTITY = "iPhone Developer";
				"CODE_SIGN_IDENTITY[sdk=iphoneos*]" = "iPhone Developer";
				GCC_C_LANGUAGE_STANDARD = c99;
				GCC_VERSION = com.apple.compilers.llvm.clang.1_0;
				GCC_WARN_ABOUT_RETURN_TYPE = YES;
				GCC_WARN_UNUSED_VARIABLE = YES;
				HEADER_SEARCH_PATHS = "${SDKROOT}/usr/include/libxml2";
				IPHONEOS_DEPLOYMENT_TARGET = 5.0;
				OTHER_LDFLAGS = "";
				PROVISIONING_PROFILE = "";
				"PROVISIONING_PROFILE[sdk=iphoneos*]" = "";
				SDKROOT = iphoneos;
			};
			name = Debug;
		};
		C01FCF5008A954540054247B /* Release */ = {
			isa = XCBuildConfiguration;
			buildSettings = {
				ARCHS = "$(ARCHS_STANDARD_32_BIT)";
				CODE_SIGN_IDENTITY = "iPhone Developer";
				"CODE_SIGN_IDENTITY[sdk=iphoneos*]" = "iPhone Distribution: Regular Berry Software LLC";
				GCC_C_LANGUAGE_STANDARD = c99;
				GCC_WARN_ABOUT_RETURN_TYPE = YES;
				GCC_WARN_UNUSED_VARIABLE = YES;
				HEADER_SEARCH_PATHS = "${SDKROOT}/usr/include/libxml2";
				IPHONEOS_DEPLOYMENT_TARGET = 5.0;
				OTHER_CFLAGS = "-DNS_BLOCK_ASSERTIONS=1";
				PROVISIONING_PROFILE = "F51B9C9E-CE9E-453E-ACD3-5D1265950E09";
				"PROVISIONING_PROFILE[sdk=iphoneos*]" = "CDD2EE87-025E-4D48-ADB8-0F40A88D82DB";
				SDKROOT = iphoneos;
			};
			name = Release;
		};
/* End XCBuildConfiguration section */

/* Begin XCConfigurationList section */
		1D6058960D05DD3E006BFB54 /* Build configuration list for PBXNativeTarget "Awful" */ = {
			isa = XCConfigurationList;
			buildConfigurations = (
				1D6058940D05DD3E006BFB54 /* Debug */,
				1D6058950D05DD3E006BFB54 /* Release */,
				10B648A512A9DB160007CAE3 /* AdHoc */,
			);
			defaultConfigurationIsVisible = 0;
			defaultConfigurationName = Debug;
		};
		C01FCF4E08A954540054247B /* Build configuration list for PBXProject "Awful" */ = {
			isa = XCConfigurationList;
			buildConfigurations = (
				C01FCF4F08A954540054247B /* Debug */,
				C01FCF5008A954540054247B /* Release */,
				10B648A412A9DB160007CAE3 /* AdHoc */,
			);
			defaultConfigurationIsVisible = 0;
			defaultConfigurationName = Debug;
		};
/* End XCConfigurationList section */

/* Begin XCVersionGroup section */
		117DBE411522AA2D007125EF /* Model.xcdatamodeld */ = {
			isa = XCVersionGroup;
			children = (
				117DBE421522AA2D007125EF /* Model.xcdatamodel */,
			);
			currentVersion = 117DBE421522AA2D007125EF /* Model.xcdatamodel */;
			path = Model.xcdatamodeld;
			sourceTree = "<group>";
			versionGroupType = wrapper.xcdatamodel;
		};
/* End XCVersionGroup section */
	};
	rootObject = 29B97313FDCFA39411CA2CEA /* Project object */;
}<|MERGE_RESOLUTION|>--- conflicted
+++ resolved
@@ -2288,9 +2288,7 @@
 				11DA5612155C9E980058C8BD /* icon-60-pig.png in Resources */,
 				11DA5613155C9E980058C8BD /* LF-fuckshitdamntag2.png in Resources */,
 				11DA5614155C9E980058C8BD /* yospos-janitor.png in Resources */,
-<<<<<<< HEAD
 				8C79D4331561CA33006FEE48 /* PullToNav.xib in Resources */,
-=======
 				11A0E7161560888E0035597C /* pad-template-dark.html in Resources */,
 				11FBF8A615633A1200734FAC /* asktell-jobs.png in Resources */,
 				11FBF8A715633A1200734FAC /* coc-binbash.png in Resources */,
@@ -2327,7 +2325,6 @@
 				11817E271565E5E7000E765A /* tava-analog.png in Resources */,
 				11817E281565E5E7000E765A /* tava-speakers.png in Resources */,
 				11817E291565E5E7000E765A /* tg-gurps.png in Resources */,
->>>>>>> 1a8af1cd
 			);
 			runOnlyForDeploymentPostprocessing = 0;
 		};
@@ -2418,14 +2415,11 @@
 				1C277CA51543554700CD2CCE /* AwfulSettingsChoiceViewController.m in Sources */,
 				1CF2C5061543B51200E327F5 /* AwfulFavoritesViewController.m in Sources */,
 				1C7B87201544D83D00891D41 /* AwfulForumSection.m in Sources */,
-<<<<<<< HEAD
 				8C90518C155BEEB40098266A /* AwfulLoadingFooterView.m in Sources */,
 				8C905197155D6CAD0098266A /* UIView+Lazy.m in Sources */,
 				8C79D4371561CE44006FEE48 /* AwfulPullForActionController.m in Sources */,
 				8C79D43B1562E79E006FEE48 /* AwfulPage+Transitions.m in Sources */,
-=======
 				1C5D59C0155CDDB200D00DBB /* AwfulWebViewDelegate.m in Sources */,
->>>>>>> 1a8af1cd
 			);
 			runOnlyForDeploymentPostprocessing = 0;
 		};
