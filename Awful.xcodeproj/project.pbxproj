// !$*UTF8*$!
{
	archiveVersion = 1;
	classes = {
	};
	objectVersion = 46;
	objects = {

/* Begin PBXAggregateTarget section */
		1CE2D9A016688C640024AC1C /* Build Resources */ = {
			isa = PBXAggregateTarget;
			buildConfigurationList = 1CE2D9A116688C640024AC1C /* Build configuration list for PBXAggregateTarget "Build Resources" */;
			buildPhases = (
				1CE2D9A616688C810024AC1C /* Compile third-party licenses */,
				1CE2D9A716688C950024AC1C /* Compile AwfulPostsView JavaScript */,
				1C6ED633169103B70015CDD5 /* Compile AwfulProfileViewController JavaScript */,
				1CE2D9A816688CC20024AC1C /* mogenerator */,
				1CE2D9A916688CDE0024AC1C /* Update image tag list */,
			);
			dependencies = (
			);
			name = "Build Resources";
			productName = "Build Resources";
		};
/* End PBXAggregateTarget section */

/* Begin PBXBuildFile section */
		10D34FA9128F41160026C7C2 /* CFNetwork.framework in Frameworks */ = {isa = PBXBuildFile; fileRef = 10D34FA8128F41160026C7C2 /* CFNetwork.framework */; };
		10D34FAF128F413C0026C7C2 /* MobileCoreServices.framework in Frameworks */ = {isa = PBXBuildFile; fileRef = 10D34FAE128F413C0026C7C2 /* MobileCoreServices.framework */; };
		10D34FB1128F413C0026C7C2 /* SystemConfiguration.framework in Frameworks */ = {isa = PBXBuildFile; fileRef = 10D34FB0128F413C0026C7C2 /* SystemConfiguration.framework */; };
		10D34FB7128F414E0026C7C2 /* libz.dylib in Frameworks */ = {isa = PBXBuildFile; fileRef = 10D34FB6128F414E0026C7C2 /* libz.dylib */; };
		11099067134B86FD0013444C /* QuartzCore.framework in Frameworks */ = {isa = PBXBuildFile; fileRef = 11099066134B86FC0013444C /* QuartzCore.framework */; };
		1172A62E14F5DB160026CDA8 /* Security.framework in Frameworks */ = {isa = PBXBuildFile; fileRef = 1172A62D14F5DB160026CDA8 /* Security.framework */; };
		117DBE3B1522A39A007125EF /* CoreData.framework in Frameworks */ = {isa = PBXBuildFile; fileRef = 117DBE3A1522A39A007125EF /* CoreData.framework */; };
		1190F75C13BE4EA900B9D271 /* AwfulLoginController.m in Sources */ = {isa = PBXBuildFile; fileRef = 1190F71A13BE4EA900B9D271 /* AwfulLoginController.m */; };
		1190F75E13BE4EA900B9D271 /* AwfulAppDelegate.m in Sources */ = {isa = PBXBuildFile; fileRef = 1190F71E13BE4EA900B9D271 /* AwfulAppDelegate.m */; };
		1190F7EE13BE4ECB00B9D271 /* TFHpple.m in Sources */ = {isa = PBXBuildFile; fileRef = 1190F7C213BE4ECB00B9D271 /* TFHpple.m */; };
		1190F7EF13BE4ECB00B9D271 /* TFHppleElement.m in Sources */ = {isa = PBXBuildFile; fileRef = 1190F7C413BE4ECB00B9D271 /* TFHppleElement.m */; };
		1190F7F013BE4ECB00B9D271 /* XPathQuery.m in Sources */ = {isa = PBXBuildFile; fileRef = 1190F7C613BE4ECB00B9D271 /* XPathQuery.m */; };
		1190F7F313BE4EDA00B9D271 /* main.m in Sources */ = {isa = PBXBuildFile; fileRef = 1190F7F213BE4EDA00B9D271 /* main.m */; };
		11FDA296151018600014FDCD /* AwfulSettingsViewController.m in Sources */ = {isa = PBXBuildFile; fileRef = 11FDA295151018600014FDCD /* AwfulSettingsViewController.m */; };
		1C05ED4F162299DE00FE567F /* SVProgressHUD.m in Sources */ = {isa = PBXBuildFile; fileRef = 1C05ED48162299DE00FE567F /* SVProgressHUD.m */; };
		1C05ED5A16229CDD00FE567F /* SVProgressHUD.bundle in Resources */ = {isa = PBXBuildFile; fileRef = 1C05ED5916229CDD00FE567F /* SVProgressHUD.bundle */; };
		1C090FB7163A40A1003FD0A3 /* _AwfulPost.m in Sources */ = {isa = PBXBuildFile; fileRef = 1C090FB6163A40A1003FD0A3 /* _AwfulPost.m */; };
		1C090FBA163A40C1003FD0A3 /* AwfulPost.m in Sources */ = {isa = PBXBuildFile; fileRef = 1C090FB9163A40C1003FD0A3 /* AwfulPost.m */; };
		1C0B4FE9169E331F00261F28 /* tviv-bluray.png in Resources */ = {isa = PBXBuildFile; fileRef = 1C0B4FE8169E331F00261F28 /* tviv-bluray.png */; };
		1C101576164E8A7200302B19 /* tag-collage-Landscape.png in Resources */ = {isa = PBXBuildFile; fileRef = 1C101572164E8A7200302B19 /* tag-collage-Landscape.png */; };
		1C101577164E8A7200302B19 /* tag-collage-Landscape@2x.png in Resources */ = {isa = PBXBuildFile; fileRef = 1C101573164E8A7200302B19 /* tag-collage-Landscape@2x.png */; };
		1C101578164E8A7200302B19 /* tag-collage-Portrait.png in Resources */ = {isa = PBXBuildFile; fileRef = 1C101574164E8A7200302B19 /* tag-collage-Portrait.png */; };
		1C101579164E8A7200302B19 /* tag-collage-Portrait@2x.png in Resources */ = {isa = PBXBuildFile; fileRef = 1C101575164E8A7200302B19 /* tag-collage-Portrait@2x.png */; };
		1C10157C164E8B0A00302B19 /* AwfulStartViewController.m in Sources */ = {isa = PBXBuildFile; fileRef = 1C10157B164E8B0A00302B19 /* AwfulStartViewController.m */; };
		1C101597165130AE00302B19 /* dd-europe.png in Resources */ = {isa = PBXBuildFile; fileRef = 1C101596165130AE00302B19 /* dd-europe.png */; };
		1C101599165130C200302B19 /* wrestlehut-indy.png in Resources */ = {isa = PBXBuildFile; fileRef = 1C101598165130C200302B19 /* wrestlehut-indy.png */; };
		1C1015E91654129C00302B19 /* AFHTTPClient.m in Sources */ = {isa = PBXBuildFile; fileRef = 1C1015D71654129C00302B19 /* AFHTTPClient.m */; };
		1C1015EA1654129C00302B19 /* AFHTTPRequestOperation.m in Sources */ = {isa = PBXBuildFile; fileRef = 1C1015D91654129C00302B19 /* AFHTTPRequestOperation.m */; };
		1C1015EB1654129C00302B19 /* AFImageRequestOperation.m in Sources */ = {isa = PBXBuildFile; fileRef = 1C1015DB1654129C00302B19 /* AFImageRequestOperation.m */; };
		1C1015EC1654129C00302B19 /* AFJSONRequestOperation.m in Sources */ = {isa = PBXBuildFile; fileRef = 1C1015DD1654129C00302B19 /* AFJSONRequestOperation.m */; };
		1C1015ED1654129C00302B19 /* AFNetworkActivityIndicatorManager.m in Sources */ = {isa = PBXBuildFile; fileRef = 1C1015DF1654129C00302B19 /* AFNetworkActivityIndicatorManager.m */; };
		1C1015EE1654129C00302B19 /* AFPropertyListRequestOperation.m in Sources */ = {isa = PBXBuildFile; fileRef = 1C1015E21654129C00302B19 /* AFPropertyListRequestOperation.m */; };
		1C1015EF1654129C00302B19 /* AFURLConnectionOperation.m in Sources */ = {isa = PBXBuildFile; fileRef = 1C1015E41654129C00302B19 /* AFURLConnectionOperation.m */; };
		1C1015F01654129C00302B19 /* AFXMLRequestOperation.m in Sources */ = {isa = PBXBuildFile; fileRef = 1C1015E61654129C00302B19 /* AFXMLRequestOperation.m */; };
		1C1015F11654129C00302B19 /* UIImageView+AFNetworking.m in Sources */ = {isa = PBXBuildFile; fileRef = 1C1015E81654129C00302B19 /* UIImageView+AFNetworking.m */; };
		1C1015FD165414AE00302B19 /* AwfulImagePreviewViewController.m in Sources */ = {isa = PBXBuildFile; fileRef = 1C1015FC165414AE00302B19 /* AwfulImagePreviewViewController.m */; };
		1C13FF67161BCCB6000ED2B1 /* AwfulThreadCell.m in Sources */ = {isa = PBXBuildFile; fileRef = 1C13FF66161BCCB6000ED2B1 /* AwfulThreadCell.m */; };
		1C13FF6A161BF733000ED2B1 /* AwfulBadgeView.m in Sources */ = {isa = PBXBuildFile; fileRef = 1C13FF69161BF732000ED2B1 /* AwfulBadgeView.m */; };
		1C13FF94161CDDD4000ED2B1 /* bookmarks-landscape.png in Resources */ = {isa = PBXBuildFile; fileRef = 1C13FF90161CDDD3000ED2B1 /* bookmarks-landscape.png */; };
		1C13FF95161CDDD4000ED2B1 /* bookmarks-landscape@2x.png in Resources */ = {isa = PBXBuildFile; fileRef = 1C13FF91161CDDD4000ED2B1 /* bookmarks-landscape@2x.png */; };
		1C13FF96161CDDD4000ED2B1 /* bookmarks.png in Resources */ = {isa = PBXBuildFile; fileRef = 1C13FF92161CDDD4000ED2B1 /* bookmarks.png */; };
		1C13FF97161CDDD4000ED2B1 /* bookmarks@2x.png in Resources */ = {isa = PBXBuildFile; fileRef = 1C13FF93161CDDD4000ED2B1 /* bookmarks@2x.png */; };
		1C23A0A2163E6C40006C7F39 /* AwfulPostsView.m in Sources */ = {isa = PBXBuildFile; fileRef = 1C23A0A1163E6C40006C7F39 /* AwfulPostsView.m */; };
		1C23A0A5163E6E1D006C7F39 /* posts-view.html in Resources */ = {isa = PBXBuildFile; fileRef = 1C23A0A4163E6E1D006C7F39 /* posts-view.html */; };
		1C23A0A7163E7D2B006C7F39 /* posts-view.js in Resources */ = {isa = PBXBuildFile; fileRef = 1C23A0A6163E7D2B006C7F39 /* posts-view.js */; };
		1C277CA51543554700CD2CCE /* AwfulSettingsChoiceViewController.m in Sources */ = {isa = PBXBuildFile; fileRef = 1C277CA41543554700CD2CCE /* AwfulSettingsChoiceViewController.m */; };
		1C278A4D1647A47F007D3CEC /* AwfulPullToRefreshControl.m in Sources */ = {isa = PBXBuildFile; fileRef = 1C278A481647A47F007D3CEC /* AwfulPullToRefreshControl.m */; };
		1C278A4E1647A47F007D3CEC /* AwfulScrollViewPullObserver.m in Sources */ = {isa = PBXBuildFile; fileRef = 1C278A4A1647A47F007D3CEC /* AwfulScrollViewPullObserver.m */; };
		1C3CC799162876AE00088AA8 /* adminstar.png in Resources */ = {isa = PBXBuildFile; fileRef = 1C3CC797162876AE00088AA8 /* adminstar.png */; };
		1C3CC79A162876AE00088AA8 /* modstar.png in Resources */ = {isa = PBXBuildFile; fileRef = 1C3CC798162876AE00088AA8 /* modstar.png */; };
		1C40E5B21640FC2D004AAFA6 /* posts-view.css in Resources */ = {isa = PBXBuildFile; fileRef = 1C40E5B11640FC2C004AAFA6 /* posts-view.css */; };
		1C40E5B41640FDB9004AAFA6 /* posts-view-219.css in Resources */ = {isa = PBXBuildFile; fileRef = 1C40E5B31640FDB8004AAFA6 /* posts-view-219.css */; };
		1C410D3B169257F100E4A14E /* NSURL+QueryDictionary.m in Sources */ = {isa = PBXBuildFile; fileRef = 1CE2D9D1166ABD0D0024AC1C /* NSURL+QueryDictionary.m */; };
		1C4D7BDB167A5C7C00CF3659 /* PSMenuItem.m in Sources */ = {isa = PBXBuildFile; fileRef = 1C4D7BD9167A5C7C00CF3659 /* PSMenuItem.m */; };
		1C5B996C166E78F9004C5D0E /* AwfulDisclosureIndicatorView.m in Sources */ = {isa = PBXBuildFile; fileRef = 1C5B996B166E78F9004C5D0E /* AwfulDisclosureIndicatorView.m */; };
		1C5B9970166F565C004C5D0E /* AwfulTabBarController.m in Sources */ = {isa = PBXBuildFile; fileRef = 1C5B996F166F565C004C5D0E /* AwfulTabBarController.m */; };
		1C5B9973166F5835004C5D0E /* AwfulTabBar.m in Sources */ = {isa = PBXBuildFile; fileRef = 1C5B9972166F5835004C5D0E /* AwfulTabBar.m */; };
		1C5B9979166F6E4B004C5D0E /* favorites-icon@2x.png in Resources */ = {isa = PBXBuildFile; fileRef = 1C5B9978166F6E4B004C5D0E /* favorites-icon@2x.png */; };
		1C5B997B166F6E54004C5D0E /* pm-icon@2x.png in Resources */ = {isa = PBXBuildFile; fileRef = 1C5B997A166F6E54004C5D0E /* pm-icon@2x.png */; };
		1C5B997F166F9844004C5D0E /* tab-background@2x.png in Resources */ = {isa = PBXBuildFile; fileRef = 1C5B997C166F9844004C5D0E /* tab-background@2x.png */; };
		1C5B9980166F9844004C5D0E /* tab-selected@2x.png in Resources */ = {isa = PBXBuildFile; fileRef = 1C5B997D166F9844004C5D0E /* tab-selected@2x.png */; };
		1C5B9981166F9844004C5D0E /* tab-divider@2x.png in Resources */ = {isa = PBXBuildFile; fileRef = 1C5B997E166F9844004C5D0E /* tab-divider@2x.png */; };
		1C5B99BC166FFA4F004C5D0E /* Model.xcdatamodeld in Sources */ = {isa = PBXBuildFile; fileRef = 1C5B99B8166FFA4F004C5D0E /* Model.xcdatamodeld */; };
		1C6474C71569989800C72657 /* AwfulForum.m in Sources */ = {isa = PBXBuildFile; fileRef = 1C6474AC1569989800C72657 /* AwfulForum.m */; };
		1C6474CB1569989800C72657 /* AwfulThread.m in Sources */ = {isa = PBXBuildFile; fileRef = 1C6474B51569989800C72657 /* AwfulThread.m */; };
		1C6474CF1569989800C72657 /* _AwfulForum.m in Sources */ = {isa = PBXBuildFile; fileRef = 1C6474BE1569989800C72657 /* _AwfulForum.m */; };
		1C6474D01569989800C72657 /* _AwfulThread.m in Sources */ = {isa = PBXBuildFile; fileRef = 1C6474C01569989800C72657 /* _AwfulThread.m */; };
		1C67BB1A16493C5F00898B35 /* bss-fanboy.png in Resources */ = {isa = PBXBuildFile; fileRef = 1C67BB1916493C5F00898B35 /* bss-fanboy.png */; };
		1C6D3EE8168D7B1400B91A65 /* _AwfulUser.m in Sources */ = {isa = PBXBuildFile; fileRef = 1C6D3EE7168D7B1400B91A65 /* _AwfulUser.m */; };
		1C6D3EEB168D7B1E00B91A65 /* AwfulUser.m in Sources */ = {isa = PBXBuildFile; fileRef = 1C6D3EEA168D7B1E00B91A65 /* AwfulUser.m */; };
		1C6D3EF3168D89FC00B91A65 /* posts-view-219-amber.css in Resources */ = {isa = PBXBuildFile; fileRef = 1C6D3EF2168D89FC00B91A65 /* posts-view-219-amber.css */; };
		1C6D3EF7168D97CB00B91A65 /* profile.html in Resources */ = {isa = PBXBuildFile; fileRef = 1C6D3EF5168D97B900B91A65 /* profile.html */; };
		1C6ED638169104150015CDD5 /* profile-view.html in Resources */ = {isa = PBXBuildFile; fileRef = 1C6ED636169104150015CDD5 /* profile-view.html */; };
		1C6ED63A169104340015CDD5 /* profile-view.js in Resources */ = {isa = PBXBuildFile; fileRef = 1C6ED639169104340015CDD5 /* profile-view.js */; };
		1C6ED63D1691055E0015CDD5 /* AwfulProfileViewController.m in Sources */ = {isa = PBXBuildFile; fileRef = 1C6ED63C1691055E0015CDD5 /* AwfulProfileViewController.m */; };
		1C74880116A99BC30068B8A3 /* Icon-72.png in Resources */ = {isa = PBXBuildFile; fileRef = 1C7487F916A99BC30068B8A3 /* Icon-72.png */; };
		1C74880216A99BC30068B8A3 /* Icon-72@2x.png in Resources */ = {isa = PBXBuildFile; fileRef = 1C7487FA16A99BC30068B8A3 /* Icon-72@2x.png */; };
		1C74880316A99BC30068B8A3 /* Icon-Small-50.png in Resources */ = {isa = PBXBuildFile; fileRef = 1C7487FB16A99BC30068B8A3 /* Icon-Small-50.png */; };
		1C74880416A99BC30068B8A3 /* Icon-Small-50@2x.png in Resources */ = {isa = PBXBuildFile; fileRef = 1C7487FC16A99BC30068B8A3 /* Icon-Small-50@2x.png */; };
		1C74880516A99BC30068B8A3 /* Icon-Small.png in Resources */ = {isa = PBXBuildFile; fileRef = 1C7487FD16A99BC30068B8A3 /* Icon-Small.png */; };
		1C74880616A99BC30068B8A3 /* Icon-Small@2x.png in Resources */ = {isa = PBXBuildFile; fileRef = 1C7487FE16A99BC30068B8A3 /* Icon-Small@2x.png */; };
		1C74880716A99BC30068B8A3 /* Icon.png in Resources */ = {isa = PBXBuildFile; fileRef = 1C7487FF16A99BC30068B8A3 /* Icon.png */; };
		1C74880816A99BC30068B8A3 /* Icon@2x.png in Resources */ = {isa = PBXBuildFile; fileRef = 1C74880016A99BC30068B8A3 /* Icon@2x.png */; };
		1C74880A16AC4B710068B8A3 /* AssetsLibrary.framework in Frameworks */ = {isa = PBXBuildFile; fileRef = 1C74880916AC4B710068B8A3 /* AssetsLibrary.framework */; };
		1C83DB54161FF48600E53CFA /* ImgurHTTPClient.m in Sources */ = {isa = PBXBuildFile; fileRef = 1C83DB53161FF48600E53CFA /* ImgurHTTPClient.m */; };
		1C8BE4FA169115020022B331 /* profile-view.css in Resources */ = {isa = PBXBuildFile; fileRef = 1C8BE4F9169115020022B331 /* profile-view.css */; };
		1C8BE51B16917FB60022B331 /* posts-view-25.css in Resources */ = {isa = PBXBuildFile; fileRef = 1C8BE51A16917FB60022B331 /* posts-view-25.css */; };
		1C96D057167FDEA60043B194 /* UIKit.framework in Frameworks */ = {isa = PBXBuildFile; fileRef = 1DF5F4DF0D08C38300B7A737 /* UIKit.framework */; };
		1C96D058167FDEA60043B194 /* Foundation.framework in Frameworks */ = {isa = PBXBuildFile; fileRef = 1D30AB110D05D00D00671497 /* Foundation.framework */; };
		1C96D059167FDEA60043B194 /* CoreGraphics.framework in Frameworks */ = {isa = PBXBuildFile; fileRef = 288765070DF74369002DB57D /* CoreGraphics.framework */; };
		1C96D05F167FDEA60043B194 /* InfoPlist.strings in Resources */ = {isa = PBXBuildFile; fileRef = 1C96D05D167FDEA60043B194 /* InfoPlist.strings */; };
		1C96D061167FDEA60043B194 /* main.m in Sources */ = {isa = PBXBuildFile; fileRef = 1C96D060167FDEA60043B194 /* main.m */; };
		1C96D065167FDEA60043B194 /* AppDelegate.m in Sources */ = {isa = PBXBuildFile; fileRef = 1C96D064167FDEA60043B194 /* AppDelegate.m */; };
		1C96D067167FDEA60043B194 /* Default.png in Resources */ = {isa = PBXBuildFile; fileRef = 1C96D066167FDEA60043B194 /* Default.png */; };
		1C96D069167FDEA60043B194 /* Default@2x.png in Resources */ = {isa = PBXBuildFile; fileRef = 1C96D068167FDEA60043B194 /* Default@2x.png */; };
		1C96D06B167FDEA60043B194 /* Default-568h@2x.png in Resources */ = {isa = PBXBuildFile; fileRef = 1C96D06A167FDEA60043B194 /* Default-568h@2x.png */; };
		1C96D06E167FDEA70043B194 /* ViewController.m in Sources */ = {isa = PBXBuildFile; fileRef = 1C96D06D167FDEA70043B194 /* ViewController.m */; };
		1C96D071167FDEA70043B194 /* ViewController.xib in Resources */ = {isa = PBXBuildFile; fileRef = 1C96D06F167FDEA70043B194 /* ViewController.xib */; };
		1C96D079167FE0BA0043B194 /* ImgurHTTPClient.m in Sources */ = {isa = PBXBuildFile; fileRef = 1C83DB53161FF48600E53CFA /* ImgurHTTPClient.m */; };
		1C96D07A167FE1250043B194 /* SVProgressHUD.m in Sources */ = {isa = PBXBuildFile; fileRef = 1C05ED48162299DE00FE567F /* SVProgressHUD.m */; };
		1C96D07B167FE1290043B194 /* SVProgressHUD.bundle in Resources */ = {isa = PBXBuildFile; fileRef = 1C05ED5916229CDD00FE567F /* SVProgressHUD.bundle */; };
		1C96D07C167FE2B30043B194 /* AFHTTPClient.m in Sources */ = {isa = PBXBuildFile; fileRef = 1C1015D71654129C00302B19 /* AFHTTPClient.m */; };
		1C96D07D167FE2B30043B194 /* AFHTTPRequestOperation.m in Sources */ = {isa = PBXBuildFile; fileRef = 1C1015D91654129C00302B19 /* AFHTTPRequestOperation.m */; };
		1C96D07E167FE2B30043B194 /* AFJSONRequestOperation.m in Sources */ = {isa = PBXBuildFile; fileRef = 1C1015DD1654129C00302B19 /* AFJSONRequestOperation.m */; };
		1C96D07F167FE2B30043B194 /* AFURLConnectionOperation.m in Sources */ = {isa = PBXBuildFile; fileRef = 1C1015E41654129C00302B19 /* AFURLConnectionOperation.m */; };
		1C96D080167FE2DB0043B194 /* SystemConfiguration.framework in Frameworks */ = {isa = PBXBuildFile; fileRef = 10D34FB0128F413C0026C7C2 /* SystemConfiguration.framework */; };
		1C96D081167FE2EC0043B194 /* MobileCoreServices.framework in Frameworks */ = {isa = PBXBuildFile; fileRef = 10D34FAE128F413C0026C7C2 /* MobileCoreServices.framework */; };
		1C96D085168010AF0043B194 /* UIImage+Resize.m in Sources */ = {isa = PBXBuildFile; fileRef = 1C96D084168010AF0043B194 /* UIImage+Resize.m */; };
		1C96D086168016750043B194 /* UIImage+Resize.m in Sources */ = {isa = PBXBuildFile; fileRef = 1C96D084168010AF0043B194 /* UIImage+Resize.m */; };
		1C96D0A2168298BF0043B194 /* AwfulBrowserViewController.m in Sources */ = {isa = PBXBuildFile; fileRef = 1C96D0A1168298BF0043B194 /* AwfulBrowserViewController.m */; };
		1C96D0AC1682B1140043B194 /* NSURL+Awful.m in Sources */ = {isa = PBXBuildFile; fileRef = 1C96D0AB1682B1140043B194 /* NSURL+Awful.m */; };
		1C96D0AF1682B25A0043B194 /* NSURL+OpensInBrowser.m in Sources */ = {isa = PBXBuildFile; fileRef = 1C96D0AE1682B25A0043B194 /* NSURL+OpensInBrowser.m */; };
		1C96D0B51682BBA80043B194 /* AwfulExternalBrowser.m in Sources */ = {isa = PBXBuildFile; fileRef = 1C96D0B41682BBA80043B194 /* AwfulExternalBrowser.m */; };
		1C96D0B71682BBF10043B194 /* Browsers.plist in Resources */ = {isa = PBXBuildFile; fileRef = 1C96D0B61682BBF10043B194 /* Browsers.plist */; };
		1C9C675F164C332F00478270 /* ww-denim.png in Resources */ = {isa = PBXBuildFile; fileRef = 1C9C675E164C332F00478270 /* ww-denim.png */; };
		1CAB36B11548F0FE00A4A362 /* libxml2.dylib in Frameworks */ = {isa = PBXBuildFile; fileRef = 1CAB36B01548F0FE00A4A362 /* libxml2.dylib */; };
		1CAEDA0F16376E56001F5F04 /* ai-cycles.png in Resources */ = {isa = PBXBuildFile; fileRef = 8CCD527C15B783FC00E5893B /* ai-cycles.png */; };
		1CAEDA1116376E56001F5F04 /* art.png in Resources */ = {isa = PBXBuildFile; fileRef = 8CCD527E15B783FC00E5893B /* art.png */; };
		1CAEDA1216376E56001F5F04 /* asktell-jobs.png in Resources */ = {isa = PBXBuildFile; fileRef = 8CCD527F15B783FC00E5893B /* asktell-jobs.png */; };
		1CAEDA1316376E56001F5F04 /* asktell-lifestyle.png in Resources */ = {isa = PBXBuildFile; fileRef = 8CCD528015B783FC00E5893B /* asktell-lifestyle.png */; };
		1CAEDA1416376E56001F5F04 /* asktell-travel.png in Resources */ = {isa = PBXBuildFile; fileRef = 8CCD528115B783FC00E5893B /* asktell-travel.png */; };
		1CAEDA1516376E56001F5F04 /* attention.png in Resources */ = {isa = PBXBuildFile; fileRef = 8CCD528215B783FC00E5893B /* attention.png */; };
		1CAEDA1616376E56001F5F04 /* audio.png in Resources */ = {isa = PBXBuildFile; fileRef = 8CCD528315B783FC00E5893B /* audio.png */; };
		1CAEDA1716376E56001F5F04 /* bb-fantasy.png in Resources */ = {isa = PBXBuildFile; fileRef = 8CCD528415B783FC00E5893B /* bb-fantasy.png */; };
		1CAEDA1916376E56001F5F04 /* bb-nonfiction.png in Resources */ = {isa = PBXBuildFile; fileRef = 8CCD528515B783FC00E5893B /* bb-nonfiction.png */; };
		1CAEDA1A16376E56001F5F04 /* books.png in Resources */ = {isa = PBXBuildFile; fileRef = 8CCD528615B783FC00E5893B /* books.png */; };
		1CAEDA1B16376E56001F5F04 /* bss-discussion.png in Resources */ = {isa = PBXBuildFile; fileRef = 8CCD528715B783FC00E5893B /* bss-discussion.png */; };
		1CAEDA1C16376E56001F5F04 /* bss-indie.png in Resources */ = {isa = PBXBuildFile; fileRef = 8CCD528815B783FC00E5893B /* bss-indie.png */; };
		1CAEDA1D16376E56001F5F04 /* byob-explosion.png in Resources */ = {isa = PBXBuildFile; fileRef = 8CCD528915B783FC00E5893B /* byob-explosion.png */; };
		1CAEDA1E16376E56001F5F04 /* byob-gents.png in Resources */ = {isa = PBXBuildFile; fileRef = 8CCD528A15B783FC00E5893B /* byob-gents.png */; };
		1CAEDA1F16376E56001F5F04 /* byob-grouch.png in Resources */ = {isa = PBXBuildFile; fileRef = 8CCD528B15B783FC00E5893B /* byob-grouch.png */; };
		1CAEDA2016376E56001F5F04 /* byob-slax.png in Resources */ = {isa = PBXBuildFile; fileRef = 8CCD528C15B783FC00E5893B /* byob-slax.png */; };
		1CAEDA2116376E56001F5F04 /* cars.png in Resources */ = {isa = PBXBuildFile; fileRef = 8CCD528D15B783FC00E5893B /* cars.png */; };
		1CAEDA2216376E56001F5F04 /* cc-critique.png in Resources */ = {isa = PBXBuildFile; fileRef = 8CCD528E15B783FC00E5893B /* cc-critique.png */; };
		1CAEDA2316376E56001F5F04 /* cc-design.png in Resources */ = {isa = PBXBuildFile; fileRef = 8CCD528F15B783FC00E5893B /* cc-design.png */; };
		1CAEDA2416376E56001F5F04 /* cc-fiction.png in Resources */ = {isa = PBXBuildFile; fileRef = 8CCD529015B783FC00E5893B /* cc-fiction.png */; };
		1CAEDA2516376E56001F5F04 /* cc-film.png in Resources */ = {isa = PBXBuildFile; fileRef = 8CCD529115B783FC00E5893B /* cc-film.png */; };
		1CAEDA2616376E56001F5F04 /* cc-poetry.png in Resources */ = {isa = PBXBuildFile; fileRef = 8CCD529215B783FC00E5893B /* cc-poetry.png */; };
		1CAEDA2716376E56001F5F04 /* cc-project.png in Resources */ = {isa = PBXBuildFile; fileRef = 8CCD529315B783FC00E5893B /* cc-project.png */; };
		1CAEDA2816376E56001F5F04 /* cc-tutorial.png in Resources */ = {isa = PBXBuildFile; fileRef = 8CCD529415B783FC00E5893B /* cc-tutorial.png */; };
		1CAEDA2916376E56001F5F04 /* cc_design.png in Resources */ = {isa = PBXBuildFile; fileRef = 8CCD529515B783FC00E5893B /* cc_design.png */; };
		1CAEDA2A16376E56001F5F04 /* cd_action.png in Resources */ = {isa = PBXBuildFile; fileRef = 8CCD529615B783FC00E5893B /* cd_action.png */; };
		1CAEDA2B16376E56001F5F04 /* cd_classic.png in Resources */ = {isa = PBXBuildFile; fileRef = 8CCD529715B783FC00E5893B /* cd_classic.png */; };
		1CAEDA2C16376E56001F5F04 /* cd_comedy.png in Resources */ = {isa = PBXBuildFile; fileRef = 8CCD529815B783FC00E5893B /* cd_comedy.png */; };
		1CAEDA2D16376E56001F5F04 /* cd_director.png in Resources */ = {isa = PBXBuildFile; fileRef = 8CCD529915B783FC00E5893B /* cd_director.png */; };
		1CAEDA2E16376E56001F5F04 /* cd_drama.png in Resources */ = {isa = PBXBuildFile; fileRef = 8CCD529A15B783FC00E5893B /* cd_drama.png */; };
		1CAEDA2F16376E56001F5F04 /* cd_horror2.png in Resources */ = {isa = PBXBuildFile; fileRef = 8CCD529B15B783FC00E5893B /* cd_horror2.png */; };
		1CAEDA3016376E56001F5F04 /* cd_hype.png in Resources */ = {isa = PBXBuildFile; fileRef = 8CCD529C15B783FC00E5893B /* cd_hype.png */; };
		1CAEDA3116376E56001F5F04 /* cd_scifi.png in Resources */ = {isa = PBXBuildFile; fileRef = 8CCD529D15B783FC00E5893B /* cd_scifi.png */; };
		1CAEDA3216376E56001F5F04 /* cell-cdma.png in Resources */ = {isa = PBXBuildFile; fileRef = 8CCD529E15B783FC00E5893B /* cell-cdma.png */; };
		1CAEDA3316376E56001F5F04 /* cell-gsm.png in Resources */ = {isa = PBXBuildFile; fileRef = 8CCD529F15B783FC00E5893B /* cell-gsm.png */; };
		1CAEDA3416376E56001F5F04 /* coc-binbash.png in Resources */ = {isa = PBXBuildFile; fileRef = 8CCD52A015B783FC00E5893B /* coc-binbash.png */; };
		1CAEDA3516376E56001F5F04 /* coc-c.png in Resources */ = {isa = PBXBuildFile; fileRef = 8CCD52A115B783FC00E5893B /* coc-c.png */; };
		1CAEDA3616376E56001F5F04 /* coc-db.png in Resources */ = {isa = PBXBuildFile; fileRef = 8CCD52A215B783FC00E5893B /* coc-db.png */; };
		1CAEDA3716376E56001F5F04 /* coc-java.png in Resources */ = {isa = PBXBuildFile; fileRef = 8CCD52A315B783FC00E5893B /* coc-java.png */; };
		1CAEDA3816376E56001F5F04 /* coc-theory.png in Resources */ = {isa = PBXBuildFile; fileRef = 8CCD52A415B783FC00E5893B /* coc-theory.png */; };
		1CAEDA3916376E56001F5F04 /* coc-web.png in Resources */ = {isa = PBXBuildFile; fileRef = 8CCD52A515B783FC00E5893B /* coc-web.png */; };
		1CAEDA3A16376E56001F5F04 /* computers.png in Resources */ = {isa = PBXBuildFile; fileRef = 8CCD52A615B783FC00E5893B /* computers.png */; };
		1CAEDA3B16376E56001F5F04 /* coupon-coupon.png in Resources */ = {isa = PBXBuildFile; fileRef = 8CCD52A715B783FC00E5893B /* coupon-coupon.png */; };
		1CAEDA3C16376E56001F5F04 /* coupon-free.png in Resources */ = {isa = PBXBuildFile; fileRef = 8CCD52A815B783FC00E5893B /* coupon-free.png */; };
		1CAEDA3D16376E56001F5F04 /* coupon-instore.png in Resources */ = {isa = PBXBuildFile; fileRef = 8CCD52A915B783FC00E5893B /* coupon-instore.png */; };
		1CAEDA3E16376E56001F5F04 /* coupon-nonus.png in Resources */ = {isa = PBXBuildFile; fileRef = 8CCD52AA15B783FC00E5893B /* coupon-nonus.png */; };
		1CAEDA3F16376E56001F5F04 /* cps-android.png in Resources */ = {isa = PBXBuildFile; fileRef = 8CCD52AB15B783FC00E5893B /* cps-android.png */; };
		1CAEDA4016376E56001F5F04 /* dd-9-11.png in Resources */ = {isa = PBXBuildFile; fileRef = 8CCD52AC15B783FC00E5893B /* dd-9-11.png */; };
		1CAEDA4116376E56001F5F04 /* dd-asia.png in Resources */ = {isa = PBXBuildFile; fileRef = 8CCD52AD15B783FC00E5893B /* dd-asia.png */; };
		1CAEDA4216376E56001F5F04 /* dd-dems.png in Resources */ = {isa = PBXBuildFile; fileRef = 8CCD52AE15B783FC00E5893B /* dd-dems.png */; };
		1CAEDA4316376E56001F5F04 /* dd-economics.png in Resources */ = {isa = PBXBuildFile; fileRef = 8CCD52AF15B783FC00E5893B /* dd-economics.png */; };
		1CAEDA4416376E56001F5F04 /* dd-environment.png in Resources */ = {isa = PBXBuildFile; fileRef = 8CCD52B015B783FC00E5893B /* dd-environment.png */; };
		1CAEDA4516376E56001F5F04 /* dd-GOP.png in Resources */ = {isa = PBXBuildFile; fileRef = 1CAED9F516375FE7001F5F04 /* dd-GOP.png */; };
		1CAEDA4616376E56001F5F04 /* dd-gotcha.png in Resources */ = {isa = PBXBuildFile; fileRef = 8CCD52B115B783FC00E5893B /* dd-gotcha.png */; };
		1CAEDA4716376E56001F5F04 /* dd-history.png in Resources */ = {isa = PBXBuildFile; fileRef = 8CCD52B215B783FC00E5893B /* dd-history.png */; };
		1CAEDA4816376E56001F5F04 /* dd-law.png in Resources */ = {isa = PBXBuildFile; fileRef = 8CCD52B315B783FC00E5893B /* dd-law.png */; };
		1CAEDA4916376E56001F5F04 /* dd-notracist.png in Resources */ = {isa = PBXBuildFile; fileRef = 8CCD52B415B783FC00E5893B /* dd-notracist.png */; };
		1CAEDA4A16376E56001F5F04 /* dd-philosophy.png in Resources */ = {isa = PBXBuildFile; fileRef = 8CCD52B515B783FC00E5893B /* dd-philosophy.png */; };
		1CAEDA4B16376E56001F5F04 /* diy-advice.png in Resources */ = {isa = PBXBuildFile; fileRef = 8CCD52B615B783FC00E5893B /* diy-advice.png */; };
		1CAEDA4C16376E56001F5F04 /* diy-homeimprove.png in Resources */ = {isa = PBXBuildFile; fileRef = 8CCD52B715B783FC00E5893B /* diy-homeimprove.png */; };
		1CAEDA4D16376E56001F5F04 /* drugs.png in Resources */ = {isa = PBXBuildFile; fileRef = 8CCD52B815B783FC00E5893B /* drugs.png */; };
		1CAEDA4E16376E56001F5F04 /* en.png in Resources */ = {isa = PBXBuildFile; fileRef = 8CCD52B915B783FC00E5893B /* en.png */; };
		1CAEDA4F16376E56001F5F04 /* event.png in Resources */ = {isa = PBXBuildFile; fileRef = 8CCD52BA15B783FC00E5893B /* event.png */; };
		1CAEDA5016376E56001F5F04 /* flame.png in Resources */ = {isa = PBXBuildFile; fileRef = 8CCD52BB15B783FC00E5893B /* flame.png */; };
		1CAEDA5116376E56001F5F04 /* food.png in Resources */ = {isa = PBXBuildFile; fileRef = 8CCD52BC15B783FC00E5893B /* food.png */; };
		1CAEDA5216376E56001F5F04 /* fruity.png in Resources */ = {isa = PBXBuildFile; fileRef = 8CCD52BD15B783FC00E5893B /* fruity.png */; };
		1CAEDA5316376E56001F5F04 /* fyad-archery.png in Resources */ = {isa = PBXBuildFile; fileRef = 8CCD52BE15B783FC00E5893B /* fyad-archery.png */; };
		1CAEDA5416376E56001F5F04 /* fyad-atheist.png in Resources */ = {isa = PBXBuildFile; fileRef = 1CAED9F316375FC8001F5F04 /* fyad-atheist.png */; };
		1CAEDA5516376E56001F5F04 /* fyad-falconry.png in Resources */ = {isa = PBXBuildFile; fileRef = 8CCD52BF15B783FC00E5893B /* fyad-falconry.png */; };
		1CAEDA5616376E56001F5F04 /* fyad-flannel.png in Resources */ = {isa = PBXBuildFile; fileRef = 1CAED9E616375FB8001F5F04 /* fyad-flannel.png */; };
		1CAEDA5716376E56001F5F04 /* fyad-framed.png in Resources */ = {isa = PBXBuildFile; fileRef = 1CAED9E716375FB8001F5F04 /* fyad-framed.png */; };
		1CAEDA5816376E56001F5F04 /* fyad-imgay.png in Resources */ = {isa = PBXBuildFile; fileRef = 1CAED9E816375FB8001F5F04 /* fyad-imgay.png */; };
		1CAEDA5916376E56001F5F04 /* fyad-lovecum.png in Resources */ = {isa = PBXBuildFile; fileRef = 1CAED9E916375FB8001F5F04 /* fyad-lovecum.png */; };
		1CAEDA5A16376E56001F5F04 /* fyad-nilbog.png in Resources */ = {isa = PBXBuildFile; fileRef = 8CCD52C015B783FC00E5893B /* fyad-nilbog.png */; };
		1CAEDA5B16376E56001F5F04 /* fyad-parroty.png in Resources */ = {isa = PBXBuildFile; fileRef = 1CAED9EA16375FB8001F5F04 /* fyad-parroty.png */; };
		1CAEDA5C16376E56001F5F04 /* fyad-socks.png in Resources */ = {isa = PBXBuildFile; fileRef = 1CAED9EB16375FB8001F5F04 /* fyad-socks.png */; };
		1CAEDA5D16376E56001F5F04 /* fyad-tim.png in Resources */ = {isa = PBXBuildFile; fileRef = 8CCD52C115B783FC00E5893B /* fyad-tim.png */; };
		1CAEDA5E16376E56001F5F04 /* games-360.png in Resources */ = {isa = PBXBuildFile; fileRef = 8CCD52C215B783FC00E5893B /* games-360.png */; };
		1CAEDA5F16376E56001F5F04 /* games-360ps3tag.png in Resources */ = {isa = PBXBuildFile; fileRef = 8CCD52C315B783FC00E5893B /* games-360ps3tag.png */; };
		1CAEDA6016376E56001F5F04 /* games-3ds.png in Resources */ = {isa = PBXBuildFile; fileRef = 8CCD52C415B783FC00E5893B /* games-3ds.png */; };
		1CAEDA6116376E56001F5F04 /* games-ds.png in Resources */ = {isa = PBXBuildFile; fileRef = 8CCD52C515B783FC00E5893B /* games-ds.png */; };
		1CAEDA6216376E56001F5F04 /* games-letsplay.png in Resources */ = {isa = PBXBuildFile; fileRef = 8CCD52C615B783FC00E5893B /* games-letsplay.png */; };
		1CAEDA6316376E56001F5F04 /* games-ps3.png in Resources */ = {isa = PBXBuildFile; fileRef = 8CCD52C715B783FC00E5893B /* games-ps3.png */; };
		1CAEDA6416376E56001F5F04 /* games-psp.png in Resources */ = {isa = PBXBuildFile; fileRef = 8CCD52C815B783FC00E5893B /* games-psp.png */; };
		1CAEDA6516376E56001F5F04 /* Games-vita.png in Resources */ = {isa = PBXBuildFile; fileRef = 8CCD52C915B783FC00E5893B /* Games-vita.png */; };
		1CAEDA6616376E56001F5F04 /* games-wii.png in Resources */ = {isa = PBXBuildFile; fileRef = 8CCD52CA15B783FC00E5893B /* games-wii.png */; };
		1CAEDA6716376E56001F5F04 /* games.png in Resources */ = {isa = PBXBuildFile; fileRef = 8CCD52CB15B783FC00E5893B /* games.png */; };
		1CAEDA6816376E56001F5F04 /* gip-army.png in Resources */ = {isa = PBXBuildFile; fileRef = 1CAED9E316375F91001F5F04 /* gip-army.png */; };
		1CAEDA6916376E56001F5F04 /* gip-EMT4.png in Resources */ = {isa = PBXBuildFile; fileRef = 8CCD52CC15B783FC00E5893B /* gip-EMT4.png */; };
		1CAEDA6A16376E56001F5F04 /* gip-firetruck.png in Resources */ = {isa = PBXBuildFile; fileRef = 8CCD52CD15B783FC00E5893B /* gip-firetruck.png */; };
		1CAEDA6B16376E56001F5F04 /* goonmeet.png in Resources */ = {isa = PBXBuildFile; fileRef = 8CCD52CE15B783FC00E5893B /* goonmeet.png */; };
		1CAEDA6C16376E56001F5F04 /* gross.png in Resources */ = {isa = PBXBuildFile; fileRef = 8CCD52CF15B783FC00E5893B /* gross.png */; };
		1CAEDA6D16376E56001F5F04 /* guns-ohshi.png in Resources */ = {isa = PBXBuildFile; fileRef = 8CCD52D015B783FC00E5893B /* guns-ohshi.png */; };
		1CAEDA6E16376E56001F5F04 /* guns.png in Resources */ = {isa = PBXBuildFile; fileRef = 8CCD52D115B783FC00E5893B /* guns.png */; };
		1CAEDA6F16376E56001F5F04 /* hell-boot.png in Resources */ = {isa = PBXBuildFile; fileRef = 8CCD52D215B783FC00E5893B /* hell-boot.png */; };
		1CAEDA7016376E56001F5F04 /* hell-fuckthis.png in Resources */ = {isa = PBXBuildFile; fileRef = 8CCD52D315B783FC00E5893B /* hell-fuckthis.png */; };
		1CAEDA7116376E56001F5F04 /* hell-glomp.png in Resources */ = {isa = PBXBuildFile; fileRef = 8CCD52D415B783FC00E5893B /* hell-glomp.png */; };
		1CAEDA7216376E56001F5F04 /* hell-hive.png in Resources */ = {isa = PBXBuildFile; fileRef = 8CCD52D515B783FC00E5893B /* hell-hive.png */; };
		1CAEDA7316376E56001F5F04 /* hell-spergin.png in Resources */ = {isa = PBXBuildFile; fileRef = 8CCD52D615B783FC00E5893B /* hell-spergin.png */; };
		1CAEDA7416376E56001F5F04 /* hell-stfu.png in Resources */ = {isa = PBXBuildFile; fileRef = 8CCD52D715B783FC00E5893B /* hell-stfu.png */; };
		1CAEDA7516376E56001F5F04 /* hell-whore.png in Resources */ = {isa = PBXBuildFile; fileRef = 8CCD52D815B783FC00E5893B /* hell-whore.png */; };
		1CAEDA7616376E56001F5F04 /* help.png in Resources */ = {isa = PBXBuildFile; fileRef = 8CCD52D915B783FC00E5893B /* help.png */; };
		1CAEDA7716376E56001F5F04 /* humor.png in Resources */ = {isa = PBXBuildFile; fileRef = 8CCD52DA15B783FC00E5893B /* humor.png */; };
		1CAEDA7816376E56001F5F04 /* icon-30-attnmod.png in Resources */ = {isa = PBXBuildFile; fileRef = 8CCD52DB15B783FC00E5893B /* icon-30-attnmod.png */; };
		1CAEDA7916376E56001F5F04 /* icon-31-hotthread.png in Resources */ = {isa = PBXBuildFile; fileRef = 8CCD52DC15B783FC00E5893B /* icon-31-hotthread.png */; };
		1CAEDA7A16376E56001F5F04 /* icon-37-selling.png in Resources */ = {isa = PBXBuildFile; fileRef = 8CCD52DD15B783FC00E5893B /* icon-37-selling.png */; };
		1CAEDA7C16376E56001F5F04 /* icon-38-buying.png in Resources */ = {isa = PBXBuildFile; fileRef = 8CCD52DF15B783FC00E5893B /* icon-38-buying.png */; };
		1CAEDA7E16376E56001F5F04 /* icon-41-game-xbox.png in Resources */ = {isa = PBXBuildFile; fileRef = 8CCD52E115B783FC00E5893B /* icon-41-game-xbox.png */; };
		1CAEDA7F16376E56001F5F04 /* icon-42-game-ps2.png in Resources */ = {isa = PBXBuildFile; fileRef = 8CCD52E215B783FC00E5893B /* icon-42-game-ps2.png */; };
		1CAEDA8016376E56001F5F04 /* icon-43-game-gamecube.png in Resources */ = {isa = PBXBuildFile; fileRef = 8CCD52E315B783FC00E5893B /* icon-43-game-gamecube.png */; };
		1CAEDA8116376E56001F5F04 /* icon-44-game-gba.png in Resources */ = {isa = PBXBuildFile; fileRef = 8CCD52E415B783FC00E5893B /* icon-44-game-gba.png */; };
		1CAEDA8216376E56001F5F04 /* icon-45-game-pc.png in Resources */ = {isa = PBXBuildFile; fileRef = 8CCD52E515B783FC00E5893B /* icon-45-game-pc.png */; };
		1CAEDA8316376E56001F5F04 /* icon-46-trading.png in Resources */ = {isa = PBXBuildFile; fileRef = 8CCD52E615B783FC00E5893B /* icon-46-trading.png */; };
		1CAEDA8516376E56001F5F04 /* icon-52-trading.png in Resources */ = {isa = PBXBuildFile; fileRef = 8CCD52E815B783FC00E5893B /* icon-52-trading.png */; };
		1CAEDA8716376E56001F5F04 /* icon-59-lobster.png in Resources */ = {isa = PBXBuildFile; fileRef = 8CCD52EA15B783FC00E5893B /* icon-59-lobster.png */; };
		1CAEDA8816376E56001F5F04 /* icon-60-pig.png in Resources */ = {isa = PBXBuildFile; fileRef = 8CCD52EB15B783FC00E5893B /* icon-60-pig.png */; };
		1CAEDA8916376E56001F5F04 /* icon-61-comics.png in Resources */ = {isa = PBXBuildFile; fileRef = 8CCD52EC15B783FC00E5893B /* icon-61-comics.png */; };
		1CAEDA8A16376E56001F5F04 /* icon-dear_richard.png in Resources */ = {isa = PBXBuildFile; fileRef = 8CCD52ED15B783FC00E5893B /* icon-dear_richard.png */; };
		1CAEDA8B16376E56001F5F04 /* icon-honk.png in Resources */ = {isa = PBXBuildFile; fileRef = 8CCD52EE15B783FC00E5893B /* icon-honk.png */; };
		1CAEDA8C16376E56001F5F04 /* icon23-banme.png in Resources */ = {isa = PBXBuildFile; fileRef = 8CCD52EF15B783FC00E5893B /* icon23-banme.png */; };
		1CAEDA8D16376E56001F5F04 /* lan-asia.png in Resources */ = {isa = PBXBuildFile; fileRef = 8CCD52F015B783FC00E5893B /* lan-asia.png */; };
		1CAEDA8E16376E56001F5F04 /* lan-canada.png in Resources */ = {isa = PBXBuildFile; fileRef = 8CCD52F115B783FC00E5893B /* lan-canada.png */; };
		1CAEDA8F16376E56001F5F04 /* lan-europe.png in Resources */ = {isa = PBXBuildFile; fileRef = 8CCD52F215B783FC00E5893B /* lan-europe.png */; };
		1CAEDA9016376E56001F5F04 /* lan-south.png in Resources */ = {isa = PBXBuildFile; fileRef = 1CAED9E116375F7C001F5F04 /* lan-south.png */; };
		1CAEDA9116376E56001F5F04 /* lf-arecountry.png in Resources */ = {isa = PBXBuildFile; fileRef = 8CCD52F315B783FC00E5893B /* lf-arecountry.png */; };
		1CAEDA9216376E56001F5F04 /* LF-article.png in Resources */ = {isa = PBXBuildFile; fileRef = 8CCD52F415B783FC00E5893B /* LF-article.png */; };
		1CAEDA9316376E56001F5F04 /* LF-BiCurious.png in Resources */ = {isa = PBXBuildFile; fileRef = 8CCD52F515B783FC00E5893B /* LF-BiCurious.png */; };
		1CAEDA9416376E56001F5F04 /* lf-dji.png in Resources */ = {isa = PBXBuildFile; fileRef = 1CAED9DD16375F52001F5F04 /* lf-dji.png */; };
		1CAEDA9516376E56001F5F04 /* lf-eurabia.png in Resources */ = {isa = PBXBuildFile; fileRef = 8CCD52F615B783FC00E5893B /* lf-eurabia.png */; };
		1CAEDA9616376E56001F5F04 /* lf-fff.png in Resources */ = {isa = PBXBuildFile; fileRef = 8CCD52F715B783FC00E5893B /* lf-fff.png */; };
		1CAEDA9716376E56001F5F04 /* lf-fuckit3.png in Resources */ = {isa = PBXBuildFile; fileRef = 8CCD52F815B783FC00E5893B /* lf-fuckit3.png */; };
		1CAEDA9816376E56001F5F04 /* LF-fuckshitdamntag2.png in Resources */ = {isa = PBXBuildFile; fileRef = 8CCD52F915B783FC00E5893B /* LF-fuckshitdamntag2.png */; };
		1CAEDA9916376E56001F5F04 /* lf-gipper.png in Resources */ = {isa = PBXBuildFile; fileRef = 8CCD52FA15B783FC00E5893B /* lf-gipper.png */; };
		1CAEDA9A16376E56001F5F04 /* lf-gotmine.png in Resources */ = {isa = PBXBuildFile; fileRef = 8CCD52FB15B783FC00E5893B /* lf-gotmine.png */; };
		1CAEDA9B16376E56001F5F04 /* lf-hansen2.png in Resources */ = {isa = PBXBuildFile; fileRef = 8CCD52FC15B783FC00E5893B /* lf-hansen2.png */; };
		1CAEDA9C16376E56001F5F04 /* LF-japan_clean_fast.png in Resources */ = {isa = PBXBuildFile; fileRef = 8CCD52FD15B783FC00E5893B /* LF-japan_clean_fast.png */; };
		1CAEDA9D16376E56001F5F04 /* LF-pennybags.png in Resources */ = {isa = PBXBuildFile; fileRef = 8CCD52FE15B783FC00E5893B /* LF-pennybags.png */; };
		1CAEDA9E16376E56001F5F04 /* LF-purestrain2.png in Resources */ = {isa = PBXBuildFile; fileRef = 8CCD52FF15B783FC00E5893B /* LF-purestrain2.png */; };
		1CAEDA9F16376E56001F5F04 /* lf-race2.png in Resources */ = {isa = PBXBuildFile; fileRef = 8CCD530015B783FC00E5893B /* lf-race2.png */; };
		1CAEDAA016376E56001F5F04 /* link.png in Resources */ = {isa = PBXBuildFile; fileRef = 8CCD530115B783FC00E5893B /* link.png */; };
		1CAEDAA116376E56001F5F04 /* lp-text.png in Resources */ = {isa = PBXBuildFile; fileRef = 8CCD530215B783FC00E5893B /* lp-text.png */; };
		1CAEDAA216376E56001F5F04 /* movies.png in Resources */ = {isa = PBXBuildFile; fileRef = 8CCD530315B783FC00E5893B /* movies.png */; };
		1CAEDAA316376E56001F5F04 /* music.png in Resources */ = {isa = PBXBuildFile; fileRef = 8CCD530415B783FC00E5893B /* music.png */; };
		1CAEDAA416376E56001F5F04 /* newbie.png in Resources */ = {isa = PBXBuildFile; fileRef = 8CCD530515B783FC00E5893B /* newbie.png */; };
		1CAEDAA516376E56001F5F04 /* news.png in Resources */ = {isa = PBXBuildFile; fileRef = 8CCD530615B783FC00E5893B /* news.png */; };
		1CAEDAA616376E56001F5F04 /* nmd-country.png in Resources */ = {isa = PBXBuildFile; fileRef = 8CCD530715B783FC00E5893B /* nmd-country.png */; };
		1CAEDAA716376E56001F5F04 /* nmd-hiphop.png in Resources */ = {isa = PBXBuildFile; fileRef = 8CCD530815B783FC00E5893B /* nmd-hiphop.png */; };
		1CAEDAA816376E56001F5F04 /* nmd-metal.png in Resources */ = {isa = PBXBuildFile; fileRef = 8CCD530915B783FC00E5893B /* nmd-metal.png */; };
		1CAEDAA916376E56001F5F04 /* nmd-rock.png in Resources */ = {isa = PBXBuildFile; fileRef = 8CCD530A15B783FC00E5893B /* nmd-rock.png */; };
		1CAEDAAA16376E56001F5F04 /* nmd-tour.png in Resources */ = {isa = PBXBuildFile; fileRef = 8CCD530B15B783FC00E5893B /* nmd-tour.png */; };
		1CAEDAAB16376E56001F5F04 /* nmd-us.png in Resources */ = {isa = PBXBuildFile; fileRef = 8CCD530C15B783FC00E5893B /* nmd-us.png */; };
		1CAEDAAC16376E56001F5F04 /* nmd-world.png in Resources */ = {isa = PBXBuildFile; fileRef = 8CCD530D15B783FC00E5893B /* nmd-world.png */; };
		1CAEDAAD16376E56001F5F04 /* phiz-dontlike.png in Resources */ = {isa = PBXBuildFile; fileRef = 8CCD530E15B783FC00E5893B /* phiz-dontlike.png */; };
		1CAEDAAE16376E56001F5F04 /* phiz-kayne.png in Resources */ = {isa = PBXBuildFile; fileRef = 8CCD530F15B783FC00E5893B /* phiz-kayne.png */; };
		1CAEDAAF16376E56001F5F04 /* photos.png in Resources */ = {isa = PBXBuildFile; fileRef = 8CCD531015B783FC00E5893B /* photos.png */; };
		1CAEDAB016376E56001F5F04 /* photoshop.png in Resources */ = {isa = PBXBuildFile; fileRef = 8CCD531115B783FC00E5893B /* photoshop.png */; };
		1CAEDAB116376E56001F5F04 /* pi-cats.png in Resources */ = {isa = PBXBuildFile; fileRef = 8CCD531215B783FC00E5893B /* pi-cats.png */; };
		1CAEDAB216376E56001F5F04 /* pi-dogs.png in Resources */ = {isa = PBXBuildFile; fileRef = 8CCD531315B783FC00E5893B /* pi-dogs.png */; };
		1CAEDAB316376E56001F5F04 /* pi-fish.png in Resources */ = {isa = PBXBuildFile; fileRef = 8CCD531415B783FC00E5893B /* pi-fish.png */; };
		1CAEDAB416376E56001F5F04 /* politics.png in Resources */ = {isa = PBXBuildFile; fileRef = 8CCD531515B783FC00E5893B /* politics.png */; };
		1CAEDAB516376E56001F5F04 /* poll.png in Resources */ = {isa = PBXBuildFile; fileRef = 8CCD531615B783FC00E5893B /* poll.png */; };
		1CAEDAB616376E56001F5F04 /* question.png in Resources */ = {isa = PBXBuildFile; fileRef = 8CCD531715B783FC00E5893B /* question.png */; };
		1CAEDAB716376E56001F5F04 /* rant.png in Resources */ = {isa = PBXBuildFile; fileRef = 8CCD531815B783FC00E5893B /* rant.png */; };
		1CAEDAB816376E56001F5F04 /* repeat.png in Resources */ = {isa = PBXBuildFile; fileRef = 8CCD531915B783FC00E5893B /* repeat.png */; };
		1CAEDAB916376E56001F5F04 /* request.png in Resources */ = {isa = PBXBuildFile; fileRef = 8CCD531A15B783FC00E5893B /* request.png */; };
		1CAEDABA16376E56001F5F04 /* RP-mls_tag.png in Resources */ = {isa = PBXBuildFile; fileRef = 8CCD531B15B783FC00E5893B /* RP-mls_tag.png */; };
		1CAEDABB16376E56001F5F04 /* sam-clothing.png in Resources */ = {isa = PBXBuildFile; fileRef = 8CCD531C15B783FC00E5893B /* sam-clothing.png */; };
		1CAEDABC16376E56001F5F04 /* sas-fantasy.png in Resources */ = {isa = PBXBuildFile; fileRef = 8CCD531D15B783FC00E5893B /* sas-fantasy.png */; };
		1CAEDABD16376E56001F5F04 /* school.png in Resources */ = {isa = PBXBuildFile; fileRef = 8CCD531E15B783FC00E5893B /* school.png */; };
		1CAEDABE16376E56001F5F04 /* science.png in Resources */ = {isa = PBXBuildFile; fileRef = 8CCD531F15B783FC00E5893B /* science.png */; };
		1CAEDABF16376E56001F5F04 /* serious.png in Resources */ = {isa = PBXBuildFile; fileRef = 8CCD532015B783FC00E5893B /* serious.png */; };
		1CAEDAC016376E56001F5F04 /* sex.png in Resources */ = {isa = PBXBuildFile; fileRef = 8CCD532115B783FC00E5893B /* sex.png */; };
		1CAEDAC116376E56001F5F04 /* shitpost.png in Resources */ = {isa = PBXBuildFile; fileRef = 8CCD532215B783FC00E5893B /* shitpost.png */; };
		1CAEDAC216376E56001F5F04 /* shsc-apple.png in Resources */ = {isa = PBXBuildFile; fileRef = 8CCD532315B783FC00E5893B /* shsc-apple.png */; };
		1CAEDAC316376E56001F5F04 /* shsc-bsd.png in Resources */ = {isa = PBXBuildFile; fileRef = 8CCD532415B783FC00E5893B /* shsc-bsd.png */; };
		1CAEDAC416376E56001F5F04 /* shsc-code.png in Resources */ = {isa = PBXBuildFile; fileRef = 8CCD532515B783FC00E5893B /* shsc-code.png */; };
		1CAEDAC516376E56001F5F04 /* shsc-hardware.png in Resources */ = {isa = PBXBuildFile; fileRef = 8CCD532615B783FC00E5893B /* shsc-hardware.png */; };
		1CAEDAC616376E56001F5F04 /* shsc-laptop.png in Resources */ = {isa = PBXBuildFile; fileRef = 8CCD532715B783FC00E5893B /* shsc-laptop.png */; };
		1CAEDAC716376E56001F5F04 /* shsc-linux.png in Resources */ = {isa = PBXBuildFile; fileRef = 8CCD532815B783FC00E5893B /* shsc-linux.png */; };
		1CAEDAC816376E56001F5F04 /* shsc-networking.png in Resources */ = {isa = PBXBuildFile; fileRef = 8CCD532915B783FC00E5893B /* shsc-networking.png */; };
		1CAEDAC916376E56001F5F04 /* shsc-sysadmin.png in Resources */ = {isa = PBXBuildFile; fileRef = 8CCD532A15B783FC00E5893B /* shsc-sysadmin.png */; };
		1CAEDACA16376E56001F5F04 /* shsc-win.png in Resources */ = {isa = PBXBuildFile; fileRef = 8CCD532B15B783FC00E5893B /* shsc-win.png */; };
		1CAEDACB16376E56001F5F04 /* sports-golf.png in Resources */ = {isa = PBXBuildFile; fileRef = 8CCD532C15B783FC00E5893B /* sports-golf.png */; };
		1CAEDACC16376E56001F5F04 /* sports-mlb.png in Resources */ = {isa = PBXBuildFile; fileRef = 8CCD532D15B783FC00E5893B /* sports-mlb.png */; };
		1CAEDACD16376E56001F5F04 /* sports-nascar.png in Resources */ = {isa = PBXBuildFile; fileRef = 8CCD532E15B783FC00E5893B /* sports-nascar.png */; };
		1CAEDACE16376E56001F5F04 /* sports-nba.png in Resources */ = {isa = PBXBuildFile; fileRef = 8CCD532F15B783FC00E5893B /* sports-nba.png */; };
		1CAEDACF16376E56001F5F04 /* sports-ncaa.png in Resources */ = {isa = PBXBuildFile; fileRef = 8CCD533015B783FC00E5893B /* sports-ncaa.png */; };
		1CAEDAD016376E56001F5F04 /* sports-nfl.png in Resources */ = {isa = PBXBuildFile; fileRef = 8CCD533115B783FC00E5893B /* sports-nfl.png */; };
		1CAEDAD116376E56001F5F04 /* sports-nhl.png in Resources */ = {isa = PBXBuildFile; fileRef = 8CCD533215B783FC00E5893B /* sports-nhl.png */; };
		1CAEDAD216376E56001F5F04 /* sports-soccer.png in Resources */ = {isa = PBXBuildFile; fileRef = 8CCD533315B783FC00E5893B /* sports-soccer.png */; };
		1CAEDAD316376E56001F5F04 /* sports-wwe.png in Resources */ = {isa = PBXBuildFile; fileRef = 8CCD533415B783FC00E5893B /* sports-wwe.png */; };
		1CAEDAD416376E56001F5F04 /* sports.png in Resources */ = {isa = PBXBuildFile; fileRef = 8CCD533515B783FC00E5893B /* sports.png */; };
		1CAEDAD516376E56001F5F04 /* stupid.png in Resources */ = {isa = PBXBuildFile; fileRef = 8CCD533615B783FC00E5893B /* stupid.png */; };
		1CAEDAD616376E56001F5F04 /* tava-analog.png in Resources */ = {isa = PBXBuildFile; fileRef = 8CCD533715B783FC00E5893B /* tava-analog.png */; };
		1CAEDAD716376E56001F5F04 /* tava-cables.png in Resources */ = {isa = PBXBuildFile; fileRef = 8CCD533815B783FC00E5893B /* tava-cables.png */; };
		1CAEDAD816376E56001F5F04 /* tava-cellphone.png in Resources */ = {isa = PBXBuildFile; fileRef = 8CCD533915B783FC00E5893B /* tava-cellphone.png */; };
		1CAEDAD916376E56001F5F04 /* tava-gadget.png in Resources */ = {isa = PBXBuildFile; fileRef = 8CCD533A15B783FC00E5893B /* tava-gadget.png */; };
		1CAEDADA16376E56001F5F04 /* tava-headphones.png in Resources */ = {isa = PBXBuildFile; fileRef = 8CCD533B15B783FC00E5893B /* tava-headphones.png */; };
		1CAEDADB16376E56001F5F04 /* tava-highdef.png in Resources */ = {isa = PBXBuildFile; fileRef = 8CCD533C15B783FC00E5893B /* tava-highdef.png */; };
		1CAEDADC16376E56001F5F04 /* tava-mp3.png in Resources */ = {isa = PBXBuildFile; fileRef = 8CCD533D15B783FC00E5893B /* tava-mp3.png */; };
		1CAEDADD16376E56001F5F04 /* tava-speakers.png in Resources */ = {isa = PBXBuildFile; fileRef = 8CCD533E15B783FC00E5893B /* tava-speakers.png */; };
		1CAEDADE16376E56001F5F04 /* tava-vintage.png in Resources */ = {isa = PBXBuildFile; fileRef = 8CCD533F15B783FC00E5893B /* tava-vintage.png */; };
		1CAEDADF16376E56001F5F04 /* tcc-addiction.png in Resources */ = {isa = PBXBuildFile; fileRef = 8CCD534015B783FC00E5893B /* tcc-addiction.png */; };
		1CAEDAE016376E56001F5F04 /* tcc-shrooms.png in Resources */ = {isa = PBXBuildFile; fileRef = 8CCD534115B783FC00E5893B /* tcc-shrooms.png */; };
		1CAEDAE116376E56001F5F04 /* tech.png in Resources */ = {isa = PBXBuildFile; fileRef = 8CCD534215B783FC00E5893B /* tech.png */; };
		1CAEDAE216376E56001F5F04 /* tfr-box.png in Resources */ = {isa = PBXBuildFile; fileRef = 8CCD534315B783FC00E5893B /* tfr-box.png */; };
		1CAEDAE316376E56001F5F04 /* tg-gurps.png in Resources */ = {isa = PBXBuildFile; fileRef = 8CCD534415B783FC00E5893B /* tg-gurps.png */; };
		1CAEDAE416376E56001F5F04 /* tma.png in Resources */ = {isa = PBXBuildFile; fileRef = 8CCD534515B783FC00E5893B /* tma.png */; };
		1CAEDAE516376E56001F5F04 /* tv.png in Resources */ = {isa = PBXBuildFile; fileRef = 8CCD534615B783FC00E5893B /* tv.png */; };
		1CAEDAE616376E56001F5F04 /* tviv-cable.png in Resources */ = {isa = PBXBuildFile; fileRef = 8CCD534715B783FC00E5893B /* tviv-cable.png */; };
		1CAEDAE716376E56001F5F04 /* tviv-cartoon.png in Resources */ = {isa = PBXBuildFile; fileRef = 8CCD534815B783FC00E5893B /* tviv-cartoon.png */; };
		1CAEDAE816376E56001F5F04 /* tviv-competition.png in Resources */ = {isa = PBXBuildFile; fileRef = 8CCD534915B783FC00E5893B /* tviv-competition.png */; };
		1CAEDAE916376E56001F5F04 /* tviv-dvd.png in Resources */ = {isa = PBXBuildFile; fileRef = 8CCD534A15B783FC00E5893B /* tviv-dvd.png */; };
		1CAEDAEA16376E56001F5F04 /* tviv-on-demand.png in Resources */ = {isa = PBXBuildFile; fileRef = 8CCD534B15B783FC00E5893B /* tviv-on-demand.png */; };
		1CAEDAEB16376E56001F5F04 /* tviv-spoilers.png in Resources */ = {isa = PBXBuildFile; fileRef = 8CCD534C15B783FC00E5893B /* tviv-spoilers.png */; };
		1CAEDAEC16376E56001F5F04 /* unfunny.png in Resources */ = {isa = PBXBuildFile; fileRef = 8CCD534D15B783FC00E5893B /* unfunny.png */; };
		1CAEDAED16376E56001F5F04 /* video.png in Resources */ = {isa = PBXBuildFile; fileRef = 8CCD534E15B783FC00E5893B /* video.png */; };
		1CAEDAEE16376E56001F5F04 /* weird.png in Resources */ = {isa = PBXBuildFile; fileRef = 8CCD534F15B783FC00E5893B /* weird.png */; };
		1CAEDAEF16376E56001F5F04 /* whine.png in Resources */ = {isa = PBXBuildFile; fileRef = 8CCD535015B783FC00E5893B /* whine.png */; };
		1CAEDAF016376E56001F5F04 /* wrestlehut-ecw.png in Resources */ = {isa = PBXBuildFile; fileRef = 8CCD535115B783FC00E5893B /* wrestlehut-ecw.png */; };
		1CAEDAF116376E56001F5F04 /* wrestlehut-thunder.png in Resources */ = {isa = PBXBuildFile; fileRef = 8CCD535215B783FC00E5893B /* wrestlehut-thunder.png */; };
		1CAEDAF216376E56001F5F04 /* wrestlehut-tna.png in Resources */ = {isa = PBXBuildFile; fileRef = 8CCD535315B783FC00E5893B /* wrestlehut-tna.png */; };
		1CAEDAF316376E56001F5F04 /* wrestling-raw.png in Resources */ = {isa = PBXBuildFile; fileRef = 8CCD535415B783FC00E5893B /* wrestling-raw.png */; };
		1CAEDAF416376E56001F5F04 /* wrestling-roh.png in Resources */ = {isa = PBXBuildFile; fileRef = 8CCD535515B783FD00E5893B /* wrestling-roh.png */; };
		1CAEDAF516376E56001F5F04 /* wrestling-sd.png in Resources */ = {isa = PBXBuildFile; fileRef = 8CCD535615B783FD00E5893B /* wrestling-sd.png */; };
		1CAEDAF616376E56001F5F04 /* ycs-goomba.png in Resources */ = {isa = PBXBuildFile; fileRef = 8CCD535715B783FD00E5893B /* ycs-goomba.png */; };
		1CAEDAF716376E56001F5F04 /* ycs-letsgo.png in Resources */ = {isa = PBXBuildFile; fileRef = 8CCD535815B783FD00E5893B /* ycs-letsgo.png */; };
		1CAEDAF816376E56001F5F04 /* yospos-blurit.png in Resources */ = {isa = PBXBuildFile; fileRef = 8CCD535915B783FD00E5893B /* yospos-blurit.png */; };
		1CAEDAF916376E56001F5F04 /* YOSPOS-DOS.png in Resources */ = {isa = PBXBuildFile; fileRef = 8CCD535A15B783FD00E5893B /* YOSPOS-DOS.png */; };
		1CAEDAFA16376E56001F5F04 /* yospos-hackersafe.png in Resources */ = {isa = PBXBuildFile; fileRef = 8CCD535B15B783FD00E5893B /* yospos-hackersafe.png */; };
		1CAEDAFB16376E56001F5F04 /* yospos-janitor.png in Resources */ = {isa = PBXBuildFile; fileRef = 8CCD535C15B783FD00E5893B /* yospos-janitor.png */; };
		1CAEDAFC16376E56001F5F04 /* yospos-netscape.png in Resources */ = {isa = PBXBuildFile; fileRef = 8CCD535D15B783FD00E5893B /* yospos-netscape.png */; };
		1CAEDAFD16376E56001F5F04 /* yospos-web20.png in Resources */ = {isa = PBXBuildFile; fileRef = 8CCD535E15B783FD00E5893B /* yospos-web20.png */; };
		1CAEDAFE16376E56001F5F04 /* yp-amiga859.png in Resources */ = {isa = PBXBuildFile; fileRef = 8CCD535F15B783FD00E5893B /* yp-amiga859.png */; };
		1CAEDAFF16376E56001F5F04 /* yp-apple.png in Resources */ = {isa = PBXBuildFile; fileRef = 8CCD536015B783FD00E5893B /* yp-apple.png */; };
		1CAEDB0016376E56001F5F04 /* yp-bsod.png in Resources */ = {isa = PBXBuildFile; fileRef = 8CCD536115B783FD00E5893B /* yp-bsod.png */; };
		1CAEDB0116376E56001F5F04 /* yp-c64.png in Resources */ = {isa = PBXBuildFile; fileRef = 8CCD536215B783FD00E5893B /* yp-c64.png */; };
		1CAEDB0216376E56001F5F04 /* yp-gnugpl.png in Resources */ = {isa = PBXBuildFile; fileRef = 8CCD536315B783FD00E5893B /* yp-gnugpl.png */; };
		1CAEDB0316376E56001F5F04 /* yp-snowcrash971.png in Resources */ = {isa = PBXBuildFile; fileRef = 8CCD536415B783FD00E5893B /* yp-snowcrash971.png */; };
		1CAEDB0416376E56001F5F04 /* yp-tubes296.png in Resources */ = {isa = PBXBuildFile; fileRef = 8CCD536515B783FD00E5893B /* yp-tubes296.png */; };
		1CAEDB06163778DF001F5F04 /* AICA-TAG-trip.png in Resources */ = {isa = PBXBuildFile; fileRef = 1CAEDB05163778DF001F5F04 /* AICA-TAG-trip.png */; };
		1CAEDB0A163778FD001F5F04 /* RP-facup.png in Resources */ = {isa = PBXBuildFile; fileRef = 1CAEDB07163778FD001F5F04 /* RP-facup.png */; };
		1CAEDB0B163778FD001F5F04 /* RP-fifa.png in Resources */ = {isa = PBXBuildFile; fileRef = 1CAEDB08163778FD001F5F04 /* RP-fifa.png */; };
		1CAEDB0C163778FD001F5F04 /* RP-LFP.png in Resources */ = {isa = PBXBuildFile; fileRef = 1CAEDB09163778FD001F5F04 /* RP-LFP.png */; };
		1CAEDB1016377904001F5F04 /* RP-seriea.png in Resources */ = {isa = PBXBuildFile; fileRef = 1CAEDB0D16377904001F5F04 /* RP-seriea.png */; };
		1CAEDB1116377904001F5F04 /* RP-spl.png in Resources */ = {isa = PBXBuildFile; fileRef = 1CAEDB0E16377904001F5F04 /* RP-spl.png */; };
		1CAEDB1216377904001F5F04 /* RP-uefa_tag.png in Resources */ = {isa = PBXBuildFile; fileRef = 1CAEDB0F16377904001F5F04 /* RP-uefa_tag.png */; };
		1CAEDB1416377914001F5F04 /* ap-1999.png in Resources */ = {isa = PBXBuildFile; fileRef = 1CAEDB1316377914001F5F04 /* ap-1999.png */; };
		1CAEDB1616377925001F5F04 /* byob-chill.png in Resources */ = {isa = PBXBuildFile; fileRef = 1CAEDB1516377925001F5F04 /* byob-chill.png */; };
		1CAEDB181637792D001F5F04 /* byob-salt.png in Resources */ = {isa = PBXBuildFile; fileRef = 1CAEDB171637792D001F5F04 /* byob-salt.png */; };
		1CAEDB1B16377934001F5F04 /* byob-slayer.png in Resources */ = {isa = PBXBuildFile; fileRef = 1CAEDB1916377933001F5F04 /* byob-slayer.png */; };
		1CAEDB1C16377934001F5F04 /* byob-soulja.png in Resources */ = {isa = PBXBuildFile; fileRef = 1CAEDB1A16377933001F5F04 /* byob-soulja.png */; };
		1CAEDB1E1637793F001F5F04 /* dd-fox.png in Resources */ = {isa = PBXBuildFile; fileRef = 1CAEDB1D1637793F001F5F04 /* dd-fox.png */; };
		1CAEDB211637794E001F5F04 /* dd-religion.png in Resources */ = {isa = PBXBuildFile; fileRef = 1CAEDB1F1637794E001F5F04 /* dd-religion.png */; };
		1CAEDB221637794E001F5F04 /* dd-war.png in Resources */ = {isa = PBXBuildFile; fileRef = 1CAEDB201637794E001F5F04 /* dd-war.png */; };
		1CAEDB2516377962001F5F04 /* diy-tips.png in Resources */ = {isa = PBXBuildFile; fileRef = 1CAEDB2316377961001F5F04 /* diy-tips.png */; };
		1CAEDB2616377962001F5F04 /* diy-wood.png in Resources */ = {isa = PBXBuildFile; fileRef = 1CAEDB2416377961001F5F04 /* diy-wood.png */; };
		1CAEDB2B16377973001F5F04 /* fyad-bats.png in Resources */ = {isa = PBXBuildFile; fileRef = 1CAEDB2716377973001F5F04 /* fyad-bats.png */; };
		1CAEDB2C16377973001F5F04 /* fyad-cats.png in Resources */ = {isa = PBXBuildFile; fileRef = 1CAEDB2816377973001F5F04 /* fyad-cats.png */; };
		1CAEDB2D16377973001F5F04 /* fyad-dirigibles.png in Resources */ = {isa = PBXBuildFile; fileRef = 1CAEDB2916377973001F5F04 /* fyad-dirigibles.png */; };
		1CAEDB2E16377973001F5F04 /* fyad-dogfights.png in Resources */ = {isa = PBXBuildFile; fileRef = 1CAEDB2A16377973001F5F04 /* fyad-dogfights.png */; };
		1CAEDB301637797C001F5F04 /* fyad-ghosts.png in Resources */ = {isa = PBXBuildFile; fileRef = 1CAEDB2F1637797C001F5F04 /* fyad-ghosts.png */; };
		1CAEDB3316377986001F5F04 /* fyad-robocop.png in Resources */ = {isa = PBXBuildFile; fileRef = 1CAEDB3116377986001F5F04 /* fyad-robocop.png */; };
		1CAEDB3416377986001F5F04 /* fyad-sandwich.png in Resources */ = {isa = PBXBuildFile; fileRef = 1CAEDB3216377986001F5F04 /* fyad-sandwich.png */; };
		1CAEDB3616377996001F5F04 /* gip-police3.png in Resources */ = {isa = PBXBuildFile; fileRef = 1CAEDB3516377996001F5F04 /* gip-police3.png */; };
		1CAEDB38163779A2001F5F04 /* guns-ammo.png in Resources */ = {isa = PBXBuildFile; fileRef = 1CAEDB37163779A2001F5F04 /* guns-ammo.png */; };
		1CAEDB3A163779AB001F5F04 /* gws-bread.png in Resources */ = {isa = PBXBuildFile; fileRef = 1CAEDB39163779AA001F5F04 /* gws-bread.png */; };
		1CAEDB3D163779BC001F5F04 /* lan-ne.png in Resources */ = {isa = PBXBuildFile; fileRef = 1CAEDB3B163779BC001F5F04 /* lan-ne.png */; };
		1CAEDB3E163779BC001F5F04 /* lan-nw.png in Resources */ = {isa = PBXBuildFile; fileRef = 1CAEDB3C163779BC001F5F04 /* lan-nw.png */; };
		1CAEDB40163779C1001F5F04 /* lan-sw.png in Resources */ = {isa = PBXBuildFile; fileRef = 1CAEDB3F163779C1001F5F04 /* lan-sw.png */; };
		1CAEDB42163779CF001F5F04 /* lf-laters.png in Resources */ = {isa = PBXBuildFile; fileRef = 1CAEDB41163779CF001F5F04 /* lf-laters.png */; };
		1CAEDB44163779D9001F5F04 /* lf-marx.png in Resources */ = {isa = PBXBuildFile; fileRef = 1CAEDB43163779D9001F5F04 /* lf-marx.png */; };
		1CAEDB46163779E3001F5F04 /* lp-adventure.png in Resources */ = {isa = PBXBuildFile; fileRef = 1CAEDB45163779E3001F5F04 /* lp-adventure.png */; };
		1CAEDB49163779F0001F5F04 /* phiz-style.png in Resources */ = {isa = PBXBuildFile; fileRef = 1CAEDB47163779F0001F5F04 /* phiz-style.png */; };
		1CAEDB4A163779F0001F5F04 /* phiz-vampire.png in Resources */ = {isa = PBXBuildFile; fileRef = 1CAEDB48163779F0001F5F04 /* phiz-vampire.png */; };
		1CAEDB4D163779FB001F5F04 /* pi-birds.png in Resources */ = {isa = PBXBuildFile; fileRef = 1CAEDB4B163779FA001F5F04 /* pi-birds.png */; };
		1CAEDB4E163779FB001F5F04 /* pi-bugs.png in Resources */ = {isa = PBXBuildFile; fileRef = 1CAEDB4C163779FA001F5F04 /* pi-bugs.png */; };
		1CAEDB5016377A06001F5F04 /* psp-grappling.png in Resources */ = {isa = PBXBuildFile; fileRef = 1CAEDB4F16377A06001F5F04 /* psp-grappling.png */; };
		1CAEDB5216377A13001F5F04 /* sports-boxing.png in Resources */ = {isa = PBXBuildFile; fileRef = 1CAEDB5116377A13001F5F04 /* sports-boxing.png */; };
		1CAEDB5416377A20001F5F04 /* tcc-busted.png in Resources */ = {isa = PBXBuildFile; fileRef = 1CAEDB5316377A20001F5F04 /* tcc-busted.png */; };
		1CAEDB5616377A26001F5F04 /* tcc-research.png in Resources */ = {isa = PBXBuildFile; fileRef = 1CAEDB5516377A26001F5F04 /* tcc-research.png */; };
		1CAEDB5816377A2C001F5F04 /* tcc-weed.png in Resources */ = {isa = PBXBuildFile; fileRef = 1CAEDB5716377A2C001F5F04 /* tcc-weed.png */; };
		1CAEDB5A16377A35001F5F04 /* tg-d20.png in Resources */ = {isa = PBXBuildFile; fileRef = 1CAEDB5916377A35001F5F04 /* tg-d20.png */; };
		1CAEDB5C16377A43001F5F04 /* ycs-achieve.png in Resources */ = {isa = PBXBuildFile; fileRef = 1CAEDB5B16377A43001F5F04 /* ycs-achieve.png */; };
		1CB13AC916B86452003708DC /* byob-xfile.png in Resources */ = {isa = PBXBuildFile; fileRef = 1CB13AC816B86452003708DC /* byob-xfile.png */; };
		1CB52A6E1637B21700032AD3 /* AwfulThreadTags.m in Sources */ = {isa = PBXBuildFile; fileRef = 1CAED9DA16373F91001F5F04 /* AwfulThreadTags.m */; };
		1CB9B84F1693D9F700A3CD16 /* profile2.html in Resources */ = {isa = PBXBuildFile; fileRef = 1CB9B84C1693D9DC00A3CD16 /* profile2.html */; };
		1CB9B8511693DC3800A3CD16 /* profile3.html in Resources */ = {isa = PBXBuildFile; fileRef = 1CB9B8501693DC3800A3CD16 /* profile3.html */; };
		1CB9B8531694334500A3CD16 /* profile4.html in Resources */ = {isa = PBXBuildFile; fileRef = 1CB9B8521694334500A3CD16 /* profile4.html */; };
		1CB9B8551694339E00A3CD16 /* profile5.html in Resources */ = {isa = PBXBuildFile; fileRef = 1CB9B8541694339E00A3CD16 /* profile5.html */; };
		1CB9B85716943F5E00A3CD16 /* profile6.html in Resources */ = {isa = PBXBuildFile; fileRef = 1CB9B85616943F5E00A3CD16 /* profile6.html */; };
		1CBD5244162B5C2500928740 /* Custom CSS README.txt in Resources */ = {isa = PBXBuildFile; fileRef = 1CBD5243162B5C2500928740 /* Custom CSS README.txt */; };
		1CBD5247162B66BC00928740 /* AwfulTextEntryCell.m in Sources */ = {isa = PBXBuildFile; fileRef = 1CBD5246162B66BC00928740 /* AwfulTextEntryCell.m */; };
		1CBD527D162DCB1B00928740 /* navbar-back-landscape.png in Resources */ = {isa = PBXBuildFile; fileRef = 1CBD5271162DCB1B00928740 /* navbar-back-landscape.png */; };
		1CBD527E162DCB1B00928740 /* navbar-back-landscape@2x.png in Resources */ = {isa = PBXBuildFile; fileRef = 1CBD5272162DCB1B00928740 /* navbar-back-landscape@2x.png */; };
		1CBD527F162DCB1B00928740 /* navbar-back.png in Resources */ = {isa = PBXBuildFile; fileRef = 1CBD5273162DCB1B00928740 /* navbar-back.png */; };
		1CBD5280162DCB1B00928740 /* navbar-back@2x.png in Resources */ = {isa = PBXBuildFile; fileRef = 1CBD5274162DCB1B00928740 /* navbar-back@2x.png */; };
		1CBD5281162DCB1B00928740 /* navbar-button-landscape.png in Resources */ = {isa = PBXBuildFile; fileRef = 1CBD5275162DCB1B00928740 /* navbar-button-landscape.png */; };
		1CBD5282162DCB1B00928740 /* navbar-button-landscape@2x.png in Resources */ = {isa = PBXBuildFile; fileRef = 1CBD5276162DCB1B00928740 /* navbar-button-landscape@2x.png */; };
		1CBD5283162DCB1B00928740 /* navbar-button.png in Resources */ = {isa = PBXBuildFile; fileRef = 1CBD5277162DCB1B00928740 /* navbar-button.png */; };
		1CBD5284162DCB1B00928740 /* navbar-button@2x.png in Resources */ = {isa = PBXBuildFile; fileRef = 1CBD5278162DCB1B00928740 /* navbar-button@2x.png */; };
		1CBD5288162DCB1B00928740 /* navbar@2x.png in Resources */ = {isa = PBXBuildFile; fileRef = 1CBD527C162DCB1B00928740 /* navbar@2x.png */; };
		1CBDB58F1624B26B0004BDF4 /* 0.0stars.png in Resources */ = {isa = PBXBuildFile; fileRef = 1CBDB5841624B26B0004BDF4 /* 0.0stars.png */; };
		1CBDB5901624B26B0004BDF4 /* 0.5stars.png in Resources */ = {isa = PBXBuildFile; fileRef = 1CBDB5851624B26B0004BDF4 /* 0.5stars.png */; };
		1CBDB5911624B26B0004BDF4 /* 1.0stars.png in Resources */ = {isa = PBXBuildFile; fileRef = 1CBDB5861624B26B0004BDF4 /* 1.0stars.png */; };
		1CBDB5921624B26B0004BDF4 /* 1.5stars.png in Resources */ = {isa = PBXBuildFile; fileRef = 1CBDB5871624B26B0004BDF4 /* 1.5stars.png */; };
		1CBDB5931624B26B0004BDF4 /* 2.0stars.png in Resources */ = {isa = PBXBuildFile; fileRef = 1CBDB5881624B26B0004BDF4 /* 2.0stars.png */; };
		1CBDB5941624B26B0004BDF4 /* 2.5stars.png in Resources */ = {isa = PBXBuildFile; fileRef = 1CBDB5891624B26B0004BDF4 /* 2.5stars.png */; };
		1CBDB5951624B26B0004BDF4 /* 3.0stars.png in Resources */ = {isa = PBXBuildFile; fileRef = 1CBDB58A1624B26B0004BDF4 /* 3.0stars.png */; };
		1CBDB5961624B26B0004BDF4 /* 3.5stars.png in Resources */ = {isa = PBXBuildFile; fileRef = 1CBDB58B1624B26B0004BDF4 /* 3.5stars.png */; };
		1CBDB5971624B26B0004BDF4 /* 4.0stars.png in Resources */ = {isa = PBXBuildFile; fileRef = 1CBDB58C1624B26B0004BDF4 /* 4.0stars.png */; };
		1CBDB5981624B26B0004BDF4 /* 4.5stars.png in Resources */ = {isa = PBXBuildFile; fileRef = 1CBDB58D1624B26B0004BDF4 /* 4.5stars.png */; };
		1CBDB5991624B26B0004BDF4 /* 5.0stars.png in Resources */ = {isa = PBXBuildFile; fileRef = 1CBDB58E1624B26B0004BDF4 /* 5.0stars.png */; };
		1CBDB5BE16259C6C0004BDF4 /* SenTestingKit.framework in Frameworks */ = {isa = PBXBuildFile; fileRef = 1CBDB5BD16259C6C0004BDF4 /* SenTestingKit.framework */; };
		1CBDB5BF16259C6C0004BDF4 /* UIKit.framework in Frameworks */ = {isa = PBXBuildFile; fileRef = 1DF5F4DF0D08C38300B7A737 /* UIKit.framework */; };
		1CBDB5C016259C6C0004BDF4 /* Foundation.framework in Frameworks */ = {isa = PBXBuildFile; fileRef = 1D30AB110D05D00D00671497 /* Foundation.framework */; };
		1CBDB5D41625A08F0004BDF4 /* ForumTests.m in Sources */ = {isa = PBXBuildFile; fileRef = 1CBDB5D31625A08F0004BDF4 /* ForumTests.m */; };
		1CBDB5D71625A0A70004BDF4 /* BookmarkedThreadsTests.m in Sources */ = {isa = PBXBuildFile; fileRef = 1CBDB5D61625A0A70004BDF4 /* BookmarkedThreadsTests.m */; };
		1CBDB5DA1625A0B60004BDF4 /* ProfileTests.m in Sources */ = {isa = PBXBuildFile; fileRef = 1CBDB5D91625A0B60004BDF4 /* ProfileTests.m */; };
		1CBDB5DD1625A0C10004BDF4 /* NewReplyTests.m in Sources */ = {isa = PBXBuildFile; fileRef = 1CBDB5DC1625A0C10004BDF4 /* NewReplyTests.m */; };
		1CBDB5E01625A0D00004BDF4 /* ThreadTests.m in Sources */ = {isa = PBXBuildFile; fileRef = 1CBDB5DF1625A0D00004BDF4 /* ThreadTests.m */; };
		1CBDB5E31625A7780004BDF4 /* ParsingTests.m in Sources */ = {isa = PBXBuildFile; fileRef = 1CBDB5E21625A7780004BDF4 /* ParsingTests.m */; };
		1CBDB5E71625AA240004BDF4 /* AwfulDataStack.m in Sources */ = {isa = PBXBuildFile; fileRef = 1CBDB5E61625AA240004BDF4 /* AwfulDataStack.m */; };
		1CBDB5F01625B76F0004BDF4 /* bookmarkthreads.html in Resources */ = {isa = PBXBuildFile; fileRef = 1CBDB5EB1625B76F0004BDF4 /* bookmarkthreads.html */; };
		1CBDB5F11625B76F0004BDF4 /* forumdisplay.html in Resources */ = {isa = PBXBuildFile; fileRef = 1CBDB5EC1625B76F0004BDF4 /* forumdisplay.html */; };
		1CBDB5F21625B76F0004BDF4 /* member.html in Resources */ = {isa = PBXBuildFile; fileRef = 1CBDB5ED1625B76F0004BDF4 /* member.html */; };
		1CBDB5F31625B76F0004BDF4 /* newreply.html in Resources */ = {isa = PBXBuildFile; fileRef = 1CBDB5EE1625B76F0004BDF4 /* newreply.html */; };
		1CBDB5F41625B76F0004BDF4 /* showthread.html in Resources */ = {isa = PBXBuildFile; fileRef = 1CBDB5EF1625B76F0004BDF4 /* showthread.html */; };
		1CBDB5F61625BACE0004BDF4 /* AwfulParsing.m in Sources */ = {isa = PBXBuildFile; fileRef = 1CBDB5F51625BACE0004BDF4 /* AwfulParsing.m */; };
		1CBDB5F71625BACE0004BDF4 /* AwfulParsing.m in Sources */ = {isa = PBXBuildFile; fileRef = 1CBDB5F51625BACE0004BDF4 /* AwfulParsing.m */; };
		1CBDB5F91625E7320004BDF4 /* TFHpple.m in Sources */ = {isa = PBXBuildFile; fileRef = 1190F7C213BE4ECB00B9D271 /* TFHpple.m */; };
		1CBDB5FA1625E7320004BDF4 /* TFHppleElement.m in Sources */ = {isa = PBXBuildFile; fileRef = 1190F7C413BE4ECB00B9D271 /* TFHppleElement.m */; };
		1CBDB5FB1625E7320004BDF4 /* XPathQuery.m in Sources */ = {isa = PBXBuildFile; fileRef = 1190F7C613BE4ECB00B9D271 /* XPathQuery.m */; };
		1CBDB5FC1625E7440004BDF4 /* libxml2.dylib in Frameworks */ = {isa = PBXBuildFile; fileRef = 1CAB36B01548F0FE00A4A362 /* libxml2.dylib */; };
		1CBDB5FF162600D40004BDF4 /* NSManagedObject+Awful.m in Sources */ = {isa = PBXBuildFile; fileRef = 1CBDB5FE162600D40004BDF4 /* NSManagedObject+Awful.m */; };
		1CC38B8D160C0A5D00C35A11 /* SVPullToRefresh.m in Sources */ = {isa = PBXBuildFile; fileRef = 1CC38B89160C0A5D00C35A11 /* SVPullToRefresh.m */; };
		1CC38BB3160D8C5900C35A11 /* AwfulCategory.m in Sources */ = {isa = PBXBuildFile; fileRef = 1CC38BB2160D8C5800C35A11 /* AwfulCategory.m */; };
		1CC38BB6160D8C6000C35A11 /* _AwfulCategory.m in Sources */ = {isa = PBXBuildFile; fileRef = 1CC38BB5160D8C6000C35A11 /* _AwfulCategory.m */; };
		1CC780181612D8AF002AF958 /* AwfulFavoritesViewController.m in Sources */ = {isa = PBXBuildFile; fileRef = 1CC780101612D8AF002AF958 /* AwfulFavoritesViewController.m */; };
		1CC780191612D8AF002AF958 /* AwfulForumCell.m in Sources */ = {isa = PBXBuildFile; fileRef = 1CC780121612D8AF002AF958 /* AwfulForumCell.m */; };
		1CC7801C1612D8AF002AF958 /* AwfulForumsListController.m in Sources */ = {isa = PBXBuildFile; fileRef = 1CC780171612D8AF002AF958 /* AwfulForumsListController.m */; };
		1CC780231612D989002AF958 /* AwfulHTTPClient.m in Sources */ = {isa = PBXBuildFile; fileRef = 1CC780211612D989002AF958 /* AwfulHTTPClient.m */; };
		1CC780321612D9DE002AF958 /* AwfulPostsViewController.m in Sources */ = {isa = PBXBuildFile; fileRef = 1CC780281612D9DE002AF958 /* AwfulPostsViewController.m */; };
		1CC780351612D9DE002AF958 /* AwfulSpecificPageController.m in Sources */ = {isa = PBXBuildFile; fileRef = 1CC7802E1612D9DE002AF958 /* AwfulSpecificPageController.m */; };
		1CC7804E1612DA8E002AF958 /* AwfulBookmarksController.m in Sources */ = {isa = PBXBuildFile; fileRef = 1CC780491612DA8E002AF958 /* AwfulBookmarksController.m */; };
		1CC780501612DA8E002AF958 /* AwfulThreadListController.m in Sources */ = {isa = PBXBuildFile; fileRef = 1CC7804D1612DA8E002AF958 /* AwfulThreadListController.m */; };
		1CC7806D1612DBB2002AF958 /* Default-568h@2x.png in Resources */ = {isa = PBXBuildFile; fileRef = 1CC780661612DBB2002AF958 /* Default-568h@2x.png */; };
		1CC7806E1612DBB2002AF958 /* Default-Landscape.png in Resources */ = {isa = PBXBuildFile; fileRef = 1CC780671612DBB2002AF958 /* Default-Landscape.png */; };
		1CC7806F1612DBB2002AF958 /* Default-Landscape@2x.png in Resources */ = {isa = PBXBuildFile; fileRef = 1CC780681612DBB2002AF958 /* Default-Landscape@2x.png */; };
		1CC780701612DBB2002AF958 /* Default-Portrait.png in Resources */ = {isa = PBXBuildFile; fileRef = 1CC780691612DBB2002AF958 /* Default-Portrait.png */; };
		1CC780711612DBB2002AF958 /* Default-Portrait@2x.png in Resources */ = {isa = PBXBuildFile; fileRef = 1CC7806A1612DBB2002AF958 /* Default-Portrait@2x.png */; };
		1CC780721612DBB2002AF958 /* Default.png in Resources */ = {isa = PBXBuildFile; fileRef = 1CC7806B1612DBB2002AF958 /* Default.png */; };
		1CC780731612DBB2002AF958 /* Default@2x.png in Resources */ = {isa = PBXBuildFile; fileRef = 1CC7806C1612DBB2002AF958 /* Default@2x.png */; };
		1CD2C3BE16B8508F002DBF66 /* chooch.png in Resources */ = {isa = PBXBuildFile; fileRef = 1CD2C3BD16B8508F002DBF66 /* chooch.png */; };
		1CDD5199154294D400326C7B /* AwfulSettings.m in Sources */ = {isa = PBXBuildFile; fileRef = 1CDD5198154294D400326C7B /* AwfulSettings.m */; };
		1CE2D980165EEC1F0024AC1C /* AwfulTheme.m in Sources */ = {isa = PBXBuildFile; fileRef = 1CE2D97F165EEC1F0024AC1C /* AwfulTheme.m */; };
		1CE2D983165F8B8D0024AC1C /* star-off-dark.png in Resources */ = {isa = PBXBuildFile; fileRef = 1CE2D981165F8B8D0024AC1C /* star-off-dark.png */; };
		1CE2D984165F8B8D0024AC1C /* star-off-dark@2x.png in Resources */ = {isa = PBXBuildFile; fileRef = 1CE2D982165F8B8D0024AC1C /* star-off-dark@2x.png */; };
		1CE2D98E16632E610024AC1C /* games-wiiu.png in Resources */ = {isa = PBXBuildFile; fileRef = 1CE2D98D16632E610024AC1C /* games-wiiu.png */; };
		1CE2D99F16688BA00024AC1C /* ama.png in Resources */ = {isa = PBXBuildFile; fileRef = 1CE2D99E16688BA00024AC1C /* ama.png */; };
		1CE2D9D6166ABD0D0024AC1C /* AwfulActionSheet.m in Sources */ = {isa = PBXBuildFile; fileRef = 1CE2D9C0166ABD0D0024AC1C /* AwfulActionSheet.m */; };
		1CE2D9D7166ABD0D0024AC1C /* AwfulAlertView.m in Sources */ = {isa = PBXBuildFile; fileRef = 1CE2D9C2166ABD0D0024AC1C /* AwfulAlertView.m */; };
		1CE2D9D8166ABD0D0024AC1C /* AwfulFetchedTableViewController.m in Sources */ = {isa = PBXBuildFile; fileRef = 1CE2D9C4166ABD0D0024AC1C /* AwfulFetchedTableViewController.m */; };
		1CE2D9D9166ABD0D0024AC1C /* AwfulNavigationBar.m in Sources */ = {isa = PBXBuildFile; fileRef = 1CE2D9C7166ABD0D0024AC1C /* AwfulNavigationBar.m */; };
		1CE2D9DA166ABD0D0024AC1C /* AwfulSplitViewController.m in Sources */ = {isa = PBXBuildFile; fileRef = 1CE2D9C9166ABD0D0024AC1C /* AwfulSplitViewController.m */; };
		1CE2D9DB166ABD0D0024AC1C /* AwfulTableViewController.m in Sources */ = {isa = PBXBuildFile; fileRef = 1CE2D9CB166ABD0D0024AC1C /* AwfulTableViewController.m */; };
		1CE2D9DC166ABD0D0024AC1C /* NSFileManager+UserDirectories.m in Sources */ = {isa = PBXBuildFile; fileRef = 1CE2D9CD166ABD0D0024AC1C /* NSFileManager+UserDirectories.m */; };
		1CE2D9DD166ABD0D0024AC1C /* NSString+CollapseWhitespace.m in Sources */ = {isa = PBXBuildFile; fileRef = 1CE2D9CF166ABD0D0024AC1C /* NSString+CollapseWhitespace.m */; };
		1CE2D9DE166ABD0D0024AC1C /* NSURL+QueryDictionary.m in Sources */ = {isa = PBXBuildFile; fileRef = 1CE2D9D1166ABD0D0024AC1C /* NSURL+QueryDictionary.m */; };
		1CE2D9DF166ABD0D0024AC1C /* UINavigationItem+TwoLineTitle.m in Sources */ = {isa = PBXBuildFile; fileRef = 1CE2D9D3166ABD0D0024AC1C /* UINavigationItem+TwoLineTitle.m */; };
		1CE2D9E0166ABD0D0024AC1C /* UIViewController+NavigationEnclosure.m in Sources */ = {isa = PBXBuildFile; fileRef = 1CE2D9D5166ABD0D0024AC1C /* UIViewController+NavigationEnclosure.m */; };
		1CF0D619164B0A7C00CFA137 /* Forum Abbreviations.plist in Resources */ = {isa = PBXBuildFile; fileRef = 1CF0D618164B0A7C00CFA137 /* Forum Abbreviations.plist */; };
		1CFBECDB162F4ED7008AF641 /* pagebar-button-selected.png in Resources */ = {isa = PBXBuildFile; fileRef = 1CFBECCB162F4ED7008AF641 /* pagebar-button-selected.png */; };
		1CFBECDC162F4ED7008AF641 /* pagebar-button-selected@2x.png in Resources */ = {isa = PBXBuildFile; fileRef = 1CFBECCC162F4ED7008AF641 /* pagebar-button-selected@2x.png */; };
		1CFBECDD162F4ED7008AF641 /* pagebar-button.png in Resources */ = {isa = PBXBuildFile; fileRef = 1CFBECCD162F4ED7008AF641 /* pagebar-button.png */; };
		1CFBECDE162F4ED7008AF641 /* pagebar-button@2x.png in Resources */ = {isa = PBXBuildFile; fileRef = 1CFBECCE162F4ED7008AF641 /* pagebar-button@2x.png */; };
		1CFBECE3162F4ED7008AF641 /* pagebar.png in Resources */ = {isa = PBXBuildFile; fileRef = 1CFBECD3162F4ED7008AF641 /* pagebar.png */; };
		1CFBECE4162F4ED7008AF641 /* pagebar@2x.png in Resources */ = {isa = PBXBuildFile; fileRef = 1CFBECD4162F4ED7008AF641 /* pagebar@2x.png */; };
		1CFBECE7162F526A008AF641 /* pagebar-segmented-divider.png in Resources */ = {isa = PBXBuildFile; fileRef = 1CFBECE5162F526A008AF641 /* pagebar-segmented-divider.png */; };
		1CFBECE8162F526A008AF641 /* pagebar-segmented-divider@2x.png in Resources */ = {isa = PBXBuildFile; fileRef = 1CFBECE6162F526A008AF641 /* pagebar-segmented-divider@2x.png */; };
		1CFBECEE163076F1008AF641 /* AwfulPageBar.m in Sources */ = {isa = PBXBuildFile; fileRef = 1CFBECED163076F1008AF641 /* AwfulPageBar.m */; };
		1CFBED001631A6EA008AF641 /* star-off.png in Resources */ = {isa = PBXBuildFile; fileRef = 1CFBECFC1631A6EA008AF641 /* star-off.png */; };
		1CFBED011631A6EA008AF641 /* star-off@2x.png in Resources */ = {isa = PBXBuildFile; fileRef = 1CFBECFD1631A6EA008AF641 /* star-off@2x.png */; };
		1CFBED021631A6EA008AF641 /* star-on.png in Resources */ = {isa = PBXBuildFile; fileRef = 1CFBECFE1631A6EA008AF641 /* star-on.png */; };
		1CFBED031631A6EA008AF641 /* star-on@2x.png in Resources */ = {isa = PBXBuildFile; fileRef = 1CFBECFF1631A6EA008AF641 /* star-on@2x.png */; };
		1CFBED051631BF53008AF641 /* licenses.html in Resources */ = {isa = PBXBuildFile; fileRef = 1CFBED041631BF53008AF641 /* licenses.html */; };
		1CFBED081631C068008AF641 /* AwfulLicensesViewController.m in Sources */ = {isa = PBXBuildFile; fileRef = 1CFBED071631C068008AF641 /* AwfulLicensesViewController.m */; };
		1D60589F0D05DD5A006BFB54 /* Foundation.framework in Frameworks */ = {isa = PBXBuildFile; fileRef = 1D30AB110D05D00D00671497 /* Foundation.framework */; };
		1DF5F4E00D08C38300B7A737 /* UIKit.framework in Frameworks */ = {isa = PBXBuildFile; fileRef = 1DF5F4DF0D08C38300B7A737 /* UIKit.framework */; };
		288765080DF74369002DB57D /* CoreGraphics.framework in Frameworks */ = {isa = PBXBuildFile; fileRef = 288765070DF74369002DB57D /* CoreGraphics.framework */; };
		8C0F4F561682CCFA00E25D7E /* macinyos-heading-center.png in Resources */ = {isa = PBXBuildFile; fileRef = 8C0F4F541682CCFA00E25D7E /* macinyos-heading-center.png */; };
		8C0F4F571682CCFA00E25D7E /* macinyos-heading-right.png in Resources */ = {isa = PBXBuildFile; fileRef = 8C0F4F551682CCFA00E25D7E /* macinyos-heading-right.png */; };
		8C1F62E316B6C8E200FAF625 /* CustomBadge.m in Sources */ = {isa = PBXBuildFile; fileRef = 8C1F62E216B6C8E200FAF625 /* CustomBadge.m */; };
		8C2450F91666F76900D3079C /* forum-header-dark.png in Resources */ = {isa = PBXBuildFile; fileRef = 8C2450F51666F76900D3079C /* forum-header-dark.png */; };
		8C2450FA1666F76900D3079C /* forum-header-dark@2x.png in Resources */ = {isa = PBXBuildFile; fileRef = 8C2450F61666F76900D3079C /* forum-header-dark@2x.png */; };
		8C2450FB1666F76900D3079C /* forum-header-light.png in Resources */ = {isa = PBXBuildFile; fileRef = 8C2450F71666F76900D3079C /* forum-header-light.png */; };
		8C2450FC1666F76900D3079C /* forum-header-light@2x.png in Resources */ = {isa = PBXBuildFile; fileRef = 8C2450F81666F76900D3079C /* forum-header-light@2x.png */; };
		8C2451001666FDA400D3079C /* forum-arrow-down-dark.png in Resources */ = {isa = PBXBuildFile; fileRef = 8C2450FE1666FDA300D3079C /* forum-arrow-down-dark.png */; };
		8C2451011666FDA400D3079C /* forum-arrow-down-dark@2x.png in Resources */ = {isa = PBXBuildFile; fileRef = 8C2450FF1666FDA300D3079C /* forum-arrow-down-dark@2x.png */; };
		8C2451041666FDAE00D3079C /* forum-arrow-right-dark.png in Resources */ = {isa = PBXBuildFile; fileRef = 8C2451021666FDAE00D3079C /* forum-arrow-right-dark.png */; };
		8C2451051666FDAE00D3079C /* forum-arrow-right-dark@2x.png in Resources */ = {isa = PBXBuildFile; fileRef = 8C2451031666FDAE00D3079C /* forum-arrow-right-dark@2x.png */; };
		8C299D6716877330001B9D96 /* posts-view-219-winpos95.css in Resources */ = {isa = PBXBuildFile; fileRef = 8C299D6616877330001B9D96 /* posts-view-219-winpos95.css */; };
		8C299D7216877AE9001B9D96 /* winpos95-heading-left.png in Resources */ = {isa = PBXBuildFile; fileRef = 8C299D6F16877AE9001B9D96 /* winpos95-heading-left.png */; };
		8C299D7316877AE9001B9D96 /* winpos95-heading-right.png in Resources */ = {isa = PBXBuildFile; fileRef = 8C299D7016877AE9001B9D96 /* winpos95-heading-right.png */; };
		8C299D7416877AE9001B9D96 /* winpos95-heading.png in Resources */ = {isa = PBXBuildFile; fileRef = 8C299D7116877AE9001B9D96 /* winpos95-heading.png */; };
		8C2A08AE16AAD45C00CDBC23 /* AwfulReplyViewController.m in Sources */ = {isa = PBXBuildFile; fileRef = 8C2A08AD16AAD45C00CDBC23 /* AwfulReplyViewController.m */; };
		8C33C21A168173E1005782F9 /* happymac.png in Resources */ = {isa = PBXBuildFile; fileRef = 8C33C219168173E1005782F9 /* happymac.png */; };
		8C36CED916C59ADB00F48F15 /* AwfulComposerViewController.m in Sources */ = {isa = PBXBuildFile; fileRef = 8C36CEC716C59ADB00F48F15 /* AwfulComposerViewController.m */; };
		8C36CEDA16C59ADB00F48F15 /* AwfulEditPostComposerViewController.m in Sources */ = {isa = PBXBuildFile; fileRef = 8C36CEC916C59ADB00F48F15 /* AwfulEditPostComposerViewController.m */; };
		8C36CEDB16C59ADB00F48F15 /* AwfulReplyComposerViewController.m in Sources */ = {isa = PBXBuildFile; fileRef = 8C36CECB16C59ADB00F48F15 /* AwfulReplyComposerViewController.m */; };
		8C36CEDC16C59ADB00F48F15 /* AwfulThreadComposerViewController.m in Sources */ = {isa = PBXBuildFile; fileRef = 8C36CECD16C59ADB00F48F15 /* AwfulThreadComposerViewController.m */; };
		8C36CEDD16C59ADB00F48F15 /* AwfulComposerInputAccessoryView.m in Sources */ = {isa = PBXBuildFile; fileRef = 8C36CED016C59ADB00F48F15 /* AwfulComposerInputAccessoryView.m */; };
		8C36CEDE16C59ADB00F48F15 /* AwfulComposerView.m in Sources */ = {isa = PBXBuildFile; fileRef = 8C36CED216C59ADB00F48F15 /* AwfulComposerView.m */; };
		8C36CEDF16C59ADB00F48F15 /* AwfulEmoticonChooserCellView.m in Sources */ = {isa = PBXBuildFile; fileRef = 8C36CED416C59ADB00F48F15 /* AwfulEmoticonChooserCellView.m */; };
		8C36CEE016C59ADB00F48F15 /* AwfulEmoticonChooserViewController.m in Sources */ = {isa = PBXBuildFile; fileRef = 8C36CED616C59ADB00F48F15 /* AwfulEmoticonChooserViewController.m */; };
		8C36CEE116C59ADB00F48F15 /* AwfulTitleEntryCell.m in Sources */ = {isa = PBXBuildFile; fileRef = 8C36CED816C59ADB00F48F15 /* AwfulTitleEntryCell.m */; };
		8C36CEE216C59CFA00F48F15 /* FVGifAnimation.m in Sources */ = {isa = PBXBuildFile; fileRef = 8C700289169C6EFA00FC0B78 /* FVGifAnimation.m */; };
		8C36CEE316C59EE800F48F15 /* AwfulLepersViewController.m in Sources */ = {isa = PBXBuildFile; fileRef = 8CCA272C16B8C1EF00A4952A /* AwfulLepersViewController.m */; };
		8C36CEE416C59EE800F48F15 /* AwfulLeperCell.m in Sources */ = {isa = PBXBuildFile; fileRef = 1C09963B16C0AECA00A62D5E /* AwfulLeperCell.m */; };
		8C3CCD4016533B1E00C28342 /* fyad-yourrights.png in Resources */ = {isa = PBXBuildFile; fileRef = 8C3CCD3A16533B1D00C28342 /* fyad-yourrights.png */; };
		8C3CCD4116533B1E00C28342 /* fyad-tree.png in Resources */ = {isa = PBXBuildFile; fileRef = 8C3CCD3B16533B1E00C28342 /* fyad-tree.png */; };
		8C3CCD4216533B1E00C28342 /* fyad-moof.png in Resources */ = {isa = PBXBuildFile; fileRef = 8C3CCD3C16533B1E00C28342 /* fyad-moof.png */; };
		8C3CCD4316533B1E00C28342 /* fyad-hunting.png in Resources */ = {isa = PBXBuildFile; fileRef = 8C3CCD3D16533B1E00C28342 /* fyad-hunting.png */; };
		8C3CCD4416533B1E00C28342 /* fyad-hark.png in Resources */ = {isa = PBXBuildFile; fileRef = 8C3CCD3E16533B1E00C28342 /* fyad-hark.png */; };
		8C3CCD4516533B1E00C28342 /* fyad-ghostride.png in Resources */ = {isa = PBXBuildFile; fileRef = 8C3CCD3F16533B1E00C28342 /* fyad-ghostride.png */; };
		8C3CCD4716533B5000C28342 /* hell-suck.png in Resources */ = {isa = PBXBuildFile; fileRef = 8C3CCD4616533B5000C28342 /* hell-suck.png */; };
		8C3CCD4916533B6100C28342 /* LF-24yu5af.png in Resources */ = {isa = PBXBuildFile; fileRef = 8C3CCD4816533B6100C28342 /* LF-24yu5af.png */; };
		8C3CCD4B16533B7E00C28342 /* LF-25tjf47.png in Resources */ = {isa = PBXBuildFile; fileRef = 8C3CCD4A16533B7E00C28342 /* LF-25tjf47.png */; };
		8C3CCD4D16533B8C00C28342 /* lf-amerika.png in Resources */ = {isa = PBXBuildFile; fileRef = 8C3CCD4C16533B8B00C28342 /* lf-amerika.png */; };
		8C3CCD5016533B9E00C28342 /* lf-migra.png in Resources */ = {isa = PBXBuildFile; fileRef = 8C3CCD4E16533B9E00C28342 /* lf-migra.png */; };
		8C3CCD5116533B9E00C28342 /* lf-eu.png in Resources */ = {isa = PBXBuildFile; fileRef = 8C3CCD4F16533B9E00C28342 /* lf-eu.png */; };
		8C3CCD5416533BB000C28342 /* phiz-grind.png in Resources */ = {isa = PBXBuildFile; fileRef = 8C3CCD5216533BAF00C28342 /* phiz-grind.png */; };
		8C3CCD5516533BB000C28342 /* phiz-powerband.png in Resources */ = {isa = PBXBuildFile; fileRef = 8C3CCD5316533BB000C28342 /* phiz-powerband.png */; };
		8C3CCD571653446600C28342 /* fyad-toucan.png in Resources */ = {isa = PBXBuildFile; fileRef = 8C3CCD561653446600C28342 /* fyad-toucan.png */; };
		8C3CCD591653447B00C28342 /* LF-2mfbryu.png in Resources */ = {isa = PBXBuildFile; fileRef = 8C3CCD581653447B00C28342 /* LF-2mfbryu.png */; };
		8C3CCD5B1653448700C28342 /* LF-iraq.png in Resources */ = {isa = PBXBuildFile; fileRef = 8C3CCD5A1653448700C28342 /* LF-iraq.png */; };
		8C3CCD5D1653449400C28342 /* lf-trains.png in Resources */ = {isa = PBXBuildFile; fileRef = 8C3CCD5C1653449300C28342 /* lf-trains.png */; };
		8C3CCD5F165344A000C28342 /* phiz-irony.png in Resources */ = {isa = PBXBuildFile; fileRef = 8C3CCD5E165344A000C28342 /* phiz-irony.png */; };
		8C3CCD61165344AC00C28342 /* FYAD-redants.png in Resources */ = {isa = PBXBuildFile; fileRef = 8C3CCD60165344AC00C28342 /* FYAD-redants.png */; };
		8C3CCD64165344C200C28342 /* fyad-speedrun.png in Resources */ = {isa = PBXBuildFile; fileRef = 8C3CCD62165344C100C28342 /* fyad-speedrun.png */; };
		8C3CCD65165344C200C28342 /* fyad-smallthread.png in Resources */ = {isa = PBXBuildFile; fileRef = 8C3CCD63165344C200C28342 /* fyad-smallthread.png */; };
		8C3CCD67165344D500C28342 /* hell-tim.png in Resources */ = {isa = PBXBuildFile; fileRef = 8C3CCD66165344D500C28342 /* hell-tim.png */; };
		8C3CCD69165344E300C28342 /* lf-whites.png in Resources */ = {isa = PBXBuildFile; fileRef = 8C3CCD68165344E200C28342 /* lf-whites.png */; };
		8C483FC216852E5D00D02482 /* macinyos-loading.png in Resources */ = {isa = PBXBuildFile; fileRef = 8C483FC116852E5D00D02482 /* macinyos-loading.png */; };
		8C4F06B51686C1CB003CE53C /* macinyos-heading-left.png in Resources */ = {isa = PBXBuildFile; fileRef = 8C4F06B41686C1CB003CE53C /* macinyos-heading-left.png */; };
		8C5159DA163DB796000114F6 /* adtrw-hokutonoken.png in Resources */ = {isa = PBXBuildFile; fileRef = 8C5159D0163DB796000114F6 /* adtrw-hokutonoken.png */; };
		8C5159DB163DB796000114F6 /* AICA-TAG-60s.png in Resources */ = {isa = PBXBuildFile; fileRef = 8C5159D1163DB796000114F6 /* AICA-TAG-60s.png */; };
		8C5159DC163DB796000114F6 /* AICA-TAG-70s.png in Resources */ = {isa = PBXBuildFile; fileRef = 8C5159D2163DB796000114F6 /* AICA-TAG-70s.png */; };
		8C5159DD163DB796000114F6 /* AICA-TAG-80s.png in Resources */ = {isa = PBXBuildFile; fileRef = 8C5159D3163DB796000114F6 /* AICA-TAG-80s.png */; };
		8C5159DE163DB796000114F6 /* AICA-TAG-classic.png in Resources */ = {isa = PBXBuildFile; fileRef = 8C5159D4163DB796000114F6 /* AICA-TAG-classic.png */; };
		8C5159DF163DB796000114F6 /* ai-mods.png in Resources */ = {isa = PBXBuildFile; fileRef = 8C5159D5163DB796000114F6 /* ai-mods.png */; };
		8C5159E0163DB796000114F6 /* AICA-TAG-newride.png in Resources */ = {isa = PBXBuildFile; fileRef = 8C5159D6163DB796000114F6 /* AICA-TAG-newride.png */; };
		8C5159E1163DB796000114F6 /* AICA-TAG-race.png in Resources */ = {isa = PBXBuildFile; fileRef = 8C5159D7163DB796000114F6 /* AICA-TAG-race.png */; };
		8C5159E2163DB796000114F6 /* RP-20a6zc0.png in Resources */ = {isa = PBXBuildFile; fileRef = 8C5159D8163DB796000114F6 /* RP-20a6zc0.png */; };
		8C5159E3163DB796000114F6 /* fyad-zounds.png in Resources */ = {isa = PBXBuildFile; fileRef = 8C5159D9163DB796000114F6 /* fyad-zounds.png */; };
		8C5CC4BE16AE366700BEBA9D /* editor.html in Resources */ = {isa = PBXBuildFile; fileRef = 8C5CC4BD16AE366700BEBA9D /* editor.html */; };
		8C5CC4C416AF663C00BEBA9D /* emot-v.gif in Resources */ = {isa = PBXBuildFile; fileRef = 8C5CC4C316AF663C00BEBA9D /* emot-v.gif */; };
		8C5CC4C616AF666100BEBA9D /* emot-v@2x.gif in Resources */ = {isa = PBXBuildFile; fileRef = 8C5CC4C516AF666100BEBA9D /* emot-v@2x.gif */; };
		8C6F084A1653498F00B43251 /* byob-anti.png in Resources */ = {isa = PBXBuildFile; fileRef = 8C6F08491653498F00B43251 /* byob-anti.png */; };
<<<<<<< HEAD
		8C700264169B2FE700FC0B78 /* AwfulPrivateMessageListController.m in Sources */ = {isa = PBXBuildFile; fileRef = 8C700261169B2FE700FC0B78 /* AwfulPrivateMessageListController.m */; };
		8C700265169B2FE700FC0B78 /* AwfulPrivateMessageViewController.m in Sources */ = {isa = PBXBuildFile; fileRef = 8C700263169B2FE700FC0B78 /* AwfulPrivateMessageViewController.m */; };
		8C700269169B32E900FC0B78 /* _AwfulPrivateMessage.m in Sources */ = {isa = PBXBuildFile; fileRef = 8C700268169B32E900FC0B78 /* _AwfulPrivateMessage.m */; };
		8C70026C169B32F400FC0B78 /* AwfulPrivateMessage.m in Sources */ = {isa = PBXBuildFile; fileRef = 8C70026B169B32F400FC0B78 /* AwfulPrivateMessage.m */; };
		8C70026F169B373600FC0B78 /* AwfulHTTPClient+PrivateMessages.m in Sources */ = {isa = PBXBuildFile; fileRef = 8C70026E169B373600FC0B78 /* AwfulHTTPClient+PrivateMessages.m */; };
		8C700272169B37F800FC0B78 /* AwfulParsing+PrivateMessages.m in Sources */ = {isa = PBXBuildFile; fileRef = 8C700271169B37F800FC0B78 /* AwfulParsing+PrivateMessages.m */; };
		8C70028A169C6EFA00FC0B78 /* FVGifAnimation.m in Sources */ = {isa = PBXBuildFile; fileRef = 8C700289169C6EFA00FC0B78 /* FVGifAnimation.m */; };
		8C700293169C73A500FC0B78 /* AwfulPMComposerViewController.m in Sources */ = {isa = PBXBuildFile; fileRef = 8C700292169C73A500FC0B78 /* AwfulPMComposerViewController.m */; };
		8C804B9816B42110007655D5 /* AwfulNewPMNotifierAgent.m in Sources */ = {isa = PBXBuildFile; fileRef = 8C804B9716B42110007655D5 /* AwfulNewPMNotifierAgent.m */; };
=======
		8C70056216A076FF00FC0B78 /* AwfulEmoticon.m in Sources */ = {isa = PBXBuildFile; fileRef = 8C70055F16A076FF00FC0B78 /* AwfulEmoticon.m */; };
		8C70056316A076FF00FC0B78 /* AwfulEmoticonGroup.m in Sources */ = {isa = PBXBuildFile; fileRef = 8C70056116A076FF00FC0B78 /* AwfulEmoticonGroup.m */; };
		8C70056816A0770A00FC0B78 /* _AwfulEmoticon.m in Sources */ = {isa = PBXBuildFile; fileRef = 8C70056516A0770A00FC0B78 /* _AwfulEmoticon.m */; };
		8C70056916A0770A00FC0B78 /* _AwfulEmoticonGroup.m in Sources */ = {isa = PBXBuildFile; fileRef = 8C70056716A0770A00FC0B78 /* _AwfulEmoticonGroup.m */; };
		8C70057116A079A700FC0B78 /* AwfulHTTPClient+Emoticons.m in Sources */ = {isa = PBXBuildFile; fileRef = 8C70057016A079A700FC0B78 /* AwfulHTTPClient+Emoticons.m */; };
		8C70057416A07A9000FC0B78 /* AwfulParsing+Emoticons.m in Sources */ = {isa = PBXBuildFile; fileRef = 8C70057316A07A9000FC0B78 /* AwfulParsing+Emoticons.m */; };
>>>>>>> 483ecc85
		8C87428E1655FD990018AC6C /* byob.png in Resources */ = {isa = PBXBuildFile; fileRef = 8C87428D1655FD990018AC6C /* byob.png */; };
		8C8742911655FDAE0018AC6C /* trp-laliga.png in Resources */ = {isa = PBXBuildFile; fileRef = 8C8742901655FDAE0018AC6C /* trp-laliga.png */; };
		8C8742931655FDC10018AC6C /* mods-expert.png in Resources */ = {isa = PBXBuildFile; fileRef = 8C8742921655FDC10018AC6C /* mods-expert.png */; };
		8C8742951655FDD60018AC6C /* byob-shocking.png in Resources */ = {isa = PBXBuildFile; fileRef = 8C8742941655FDD60018AC6C /* byob-shocking.png */; };
		8C8742971655FDEB0018AC6C /* ycs-jap.png in Resources */ = {isa = PBXBuildFile; fileRef = 8C8742961655FDEB0018AC6C /* ycs-jap.png */; };
		8C8742991655FDF60018AC6C /* YCS-01.png in Resources */ = {isa = PBXBuildFile; fileRef = 8C8742981655FDF60018AC6C /* YCS-01.png */; };
		8C87429B1655FE120018AC6C /* phiz-robojax.png in Resources */ = {isa = PBXBuildFile; fileRef = 8C87429A1655FE120018AC6C /* phiz-robojax.png */; };
		8C87429D1655FE1C0018AC6C /* phiz-ant.png in Resources */ = {isa = PBXBuildFile; fileRef = 8C87429C1655FE1C0018AC6C /* phiz-ant.png */; };
		8C88D1F716BEBF56009DC854 /* LF-dad.png in Resources */ = {isa = PBXBuildFile; fileRef = 8C88D1F616BEBF56009DC854 /* LF-dad.png */; };
		8C9834E2169091CE009F0CD6 /* fyad-bubble.png in Resources */ = {isa = PBXBuildFile; fileRef = 8C9834E1169091CE009F0CD6 /* fyad-bubble.png */; };
		8C9B02C51623630F00676B98 /* downArrowDark.png in Resources */ = {isa = PBXBuildFile; fileRef = 8C9B02BF1623630F00676B98 /* downArrowDark.png */; };
		8CAAE2EC1651CC52004C8C8A /* phiz-rap.png in Resources */ = {isa = PBXBuildFile; fileRef = 8CAAE2D61651CC52004C8C8A /* phiz-rap.png */; };
		8CAAE2ED1651CC52004C8C8A /* tg-story.png in Resources */ = {isa = PBXBuildFile; fileRef = 8CAAE2D71651CC52004C8C8A /* tg-story.png */; };
		8CAAE2EE1651CC52004C8C8A /* tg-dd.png in Resources */ = {isa = PBXBuildFile; fileRef = 8CAAE2D81651CC52004C8C8A /* tg-dd.png */; };
		8CAAE2EF1651CC52004C8C8A /* tg-cards.png in Resources */ = {isa = PBXBuildFile; fileRef = 8CAAE2D91651CC52004C8C8A /* tg-cards.png */; };
		8CAAE2F01651CC52004C8C8A /* terrordome.png in Resources */ = {isa = PBXBuildFile; fileRef = 8CAAE2DA1651CC52004C8C8A /* terrordome.png */; };
		8CAAE2F11651CC52004C8C8A /* phiz-sucks.png in Resources */ = {isa = PBXBuildFile; fileRef = 8CAAE2DB1651CC52004C8C8A /* phiz-sucks.png */; };
		8CAAE2F21651CC52004C8C8A /* phiz-smugwave.png in Resources */ = {isa = PBXBuildFile; fileRef = 8CAAE2DC1651CC52004C8C8A /* phiz-smugwave.png */; };
		8CAAE2F31651CC52004C8C8A /* phiz-dad.png in Resources */ = {isa = PBXBuildFile; fileRef = 8CAAE2DD1651CC52004C8C8A /* phiz-dad.png */; };
		8CAAE2F41651CC52004C8C8A /* LF-rungop.png in Resources */ = {isa = PBXBuildFile; fileRef = 8CAAE2DE1651CC52004C8C8A /* LF-rungop.png */; };
		8CAAE2F51651CC52004C8C8A /* LF-fem_LF_tag2.png in Resources */ = {isa = PBXBuildFile; fileRef = 8CAAE2DF1651CC52004C8C8A /* LF-fem_LF_tag2.png */; };
		8CAAE2F61651CC52004C8C8A /* lf-choom.png in Resources */ = {isa = PBXBuildFile; fileRef = 8CAAE2E01651CC52004C8C8A /* lf-choom.png */; };
		8CAAE2F71651CC52004C8C8A /* lf-9287.png in Resources */ = {isa = PBXBuildFile; fileRef = 8CAAE2E11651CC52004C8C8A /* lf-9287.png */; };
		8CAAE2F81651CC52004C8C8A /* LF-29qdqgy.png in Resources */ = {isa = PBXBuildFile; fileRef = 8CAAE2E21651CC52004C8C8A /* LF-29qdqgy.png */; };
		8CAAE2F91651CC52004C8C8A /* hell-miso.png in Resources */ = {isa = PBXBuildFile; fileRef = 8CAAE2E31651CC52004C8C8A /* hell-miso.png */; };
		8CAAE2FA1651CC52004C8C8A /* fyad-thuggery.png in Resources */ = {isa = PBXBuildFile; fileRef = 8CAAE2E41651CC52004C8C8A /* fyad-thuggery.png */; };
		8CAAE2FB1651CC52004C8C8A /* fyad-magician.png in Resources */ = {isa = PBXBuildFile; fileRef = 8CAAE2E51651CC52004C8C8A /* fyad-magician.png */; };
		8CAAE2FC1651CC52004C8C8A /* fyad-horses.png in Resources */ = {isa = PBXBuildFile; fileRef = 8CAAE2E61651CC52004C8C8A /* fyad-horses.png */; };
		8CAAE2FD1651CC52004C8C8A /* gip-uscg.png in Resources */ = {isa = PBXBuildFile; fileRef = 8CAAE2E71651CC52004C8C8A /* gip-uscg.png */; };
		8CAAE2FE1651CC52004C8C8A /* gip-navy2.png in Resources */ = {isa = PBXBuildFile; fileRef = 8CAAE2E81651CC52004C8C8A /* gip-navy2.png */; };
		8CAAE2FF1651CC52004C8C8A /* phiz-aoki.png in Resources */ = {isa = PBXBuildFile; fileRef = 8CAAE2E91651CC52004C8C8A /* phiz-aoki.png */; };
		8CAAE3001651CC52004C8C8A /* phiz-kermit.png in Resources */ = {isa = PBXBuildFile; fileRef = 8CAAE2EA1651CC52004C8C8A /* phiz-kermit.png */; };
		8CAAE3011651CC52004C8C8A /* tg-poker.png in Resources */ = {isa = PBXBuildFile; fileRef = 8CAAE2EB1651CC52004C8C8A /* tg-poker.png */; };
		8CAB2836164B4FB0009BC24F /* fyad-trout.png in Resources */ = {isa = PBXBuildFile; fileRef = 8CAB282F164B4FB0009BC24F /* fyad-trout.png */; };
		8CAB2837164B4FB0009BC24F /* fyad-puns.png in Resources */ = {isa = PBXBuildFile; fileRef = 8CAB2830164B4FB0009BC24F /* fyad-puns.png */; };
		8CAB2838164B4FB0009BC24F /* fyad-mystery.png in Resources */ = {isa = PBXBuildFile; fileRef = 8CAB2831164B4FB0009BC24F /* fyad-mystery.png */; };
		8CAB2839164B4FB0009BC24F /* tg-mafia.png in Resources */ = {isa = PBXBuildFile; fileRef = 8CAB2832164B4FB0009BC24F /* tg-mafia.png */; };
		8CAB283B164B4FB0009BC24F /* bs-diablo.png in Resources */ = {isa = PBXBuildFile; fileRef = 8CAB2834164B4FB0009BC24F /* bs-diablo.png */; };
		8CAB283C164B4FB0009BC24F /* bs-starcraft.png in Resources */ = {isa = PBXBuildFile; fileRef = 8CAB2835164B4FB0009BC24F /* bs-starcraft.png */; };
		8CB5468D15BD936600E8BEC1 /* ImageIO.framework in Frameworks */ = {isa = PBXBuildFile; fileRef = 8CB5468C15BD936600E8BEC1 /* ImageIO.framework */; };
		8CBD8E1A16548AFC00749A8F /* ycs-link.png in Resources */ = {isa = PBXBuildFile; fileRef = 8CBD8E1516548AFC00749A8F /* ycs-link.png */; };
		8CBD8E1B16548AFC00749A8F /* LF-pcc6-2-32-576.png in Resources */ = {isa = PBXBuildFile; fileRef = 8CBD8E1616548AFC00749A8F /* LF-pcc6-2-32-576.png */; };
		8CBD8E1C16548AFC00749A8F /* fyad-starcraft.png in Resources */ = {isa = PBXBuildFile; fileRef = 8CBD8E1716548AFC00749A8F /* fyad-starcraft.png */; };
		8CBD8E1D16548AFC00749A8F /* fyad-hogyanker.png in Resources */ = {isa = PBXBuildFile; fileRef = 8CBD8E1816548AFC00749A8F /* fyad-hogyanker.png */; };
		8CBD8E1E16548AFC00749A8F /* fyad-yuck.png in Resources */ = {isa = PBXBuildFile; fileRef = 8CBD8E1916548AFC00749A8F /* fyad-yuck.png */; };
		8CC4AD6316907DD100639C80 /* posts-view-26.css in Resources */ = {isa = PBXBuildFile; fileRef = 8CC4AD6216907DD100639C80 /* posts-view-26.css */; };
		8CCD500615B497A900E5893B /* Settings.plist in Resources */ = {isa = PBXBuildFile; fileRef = 8CCD4CC315B497A800E5893B /* Settings.plist */; };
		8CCD536E15B783FD00E5893B /* action.png in Resources */ = {isa = PBXBuildFile; fileRef = 8CCD504215B783FC00E5893B /* action.png */; };
		8CCD536F15B783FD00E5893B /* action@2x.png in Resources */ = {isa = PBXBuildFile; fileRef = 8CCD504315B783FC00E5893B /* action@2x.png */; };
		8CCD537015B783FD00E5893B /* arrowleft.png in Resources */ = {isa = PBXBuildFile; fileRef = 8CCD504415B783FC00E5893B /* arrowleft.png */; };
		8CCD537115B783FD00E5893B /* arrowleft@2x.png in Resources */ = {isa = PBXBuildFile; fileRef = 8CCD504515B783FC00E5893B /* arrowleft@2x.png */; };
		8CCD537215B783FD00E5893B /* arrowright.png in Resources */ = {isa = PBXBuildFile; fileRef = 8CCD504615B783FC00E5893B /* arrowright.png */; };
		8CCD537315B783FD00E5893B /* arrowright@2x.png in Resources */ = {isa = PBXBuildFile; fileRef = 8CCD504715B783FC00E5893B /* arrowright@2x.png */; };
		8CCD537915B783FD00E5893B /* cog.png in Resources */ = {isa = PBXBuildFile; fileRef = 8CCD504D15B783FC00E5893B /* cog.png */; };
		8CCD537A15B783FD00E5893B /* cog@2x.png in Resources */ = {isa = PBXBuildFile; fileRef = 8CCD504E15B783FC00E5893B /* cog@2x.png */; };
		8CCD537B15B783FD00E5893B /* compose.png in Resources */ = {isa = PBXBuildFile; fileRef = 8CCD504F15B783FC00E5893B /* compose.png */; };
		8CCD537C15B783FD00E5893B /* compose@2x.png in Resources */ = {isa = PBXBuildFile; fileRef = 8CCD505015B783FC00E5893B /* compose@2x.png */; };
		8CCD556B15B783FD00E5893B /* forum-arrow-down.png in Resources */ = {isa = PBXBuildFile; fileRef = 8CCD524215B783FC00E5893B /* forum-arrow-down.png */; };
		8CCD556C15B783FD00E5893B /* forum-arrow-down@2x.png in Resources */ = {isa = PBXBuildFile; fileRef = 8CCD524315B783FC00E5893B /* forum-arrow-down@2x.png */; };
		8CCD556D15B783FD00E5893B /* forum-arrow-right.png in Resources */ = {isa = PBXBuildFile; fileRef = 8CCD524415B783FC00E5893B /* forum-arrow-right.png */; };
		8CCD556E15B783FD00E5893B /* forum-arrow-right@2x.png in Resources */ = {isa = PBXBuildFile; fileRef = 8CCD524515B783FC00E5893B /* forum-arrow-right@2x.png */; };
		8CCD557515B783FD00E5893B /* icon_arrow_left.png in Resources */ = {isa = PBXBuildFile; fileRef = 8CCD524D15B783FC00E5893B /* icon_arrow_left.png */; };
		8CCD557615B783FD00E5893B /* icon_arrow_right.png in Resources */ = {isa = PBXBuildFile; fileRef = 8CCD524E15B783FC00E5893B /* icon_arrow_right.png */; };
		8CCD557915B783FD00E5893B /* list_icon.png in Resources */ = {isa = PBXBuildFile; fileRef = 8CCD525115B783FC00E5893B /* list_icon.png */; };
		8CCD557A15B783FD00E5893B /* list_icon@2x.png in Resources */ = {isa = PBXBuildFile; fileRef = 8CCD525215B783FC00E5893B /* list_icon@2x.png */; };
		8CCD558415B783FD00E5893B /* rating0.png in Resources */ = {isa = PBXBuildFile; fileRef = 8CCD525C15B783FC00E5893B /* rating0.png */; };
		8CCD558515B783FD00E5893B /* rating1.png in Resources */ = {isa = PBXBuildFile; fileRef = 8CCD525D15B783FC00E5893B /* rating1.png */; };
		8CCD558615B783FD00E5893B /* rating2.png in Resources */ = {isa = PBXBuildFile; fileRef = 8CCD525E15B783FC00E5893B /* rating2.png */; };
		8CCD558715B783FD00E5893B /* rating3.png in Resources */ = {isa = PBXBuildFile; fileRef = 8CCD525F15B783FC00E5893B /* rating3.png */; };
		8CCD558815B783FD00E5893B /* rating4.png in Resources */ = {isa = PBXBuildFile; fileRef = 8CCD526015B783FC00E5893B /* rating4.png */; };
		8CCD558915B783FD00E5893B /* rating5.png in Resources */ = {isa = PBXBuildFile; fileRef = 8CCD526115B783FC00E5893B /* rating5.png */; };
		8CCD559E15B783FD00E5893B /* sticky.png in Resources */ = {isa = PBXBuildFile; fileRef = 8CCD527715B783FC00E5893B /* sticky.png */; };
		8CDB2A2216B0F3840091AE53 /* psp-rumble.png in Resources */ = {isa = PBXBuildFile; fileRef = 8CDB2A2116B0F3840091AE53 /* psp-rumble.png */; };
		8CDF9DDA16C44CC700C1F250 /* NSIndexPath+PSTCollectionViewAdditions.m in Sources */ = {isa = PBXBuildFile; fileRef = 8CDF9DC016C44CC700C1F250 /* NSIndexPath+PSTCollectionViewAdditions.m */; };
		8CDF9DDB16C44CC700C1F250 /* PSTCollectionView.m in Sources */ = {isa = PBXBuildFile; fileRef = 8CDF9DC216C44CC700C1F250 /* PSTCollectionView.m */; };
		8CDF9DDC16C44CC700C1F250 /* PSTCollectionViewCell.m in Sources */ = {isa = PBXBuildFile; fileRef = 8CDF9DC416C44CC700C1F250 /* PSTCollectionViewCell.m */; };
		8CDF9DDD16C44CC700C1F250 /* PSTCollectionViewController.m in Sources */ = {isa = PBXBuildFile; fileRef = 8CDF9DC716C44CC700C1F250 /* PSTCollectionViewController.m */; };
		8CDF9DDE16C44CC700C1F250 /* PSTCollectionViewData.m in Sources */ = {isa = PBXBuildFile; fileRef = 8CDF9DC916C44CC700C1F250 /* PSTCollectionViewData.m */; };
		8CDF9DDF16C44CC700C1F250 /* PSTCollectionViewFlowLayout.m in Sources */ = {isa = PBXBuildFile; fileRef = 8CDF9DCB16C44CC700C1F250 /* PSTCollectionViewFlowLayout.m */; };
		8CDF9DE016C44CC700C1F250 /* PSTCollectionViewItemKey.m in Sources */ = {isa = PBXBuildFile; fileRef = 8CDF9DCD16C44CC700C1F250 /* PSTCollectionViewItemKey.m */; };
		8CDF9DE116C44CC700C1F250 /* PSTCollectionViewLayout.m in Sources */ = {isa = PBXBuildFile; fileRef = 8CDF9DCF16C44CC700C1F250 /* PSTCollectionViewLayout.m */; };
		8CDF9DE216C44CC700C1F250 /* PSTCollectionViewUpdateItem.m in Sources */ = {isa = PBXBuildFile; fileRef = 8CDF9DD116C44CC700C1F250 /* PSTCollectionViewUpdateItem.m */; };
		8CDF9DE316C44CC700C1F250 /* PSTGridLayoutInfo.m in Sources */ = {isa = PBXBuildFile; fileRef = 8CDF9DD316C44CC700C1F250 /* PSTGridLayoutInfo.m */; };
		8CDF9DE416C44CC700C1F250 /* PSTGridLayoutItem.m in Sources */ = {isa = PBXBuildFile; fileRef = 8CDF9DD516C44CC700C1F250 /* PSTGridLayoutItem.m */; };
		8CDF9DE516C44CC700C1F250 /* PSTGridLayoutRow.m in Sources */ = {isa = PBXBuildFile; fileRef = 8CDF9DD716C44CC700C1F250 /* PSTGridLayoutRow.m */; };
		8CDF9DE616C44CC700C1F250 /* PSTGridLayoutSection.m in Sources */ = {isa = PBXBuildFile; fileRef = 8CDF9DD916C44CC700C1F250 /* PSTGridLayoutSection.m */; };
		8CEB405916877D2A00BFA9A8 /* winpos95-heading-seen.png in Resources */ = {isa = PBXBuildFile; fileRef = 8CEB405816877D2A00BFA9A8 /* winpos95-heading-seen.png */; };
		8CEB405C16877E1600BFA9A8 /* winpos95-heading-left-seen.png in Resources */ = {isa = PBXBuildFile; fileRef = 8CEB405B16877E1600BFA9A8 /* winpos95-heading-left-seen.png */; };
		8CEB405E1687865300BFA9A8 /* hourglass.gif in Resources */ = {isa = PBXBuildFile; fileRef = 8CEB405D1687865300BFA9A8 /* hourglass.gif */; };
		8CEBABE8167FFE2500680935 /* posts-view-219-macinyos.css in Resources */ = {isa = PBXBuildFile; fileRef = 8CEBABE7167FFE2500680935 /* posts-view-219-macinyos.css */; };
		8CEBABEB168000B800680935 /* macinyos-wallpaper.png in Resources */ = {isa = PBXBuildFile; fileRef = 8CEBABEA168000B800680935 /* macinyos-wallpaper.png */; };
		8CEBABED16800A9300680935 /* macinyos-postactions-bg.png in Resources */ = {isa = PBXBuildFile; fileRef = 8CEBABEC16800A9300680935 /* macinyos-postactions-bg.png */; };
		8CF02E0216484CCE0059BC56 /* lp-fps.png in Resources */ = {isa = PBXBuildFile; fileRef = 8CF02D9716484CCE0059BC56 /* lp-fps.png */; };
		8CF02E0316484CCE0059BC56 /* lp-romhack.png in Resources */ = {isa = PBXBuildFile; fileRef = 8CF02D9816484CCE0059BC56 /* lp-romhack.png */; };
		8CF02E0416484CCE0059BC56 /* lp-rpg.png in Resources */ = {isa = PBXBuildFile; fileRef = 8CF02D9916484CCE0059BC56 /* lp-rpg.png */; };
		8CF02E0516484CCE0059BC56 /* lp-strategy.png in Resources */ = {isa = PBXBuildFile; fileRef = 8CF02D9A16484CCE0059BC56 /* lp-strategy.png */; };
		8CF02E0616484CCE0059BC56 /* lan-international.png in Resources */ = {isa = PBXBuildFile; fileRef = 8CF02D9B16484CCE0059BC56 /* lan-international.png */; };
		8CF02E0716484CCE0059BC56 /* lan-midwest.png in Resources */ = {isa = PBXBuildFile; fileRef = 8CF02D9C16484CCE0059BC56 /* lan-midwest.png */; };
		8CF02E0816484CCE0059BC56 /* lan-west.png in Resources */ = {isa = PBXBuildFile; fileRef = 8CF02D9D16484CCE0059BC56 /* lan-west.png */; };
		8CF02E0916484CCE0059BC56 /* guns-hunting.png in Resources */ = {isa = PBXBuildFile; fileRef = 8CF02D9E16484CCE0059BC56 /* guns-hunting.png */; };
		8CF02E0A16484CCE0059BC56 /* guns-milsurp.png in Resources */ = {isa = PBXBuildFile; fileRef = 8CF02D9F16484CCE0059BC56 /* guns-milsurp.png */; };
		8CF02E0B16484CCE0059BC56 /* guns-paintball.png in Resources */ = {isa = PBXBuildFile; fileRef = 8CF02DA016484CCE0059BC56 /* guns-paintball.png */; };
		8CF02E0C16484CCE0059BC56 /* guns-review.png in Resources */ = {isa = PBXBuildFile; fileRef = 8CF02DA116484CCE0059BC56 /* guns-review.png */; };
		8CF02E0D16484CCE0059BC56 /* hell-jorts.png in Resources */ = {isa = PBXBuildFile; fileRef = 8CF02DA216484CCE0059BC56 /* hell-jorts.png */; };
		8CF02E0E16484CCE0059BC56 /* guns-airsoft.png in Resources */ = {isa = PBXBuildFile; fileRef = 8CF02DA316484CCE0059BC56 /* guns-airsoft.png */; };
		8CF02E0F16484CCE0059BC56 /* guns-ccw.png in Resources */ = {isa = PBXBuildFile; fileRef = 8CF02DA416484CCE0059BC56 /* guns-ccw.png */; };
		8CF02E1016484CCE0059BC56 /* sap-language.png in Resources */ = {isa = PBXBuildFile; fileRef = 8CF02DA516484CCE0059BC56 /* sap-language.png */; };
		8CF02E1116484CCE0059BC56 /* bss-manga.png in Resources */ = {isa = PBXBuildFile; fileRef = 8CF02DA616484CCE0059BC56 /* bss-manga.png */; };
		8CF02E1216484CCE0059BC56 /* bss-swag.png in Resources */ = {isa = PBXBuildFile; fileRef = 8CF02DA716484CCE0059BC56 /* bss-swag.png */; };
		8CF02E1316484CCE0059BC56 /* bss-webcomic.png in Resources */ = {isa = PBXBuildFile; fileRef = 8CF02DA816484CCE0059BC56 /* bss-webcomic.png */; };
		8CF02E1416484CCE0059BC56 /* byob-cheer.png in Resources */ = {isa = PBXBuildFile; fileRef = 8CF02DA916484CCE0059BC56 /* byob-cheer.png */; };
		8CF02E1516484CCE0059BC56 /* Dorkroom-K-ROCK.png in Resources */ = {isa = PBXBuildFile; fileRef = 8CF02DAA16484CCE0059BC56 /* Dorkroom-K-ROCK.png */; };
		8CF02E1616484CCE0059BC56 /* fyad-bapes.png in Resources */ = {isa = PBXBuildFile; fileRef = 8CF02DAB16484CCE0059BC56 /* fyad-bapes.png */; };
		8CF02E1716484CCE0059BC56 /* fyad-blaagh.png in Resources */ = {isa = PBXBuildFile; fileRef = 8CF02DAC16484CCE0059BC56 /* fyad-blaagh.png */; };
		8CF02E1816484CCE0059BC56 /* fyad-blades.png in Resources */ = {isa = PBXBuildFile; fileRef = 8CF02DAD16484CCE0059BC56 /* fyad-blades.png */; };
		8CF02E1916484CCE0059BC56 /* fyad-burn.png in Resources */ = {isa = PBXBuildFile; fileRef = 8CF02DAE16484CCE0059BC56 /* fyad-burn.png */; };
		8CF02E1A16484CCE0059BC56 /* fyad-champion.png in Resources */ = {isa = PBXBuildFile; fileRef = 8CF02DAF16484CCE0059BC56 /* fyad-champion.png */; };
		8CF02E1B16484CCE0059BC56 /* fyad-eggs.png in Resources */ = {isa = PBXBuildFile; fileRef = 8CF02DB016484CCE0059BC56 /* fyad-eggs.png */; };
		8CF02E1C16484CCE0059BC56 /* fyad-salad.png in Resources */ = {isa = PBXBuildFile; fileRef = 8CF02DB116484CCE0059BC56 /* fyad-salad.png */; };
		8CF02E1D16484CCE0059BC56 /* fyad-suts.png in Resources */ = {isa = PBXBuildFile; fileRef = 8CF02DB216484CCE0059BC56 /* fyad-suts.png */; };
		8CF02E1E16484CCE0059BC56 /* bb-foreign.png in Resources */ = {isa = PBXBuildFile; fileRef = 8CF02DB316484CCE0059BC56 /* bb-foreign.png */; };
		8CF02E1F16484CCE0059BC56 /* bss-con.png in Resources */ = {isa = PBXBuildFile; fileRef = 8CF02DB416484CCE0059BC56 /* bss-con.png */; };
		8CF02E2016484CCE0059BC56 /* bb-classics.png in Resources */ = {isa = PBXBuildFile; fileRef = 8CF02DB516484CCE0059BC56 /* bb-classics.png */; };
		8CF02E2116484CCE0059BC56 /* bss-new.png in Resources */ = {isa = PBXBuildFile; fileRef = 8CF02DB616484CCE0059BC56 /* bss-new.png */; };
		8CF02E2216484CCE0059BC56 /* bss-review.png in Resources */ = {isa = PBXBuildFile; fileRef = 8CF02DB716484CCE0059BC56 /* bss-review.png */; };
		8CF02E2316484CCE0059BC56 /* byob-dent.png in Resources */ = {isa = PBXBuildFile; fileRef = 8CF02DB816484CCE0059BC56 /* byob-dent.png */; };
		8CF02E2416484CCE0059BC56 /* byob-dont.png in Resources */ = {isa = PBXBuildFile; fileRef = 8CF02DB916484CCE0059BC56 /* byob-dont.png */; };
		8CF02E2516484CCE0059BC56 /* byob-excuse.png in Resources */ = {isa = PBXBuildFile; fileRef = 8CF02DBA16484CCE0059BC56 /* byob-excuse.png */; };
		8CF02E2616484CCE0059BC56 /* CA-TAG-CA-streetmoto.png in Resources */ = {isa = PBXBuildFile; fileRef = 8CF02DBB16484CCE0059BC56 /* CA-TAG-CA-streetmoto.png */; };
		8CF02E2716484CCE0059BC56 /* cc-daily.png in Resources */ = {isa = PBXBuildFile; fileRef = 8CF02DBC16484CCE0059BC56 /* cc-daily.png */; };
		8CF02E2816484CCE0059BC56 /* dd-offmeds.png in Resources */ = {isa = PBXBuildFile; fileRef = 8CF02DBD16484CCE0059BC56 /* dd-offmeds.png */; };
		8CF02E2916484CCE0059BC56 /* diy-robots.png in Resources */ = {isa = PBXBuildFile; fileRef = 8CF02DBE16484CCE0059BC56 /* diy-robots.png */; };
		8CF02E2A16484CCE0059BC56 /* diy-step.png in Resources */ = {isa = PBXBuildFile; fileRef = 8CF02DBF16484CCE0059BC56 /* diy-step.png */; };
		8CF02E2B16484CCE0059BC56 /* diy-tools.png in Resources */ = {isa = PBXBuildFile; fileRef = 8CF02DC016484CCE0059BC56 /* diy-tools.png */; };
		8CF02E2C16484CCE0059BC56 /* Dorkroom-silkysmooth.png in Resources */ = {isa = PBXBuildFile; fileRef = 8CF02DC116484CCE0059BC56 /* Dorkroom-silkysmooth.png */; };
		8CF02E2D16484CCE0059BC56 /* fyad-alas.png in Resources */ = {isa = PBXBuildFile; fileRef = 8CF02DC216484CCE0059BC56 /* fyad-alas.png */; };
		8CF02E2E16484CCE0059BC56 /* fyad-blogs.png in Resources */ = {isa = PBXBuildFile; fileRef = 8CF02DC316484CCE0059BC56 /* fyad-blogs.png */; };
		8CF02E2F16484CCE0059BC56 /* nmd-classical.png in Resources */ = {isa = PBXBuildFile; fileRef = 8CF02DC416484CCE0059BC56 /* nmd-classical.png */; };
		8CF02E3016484CCE0059BC56 /* nmd-electronic.png in Resources */ = {isa = PBXBuildFile; fileRef = 8CF02DC516484CCE0059BC56 /* nmd-electronic.png */; };
		8CF02E3116484CCE0059BC56 /* nmd-jazz.png in Resources */ = {isa = PBXBuildFile; fileRef = 8CF02DC616484CCE0059BC56 /* nmd-jazz.png */; };
		8CF02E3216484CCE0059BC56 /* nmd-pop.png in Resources */ = {isa = PBXBuildFile; fileRef = 8CF02DC716484CCE0059BC56 /* nmd-pop.png */; };
		8CF02E3316484CCE0059BC56 /* nmd-punk.png in Resources */ = {isa = PBXBuildFile; fileRef = 8CF02DC816484CCE0059BC56 /* nmd-punk.png */; };
		8CF02E3416484CCE0059BC56 /* bb-author.png in Resources */ = {isa = PBXBuildFile; fileRef = 8CF02DC916484CCE0059BC56 /* bb-author.png */; };
		8CF02E3516484CCE0059BC56 /* bss-shipping.png in Resources */ = {isa = PBXBuildFile; fileRef = 8CF02DCA16484CCE0059BC56 /* bss-shipping.png */; };
		8CF02E3616484CCE0059BC56 /* byob-friends.png in Resources */ = {isa = PBXBuildFile; fileRef = 8CF02DCB16484CCE0059BC56 /* byob-friends.png */; };
		8CF02E3716484CCE0059BC56 /* byob-secrets.png in Resources */ = {isa = PBXBuildFile; fileRef = 8CF02DCC16484CCE0059BC56 /* byob-secrets.png */; };
		8CF02E3816484CCE0059BC56 /* byob-treasure.png in Resources */ = {isa = PBXBuildFile; fileRef = 8CF02DCD16484CCE0059BC56 /* byob-treasure.png */; };
		8CF02E3916484CCE0059BC56 /* CA-TAG-CA-atb.png in Resources */ = {isa = PBXBuildFile; fileRef = 8CF02DCE16484CCE0059BC56 /* CA-TAG-CA-atb.png */; };
		8CF02E3A16484CCE0059BC56 /* CA-TAG-CA-dirtmoto.png in Resources */ = {isa = PBXBuildFile; fileRef = 8CF02DCF16484CCE0059BC56 /* CA-TAG-CA-dirtmoto.png */; };
		8CF02E3B16484CCE0059BC56 /* CA-TAG-CA-roadbike.png in Resources */ = {isa = PBXBuildFile; fileRef = 8CF02DD016484CCE0059BC56 /* CA-TAG-CA-roadbike.png */; };
		8CF02E3C16484CCE0059BC56 /* cc-writing.png in Resources */ = {isa = PBXBuildFile; fileRef = 8CF02DD116484CCE0059BC56 /* cc-writing.png */; };
		8CF02E3D16484CCE0059BC56 /* dd-africa.png in Resources */ = {isa = PBXBuildFile; fileRef = 8CF02DD216484CCE0059BC56 /* dd-africa.png */; };
		8CF02E3E16484CCE0059BC56 /* fyad-cockfights.png in Resources */ = {isa = PBXBuildFile; fileRef = 8CF02DD316484CCE0059BC56 /* fyad-cockfights.png */; };
		8CF02E3F16484CCE0059BC56 /* fyad-menopause.png in Resources */ = {isa = PBXBuildFile; fileRef = 8CF02DD416484CCE0059BC56 /* fyad-menopause.png */; };
		8CF02E4016484CCE0059BC56 /* gws-dessert.png in Resources */ = {isa = PBXBuildFile; fileRef = 8CF02DD516484CCE0059BC56 /* gws-dessert.png */; };
		8CF02E4116484CCE0059BC56 /* gws-diet.png in Resources */ = {isa = PBXBuildFile; fileRef = 8CF02DD616484CCE0059BC56 /* gws-diet.png */; };
		8CF02E4216484CCE0059BC56 /* gws-drink.png in Resources */ = {isa = PBXBuildFile; fileRef = 8CF02DD716484CCE0059BC56 /* gws-drink.png */; };
		8CF02E4316484CCE0059BC56 /* gws-fish.png in Resources */ = {isa = PBXBuildFile; fileRef = 8CF02DD816484CCE0059BC56 /* gws-fish.png */; };
		8CF02E4416484CCE0059BC56 /* gws-local.png in Resources */ = {isa = PBXBuildFile; fileRef = 8CF02DD916484CCE0059BC56 /* gws-local.png */; };
		8CF02E4516484CCE0059BC56 /* gws-meat.png in Resources */ = {isa = PBXBuildFile; fileRef = 8CF02DDA16484CCE0059BC56 /* gws-meat.png */; };
		8CF02E4616484CCE0059BC56 /* gws-snacks.png in Resources */ = {isa = PBXBuildFile; fileRef = 8CF02DDB16484CCE0059BC56 /* gws-snacks.png */; };
		8CF02E4716484CCE0059BC56 /* gws-soup.png in Resources */ = {isa = PBXBuildFile; fileRef = 8CF02DDC16484CCE0059BC56 /* gws-soup.png */; };
		8CF02E4816484CCE0059BC56 /* gws-veggie.png in Resources */ = {isa = PBXBuildFile; fileRef = 8CF02DDD16484CCE0059BC56 /* gws-veggie.png */; };
		8CF02E4916484CCE0059BC56 /* pi-caged.png in Resources */ = {isa = PBXBuildFile; fileRef = 8CF02DDE16484CCE0059BC56 /* pi-caged.png */; };
		8CF02E4A16484CCE0059BC56 /* pi-herps.png in Resources */ = {isa = PBXBuildFile; fileRef = 8CF02DDF16484CCE0059BC56 /* pi-herps.png */; };
		8CF02E4B16484CCE0059BC56 /* psp-itstime.png in Resources */ = {isa = PBXBuildFile; fileRef = 8CF02DE016484CCE0059BC56 /* psp-itstime.png */; };
		8CF02E4C16484CCE0059BC56 /* psp-k1.png in Resources */ = {isa = PBXBuildFile; fileRef = 8CF02DE116484CCE0059BC56 /* psp-k1.png */; };
		8CF02E4D16484CCE0059BC56 /* psp-mma.png in Resources */ = {isa = PBXBuildFile; fileRef = 8CF02DE216484CCE0059BC56 /* psp-mma.png */; };
		8CF02E4E16484CCE0059BC56 /* psp-pride.png in Resources */ = {isa = PBXBuildFile; fileRef = 8CF02DE316484CCE0059BC56 /* psp-pride.png */; };
		8CF02E4F16484CCE0059BC56 /* psp-thonglor.png in Resources */ = {isa = PBXBuildFile; fileRef = 8CF02DE416484CCE0059BC56 /* psp-thonglor.png */; };
		8CF02E5016484CCE0059BC56 /* psp-tuf.png in Resources */ = {isa = PBXBuildFile; fileRef = 8CF02DE516484CCE0059BC56 /* psp-tuf.png */; };
		8CF02E5116484CCE0059BC56 /* psp-ufc.png in Resources */ = {isa = PBXBuildFile; fileRef = 8CF02DE616484CCE0059BC56 /* psp-ufc.png */; };
		8CF02E5216484CCE0059BC56 /* RP-carling.png in Resources */ = {isa = PBXBuildFile; fileRef = 8CF02DE716484CCE0059BC56 /* RP-carling.png */; };
		8CF02E5316484CCE0059BC56 /* RP-championship.png in Resources */ = {isa = PBXBuildFile; fileRef = 8CF02DE816484CCE0059BC56 /* RP-championship.png */; };
		8CF02E5416484CCE0059BC56 /* RP-epl.png in Resources */ = {isa = PBXBuildFile; fileRef = 8CF02DE916484CCE0059BC56 /* RP-epl.png */; };
		8CF02E5516484CCE0059BC56 /* RP-league.png in Resources */ = {isa = PBXBuildFile; fileRef = 8CF02DEA16484CCE0059BC56 /* RP-league.png */; };
		8CF02E5616484CCE0059BC56 /* RP-ligue1.png in Resources */ = {isa = PBXBuildFile; fileRef = 8CF02DEB16484CCE0059BC56 /* RP-ligue1.png */; };
		8CF02E5716484CCE0059BC56 /* RP-MOTD_TAG.png in Resources */ = {isa = PBXBuildFile; fileRef = 8CF02DEC16484CCE0059BC56 /* RP-MOTD_TAG.png */; };
		8CF02E5816484CCE0059BC56 /* RP-nonleague.png in Resources */ = {isa = PBXBuildFile; fileRef = 8CF02DED16484CCE0059BC56 /* RP-nonleague.png */; };
		8CF02E5916484CCE0059BC56 /* samartd-interestcheck.png in Resources */ = {isa = PBXBuildFile; fileRef = 8CF02DEE16484CCE0059BC56 /* samartd-interestcheck.png */; };
		8CF02E5A16484CCE0059BC56 /* samartd-organs.png in Resources */ = {isa = PBXBuildFile; fileRef = 8CF02DEF16484CCE0059BC56 /* samartd-organs.png */; };
		8CF02E5B16484CCE0059BC56 /* samartd-potions.png in Resources */ = {isa = PBXBuildFile; fileRef = 8CF02DF016484CCE0059BC56 /* samartd-potions.png */; };
		8CF02E5C16484CCE0059BC56 /* samartd-water.png in Resources */ = {isa = PBXBuildFile; fileRef = 8CF02DF116484CCE0059BC56 /* samartd-water.png */; };
		8CF02E5D16484CCE0059BC56 /* sports-sylvia.png in Resources */ = {isa = PBXBuildFile; fileRef = 8CF02DF216484CCE0059BC56 /* sports-sylvia.png */; };
		8CF02E5E16484CCE0059BC56 /* tcc-acid.png in Resources */ = {isa = PBXBuildFile; fileRef = 8CF02DF316484CCE0059BC56 /* tcc-acid.png */; };
		8CF02E5F16484CCE0059BC56 /* tcc-downers.png in Resources */ = {isa = PBXBuildFile; fileRef = 8CF02DF416484CCE0059BC56 /* tcc-downers.png */; };
		8CF02E6016484CCE0059BC56 /* tcc-halluc.png in Resources */ = {isa = PBXBuildFile; fileRef = 8CF02DF516484CCE0059BC56 /* tcc-halluc.png */; };
		8CF02E6116484CCE0059BC56 /* tcc-rx.png in Resources */ = {isa = PBXBuildFile; fileRef = 8CF02DF616484CCE0059BC56 /* tcc-rx.png */; };
		8CF02E6216484CCE0059BC56 /* tcc-trip_report.png in Resources */ = {isa = PBXBuildFile; fileRef = 8CF02DF716484CCE0059BC56 /* tcc-trip_report.png */; };
		8CF02E6316484CCE0059BC56 /* tcc-txt.png in Resources */ = {isa = PBXBuildFile; fileRef = 8CF02DF816484CCE0059BC56 /* tcc-txt.png */; };
		8CF02E6416484CCE0059BC56 /* tcc-uppers.png in Resources */ = {isa = PBXBuildFile; fileRef = 8CF02DF916484CCE0059BC56 /* tcc-uppers.png */; };
		8CF02E6516484CCE0059BC56 /* tg-boardgames.png in Resources */ = {isa = PBXBuildFile; fileRef = 8CF02DFA16484CCE0059BC56 /* tg-boardgames.png */; };
		8CF02E6616484CCE0059BC56 /* tg-recruiting.png in Resources */ = {isa = PBXBuildFile; fileRef = 8CF02DFB16484CCE0059BC56 /* tg-recruiting.png */; };
		8CF02E6716484CCE0059BC56 /* tg-wargames.png in Resources */ = {isa = PBXBuildFile; fileRef = 8CF02DFC16484CCE0059BC56 /* tg-wargames.png */; };
		8CF02E6816484CCE0059BC56 /* tviv-classic.png in Resources */ = {isa = PBXBuildFile; fileRef = 8CF02DFD16484CCE0059BC56 /* tviv-classic.png */; };
		8CF02E6916484CCE0059BC56 /* tviv-reality.png in Resources */ = {isa = PBXBuildFile; fileRef = 8CF02DFE16484CCE0059BC56 /* tviv-reality.png */; };
		8CF02E6A16484CCE0059BC56 /* wrestlehut-global.png in Resources */ = {isa = PBXBuildFile; fileRef = 8CF02DFF16484CCE0059BC56 /* wrestlehut-global.png */; };
		8CF02E6B16484CCE0059BC56 /* ycs-girl.png in Resources */ = {isa = PBXBuildFile; fileRef = 8CF02E0016484CCE0059BC56 /* ycs-girl.png */; };
		8CF02E6C16484CCE0059BC56 /* ycs-jc.png in Resources */ = {isa = PBXBuildFile; fileRef = 8CF02E0116484CCE0059BC56 /* ycs-jc.png */; };
		8CF740EF1681376600C219E4 /* macinyos-heading.png in Resources */ = {isa = PBXBuildFile; fileRef = 8CF740EE1681376600C219E4 /* macinyos-heading.png */; };
		8CF95C861653276000060F19 /* phiz-crabcore.png in Resources */ = {isa = PBXBuildFile; fileRef = 8CF95C621653276000060F19 /* phiz-crabcore.png */; };
		8CF95C871653276000060F19 /* LF-gitrdun2.png in Resources */ = {isa = PBXBuildFile; fileRef = 8CF95C631653276000060F19 /* LF-gitrdun2.png */; };
		8CF95C881653276000060F19 /* LF-legacy.png in Resources */ = {isa = PBXBuildFile; fileRef = 8CF95C641653276000060F19 /* LF-legacy.png */; };
		8CF95C891653276000060F19 /* phiz-phag.png in Resources */ = {isa = PBXBuildFile; fileRef = 8CF95C651653276000060F19 /* phiz-phag.png */; };
		8CF95C8A1653276000060F19 /* phiz-rockist.png in Resources */ = {isa = PBXBuildFile; fileRef = 8CF95C661653276000060F19 /* phiz-rockist.png */; };
		8CF95C8B1653276000060F19 /* phiz-sincere.png in Resources */ = {isa = PBXBuildFile; fileRef = 8CF95C671653276000060F19 /* phiz-sincere.png */; };
		8CF95C8C1653276000060F19 /* phiz-prince.png in Resources */ = {isa = PBXBuildFile; fileRef = 8CF95C681653276000060F19 /* phiz-prince.png */; };
		8CF95C8D1653276000060F19 /* phiz-emo.png in Resources */ = {isa = PBXBuildFile; fileRef = 8CF95C691653276000060F19 /* phiz-emo.png */; };
		8CF95C8E1653276000060F19 /* phiz-donk.png in Resources */ = {isa = PBXBuildFile; fileRef = 8CF95C6A1653276000060F19 /* phiz-donk.png */; };
		8CF95C8F1653276000060F19 /* phiz-dollas.png in Resources */ = {isa = PBXBuildFile; fileRef = 8CF95C6B1653276000060F19 /* phiz-dollas.png */; };
		8CF95C901653276000060F19 /* LF-perspective_1.png in Resources */ = {isa = PBXBuildFile; fileRef = 8CF95C6C1653276000060F19 /* LF-perspective_1.png */; };
		8CF95C911653276000060F19 /* LF-nazisrael2.png in Resources */ = {isa = PBXBuildFile; fileRef = 8CF95C6D1653276000060F19 /* LF-nazisrael2.png */; };
		8CF95C921653276000060F19 /* lf-gooddog.png in Resources */ = {isa = PBXBuildFile; fileRef = 8CF95C6E1653276000060F19 /* lf-gooddog.png */; };
		8CF95C931653276000060F19 /* LF-gay2.png in Resources */ = {isa = PBXBuildFile; fileRef = 8CF95C6F1653276000060F19 /* LF-gay2.png */; };
		8CF95C941653276000060F19 /* LF-2wqxulw.png in Resources */ = {isa = PBXBuildFile; fileRef = 8CF95C701653276000060F19 /* LF-2wqxulw.png */; };
		8CF95C951653276000060F19 /* fyad-words.png in Resources */ = {isa = PBXBuildFile; fileRef = 8CF95C711653276000060F19 /* fyad-words.png */; };
		8CF95C961653276000060F19 /* fyad-wiki.png in Resources */ = {isa = PBXBuildFile; fileRef = 8CF95C721653276000060F19 /* fyad-wiki.png */; };
		8CF95C971653276000060F19 /* fyad-space.png in Resources */ = {isa = PBXBuildFile; fileRef = 8CF95C731653276000060F19 /* fyad-space.png */; };
		8CF95C981653276000060F19 /* fyad-otherforums.png in Resources */ = {isa = PBXBuildFile; fileRef = 8CF95C741653276000060F19 /* fyad-otherforums.png */; };
		8CF95C991653276000060F19 /* fyad-troll.png in Resources */ = {isa = PBXBuildFile; fileRef = 8CF95C751653276000060F19 /* fyad-troll.png */; };
		8CF95C9A1653276000060F19 /* ml-voice.png in Resources */ = {isa = PBXBuildFile; fileRef = 8CF95C761653276000060F19 /* ml-voice.png */; };
		8CF95C9B1653276000060F19 /* ml-theory.png in Resources */ = {isa = PBXBuildFile; fileRef = 8CF95C771653276000060F19 /* ml-theory.png */; };
		8CF95C9C1653276000060F19 /* ml-recording.png in Resources */ = {isa = PBXBuildFile; fileRef = 8CF95C781653276000060F19 /* ml-recording.png */; };
		8CF95C9D1653276000060F19 /* ml-guitar.png in Resources */ = {isa = PBXBuildFile; fileRef = 8CF95C791653276000060F19 /* ml-guitar.png */; };
		8CF95C9E1653276000060F19 /* ml-gear.png in Resources */ = {isa = PBXBuildFile; fileRef = 8CF95C7A1653276000060F19 /* ml-gear.png */; };
		8CF95C9F1653276000060F19 /* ml-feedback.png in Resources */ = {isa = PBXBuildFile; fileRef = 8CF95C7B1653276000060F19 /* ml-feedback.png */; };
		8CF95CA01653276000060F19 /* ml-dumbass.png in Resources */ = {isa = PBXBuildFile; fileRef = 8CF95C7C1653276000060F19 /* ml-dumbass.png */; };
		8CF95CA11653276000060F19 /* ml-drums.png in Resources */ = {isa = PBXBuildFile; fileRef = 8CF95C7D1653276000060F19 /* ml-drums.png */; };
		8CF95CA21653276000060F19 /* ml-contest.png in Resources */ = {isa = PBXBuildFile; fileRef = 8CF95C7E1653276000060F19 /* ml-contest.png */; };
		8CF95CA31653276000060F19 /* ml-bass.png in Resources */ = {isa = PBXBuildFile; fileRef = 8CF95C7F1653276000060F19 /* ml-bass.png */; };
		8CF95CA41653276000060F19 /* ml-amps.png in Resources */ = {isa = PBXBuildFile; fileRef = 8CF95C801653276000060F19 /* ml-amps.png */; };
		8CF95CA51653276000060F19 /* ml-acoustic.png in Resources */ = {isa = PBXBuildFile; fileRef = 8CF95C811653276000060F19 /* ml-acoustic.png */; };
		8CF95CA61653276000060F19 /* gip-pew.png in Resources */ = {isa = PBXBuildFile; fileRef = 8CF95C821653276000060F19 /* gip-pew.png */; };
		8CF95CA71653276000060F19 /* gip-money.png in Resources */ = {isa = PBXBuildFile; fileRef = 8CF95C831653276000060F19 /* gip-money.png */; };
		8CF95CA81653276000060F19 /* gip-marines.png in Resources */ = {isa = PBXBuildFile; fileRef = 8CF95C841653276000060F19 /* gip-marines.png */; };
		8CF95CA91653276000060F19 /* gip-airforce.png in Resources */ = {isa = PBXBuildFile; fileRef = 8CF95C851653276000060F19 /* gip-airforce.png */; };
		8CFB1760168145B5007C70D5 /* macinyos-adminstar.png in Resources */ = {isa = PBXBuildFile; fileRef = 8CFB175E168145B5007C70D5 /* macinyos-adminstar.png */; };
		8CFB1761168145B5007C70D5 /* macinyos-modstar.png in Resources */ = {isa = PBXBuildFile; fileRef = 8CFB175F168145B5007C70D5 /* macinyos-modstar.png */; };
/* End PBXBuildFile section */

/* Begin PBXContainerItemProxy section */
		1CE2D9A416688C700024AC1C /* PBXContainerItemProxy */ = {
			isa = PBXContainerItemProxy;
			containerPortal = 29B97313FDCFA39411CA2CEA /* Project object */;
			proxyType = 1;
			remoteGlobalIDString = 1CE2D9A016688C640024AC1C;
			remoteInfo = "Build Resources";
		};
/* End PBXContainerItemProxy section */

/* Begin PBXFileReference section */
		10D34FA8128F41160026C7C2 /* CFNetwork.framework */ = {isa = PBXFileReference; lastKnownFileType = wrapper.framework; name = CFNetwork.framework; path = System/Library/Frameworks/CFNetwork.framework; sourceTree = SDKROOT; };
		10D34FAE128F413C0026C7C2 /* MobileCoreServices.framework */ = {isa = PBXFileReference; lastKnownFileType = wrapper.framework; name = MobileCoreServices.framework; path = System/Library/Frameworks/MobileCoreServices.framework; sourceTree = SDKROOT; };
		10D34FB0128F413C0026C7C2 /* SystemConfiguration.framework */ = {isa = PBXFileReference; lastKnownFileType = wrapper.framework; name = SystemConfiguration.framework; path = System/Library/Frameworks/SystemConfiguration.framework; sourceTree = SDKROOT; };
		10D34FB6128F414E0026C7C2 /* libz.dylib */ = {isa = PBXFileReference; lastKnownFileType = "compiled.mach-o.dylib"; name = libz.dylib; path = usr/lib/libz.dylib; sourceTree = SDKROOT; };
		11099066134B86FC0013444C /* QuartzCore.framework */ = {isa = PBXFileReference; lastKnownFileType = wrapper.framework; name = QuartzCore.framework; path = System/Library/Frameworks/QuartzCore.framework; sourceTree = SDKROOT; };
		1172A62D14F5DB160026CDA8 /* Security.framework */ = {isa = PBXFileReference; lastKnownFileType = wrapper.framework; name = Security.framework; path = System/Library/Frameworks/Security.framework; sourceTree = SDKROOT; };
		117DBE3A1522A39A007125EF /* CoreData.framework */ = {isa = PBXFileReference; lastKnownFileType = wrapper.framework; name = CoreData.framework; path = System/Library/Frameworks/CoreData.framework; sourceTree = SDKROOT; };
		1190F71913BE4EA900B9D271 /* AwfulLoginController.h */ = {isa = PBXFileReference; fileEncoding = 4; lastKnownFileType = sourcecode.c.h; path = AwfulLoginController.h; sourceTree = "<group>"; };
		1190F71A13BE4EA900B9D271 /* AwfulLoginController.m */ = {isa = PBXFileReference; fileEncoding = 4; lastKnownFileType = sourcecode.c.objc; path = AwfulLoginController.m; sourceTree = "<group>"; };
		1190F71D13BE4EA900B9D271 /* AwfulAppDelegate.h */ = {isa = PBXFileReference; fileEncoding = 4; lastKnownFileType = sourcecode.c.h; path = AwfulAppDelegate.h; sourceTree = "<group>"; };
		1190F71E13BE4EA900B9D271 /* AwfulAppDelegate.m */ = {isa = PBXFileReference; fileEncoding = 4; lastKnownFileType = sourcecode.c.objc; path = AwfulAppDelegate.m; sourceTree = "<group>"; };
		1190F7C113BE4ECB00B9D271 /* TFHpple.h */ = {isa = PBXFileReference; fileEncoding = 4; lastKnownFileType = sourcecode.c.h; path = TFHpple.h; sourceTree = "<group>"; };
		1190F7C213BE4ECB00B9D271 /* TFHpple.m */ = {isa = PBXFileReference; fileEncoding = 4; lastKnownFileType = sourcecode.c.objc; path = TFHpple.m; sourceTree = "<group>"; };
		1190F7C313BE4ECB00B9D271 /* TFHppleElement.h */ = {isa = PBXFileReference; fileEncoding = 4; lastKnownFileType = sourcecode.c.h; path = TFHppleElement.h; sourceTree = "<group>"; };
		1190F7C413BE4ECB00B9D271 /* TFHppleElement.m */ = {isa = PBXFileReference; fileEncoding = 4; lastKnownFileType = sourcecode.c.objc; path = TFHppleElement.m; sourceTree = "<group>"; };
		1190F7C513BE4ECB00B9D271 /* XPathQuery.h */ = {isa = PBXFileReference; fileEncoding = 4; lastKnownFileType = sourcecode.c.h; path = XPathQuery.h; sourceTree = "<group>"; };
		1190F7C613BE4ECB00B9D271 /* XPathQuery.m */ = {isa = PBXFileReference; fileEncoding = 4; lastKnownFileType = sourcecode.c.objc; path = XPathQuery.m; sourceTree = "<group>"; };
		1190F7F113BE4EDA00B9D271 /* Awful_Prefix.pch */ = {isa = PBXFileReference; fileEncoding = 4; lastKnownFileType = sourcecode.c.h; path = Awful_Prefix.pch; sourceTree = "<group>"; };
		1190F7F213BE4EDA00B9D271 /* main.m */ = {isa = PBXFileReference; fileEncoding = 4; lastKnownFileType = sourcecode.c.objc; path = main.m; sourceTree = "<group>"; };
		11FDA294151018600014FDCD /* AwfulSettingsViewController.h */ = {isa = PBXFileReference; fileEncoding = 4; lastKnownFileType = sourcecode.c.h; path = AwfulSettingsViewController.h; sourceTree = "<group>"; };
		11FDA295151018600014FDCD /* AwfulSettingsViewController.m */ = {isa = PBXFileReference; fileEncoding = 4; lastKnownFileType = sourcecode.c.objc; path = AwfulSettingsViewController.m; sourceTree = "<group>"; };
		1C05ED47162299DE00FE567F /* SVProgressHUD.h */ = {isa = PBXFileReference; fileEncoding = 4; lastKnownFileType = sourcecode.c.h; path = SVProgressHUD.h; sourceTree = "<group>"; };
		1C05ED48162299DE00FE567F /* SVProgressHUD.m */ = {isa = PBXFileReference; fileEncoding = 4; lastKnownFileType = sourcecode.c.objc; path = SVProgressHUD.m; sourceTree = "<group>"; };
		1C05ED5916229CDD00FE567F /* SVProgressHUD.bundle */ = {isa = PBXFileReference; lastKnownFileType = "wrapper.plug-in"; name = SVProgressHUD.bundle; path = Vendor/SVProgressHUD/SVProgressHUD.bundle; sourceTree = SOURCE_ROOT; };
		1C05EDAE16230C1700FE567F /* AwfulParsing.h */ = {isa = PBXFileReference; fileEncoding = 4; lastKnownFileType = sourcecode.c.h; path = AwfulParsing.h; sourceTree = "<group>"; };
		1C090FB5163A40A1003FD0A3 /* _AwfulPost.h */ = {isa = PBXFileReference; fileEncoding = 4; lastKnownFileType = sourcecode.c.h; path = _AwfulPost.h; sourceTree = "<group>"; };
		1C090FB6163A40A1003FD0A3 /* _AwfulPost.m */ = {isa = PBXFileReference; fileEncoding = 4; lastKnownFileType = sourcecode.c.objc; path = _AwfulPost.m; sourceTree = "<group>"; };
		1C090FB8163A40C1003FD0A3 /* AwfulPost.h */ = {isa = PBXFileReference; fileEncoding = 4; lastKnownFileType = sourcecode.c.h; path = AwfulPost.h; sourceTree = "<group>"; };
		1C090FB9163A40C1003FD0A3 /* AwfulPost.m */ = {isa = PBXFileReference; fileEncoding = 4; lastKnownFileType = sourcecode.c.objc; path = AwfulPost.m; sourceTree = "<group>"; };
		1C09963A16C0AECA00A62D5E /* AwfulLeperCell.h */ = {isa = PBXFileReference; fileEncoding = 4; lastKnownFileType = sourcecode.c.h; path = AwfulLeperCell.h; sourceTree = "<group>"; };
		1C09963B16C0AECA00A62D5E /* AwfulLeperCell.m */ = {isa = PBXFileReference; fileEncoding = 4; lastKnownFileType = sourcecode.c.objc; path = AwfulLeperCell.m; sourceTree = "<group>"; };
		1C0B4FE8169E331F00261F28 /* tviv-bluray.png */ = {isa = PBXFileReference; lastKnownFileType = image.png; path = "tviv-bluray.png"; sourceTree = "<group>"; };
		1C101572164E8A7200302B19 /* tag-collage-Landscape.png */ = {isa = PBXFileReference; lastKnownFileType = image.png; path = "tag-collage-Landscape.png"; sourceTree = "<group>"; };
		1C101573164E8A7200302B19 /* tag-collage-Landscape@2x.png */ = {isa = PBXFileReference; lastKnownFileType = image.png; path = "tag-collage-Landscape@2x.png"; sourceTree = "<group>"; };
		1C101574164E8A7200302B19 /* tag-collage-Portrait.png */ = {isa = PBXFileReference; lastKnownFileType = image.png; path = "tag-collage-Portrait.png"; sourceTree = "<group>"; };
		1C101575164E8A7200302B19 /* tag-collage-Portrait@2x.png */ = {isa = PBXFileReference; lastKnownFileType = image.png; path = "tag-collage-Portrait@2x.png"; sourceTree = "<group>"; };
		1C10157A164E8B0A00302B19 /* AwfulStartViewController.h */ = {isa = PBXFileReference; fileEncoding = 4; lastKnownFileType = sourcecode.c.h; path = AwfulStartViewController.h; sourceTree = "<group>"; };
		1C10157B164E8B0A00302B19 /* AwfulStartViewController.m */ = {isa = PBXFileReference; fileEncoding = 4; lastKnownFileType = sourcecode.c.objc; path = AwfulStartViewController.m; sourceTree = "<group>"; };
		1C101596165130AE00302B19 /* dd-europe.png */ = {isa = PBXFileReference; lastKnownFileType = image.png; path = "dd-europe.png"; sourceTree = "<group>"; };
		1C101598165130C200302B19 /* wrestlehut-indy.png */ = {isa = PBXFileReference; lastKnownFileType = image.png; path = "wrestlehut-indy.png"; sourceTree = "<group>"; };
		1C1015D61654129C00302B19 /* AFHTTPClient.h */ = {isa = PBXFileReference; fileEncoding = 4; lastKnownFileType = sourcecode.c.h; path = AFHTTPClient.h; sourceTree = "<group>"; };
		1C1015D71654129C00302B19 /* AFHTTPClient.m */ = {isa = PBXFileReference; fileEncoding = 4; lastKnownFileType = sourcecode.c.objc; path = AFHTTPClient.m; sourceTree = "<group>"; };
		1C1015D81654129C00302B19 /* AFHTTPRequestOperation.h */ = {isa = PBXFileReference; fileEncoding = 4; lastKnownFileType = sourcecode.c.h; path = AFHTTPRequestOperation.h; sourceTree = "<group>"; };
		1C1015D91654129C00302B19 /* AFHTTPRequestOperation.m */ = {isa = PBXFileReference; fileEncoding = 4; lastKnownFileType = sourcecode.c.objc; path = AFHTTPRequestOperation.m; sourceTree = "<group>"; };
		1C1015DA1654129C00302B19 /* AFImageRequestOperation.h */ = {isa = PBXFileReference; fileEncoding = 4; lastKnownFileType = sourcecode.c.h; path = AFImageRequestOperation.h; sourceTree = "<group>"; };
		1C1015DB1654129C00302B19 /* AFImageRequestOperation.m */ = {isa = PBXFileReference; fileEncoding = 4; lastKnownFileType = sourcecode.c.objc; path = AFImageRequestOperation.m; sourceTree = "<group>"; };
		1C1015DC1654129C00302B19 /* AFJSONRequestOperation.h */ = {isa = PBXFileReference; fileEncoding = 4; lastKnownFileType = sourcecode.c.h; path = AFJSONRequestOperation.h; sourceTree = "<group>"; };
		1C1015DD1654129C00302B19 /* AFJSONRequestOperation.m */ = {isa = PBXFileReference; fileEncoding = 4; lastKnownFileType = sourcecode.c.objc; path = AFJSONRequestOperation.m; sourceTree = "<group>"; };
		1C1015DE1654129C00302B19 /* AFNetworkActivityIndicatorManager.h */ = {isa = PBXFileReference; fileEncoding = 4; lastKnownFileType = sourcecode.c.h; path = AFNetworkActivityIndicatorManager.h; sourceTree = "<group>"; };
		1C1015DF1654129C00302B19 /* AFNetworkActivityIndicatorManager.m */ = {isa = PBXFileReference; fileEncoding = 4; lastKnownFileType = sourcecode.c.objc; path = AFNetworkActivityIndicatorManager.m; sourceTree = "<group>"; };
		1C1015E01654129C00302B19 /* AFNetworking.h */ = {isa = PBXFileReference; fileEncoding = 4; lastKnownFileType = sourcecode.c.h; path = AFNetworking.h; sourceTree = "<group>"; };
		1C1015E11654129C00302B19 /* AFPropertyListRequestOperation.h */ = {isa = PBXFileReference; fileEncoding = 4; lastKnownFileType = sourcecode.c.h; path = AFPropertyListRequestOperation.h; sourceTree = "<group>"; };
		1C1015E21654129C00302B19 /* AFPropertyListRequestOperation.m */ = {isa = PBXFileReference; fileEncoding = 4; lastKnownFileType = sourcecode.c.objc; path = AFPropertyListRequestOperation.m; sourceTree = "<group>"; };
		1C1015E31654129C00302B19 /* AFURLConnectionOperation.h */ = {isa = PBXFileReference; fileEncoding = 4; lastKnownFileType = sourcecode.c.h; path = AFURLConnectionOperation.h; sourceTree = "<group>"; };
		1C1015E41654129C00302B19 /* AFURLConnectionOperation.m */ = {isa = PBXFileReference; fileEncoding = 4; lastKnownFileType = sourcecode.c.objc; path = AFURLConnectionOperation.m; sourceTree = "<group>"; };
		1C1015E51654129C00302B19 /* AFXMLRequestOperation.h */ = {isa = PBXFileReference; fileEncoding = 4; lastKnownFileType = sourcecode.c.h; path = AFXMLRequestOperation.h; sourceTree = "<group>"; };
		1C1015E61654129C00302B19 /* AFXMLRequestOperation.m */ = {isa = PBXFileReference; fileEncoding = 4; lastKnownFileType = sourcecode.c.objc; path = AFXMLRequestOperation.m; sourceTree = "<group>"; };
		1C1015E71654129C00302B19 /* UIImageView+AFNetworking.h */ = {isa = PBXFileReference; fileEncoding = 4; lastKnownFileType = sourcecode.c.h; path = "UIImageView+AFNetworking.h"; sourceTree = "<group>"; };
		1C1015E81654129C00302B19 /* UIImageView+AFNetworking.m */ = {isa = PBXFileReference; fileEncoding = 4; lastKnownFileType = sourcecode.c.objc; path = "UIImageView+AFNetworking.m"; sourceTree = "<group>"; };
		1C1015FB165414AE00302B19 /* AwfulImagePreviewViewController.h */ = {isa = PBXFileReference; fileEncoding = 4; lastKnownFileType = sourcecode.c.h; path = AwfulImagePreviewViewController.h; sourceTree = "<group>"; };
		1C1015FC165414AE00302B19 /* AwfulImagePreviewViewController.m */ = {isa = PBXFileReference; fileEncoding = 4; lastKnownFileType = sourcecode.c.objc; path = AwfulImagePreviewViewController.m; sourceTree = "<group>"; };
		1C13FF65161BCCB5000ED2B1 /* AwfulThreadCell.h */ = {isa = PBXFileReference; fileEncoding = 4; lastKnownFileType = sourcecode.c.h; path = AwfulThreadCell.h; sourceTree = "<group>"; };
		1C13FF66161BCCB6000ED2B1 /* AwfulThreadCell.m */ = {isa = PBXFileReference; fileEncoding = 4; lastKnownFileType = sourcecode.c.objc; path = AwfulThreadCell.m; sourceTree = "<group>"; };
		1C13FF68161BF732000ED2B1 /* AwfulBadgeView.h */ = {isa = PBXFileReference; fileEncoding = 4; lastKnownFileType = sourcecode.c.h; path = AwfulBadgeView.h; sourceTree = "<group>"; };
		1C13FF69161BF732000ED2B1 /* AwfulBadgeView.m */ = {isa = PBXFileReference; fileEncoding = 4; lastKnownFileType = sourcecode.c.objc; path = AwfulBadgeView.m; sourceTree = "<group>"; };
		1C13FF90161CDDD3000ED2B1 /* bookmarks-landscape.png */ = {isa = PBXFileReference; lastKnownFileType = image.png; path = "bookmarks-landscape.png"; sourceTree = "<group>"; };
		1C13FF91161CDDD4000ED2B1 /* bookmarks-landscape@2x.png */ = {isa = PBXFileReference; lastKnownFileType = image.png; path = "bookmarks-landscape@2x.png"; sourceTree = "<group>"; };
		1C13FF92161CDDD4000ED2B1 /* bookmarks.png */ = {isa = PBXFileReference; lastKnownFileType = image.png; path = bookmarks.png; sourceTree = "<group>"; };
		1C13FF93161CDDD4000ED2B1 /* bookmarks@2x.png */ = {isa = PBXFileReference; lastKnownFileType = image.png; path = "bookmarks@2x.png"; sourceTree = "<group>"; };
		1C23A0A0163E6C40006C7F39 /* AwfulPostsView.h */ = {isa = PBXFileReference; fileEncoding = 4; lastKnownFileType = sourcecode.c.h; path = AwfulPostsView.h; sourceTree = "<group>"; };
		1C23A0A1163E6C40006C7F39 /* AwfulPostsView.m */ = {isa = PBXFileReference; fileEncoding = 4; lastKnownFileType = sourcecode.c.objc; path = AwfulPostsView.m; sourceTree = "<group>"; };
		1C23A0A4163E6E1D006C7F39 /* posts-view.html */ = {isa = PBXFileReference; fileEncoding = 4; lastKnownFileType = text.html; path = "posts-view.html"; sourceTree = "<group>"; };
		1C23A0A6163E7D2B006C7F39 /* posts-view.js */ = {isa = PBXFileReference; fileEncoding = 4; lastKnownFileType = sourcecode.javascript; path = "posts-view.js"; sourceTree = "<group>"; };
		1C277CA31543554700CD2CCE /* AwfulSettingsChoiceViewController.h */ = {isa = PBXFileReference; fileEncoding = 4; lastKnownFileType = sourcecode.c.h; path = AwfulSettingsChoiceViewController.h; sourceTree = "<group>"; };
		1C277CA41543554700CD2CCE /* AwfulSettingsChoiceViewController.m */ = {isa = PBXFileReference; fileEncoding = 4; lastKnownFileType = sourcecode.c.objc; path = AwfulSettingsChoiceViewController.m; sourceTree = "<group>"; };
		1C278A471647A47F007D3CEC /* AwfulPullToRefreshControl.h */ = {isa = PBXFileReference; fileEncoding = 4; lastKnownFileType = sourcecode.c.h; path = AwfulPullToRefreshControl.h; sourceTree = "<group>"; };
		1C278A481647A47F007D3CEC /* AwfulPullToRefreshControl.m */ = {isa = PBXFileReference; fileEncoding = 4; lastKnownFileType = sourcecode.c.objc; path = AwfulPullToRefreshControl.m; sourceTree = "<group>"; };
		1C278A491647A47F007D3CEC /* AwfulScrollViewPullObserver.h */ = {isa = PBXFileReference; fileEncoding = 4; lastKnownFileType = sourcecode.c.h; path = AwfulScrollViewPullObserver.h; sourceTree = "<group>"; };
		1C278A4A1647A47F007D3CEC /* AwfulScrollViewPullObserver.m */ = {isa = PBXFileReference; fileEncoding = 4; lastKnownFileType = sourcecode.c.objc; path = AwfulScrollViewPullObserver.m; sourceTree = "<group>"; };
		1C3CC797162876AE00088AA8 /* adminstar.png */ = {isa = PBXFileReference; lastKnownFileType = image.png; path = adminstar.png; sourceTree = "<group>"; };
		1C3CC798162876AE00088AA8 /* modstar.png */ = {isa = PBXFileReference; lastKnownFileType = image.png; path = modstar.png; sourceTree = "<group>"; };
		1C40E5B11640FC2C004AAFA6 /* posts-view.css */ = {isa = PBXFileReference; fileEncoding = 4; lastKnownFileType = text.css; path = "posts-view.css"; sourceTree = "<group>"; };
		1C40E5B31640FDB8004AAFA6 /* posts-view-219.css */ = {isa = PBXFileReference; fileEncoding = 4; lastKnownFileType = text.css; path = "posts-view-219.css"; sourceTree = "<group>"; };
		1C4D7BD8167A5C7C00CF3659 /* PSMenuItem.h */ = {isa = PBXFileReference; fileEncoding = 4; lastKnownFileType = sourcecode.c.h; path = PSMenuItem.h; sourceTree = "<group>"; };
		1C4D7BD9167A5C7C00CF3659 /* PSMenuItem.m */ = {isa = PBXFileReference; fileEncoding = 4; lastKnownFileType = sourcecode.c.objc; path = PSMenuItem.m; sourceTree = "<group>"; };
		1C5B996A166E78F9004C5D0E /* AwfulDisclosureIndicatorView.h */ = {isa = PBXFileReference; fileEncoding = 4; lastKnownFileType = sourcecode.c.h; path = AwfulDisclosureIndicatorView.h; sourceTree = "<group>"; };
		1C5B996B166E78F9004C5D0E /* AwfulDisclosureIndicatorView.m */ = {isa = PBXFileReference; fileEncoding = 4; lastKnownFileType = sourcecode.c.objc; path = AwfulDisclosureIndicatorView.m; sourceTree = "<group>"; };
		1C5B996E166F565C004C5D0E /* AwfulTabBarController.h */ = {isa = PBXFileReference; fileEncoding = 4; lastKnownFileType = sourcecode.c.h; path = AwfulTabBarController.h; sourceTree = "<group>"; };
		1C5B996F166F565C004C5D0E /* AwfulTabBarController.m */ = {isa = PBXFileReference; fileEncoding = 4; lastKnownFileType = sourcecode.c.objc; path = AwfulTabBarController.m; sourceTree = "<group>"; };
		1C5B9971166F5835004C5D0E /* AwfulTabBar.h */ = {isa = PBXFileReference; fileEncoding = 4; lastKnownFileType = sourcecode.c.h; path = AwfulTabBar.h; sourceTree = "<group>"; };
		1C5B9972166F5835004C5D0E /* AwfulTabBar.m */ = {isa = PBXFileReference; fileEncoding = 4; lastKnownFileType = sourcecode.c.objc; path = AwfulTabBar.m; sourceTree = "<group>"; };
		1C5B9978166F6E4B004C5D0E /* favorites-icon@2x.png */ = {isa = PBXFileReference; lastKnownFileType = image.png; path = "favorites-icon@2x.png"; sourceTree = "<group>"; };
		1C5B997A166F6E54004C5D0E /* pm-icon@2x.png */ = {isa = PBXFileReference; lastKnownFileType = image.png; path = "pm-icon@2x.png"; sourceTree = "<group>"; };
		1C5B997C166F9844004C5D0E /* tab-background@2x.png */ = {isa = PBXFileReference; lastKnownFileType = image.png; path = "tab-background@2x.png"; sourceTree = "<group>"; };
		1C5B997D166F9844004C5D0E /* tab-selected@2x.png */ = {isa = PBXFileReference; lastKnownFileType = image.png; path = "tab-selected@2x.png"; sourceTree = "<group>"; };
		1C5B997E166F9844004C5D0E /* tab-divider@2x.png */ = {isa = PBXFileReference; lastKnownFileType = image.png; path = "tab-divider@2x.png"; sourceTree = "<group>"; };
		1C5B99B9166FFA4F004C5D0E /* Model-1.8.1.xcdatamodel */ = {isa = PBXFileReference; lastKnownFileType = wrapper.xcdatamodel; path = "Model-1.8.1.xcdatamodel"; sourceTree = "<group>"; };
		1C5B99BA166FFA4F004C5D0E /* Model-1.8.xcdatamodel */ = {isa = PBXFileReference; lastKnownFileType = wrapper.xcdatamodel; path = "Model-1.8.xcdatamodel"; sourceTree = "<group>"; };
		1C5B99BB166FFA4F004C5D0E /* Model-1.9.1.xcdatamodel */ = {isa = PBXFileReference; lastKnownFileType = wrapper.xcdatamodel; path = "Model-1.9.1.xcdatamodel"; sourceTree = "<group>"; };
		1C6474AB1569989800C72657 /* AwfulForum.h */ = {isa = PBXFileReference; fileEncoding = 4; lastKnownFileType = sourcecode.c.h; path = AwfulForum.h; sourceTree = "<group>"; };
		1C6474AC1569989800C72657 /* AwfulForum.m */ = {isa = PBXFileReference; fileEncoding = 4; lastKnownFileType = sourcecode.c.objc; path = AwfulForum.m; sourceTree = "<group>"; };
		1C6474AD1569989800C72657 /* AwfulModels.h */ = {isa = PBXFileReference; fileEncoding = 4; lastKnownFileType = sourcecode.c.h; path = AwfulModels.h; sourceTree = "<group>"; };
		1C6474B41569989800C72657 /* AwfulThread.h */ = {isa = PBXFileReference; fileEncoding = 4; lastKnownFileType = sourcecode.c.h; path = AwfulThread.h; sourceTree = "<group>"; };
		1C6474B51569989800C72657 /* AwfulThread.m */ = {isa = PBXFileReference; fileEncoding = 4; lastKnownFileType = sourcecode.c.objc; path = AwfulThread.m; sourceTree = "<group>"; };
		1C6474BD1569989800C72657 /* _AwfulForum.h */ = {isa = PBXFileReference; fileEncoding = 4; lastKnownFileType = sourcecode.c.h; path = _AwfulForum.h; sourceTree = "<group>"; };
		1C6474BE1569989800C72657 /* _AwfulForum.m */ = {isa = PBXFileReference; fileEncoding = 4; lastKnownFileType = sourcecode.c.objc; path = _AwfulForum.m; sourceTree = "<group>"; };
		1C6474BF1569989800C72657 /* _AwfulThread.h */ = {isa = PBXFileReference; fileEncoding = 4; lastKnownFileType = sourcecode.c.h; path = _AwfulThread.h; sourceTree = "<group>"; };
		1C6474C01569989800C72657 /* _AwfulThread.m */ = {isa = PBXFileReference; fileEncoding = 4; lastKnownFileType = sourcecode.c.objc; path = _AwfulThread.m; sourceTree = "<group>"; };
		1C67BB1916493C5F00898B35 /* bss-fanboy.png */ = {isa = PBXFileReference; lastKnownFileType = image.png; path = "bss-fanboy.png"; sourceTree = "<group>"; };
		1C6D3EE4168D798200B91A65 /* Model-1.10.xcdatamodel */ = {isa = PBXFileReference; lastKnownFileType = wrapper.xcdatamodel; path = "Model-1.10.xcdatamodel"; sourceTree = "<group>"; };
		1C6D3EE6168D7B1400B91A65 /* _AwfulUser.h */ = {isa = PBXFileReference; fileEncoding = 4; lastKnownFileType = sourcecode.c.h; path = _AwfulUser.h; sourceTree = "<group>"; };
		1C6D3EE7168D7B1400B91A65 /* _AwfulUser.m */ = {isa = PBXFileReference; fileEncoding = 4; lastKnownFileType = sourcecode.c.objc; path = _AwfulUser.m; sourceTree = "<group>"; };
		1C6D3EE9168D7B1E00B91A65 /* AwfulUser.h */ = {isa = PBXFileReference; fileEncoding = 4; lastKnownFileType = sourcecode.c.h; path = AwfulUser.h; sourceTree = "<group>"; };
		1C6D3EEA168D7B1E00B91A65 /* AwfulUser.m */ = {isa = PBXFileReference; fileEncoding = 4; lastKnownFileType = sourcecode.c.objc; path = AwfulUser.m; sourceTree = "<group>"; };
		1C6D3EF2168D89FC00B91A65 /* posts-view-219-amber.css */ = {isa = PBXFileReference; fileEncoding = 4; lastKnownFileType = text.css; path = "posts-view-219-amber.css"; sourceTree = "<group>"; };
		1C6D3EF5168D97B900B91A65 /* profile.html */ = {isa = PBXFileReference; fileEncoding = 4; lastKnownFileType = text.html; path = profile.html; sourceTree = "<group>"; };
		1C6ED636169104150015CDD5 /* profile-view.html */ = {isa = PBXFileReference; fileEncoding = 4; lastKnownFileType = text.html; path = "profile-view.html"; sourceTree = "<group>"; };
		1C6ED639169104340015CDD5 /* profile-view.js */ = {isa = PBXFileReference; fileEncoding = 4; lastKnownFileType = sourcecode.javascript; path = "profile-view.js"; sourceTree = "<group>"; };
		1C6ED63B1691055E0015CDD5 /* AwfulProfileViewController.h */ = {isa = PBXFileReference; fileEncoding = 4; lastKnownFileType = sourcecode.c.h; path = AwfulProfileViewController.h; sourceTree = "<group>"; };
		1C6ED63C1691055E0015CDD5 /* AwfulProfileViewController.m */ = {isa = PBXFileReference; fileEncoding = 4; lastKnownFileType = sourcecode.c.objc; path = AwfulProfileViewController.m; sourceTree = "<group>"; };
		1C7487F916A99BC30068B8A3 /* Icon-72.png */ = {isa = PBXFileReference; lastKnownFileType = image.png; path = "Icon-72.png"; sourceTree = "<group>"; };
		1C7487FA16A99BC30068B8A3 /* Icon-72@2x.png */ = {isa = PBXFileReference; lastKnownFileType = image.png; path = "Icon-72@2x.png"; sourceTree = "<group>"; };
		1C7487FB16A99BC30068B8A3 /* Icon-Small-50.png */ = {isa = PBXFileReference; lastKnownFileType = image.png; path = "Icon-Small-50.png"; sourceTree = "<group>"; };
		1C7487FC16A99BC30068B8A3 /* Icon-Small-50@2x.png */ = {isa = PBXFileReference; lastKnownFileType = image.png; path = "Icon-Small-50@2x.png"; sourceTree = "<group>"; };
		1C7487FD16A99BC30068B8A3 /* Icon-Small.png */ = {isa = PBXFileReference; lastKnownFileType = image.png; path = "Icon-Small.png"; sourceTree = "<group>"; };
		1C7487FE16A99BC30068B8A3 /* Icon-Small@2x.png */ = {isa = PBXFileReference; lastKnownFileType = image.png; path = "Icon-Small@2x.png"; sourceTree = "<group>"; };
		1C7487FF16A99BC30068B8A3 /* Icon.png */ = {isa = PBXFileReference; lastKnownFileType = image.png; path = Icon.png; sourceTree = "<group>"; };
		1C74880016A99BC30068B8A3 /* Icon@2x.png */ = {isa = PBXFileReference; lastKnownFileType = image.png; path = "Icon@2x.png"; sourceTree = "<group>"; };
		1C74880916AC4B710068B8A3 /* AssetsLibrary.framework */ = {isa = PBXFileReference; lastKnownFileType = wrapper.framework; name = AssetsLibrary.framework; path = System/Library/Frameworks/AssetsLibrary.framework; sourceTree = SDKROOT; };
		1C83DB52161FF48600E53CFA /* ImgurHTTPClient.h */ = {isa = PBXFileReference; fileEncoding = 4; lastKnownFileType = sourcecode.c.h; path = ImgurHTTPClient.h; sourceTree = "<group>"; };
		1C83DB53161FF48600E53CFA /* ImgurHTTPClient.m */ = {isa = PBXFileReference; fileEncoding = 4; lastKnownFileType = sourcecode.c.objc; path = ImgurHTTPClient.m; sourceTree = "<group>"; };
		1C8BE4F9169115020022B331 /* profile-view.css */ = {isa = PBXFileReference; fileEncoding = 4; lastKnownFileType = text.css; path = "profile-view.css"; sourceTree = "<group>"; };
		1C8BE51A16917FB60022B331 /* posts-view-25.css */ = {isa = PBXFileReference; fileEncoding = 4; lastKnownFileType = text.css; path = "posts-view-25.css"; sourceTree = "<group>"; };
		1C96D055167FDEA60043B194 /* Imgur API Test.app */ = {isa = PBXFileReference; explicitFileType = wrapper.application; includeInIndex = 0; path = "Imgur API Test.app"; sourceTree = BUILT_PRODUCTS_DIR; };
		1C96D05C167FDEA60043B194 /* Imgur API Test-Info.plist */ = {isa = PBXFileReference; lastKnownFileType = text.plist.xml; path = "Imgur API Test-Info.plist"; sourceTree = "<group>"; };
		1C96D05E167FDEA60043B194 /* en */ = {isa = PBXFileReference; lastKnownFileType = text.plist.strings; name = en; path = en.lproj/InfoPlist.strings; sourceTree = "<group>"; };
		1C96D060167FDEA60043B194 /* main.m */ = {isa = PBXFileReference; lastKnownFileType = sourcecode.c.objc; path = main.m; sourceTree = "<group>"; };
		1C96D062167FDEA60043B194 /* Imgur API Test-Prefix.pch */ = {isa = PBXFileReference; lastKnownFileType = sourcecode.c.h; path = "Imgur API Test-Prefix.pch"; sourceTree = "<group>"; };
		1C96D063167FDEA60043B194 /* AppDelegate.h */ = {isa = PBXFileReference; lastKnownFileType = sourcecode.c.h; path = AppDelegate.h; sourceTree = "<group>"; };
		1C96D064167FDEA60043B194 /* AppDelegate.m */ = {isa = PBXFileReference; lastKnownFileType = sourcecode.c.objc; path = AppDelegate.m; sourceTree = "<group>"; };
		1C96D066167FDEA60043B194 /* Default.png */ = {isa = PBXFileReference; lastKnownFileType = image.png; path = Default.png; sourceTree = "<group>"; };
		1C96D068167FDEA60043B194 /* Default@2x.png */ = {isa = PBXFileReference; lastKnownFileType = image.png; path = "Default@2x.png"; sourceTree = "<group>"; };
		1C96D06A167FDEA60043B194 /* Default-568h@2x.png */ = {isa = PBXFileReference; lastKnownFileType = image.png; path = "Default-568h@2x.png"; sourceTree = "<group>"; };
		1C96D06C167FDEA70043B194 /* ViewController.h */ = {isa = PBXFileReference; lastKnownFileType = sourcecode.c.h; path = ViewController.h; sourceTree = "<group>"; };
		1C96D06D167FDEA70043B194 /* ViewController.m */ = {isa = PBXFileReference; lastKnownFileType = sourcecode.c.objc; path = ViewController.m; sourceTree = "<group>"; };
		1C96D070167FDEA70043B194 /* en */ = {isa = PBXFileReference; lastKnownFileType = file.xib; name = en; path = en.lproj/ViewController.xib; sourceTree = "<group>"; };
		1C96D083168010AF0043B194 /* UIImage+Resize.h */ = {isa = PBXFileReference; fileEncoding = 4; lastKnownFileType = sourcecode.c.h; path = "UIImage+Resize.h"; sourceTree = "<group>"; };
		1C96D084168010AF0043B194 /* UIImage+Resize.m */ = {isa = PBXFileReference; fileEncoding = 4; lastKnownFileType = sourcecode.c.objc; path = "UIImage+Resize.m"; sourceTree = "<group>"; };
		1C96D0A0168298BF0043B194 /* AwfulBrowserViewController.h */ = {isa = PBXFileReference; fileEncoding = 4; lastKnownFileType = sourcecode.c.h; path = AwfulBrowserViewController.h; sourceTree = "<group>"; };
		1C96D0A1168298BF0043B194 /* AwfulBrowserViewController.m */ = {isa = PBXFileReference; fileEncoding = 4; lastKnownFileType = sourcecode.c.objc; path = AwfulBrowserViewController.m; sourceTree = "<group>"; };
		1C96D0AA1682B1140043B194 /* NSURL+Awful.h */ = {isa = PBXFileReference; fileEncoding = 4; lastKnownFileType = sourcecode.c.h; path = "NSURL+Awful.h"; sourceTree = "<group>"; };
		1C96D0AB1682B1140043B194 /* NSURL+Awful.m */ = {isa = PBXFileReference; fileEncoding = 4; lastKnownFileType = sourcecode.c.objc; path = "NSURL+Awful.m"; sourceTree = "<group>"; };
		1C96D0AD1682B25A0043B194 /* NSURL+OpensInBrowser.h */ = {isa = PBXFileReference; fileEncoding = 4; lastKnownFileType = sourcecode.c.h; path = "NSURL+OpensInBrowser.h"; sourceTree = "<group>"; };
		1C96D0AE1682B25A0043B194 /* NSURL+OpensInBrowser.m */ = {isa = PBXFileReference; fileEncoding = 4; lastKnownFileType = sourcecode.c.objc; path = "NSURL+OpensInBrowser.m"; sourceTree = "<group>"; };
		1C96D0B31682BBA80043B194 /* AwfulExternalBrowser.h */ = {isa = PBXFileReference; fileEncoding = 4; lastKnownFileType = sourcecode.c.h; path = AwfulExternalBrowser.h; sourceTree = "<group>"; };
		1C96D0B41682BBA80043B194 /* AwfulExternalBrowser.m */ = {isa = PBXFileReference; fileEncoding = 4; lastKnownFileType = sourcecode.c.objc; path = AwfulExternalBrowser.m; sourceTree = "<group>"; };
		1C96D0B61682BBF10043B194 /* Browsers.plist */ = {isa = PBXFileReference; fileEncoding = 4; lastKnownFileType = text.plist.xml; path = Browsers.plist; sourceTree = "<group>"; };
		1C9C675E164C332F00478270 /* ww-denim.png */ = {isa = PBXFileReference; lastKnownFileType = image.png; path = "ww-denim.png"; sourceTree = "<group>"; };
		1CAB36B01548F0FE00A4A362 /* libxml2.dylib */ = {isa = PBXFileReference; lastKnownFileType = "compiled.mach-o.dylib"; name = libxml2.dylib; path = usr/lib/libxml2.dylib; sourceTree = SDKROOT; };
		1CAED9D916373F91001F5F04 /* AwfulThreadTags.h */ = {isa = PBXFileReference; fileEncoding = 4; lastKnownFileType = sourcecode.c.h; path = AwfulThreadTags.h; sourceTree = "<group>"; };
		1CAED9DA16373F91001F5F04 /* AwfulThreadTags.m */ = {isa = PBXFileReference; fileEncoding = 4; lastKnownFileType = sourcecode.c.objc; path = AwfulThreadTags.m; sourceTree = "<group>"; };
		1CAED9DD16375F52001F5F04 /* lf-dji.png */ = {isa = PBXFileReference; lastKnownFileType = image.png; path = "lf-dji.png"; sourceTree = "<group>"; };
		1CAED9E116375F7C001F5F04 /* lan-south.png */ = {isa = PBXFileReference; lastKnownFileType = image.png; path = "lan-south.png"; sourceTree = "<group>"; };
		1CAED9E316375F91001F5F04 /* gip-army.png */ = {isa = PBXFileReference; lastKnownFileType = image.png; path = "gip-army.png"; sourceTree = "<group>"; };
		1CAED9E616375FB8001F5F04 /* fyad-flannel.png */ = {isa = PBXFileReference; lastKnownFileType = image.png; path = "fyad-flannel.png"; sourceTree = "<group>"; };
		1CAED9E716375FB8001F5F04 /* fyad-framed.png */ = {isa = PBXFileReference; lastKnownFileType = image.png; path = "fyad-framed.png"; sourceTree = "<group>"; };
		1CAED9E816375FB8001F5F04 /* fyad-imgay.png */ = {isa = PBXFileReference; lastKnownFileType = image.png; path = "fyad-imgay.png"; sourceTree = "<group>"; };
		1CAED9E916375FB8001F5F04 /* fyad-lovecum.png */ = {isa = PBXFileReference; lastKnownFileType = image.png; path = "fyad-lovecum.png"; sourceTree = "<group>"; };
		1CAED9EA16375FB8001F5F04 /* fyad-parroty.png */ = {isa = PBXFileReference; lastKnownFileType = image.png; path = "fyad-parroty.png"; sourceTree = "<group>"; };
		1CAED9EB16375FB8001F5F04 /* fyad-socks.png */ = {isa = PBXFileReference; lastKnownFileType = image.png; path = "fyad-socks.png"; sourceTree = "<group>"; };
		1CAED9F316375FC8001F5F04 /* fyad-atheist.png */ = {isa = PBXFileReference; lastKnownFileType = image.png; path = "fyad-atheist.png"; sourceTree = "<group>"; };
		1CAED9F516375FE7001F5F04 /* dd-GOP.png */ = {isa = PBXFileReference; lastKnownFileType = image.png; path = "dd-GOP.png"; sourceTree = "<group>"; };
		1CAEDB05163778DF001F5F04 /* AICA-TAG-trip.png */ = {isa = PBXFileReference; lastKnownFileType = image.png; path = "AICA-TAG-trip.png"; sourceTree = "<group>"; };
		1CAEDB07163778FD001F5F04 /* RP-facup.png */ = {isa = PBXFileReference; lastKnownFileType = image.png; path = "RP-facup.png"; sourceTree = "<group>"; };
		1CAEDB08163778FD001F5F04 /* RP-fifa.png */ = {isa = PBXFileReference; lastKnownFileType = image.png; path = "RP-fifa.png"; sourceTree = "<group>"; };
		1CAEDB09163778FD001F5F04 /* RP-LFP.png */ = {isa = PBXFileReference; lastKnownFileType = image.png; path = "RP-LFP.png"; sourceTree = "<group>"; };
		1CAEDB0D16377904001F5F04 /* RP-seriea.png */ = {isa = PBXFileReference; lastKnownFileType = image.png; path = "RP-seriea.png"; sourceTree = "<group>"; };
		1CAEDB0E16377904001F5F04 /* RP-spl.png */ = {isa = PBXFileReference; lastKnownFileType = image.png; path = "RP-spl.png"; sourceTree = "<group>"; };
		1CAEDB0F16377904001F5F04 /* RP-uefa_tag.png */ = {isa = PBXFileReference; lastKnownFileType = image.png; path = "RP-uefa_tag.png"; sourceTree = "<group>"; };
		1CAEDB1316377914001F5F04 /* ap-1999.png */ = {isa = PBXFileReference; lastKnownFileType = image.png; path = "ap-1999.png"; sourceTree = "<group>"; };
		1CAEDB1516377925001F5F04 /* byob-chill.png */ = {isa = PBXFileReference; lastKnownFileType = image.png; path = "byob-chill.png"; sourceTree = "<group>"; };
		1CAEDB171637792D001F5F04 /* byob-salt.png */ = {isa = PBXFileReference; lastKnownFileType = image.png; path = "byob-salt.png"; sourceTree = "<group>"; };
		1CAEDB1916377933001F5F04 /* byob-slayer.png */ = {isa = PBXFileReference; lastKnownFileType = image.png; path = "byob-slayer.png"; sourceTree = "<group>"; };
		1CAEDB1A16377933001F5F04 /* byob-soulja.png */ = {isa = PBXFileReference; lastKnownFileType = image.png; path = "byob-soulja.png"; sourceTree = "<group>"; };
		1CAEDB1D1637793F001F5F04 /* dd-fox.png */ = {isa = PBXFileReference; lastKnownFileType = image.png; path = "dd-fox.png"; sourceTree = "<group>"; };
		1CAEDB1F1637794E001F5F04 /* dd-religion.png */ = {isa = PBXFileReference; lastKnownFileType = image.png; path = "dd-religion.png"; sourceTree = "<group>"; };
		1CAEDB201637794E001F5F04 /* dd-war.png */ = {isa = PBXFileReference; lastKnownFileType = image.png; path = "dd-war.png"; sourceTree = "<group>"; };
		1CAEDB2316377961001F5F04 /* diy-tips.png */ = {isa = PBXFileReference; lastKnownFileType = image.png; path = "diy-tips.png"; sourceTree = "<group>"; };
		1CAEDB2416377961001F5F04 /* diy-wood.png */ = {isa = PBXFileReference; lastKnownFileType = image.png; path = "diy-wood.png"; sourceTree = "<group>"; };
		1CAEDB2716377973001F5F04 /* fyad-bats.png */ = {isa = PBXFileReference; lastKnownFileType = image.png; path = "fyad-bats.png"; sourceTree = "<group>"; };
		1CAEDB2816377973001F5F04 /* fyad-cats.png */ = {isa = PBXFileReference; lastKnownFileType = image.png; path = "fyad-cats.png"; sourceTree = "<group>"; };
		1CAEDB2916377973001F5F04 /* fyad-dirigibles.png */ = {isa = PBXFileReference; lastKnownFileType = image.png; path = "fyad-dirigibles.png"; sourceTree = "<group>"; };
		1CAEDB2A16377973001F5F04 /* fyad-dogfights.png */ = {isa = PBXFileReference; lastKnownFileType = image.png; path = "fyad-dogfights.png"; sourceTree = "<group>"; };
		1CAEDB2F1637797C001F5F04 /* fyad-ghosts.png */ = {isa = PBXFileReference; lastKnownFileType = image.png; path = "fyad-ghosts.png"; sourceTree = "<group>"; };
		1CAEDB3116377986001F5F04 /* fyad-robocop.png */ = {isa = PBXFileReference; lastKnownFileType = image.png; path = "fyad-robocop.png"; sourceTree = "<group>"; };
		1CAEDB3216377986001F5F04 /* fyad-sandwich.png */ = {isa = PBXFileReference; lastKnownFileType = image.png; path = "fyad-sandwich.png"; sourceTree = "<group>"; };
		1CAEDB3516377996001F5F04 /* gip-police3.png */ = {isa = PBXFileReference; lastKnownFileType = image.png; path = "gip-police3.png"; sourceTree = "<group>"; };
		1CAEDB37163779A2001F5F04 /* guns-ammo.png */ = {isa = PBXFileReference; lastKnownFileType = image.png; path = "guns-ammo.png"; sourceTree = "<group>"; };
		1CAEDB39163779AA001F5F04 /* gws-bread.png */ = {isa = PBXFileReference; lastKnownFileType = image.png; path = "gws-bread.png"; sourceTree = "<group>"; };
		1CAEDB3B163779BC001F5F04 /* lan-ne.png */ = {isa = PBXFileReference; lastKnownFileType = image.png; path = "lan-ne.png"; sourceTree = "<group>"; };
		1CAEDB3C163779BC001F5F04 /* lan-nw.png */ = {isa = PBXFileReference; lastKnownFileType = image.png; path = "lan-nw.png"; sourceTree = "<group>"; };
		1CAEDB3F163779C1001F5F04 /* lan-sw.png */ = {isa = PBXFileReference; lastKnownFileType = image.png; path = "lan-sw.png"; sourceTree = "<group>"; };
		1CAEDB41163779CF001F5F04 /* lf-laters.png */ = {isa = PBXFileReference; lastKnownFileType = image.png; path = "lf-laters.png"; sourceTree = "<group>"; };
		1CAEDB43163779D9001F5F04 /* lf-marx.png */ = {isa = PBXFileReference; lastKnownFileType = image.png; path = "lf-marx.png"; sourceTree = "<group>"; };
		1CAEDB45163779E3001F5F04 /* lp-adventure.png */ = {isa = PBXFileReference; lastKnownFileType = image.png; path = "lp-adventure.png"; sourceTree = "<group>"; };
		1CAEDB47163779F0001F5F04 /* phiz-style.png */ = {isa = PBXFileReference; lastKnownFileType = image.png; path = "phiz-style.png"; sourceTree = "<group>"; };
		1CAEDB48163779F0001F5F04 /* phiz-vampire.png */ = {isa = PBXFileReference; lastKnownFileType = image.png; path = "phiz-vampire.png"; sourceTree = "<group>"; };
		1CAEDB4B163779FA001F5F04 /* pi-birds.png */ = {isa = PBXFileReference; lastKnownFileType = image.png; path = "pi-birds.png"; sourceTree = "<group>"; };
		1CAEDB4C163779FA001F5F04 /* pi-bugs.png */ = {isa = PBXFileReference; lastKnownFileType = image.png; path = "pi-bugs.png"; sourceTree = "<group>"; };
		1CAEDB4F16377A06001F5F04 /* psp-grappling.png */ = {isa = PBXFileReference; lastKnownFileType = image.png; path = "psp-grappling.png"; sourceTree = "<group>"; };
		1CAEDB5116377A13001F5F04 /* sports-boxing.png */ = {isa = PBXFileReference; lastKnownFileType = image.png; path = "sports-boxing.png"; sourceTree = "<group>"; };
		1CAEDB5316377A20001F5F04 /* tcc-busted.png */ = {isa = PBXFileReference; lastKnownFileType = image.png; path = "tcc-busted.png"; sourceTree = "<group>"; };
		1CAEDB5516377A26001F5F04 /* tcc-research.png */ = {isa = PBXFileReference; lastKnownFileType = image.png; path = "tcc-research.png"; sourceTree = "<group>"; };
		1CAEDB5716377A2C001F5F04 /* tcc-weed.png */ = {isa = PBXFileReference; lastKnownFileType = image.png; path = "tcc-weed.png"; sourceTree = "<group>"; };
		1CAEDB5916377A35001F5F04 /* tg-d20.png */ = {isa = PBXFileReference; lastKnownFileType = image.png; path = "tg-d20.png"; sourceTree = "<group>"; };
		1CAEDB5B16377A43001F5F04 /* ycs-achieve.png */ = {isa = PBXFileReference; lastKnownFileType = image.png; path = "ycs-achieve.png"; sourceTree = "<group>"; };
		1CB13AC816B86452003708DC /* byob-xfile.png */ = {isa = PBXFileReference; lastKnownFileType = image.png; path = "byob-xfile.png"; sourceTree = "<group>"; };
		1CB9B84C1693D9DC00A3CD16 /* profile2.html */ = {isa = PBXFileReference; fileEncoding = 4; lastKnownFileType = text.html; path = profile2.html; sourceTree = "<group>"; };
		1CB9B8501693DC3800A3CD16 /* profile3.html */ = {isa = PBXFileReference; fileEncoding = 4; lastKnownFileType = text.html; path = profile3.html; sourceTree = "<group>"; };
		1CB9B8521694334500A3CD16 /* profile4.html */ = {isa = PBXFileReference; fileEncoding = 4; lastKnownFileType = text.html; path = profile4.html; sourceTree = "<group>"; };
		1CB9B8541694339E00A3CD16 /* profile5.html */ = {isa = PBXFileReference; fileEncoding = 4; lastKnownFileType = text.html; path = profile5.html; sourceTree = "<group>"; };
		1CB9B85616943F5E00A3CD16 /* profile6.html */ = {isa = PBXFileReference; fileEncoding = 4; lastKnownFileType = text.html; path = profile6.html; sourceTree = "<group>"; };
		1CBD5243162B5C2500928740 /* Custom CSS README.txt */ = {isa = PBXFileReference; fileEncoding = 4; lastKnownFileType = text; path = "Custom CSS README.txt"; sourceTree = "<group>"; };
		1CBD5245162B66BC00928740 /* AwfulTextEntryCell.h */ = {isa = PBXFileReference; fileEncoding = 4; lastKnownFileType = sourcecode.c.h; path = AwfulTextEntryCell.h; sourceTree = "<group>"; };
		1CBD5246162B66BC00928740 /* AwfulTextEntryCell.m */ = {isa = PBXFileReference; fileEncoding = 4; lastKnownFileType = sourcecode.c.objc; path = AwfulTextEntryCell.m; sourceTree = "<group>"; };
		1CBD5271162DCB1B00928740 /* navbar-back-landscape.png */ = {isa = PBXFileReference; lastKnownFileType = image.png; path = "navbar-back-landscape.png"; sourceTree = "<group>"; };
		1CBD5272162DCB1B00928740 /* navbar-back-landscape@2x.png */ = {isa = PBXFileReference; lastKnownFileType = image.png; path = "navbar-back-landscape@2x.png"; sourceTree = "<group>"; };
		1CBD5273162DCB1B00928740 /* navbar-back.png */ = {isa = PBXFileReference; lastKnownFileType = image.png; path = "navbar-back.png"; sourceTree = "<group>"; };
		1CBD5274162DCB1B00928740 /* navbar-back@2x.png */ = {isa = PBXFileReference; lastKnownFileType = image.png; path = "navbar-back@2x.png"; sourceTree = "<group>"; };
		1CBD5275162DCB1B00928740 /* navbar-button-landscape.png */ = {isa = PBXFileReference; lastKnownFileType = image.png; path = "navbar-button-landscape.png"; sourceTree = "<group>"; };
		1CBD5276162DCB1B00928740 /* navbar-button-landscape@2x.png */ = {isa = PBXFileReference; lastKnownFileType = image.png; path = "navbar-button-landscape@2x.png"; sourceTree = "<group>"; };
		1CBD5277162DCB1B00928740 /* navbar-button.png */ = {isa = PBXFileReference; lastKnownFileType = image.png; path = "navbar-button.png"; sourceTree = "<group>"; };
		1CBD5278162DCB1B00928740 /* navbar-button@2x.png */ = {isa = PBXFileReference; lastKnownFileType = image.png; path = "navbar-button@2x.png"; sourceTree = "<group>"; };
		1CBD527C162DCB1B00928740 /* navbar@2x.png */ = {isa = PBXFileReference; lastKnownFileType = image.png; path = "navbar@2x.png"; sourceTree = "<group>"; };
		1CBDB5841624B26B0004BDF4 /* 0.0stars.png */ = {isa = PBXFileReference; lastKnownFileType = image.png; path = 0.0stars.png; sourceTree = "<group>"; };
		1CBDB5851624B26B0004BDF4 /* 0.5stars.png */ = {isa = PBXFileReference; lastKnownFileType = image.png; path = 0.5stars.png; sourceTree = "<group>"; };
		1CBDB5861624B26B0004BDF4 /* 1.0stars.png */ = {isa = PBXFileReference; lastKnownFileType = image.png; path = 1.0stars.png; sourceTree = "<group>"; };
		1CBDB5871624B26B0004BDF4 /* 1.5stars.png */ = {isa = PBXFileReference; lastKnownFileType = image.png; path = 1.5stars.png; sourceTree = "<group>"; };
		1CBDB5881624B26B0004BDF4 /* 2.0stars.png */ = {isa = PBXFileReference; lastKnownFileType = image.png; path = 2.0stars.png; sourceTree = "<group>"; };
		1CBDB5891624B26B0004BDF4 /* 2.5stars.png */ = {isa = PBXFileReference; lastKnownFileType = image.png; path = 2.5stars.png; sourceTree = "<group>"; };
		1CBDB58A1624B26B0004BDF4 /* 3.0stars.png */ = {isa = PBXFileReference; lastKnownFileType = image.png; path = 3.0stars.png; sourceTree = "<group>"; };
		1CBDB58B1624B26B0004BDF4 /* 3.5stars.png */ = {isa = PBXFileReference; lastKnownFileType = image.png; path = 3.5stars.png; sourceTree = "<group>"; };
		1CBDB58C1624B26B0004BDF4 /* 4.0stars.png */ = {isa = PBXFileReference; lastKnownFileType = image.png; path = 4.0stars.png; sourceTree = "<group>"; };
		1CBDB58D1624B26B0004BDF4 /* 4.5stars.png */ = {isa = PBXFileReference; lastKnownFileType = image.png; path = 4.5stars.png; sourceTree = "<group>"; };
		1CBDB58E1624B26B0004BDF4 /* 5.0stars.png */ = {isa = PBXFileReference; lastKnownFileType = image.png; path = 5.0stars.png; sourceTree = "<group>"; };
		1CBDB5BC16259C6C0004BDF4 /* ParsingTests.octest */ = {isa = PBXFileReference; explicitFileType = wrapper.cfbundle; includeInIndex = 0; path = ParsingTests.octest; sourceTree = BUILT_PRODUCTS_DIR; };
		1CBDB5BD16259C6C0004BDF4 /* SenTestingKit.framework */ = {isa = PBXFileReference; lastKnownFileType = wrapper.framework; name = SenTestingKit.framework; path = Library/Frameworks/SenTestingKit.framework; sourceTree = DEVELOPER_DIR; };
		1CBDB5C316259C6D0004BDF4 /* ParsingTests-Info.plist */ = {isa = PBXFileReference; lastKnownFileType = text.plist.xml; path = "ParsingTests-Info.plist"; sourceTree = "<group>"; };
		1CBDB5CA16259C6D0004BDF4 /* ParsingTests-Prefix.pch */ = {isa = PBXFileReference; lastKnownFileType = sourcecode.c.h; path = "ParsingTests-Prefix.pch"; sourceTree = "<group>"; };
		1CBDB5D31625A08F0004BDF4 /* ForumTests.m */ = {isa = PBXFileReference; fileEncoding = 4; lastKnownFileType = sourcecode.c.objc; path = ForumTests.m; sourceTree = "<group>"; };
		1CBDB5D61625A0A70004BDF4 /* BookmarkedThreadsTests.m */ = {isa = PBXFileReference; fileEncoding = 4; lastKnownFileType = sourcecode.c.objc; path = BookmarkedThreadsTests.m; sourceTree = "<group>"; };
		1CBDB5D91625A0B60004BDF4 /* ProfileTests.m */ = {isa = PBXFileReference; fileEncoding = 4; lastKnownFileType = sourcecode.c.objc; path = ProfileTests.m; sourceTree = "<group>"; };
		1CBDB5DC1625A0C10004BDF4 /* NewReplyTests.m */ = {isa = PBXFileReference; fileEncoding = 4; lastKnownFileType = sourcecode.c.objc; path = NewReplyTests.m; sourceTree = "<group>"; };
		1CBDB5DF1625A0D00004BDF4 /* ThreadTests.m */ = {isa = PBXFileReference; fileEncoding = 4; lastKnownFileType = sourcecode.c.objc; path = ThreadTests.m; sourceTree = "<group>"; };
		1CBDB5E11625A7780004BDF4 /* ParsingTests.h */ = {isa = PBXFileReference; fileEncoding = 4; lastKnownFileType = sourcecode.c.h; path = ParsingTests.h; sourceTree = "<group>"; };
		1CBDB5E21625A7780004BDF4 /* ParsingTests.m */ = {isa = PBXFileReference; fileEncoding = 4; lastKnownFileType = sourcecode.c.objc; path = ParsingTests.m; sourceTree = "<group>"; };
		1CBDB5E51625AA240004BDF4 /* AwfulDataStack.h */ = {isa = PBXFileReference; fileEncoding = 4; lastKnownFileType = sourcecode.c.h; path = AwfulDataStack.h; sourceTree = "<group>"; };
		1CBDB5E61625AA240004BDF4 /* AwfulDataStack.m */ = {isa = PBXFileReference; fileEncoding = 4; lastKnownFileType = sourcecode.c.objc; path = AwfulDataStack.m; sourceTree = "<group>"; };
		1CBDB5EB1625B76F0004BDF4 /* bookmarkthreads.html */ = {isa = PBXFileReference; fileEncoding = 4; lastKnownFileType = text.html; path = bookmarkthreads.html; sourceTree = "<group>"; };
		1CBDB5EC1625B76F0004BDF4 /* forumdisplay.html */ = {isa = PBXFileReference; fileEncoding = 4; lastKnownFileType = text.html; path = forumdisplay.html; sourceTree = "<group>"; };
		1CBDB5ED1625B76F0004BDF4 /* member.html */ = {isa = PBXFileReference; fileEncoding = 4; lastKnownFileType = text.html; path = member.html; sourceTree = "<group>"; };
		1CBDB5EE1625B76F0004BDF4 /* newreply.html */ = {isa = PBXFileReference; fileEncoding = 4; lastKnownFileType = text.html; path = newreply.html; sourceTree = "<group>"; };
		1CBDB5EF1625B76F0004BDF4 /* showthread.html */ = {isa = PBXFileReference; fileEncoding = 4; lastKnownFileType = text.html; path = showthread.html; sourceTree = "<group>"; };
		1CBDB5F51625BACE0004BDF4 /* AwfulParsing.m */ = {isa = PBXFileReference; fileEncoding = 4; lastKnownFileType = sourcecode.c.objc; path = AwfulParsing.m; sourceTree = "<group>"; };
		1CBDB5FD162600D30004BDF4 /* NSManagedObject+Awful.h */ = {isa = PBXFileReference; fileEncoding = 4; lastKnownFileType = sourcecode.c.h; path = "NSManagedObject+Awful.h"; sourceTree = "<group>"; };
		1CBDB5FE162600D40004BDF4 /* NSManagedObject+Awful.m */ = {isa = PBXFileReference; fileEncoding = 4; lastKnownFileType = sourcecode.c.objc; path = "NSManagedObject+Awful.m"; sourceTree = "<group>"; };
		1CC38B88160C0A5D00C35A11 /* SVPullToRefresh.h */ = {isa = PBXFileReference; fileEncoding = 4; lastKnownFileType = sourcecode.c.h; path = SVPullToRefresh.h; sourceTree = "<group>"; };
		1CC38B89160C0A5D00C35A11 /* SVPullToRefresh.m */ = {isa = PBXFileReference; fileEncoding = 4; lastKnownFileType = sourcecode.c.objc; path = SVPullToRefresh.m; sourceTree = "<group>"; };
		1CC38BB1160D8C5800C35A11 /* AwfulCategory.h */ = {isa = PBXFileReference; fileEncoding = 4; lastKnownFileType = sourcecode.c.h; path = AwfulCategory.h; sourceTree = "<group>"; };
		1CC38BB2160D8C5800C35A11 /* AwfulCategory.m */ = {isa = PBXFileReference; fileEncoding = 4; lastKnownFileType = sourcecode.c.objc; path = AwfulCategory.m; sourceTree = "<group>"; };
		1CC38BB4160D8C6000C35A11 /* _AwfulCategory.h */ = {isa = PBXFileReference; fileEncoding = 4; lastKnownFileType = sourcecode.c.h; path = _AwfulCategory.h; sourceTree = "<group>"; };
		1CC38BB5160D8C6000C35A11 /* _AwfulCategory.m */ = {isa = PBXFileReference; fileEncoding = 4; lastKnownFileType = sourcecode.c.objc; path = _AwfulCategory.m; sourceTree = "<group>"; };
		1CC7800F1612D8AF002AF958 /* AwfulFavoritesViewController.h */ = {isa = PBXFileReference; fileEncoding = 4; lastKnownFileType = sourcecode.c.h; path = AwfulFavoritesViewController.h; sourceTree = "<group>"; };
		1CC780101612D8AF002AF958 /* AwfulFavoritesViewController.m */ = {isa = PBXFileReference; fileEncoding = 4; lastKnownFileType = sourcecode.c.objc; path = AwfulFavoritesViewController.m; sourceTree = "<group>"; };
		1CC780111612D8AF002AF958 /* AwfulForumCell.h */ = {isa = PBXFileReference; fileEncoding = 4; lastKnownFileType = sourcecode.c.h; path = AwfulForumCell.h; sourceTree = "<group>"; };
		1CC780121612D8AF002AF958 /* AwfulForumCell.m */ = {isa = PBXFileReference; fileEncoding = 4; lastKnownFileType = sourcecode.c.objc; path = AwfulForumCell.m; sourceTree = "<group>"; };
		1CC780161612D8AF002AF958 /* AwfulForumsListController.h */ = {isa = PBXFileReference; fileEncoding = 4; lastKnownFileType = sourcecode.c.h; path = AwfulForumsListController.h; sourceTree = "<group>"; };
		1CC780171612D8AF002AF958 /* AwfulForumsListController.m */ = {isa = PBXFileReference; fileEncoding = 4; lastKnownFileType = sourcecode.c.objc; path = AwfulForumsListController.m; sourceTree = "<group>"; };
		1CC780201612D989002AF958 /* AwfulHTTPClient.h */ = {isa = PBXFileReference; fileEncoding = 4; lastKnownFileType = sourcecode.c.h; path = AwfulHTTPClient.h; sourceTree = "<group>"; };
		1CC780211612D989002AF958 /* AwfulHTTPClient.m */ = {isa = PBXFileReference; fileEncoding = 4; lastKnownFileType = sourcecode.c.objc; path = AwfulHTTPClient.m; sourceTree = "<group>"; };
		1CC780271612D9DE002AF958 /* AwfulPostsViewController.h */ = {isa = PBXFileReference; fileEncoding = 4; lastKnownFileType = sourcecode.c.h; path = AwfulPostsViewController.h; sourceTree = "<group>"; };
		1CC780281612D9DE002AF958 /* AwfulPostsViewController.m */ = {isa = PBXFileReference; fileEncoding = 4; lastKnownFileType = sourcecode.c.objc; path = AwfulPostsViewController.m; sourceTree = "<group>"; };
		1CC7802D1612D9DE002AF958 /* AwfulSpecificPageController.h */ = {isa = PBXFileReference; fileEncoding = 4; lastKnownFileType = sourcecode.c.h; path = AwfulSpecificPageController.h; sourceTree = "<group>"; };
		1CC7802E1612D9DE002AF958 /* AwfulSpecificPageController.m */ = {isa = PBXFileReference; fileEncoding = 4; lastKnownFileType = sourcecode.c.objc; path = AwfulSpecificPageController.m; sourceTree = "<group>"; };
		1CC780481612DA8E002AF958 /* AwfulBookmarksController.h */ = {isa = PBXFileReference; fileEncoding = 4; lastKnownFileType = sourcecode.c.h; path = AwfulBookmarksController.h; sourceTree = "<group>"; };
		1CC780491612DA8E002AF958 /* AwfulBookmarksController.m */ = {isa = PBXFileReference; fileEncoding = 4; lastKnownFileType = sourcecode.c.objc; path = AwfulBookmarksController.m; sourceTree = "<group>"; };
		1CC7804C1612DA8E002AF958 /* AwfulThreadListController.h */ = {isa = PBXFileReference; fileEncoding = 4; lastKnownFileType = sourcecode.c.h; path = AwfulThreadListController.h; sourceTree = "<group>"; };
		1CC7804D1612DA8E002AF958 /* AwfulThreadListController.m */ = {isa = PBXFileReference; fileEncoding = 4; lastKnownFileType = sourcecode.c.objc; path = AwfulThreadListController.m; sourceTree = "<group>"; };
		1CC780661612DBB2002AF958 /* Default-568h@2x.png */ = {isa = PBXFileReference; lastKnownFileType = image.png; path = "Default-568h@2x.png"; sourceTree = "<group>"; };
		1CC780671612DBB2002AF958 /* Default-Landscape.png */ = {isa = PBXFileReference; lastKnownFileType = image.png; path = "Default-Landscape.png"; sourceTree = "<group>"; };
		1CC780681612DBB2002AF958 /* Default-Landscape@2x.png */ = {isa = PBXFileReference; lastKnownFileType = image.png; path = "Default-Landscape@2x.png"; sourceTree = "<group>"; };
		1CC780691612DBB2002AF958 /* Default-Portrait.png */ = {isa = PBXFileReference; lastKnownFileType = image.png; path = "Default-Portrait.png"; sourceTree = "<group>"; };
		1CC7806A1612DBB2002AF958 /* Default-Portrait@2x.png */ = {isa = PBXFileReference; lastKnownFileType = image.png; path = "Default-Portrait@2x.png"; sourceTree = "<group>"; };
		1CC7806B1612DBB2002AF958 /* Default.png */ = {isa = PBXFileReference; lastKnownFileType = image.png; path = Default.png; sourceTree = "<group>"; };
		1CC7806C1612DBB2002AF958 /* Default@2x.png */ = {isa = PBXFileReference; lastKnownFileType = image.png; path = "Default@2x.png"; sourceTree = "<group>"; };
		1CD2C3BD16B8508F002DBF66 /* chooch.png */ = {isa = PBXFileReference; lastKnownFileType = image.png; path = chooch.png; sourceTree = "<group>"; };
		1CDD5197154294D400326C7B /* AwfulSettings.h */ = {isa = PBXFileReference; fileEncoding = 4; lastKnownFileType = sourcecode.c.h; path = AwfulSettings.h; sourceTree = "<group>"; };
		1CDD5198154294D400326C7B /* AwfulSettings.m */ = {isa = PBXFileReference; fileEncoding = 4; lastKnownFileType = sourcecode.c.objc; path = AwfulSettings.m; sourceTree = "<group>"; };
		1CE2D97E165EEC1F0024AC1C /* AwfulTheme.h */ = {isa = PBXFileReference; fileEncoding = 4; lastKnownFileType = sourcecode.c.h; path = AwfulTheme.h; sourceTree = "<group>"; };
		1CE2D97F165EEC1F0024AC1C /* AwfulTheme.m */ = {isa = PBXFileReference; fileEncoding = 4; lastKnownFileType = sourcecode.c.objc; path = AwfulTheme.m; sourceTree = "<group>"; };
		1CE2D981165F8B8D0024AC1C /* star-off-dark.png */ = {isa = PBXFileReference; lastKnownFileType = image.png; path = "star-off-dark.png"; sourceTree = "<group>"; };
		1CE2D982165F8B8D0024AC1C /* star-off-dark@2x.png */ = {isa = PBXFileReference; lastKnownFileType = image.png; path = "star-off-dark@2x.png"; sourceTree = "<group>"; };
		1CE2D98D16632E610024AC1C /* games-wiiu.png */ = {isa = PBXFileReference; lastKnownFileType = image.png; path = "games-wiiu.png"; sourceTree = "<group>"; };
		1CE2D99E16688BA00024AC1C /* ama.png */ = {isa = PBXFileReference; lastKnownFileType = image.png; path = ama.png; sourceTree = "<group>"; };
		1CE2D9BF166ABD0D0024AC1C /* AwfulActionSheet.h */ = {isa = PBXFileReference; fileEncoding = 4; lastKnownFileType = sourcecode.c.h; path = AwfulActionSheet.h; sourceTree = "<group>"; };
		1CE2D9C0166ABD0D0024AC1C /* AwfulActionSheet.m */ = {isa = PBXFileReference; fileEncoding = 4; lastKnownFileType = sourcecode.c.objc; path = AwfulActionSheet.m; sourceTree = "<group>"; };
		1CE2D9C1166ABD0D0024AC1C /* AwfulAlertView.h */ = {isa = PBXFileReference; fileEncoding = 4; lastKnownFileType = sourcecode.c.h; path = AwfulAlertView.h; sourceTree = "<group>"; };
		1CE2D9C2166ABD0D0024AC1C /* AwfulAlertView.m */ = {isa = PBXFileReference; fileEncoding = 4; lastKnownFileType = sourcecode.c.objc; path = AwfulAlertView.m; sourceTree = "<group>"; };
		1CE2D9C3166ABD0D0024AC1C /* AwfulFetchedTableViewController.h */ = {isa = PBXFileReference; fileEncoding = 4; lastKnownFileType = sourcecode.c.h; path = AwfulFetchedTableViewController.h; sourceTree = "<group>"; };
		1CE2D9C4166ABD0D0024AC1C /* AwfulFetchedTableViewController.m */ = {isa = PBXFileReference; fileEncoding = 4; lastKnownFileType = sourcecode.c.objc; path = AwfulFetchedTableViewController.m; sourceTree = "<group>"; };
		1CE2D9C5166ABD0D0024AC1C /* AwfulFetchedTableViewControllerSubclass.h */ = {isa = PBXFileReference; fileEncoding = 4; lastKnownFileType = sourcecode.c.h; path = AwfulFetchedTableViewControllerSubclass.h; sourceTree = "<group>"; };
		1CE2D9C6166ABD0D0024AC1C /* AwfulNavigationBar.h */ = {isa = PBXFileReference; fileEncoding = 4; lastKnownFileType = sourcecode.c.h; path = AwfulNavigationBar.h; sourceTree = "<group>"; };
		1CE2D9C7166ABD0D0024AC1C /* AwfulNavigationBar.m */ = {isa = PBXFileReference; fileEncoding = 4; lastKnownFileType = sourcecode.c.objc; path = AwfulNavigationBar.m; sourceTree = "<group>"; };
		1CE2D9C8166ABD0D0024AC1C /* AwfulSplitViewController.h */ = {isa = PBXFileReference; fileEncoding = 4; lastKnownFileType = sourcecode.c.h; path = AwfulSplitViewController.h; sourceTree = "<group>"; };
		1CE2D9C9166ABD0D0024AC1C /* AwfulSplitViewController.m */ = {isa = PBXFileReference; fileEncoding = 4; lastKnownFileType = sourcecode.c.objc; path = AwfulSplitViewController.m; sourceTree = "<group>"; };
		1CE2D9CA166ABD0D0024AC1C /* AwfulTableViewController.h */ = {isa = PBXFileReference; fileEncoding = 4; lastKnownFileType = sourcecode.c.h; path = AwfulTableViewController.h; sourceTree = "<group>"; };
		1CE2D9CB166ABD0D0024AC1C /* AwfulTableViewController.m */ = {isa = PBXFileReference; fileEncoding = 4; lastKnownFileType = sourcecode.c.objc; path = AwfulTableViewController.m; sourceTree = "<group>"; };
		1CE2D9CC166ABD0D0024AC1C /* NSFileManager+UserDirectories.h */ = {isa = PBXFileReference; fileEncoding = 4; lastKnownFileType = sourcecode.c.h; path = "NSFileManager+UserDirectories.h"; sourceTree = "<group>"; };
		1CE2D9CD166ABD0D0024AC1C /* NSFileManager+UserDirectories.m */ = {isa = PBXFileReference; fileEncoding = 4; lastKnownFileType = sourcecode.c.objc; path = "NSFileManager+UserDirectories.m"; sourceTree = "<group>"; };
		1CE2D9CE166ABD0D0024AC1C /* NSString+CollapseWhitespace.h */ = {isa = PBXFileReference; fileEncoding = 4; lastKnownFileType = sourcecode.c.h; path = "NSString+CollapseWhitespace.h"; sourceTree = "<group>"; };
		1CE2D9CF166ABD0D0024AC1C /* NSString+CollapseWhitespace.m */ = {isa = PBXFileReference; fileEncoding = 4; lastKnownFileType = sourcecode.c.objc; path = "NSString+CollapseWhitespace.m"; sourceTree = "<group>"; };
		1CE2D9D0166ABD0D0024AC1C /* NSURL+QueryDictionary.h */ = {isa = PBXFileReference; fileEncoding = 4; lastKnownFileType = sourcecode.c.h; path = "NSURL+QueryDictionary.h"; sourceTree = "<group>"; };
		1CE2D9D1166ABD0D0024AC1C /* NSURL+QueryDictionary.m */ = {isa = PBXFileReference; fileEncoding = 4; lastKnownFileType = sourcecode.c.objc; path = "NSURL+QueryDictionary.m"; sourceTree = "<group>"; };
		1CE2D9D2166ABD0D0024AC1C /* UINavigationItem+TwoLineTitle.h */ = {isa = PBXFileReference; fileEncoding = 4; lastKnownFileType = sourcecode.c.h; path = "UINavigationItem+TwoLineTitle.h"; sourceTree = "<group>"; };
		1CE2D9D3166ABD0D0024AC1C /* UINavigationItem+TwoLineTitle.m */ = {isa = PBXFileReference; fileEncoding = 4; lastKnownFileType = sourcecode.c.objc; path = "UINavigationItem+TwoLineTitle.m"; sourceTree = "<group>"; };
		1CE2D9D4166ABD0D0024AC1C /* UIViewController+NavigationEnclosure.h */ = {isa = PBXFileReference; fileEncoding = 4; lastKnownFileType = sourcecode.c.h; path = "UIViewController+NavigationEnclosure.h"; sourceTree = "<group>"; };
		1CE2D9D5166ABD0D0024AC1C /* UIViewController+NavigationEnclosure.m */ = {isa = PBXFileReference; fileEncoding = 4; lastKnownFileType = sourcecode.c.objc; path = "UIViewController+NavigationEnclosure.m"; sourceTree = "<group>"; };
		1CF0D618164B0A7C00CFA137 /* Forum Abbreviations.plist */ = {isa = PBXFileReference; fileEncoding = 4; lastKnownFileType = text.plist.xml; path = "Forum Abbreviations.plist"; sourceTree = "<group>"; };
		1CFBECCB162F4ED7008AF641 /* pagebar-button-selected.png */ = {isa = PBXFileReference; lastKnownFileType = image.png; path = "pagebar-button-selected.png"; sourceTree = "<group>"; };
		1CFBECCC162F4ED7008AF641 /* pagebar-button-selected@2x.png */ = {isa = PBXFileReference; lastKnownFileType = image.png; path = "pagebar-button-selected@2x.png"; sourceTree = "<group>"; };
		1CFBECCD162F4ED7008AF641 /* pagebar-button.png */ = {isa = PBXFileReference; lastKnownFileType = image.png; path = "pagebar-button.png"; sourceTree = "<group>"; };
		1CFBECCE162F4ED7008AF641 /* pagebar-button@2x.png */ = {isa = PBXFileReference; lastKnownFileType = image.png; path = "pagebar-button@2x.png"; sourceTree = "<group>"; };
		1CFBECD3162F4ED7008AF641 /* pagebar.png */ = {isa = PBXFileReference; lastKnownFileType = image.png; path = pagebar.png; sourceTree = "<group>"; };
		1CFBECD4162F4ED7008AF641 /* pagebar@2x.png */ = {isa = PBXFileReference; lastKnownFileType = image.png; path = "pagebar@2x.png"; sourceTree = "<group>"; };
		1CFBECE5162F526A008AF641 /* pagebar-segmented-divider.png */ = {isa = PBXFileReference; lastKnownFileType = image.png; path = "pagebar-segmented-divider.png"; sourceTree = "<group>"; };
		1CFBECE6162F526A008AF641 /* pagebar-segmented-divider@2x.png */ = {isa = PBXFileReference; lastKnownFileType = image.png; path = "pagebar-segmented-divider@2x.png"; sourceTree = "<group>"; };
		1CFBECEC163076F1008AF641 /* AwfulPageBar.h */ = {isa = PBXFileReference; fileEncoding = 4; lastKnownFileType = sourcecode.c.h; path = AwfulPageBar.h; sourceTree = "<group>"; };
		1CFBECED163076F1008AF641 /* AwfulPageBar.m */ = {isa = PBXFileReference; fileEncoding = 4; lastKnownFileType = sourcecode.c.objc; path = AwfulPageBar.m; sourceTree = "<group>"; };
		1CFBECFC1631A6EA008AF641 /* star-off.png */ = {isa = PBXFileReference; lastKnownFileType = image.png; path = "star-off.png"; sourceTree = "<group>"; };
		1CFBECFD1631A6EA008AF641 /* star-off@2x.png */ = {isa = PBXFileReference; lastKnownFileType = image.png; path = "star-off@2x.png"; sourceTree = "<group>"; };
		1CFBECFE1631A6EA008AF641 /* star-on.png */ = {isa = PBXFileReference; lastKnownFileType = image.png; path = "star-on.png"; sourceTree = "<group>"; };
		1CFBECFF1631A6EA008AF641 /* star-on@2x.png */ = {isa = PBXFileReference; lastKnownFileType = image.png; path = "star-on@2x.png"; sourceTree = "<group>"; };
		1CFBED041631BF53008AF641 /* licenses.html */ = {isa = PBXFileReference; fileEncoding = 4; lastKnownFileType = text.html; path = licenses.html; sourceTree = "<group>"; };
		1CFBED061631C068008AF641 /* AwfulLicensesViewController.h */ = {isa = PBXFileReference; fileEncoding = 4; lastKnownFileType = sourcecode.c.h; path = AwfulLicensesViewController.h; sourceTree = "<group>"; };
		1CFBED071631C068008AF641 /* AwfulLicensesViewController.m */ = {isa = PBXFileReference; fileEncoding = 4; lastKnownFileType = sourcecode.c.objc; path = AwfulLicensesViewController.m; sourceTree = "<group>"; };
		1D30AB110D05D00D00671497 /* Foundation.framework */ = {isa = PBXFileReference; lastKnownFileType = wrapper.framework; name = Foundation.framework; path = System/Library/Frameworks/Foundation.framework; sourceTree = SDKROOT; };
		1D6058910D05DD3D006BFB54 /* Awful.app */ = {isa = PBXFileReference; explicitFileType = wrapper.application; includeInIndex = 0; path = Awful.app; sourceTree = BUILT_PRODUCTS_DIR; };
		1DF5F4DF0D08C38300B7A737 /* UIKit.framework */ = {isa = PBXFileReference; lastKnownFileType = wrapper.framework; name = UIKit.framework; path = System/Library/Frameworks/UIKit.framework; sourceTree = SDKROOT; };
		288765070DF74369002DB57D /* CoreGraphics.framework */ = {isa = PBXFileReference; lastKnownFileType = wrapper.framework; name = CoreGraphics.framework; path = System/Library/Frameworks/CoreGraphics.framework; sourceTree = SDKROOT; };
		8C0F4F541682CCFA00E25D7E /* macinyos-heading-center.png */ = {isa = PBXFileReference; lastKnownFileType = image.png; path = "macinyos-heading-center.png"; sourceTree = "<group>"; };
		8C0F4F551682CCFA00E25D7E /* macinyos-heading-right.png */ = {isa = PBXFileReference; lastKnownFileType = image.png; path = "macinyos-heading-right.png"; sourceTree = "<group>"; };
		8C1F62E116B6C8E200FAF625 /* CustomBadge.h */ = {isa = PBXFileReference; fileEncoding = 4; lastKnownFileType = sourcecode.c.h; path = CustomBadge.h; sourceTree = "<group>"; };
		8C1F62E216B6C8E200FAF625 /* CustomBadge.m */ = {isa = PBXFileReference; fileEncoding = 4; lastKnownFileType = sourcecode.c.objc; path = CustomBadge.m; sourceTree = "<group>"; };
		8C2450F51666F76900D3079C /* forum-header-dark.png */ = {isa = PBXFileReference; lastKnownFileType = image.png; path = "forum-header-dark.png"; sourceTree = "<group>"; };
		8C2450F61666F76900D3079C /* forum-header-dark@2x.png */ = {isa = PBXFileReference; lastKnownFileType = image.png; path = "forum-header-dark@2x.png"; sourceTree = "<group>"; };
		8C2450F71666F76900D3079C /* forum-header-light.png */ = {isa = PBXFileReference; lastKnownFileType = image.png; path = "forum-header-light.png"; sourceTree = "<group>"; };
		8C2450F81666F76900D3079C /* forum-header-light@2x.png */ = {isa = PBXFileReference; lastKnownFileType = image.png; path = "forum-header-light@2x.png"; sourceTree = "<group>"; };
		8C2450FE1666FDA300D3079C /* forum-arrow-down-dark.png */ = {isa = PBXFileReference; lastKnownFileType = image.png; path = "forum-arrow-down-dark.png"; sourceTree = "<group>"; };
		8C2450FF1666FDA300D3079C /* forum-arrow-down-dark@2x.png */ = {isa = PBXFileReference; lastKnownFileType = image.png; path = "forum-arrow-down-dark@2x.png"; sourceTree = "<group>"; };
		8C2451021666FDAE00D3079C /* forum-arrow-right-dark.png */ = {isa = PBXFileReference; lastKnownFileType = image.png; path = "forum-arrow-right-dark.png"; sourceTree = "<group>"; };
		8C2451031666FDAE00D3079C /* forum-arrow-right-dark@2x.png */ = {isa = PBXFileReference; lastKnownFileType = image.png; path = "forum-arrow-right-dark@2x.png"; sourceTree = "<group>"; };
		8C299D6616877330001B9D96 /* posts-view-219-winpos95.css */ = {isa = PBXFileReference; fileEncoding = 4; lastKnownFileType = text.css; path = "posts-view-219-winpos95.css"; sourceTree = "<group>"; };
		8C299D6F16877AE9001B9D96 /* winpos95-heading-left.png */ = {isa = PBXFileReference; lastKnownFileType = image.png; path = "winpos95-heading-left.png"; sourceTree = "<group>"; };
		8C299D7016877AE9001B9D96 /* winpos95-heading-right.png */ = {isa = PBXFileReference; lastKnownFileType = image.png; path = "winpos95-heading-right.png"; sourceTree = "<group>"; };
		8C299D7116877AE9001B9D96 /* winpos95-heading.png */ = {isa = PBXFileReference; lastKnownFileType = image.png; path = "winpos95-heading.png"; sourceTree = "<group>"; };
		8C2A08AC16AAD45C00CDBC23 /* AwfulReplyViewController.h */ = {isa = PBXFileReference; fileEncoding = 4; lastKnownFileType = sourcecode.c.h; path = AwfulReplyViewController.h; sourceTree = "<group>"; };
		8C2A08AD16AAD45C00CDBC23 /* AwfulReplyViewController.m */ = {isa = PBXFileReference; fileEncoding = 4; lastKnownFileType = sourcecode.c.objc; path = AwfulReplyViewController.m; sourceTree = "<group>"; };
		8C33C219168173E1005782F9 /* happymac.png */ = {isa = PBXFileReference; lastKnownFileType = image.png; path = happymac.png; sourceTree = "<group>"; };
		8C36CEC616C59ADB00F48F15 /* AwfulComposerViewController.h */ = {isa = PBXFileReference; fileEncoding = 4; lastKnownFileType = sourcecode.c.h; path = AwfulComposerViewController.h; sourceTree = "<group>"; };
		8C36CEC716C59ADB00F48F15 /* AwfulComposerViewController.m */ = {isa = PBXFileReference; fileEncoding = 4; lastKnownFileType = sourcecode.c.objc; path = AwfulComposerViewController.m; sourceTree = "<group>"; };
		8C36CEC816C59ADB00F48F15 /* AwfulEditPostComposerViewController.h */ = {isa = PBXFileReference; fileEncoding = 4; lastKnownFileType = sourcecode.c.h; path = AwfulEditPostComposerViewController.h; sourceTree = "<group>"; };
		8C36CEC916C59ADB00F48F15 /* AwfulEditPostComposerViewController.m */ = {isa = PBXFileReference; fileEncoding = 4; lastKnownFileType = sourcecode.c.objc; path = AwfulEditPostComposerViewController.m; sourceTree = "<group>"; };
		8C36CECA16C59ADB00F48F15 /* AwfulReplyComposerViewController.h */ = {isa = PBXFileReference; fileEncoding = 4; lastKnownFileType = sourcecode.c.h; path = AwfulReplyComposerViewController.h; sourceTree = "<group>"; };
		8C36CECB16C59ADB00F48F15 /* AwfulReplyComposerViewController.m */ = {isa = PBXFileReference; fileEncoding = 4; lastKnownFileType = sourcecode.c.objc; path = AwfulReplyComposerViewController.m; sourceTree = "<group>"; };
		8C36CECC16C59ADB00F48F15 /* AwfulThreadComposerViewController.h */ = {isa = PBXFileReference; fileEncoding = 4; lastKnownFileType = sourcecode.c.h; path = AwfulThreadComposerViewController.h; sourceTree = "<group>"; };
		8C36CECD16C59ADB00F48F15 /* AwfulThreadComposerViewController.m */ = {isa = PBXFileReference; fileEncoding = 4; lastKnownFileType = sourcecode.c.objc; path = AwfulThreadComposerViewController.m; sourceTree = "<group>"; };
		8C36CECF16C59ADB00F48F15 /* AwfulComposerInputAccessoryView.h */ = {isa = PBXFileReference; fileEncoding = 4; lastKnownFileType = sourcecode.c.h; path = AwfulComposerInputAccessoryView.h; sourceTree = "<group>"; };
		8C36CED016C59ADB00F48F15 /* AwfulComposerInputAccessoryView.m */ = {isa = PBXFileReference; fileEncoding = 4; lastKnownFileType = sourcecode.c.objc; path = AwfulComposerInputAccessoryView.m; sourceTree = "<group>"; };
		8C36CED116C59ADB00F48F15 /* AwfulComposerView.h */ = {isa = PBXFileReference; fileEncoding = 4; lastKnownFileType = sourcecode.c.h; path = AwfulComposerView.h; sourceTree = "<group>"; };
		8C36CED216C59ADB00F48F15 /* AwfulComposerView.m */ = {isa = PBXFileReference; fileEncoding = 4; lastKnownFileType = sourcecode.c.objc; path = AwfulComposerView.m; sourceTree = "<group>"; };
		8C36CED316C59ADB00F48F15 /* AwfulEmoticonChooserCellView.h */ = {isa = PBXFileReference; fileEncoding = 4; lastKnownFileType = sourcecode.c.h; path = AwfulEmoticonChooserCellView.h; sourceTree = "<group>"; };
		8C36CED416C59ADB00F48F15 /* AwfulEmoticonChooserCellView.m */ = {isa = PBXFileReference; fileEncoding = 4; lastKnownFileType = sourcecode.c.objc; path = AwfulEmoticonChooserCellView.m; sourceTree = "<group>"; };
		8C36CED516C59ADB00F48F15 /* AwfulEmoticonChooserViewController.h */ = {isa = PBXFileReference; fileEncoding = 4; lastKnownFileType = sourcecode.c.h; path = AwfulEmoticonChooserViewController.h; sourceTree = "<group>"; };
		8C36CED616C59ADB00F48F15 /* AwfulEmoticonChooserViewController.m */ = {isa = PBXFileReference; fileEncoding = 4; lastKnownFileType = sourcecode.c.objc; path = AwfulEmoticonChooserViewController.m; sourceTree = "<group>"; };
		8C36CED716C59ADB00F48F15 /* AwfulTitleEntryCell.h */ = {isa = PBXFileReference; fileEncoding = 4; lastKnownFileType = sourcecode.c.h; path = AwfulTitleEntryCell.h; sourceTree = "<group>"; };
		8C36CED816C59ADB00F48F15 /* AwfulTitleEntryCell.m */ = {isa = PBXFileReference; fileEncoding = 4; lastKnownFileType = sourcecode.c.objc; path = AwfulTitleEntryCell.m; sourceTree = "<group>"; };
		8C3CCD3A16533B1D00C28342 /* fyad-yourrights.png */ = {isa = PBXFileReference; lastKnownFileType = image.png; path = "fyad-yourrights.png"; sourceTree = "<group>"; };
		8C3CCD3B16533B1E00C28342 /* fyad-tree.png */ = {isa = PBXFileReference; lastKnownFileType = image.png; path = "fyad-tree.png"; sourceTree = "<group>"; };
		8C3CCD3C16533B1E00C28342 /* fyad-moof.png */ = {isa = PBXFileReference; lastKnownFileType = image.png; path = "fyad-moof.png"; sourceTree = "<group>"; };
		8C3CCD3D16533B1E00C28342 /* fyad-hunting.png */ = {isa = PBXFileReference; lastKnownFileType = image.png; path = "fyad-hunting.png"; sourceTree = "<group>"; };
		8C3CCD3E16533B1E00C28342 /* fyad-hark.png */ = {isa = PBXFileReference; lastKnownFileType = image.png; path = "fyad-hark.png"; sourceTree = "<group>"; };
		8C3CCD3F16533B1E00C28342 /* fyad-ghostride.png */ = {isa = PBXFileReference; lastKnownFileType = image.png; path = "fyad-ghostride.png"; sourceTree = "<group>"; };
		8C3CCD4616533B5000C28342 /* hell-suck.png */ = {isa = PBXFileReference; lastKnownFileType = image.png; path = "hell-suck.png"; sourceTree = "<group>"; };
		8C3CCD4816533B6100C28342 /* LF-24yu5af.png */ = {isa = PBXFileReference; lastKnownFileType = image.png; path = "LF-24yu5af.png"; sourceTree = "<group>"; };
		8C3CCD4A16533B7E00C28342 /* LF-25tjf47.png */ = {isa = PBXFileReference; lastKnownFileType = image.png; path = "LF-25tjf47.png"; sourceTree = "<group>"; };
		8C3CCD4C16533B8B00C28342 /* lf-amerika.png */ = {isa = PBXFileReference; lastKnownFileType = image.png; path = "lf-amerika.png"; sourceTree = "<group>"; };
		8C3CCD4E16533B9E00C28342 /* lf-migra.png */ = {isa = PBXFileReference; lastKnownFileType = image.png; path = "lf-migra.png"; sourceTree = "<group>"; };
		8C3CCD4F16533B9E00C28342 /* lf-eu.png */ = {isa = PBXFileReference; lastKnownFileType = image.png; path = "lf-eu.png"; sourceTree = "<group>"; };
		8C3CCD5216533BAF00C28342 /* phiz-grind.png */ = {isa = PBXFileReference; lastKnownFileType = image.png; path = "phiz-grind.png"; sourceTree = "<group>"; };
		8C3CCD5316533BB000C28342 /* phiz-powerband.png */ = {isa = PBXFileReference; lastKnownFileType = image.png; path = "phiz-powerband.png"; sourceTree = "<group>"; };
		8C3CCD561653446600C28342 /* fyad-toucan.png */ = {isa = PBXFileReference; lastKnownFileType = image.png; path = "fyad-toucan.png"; sourceTree = "<group>"; };
		8C3CCD581653447B00C28342 /* LF-2mfbryu.png */ = {isa = PBXFileReference; lastKnownFileType = image.png; path = "LF-2mfbryu.png"; sourceTree = "<group>"; };
		8C3CCD5A1653448700C28342 /* LF-iraq.png */ = {isa = PBXFileReference; lastKnownFileType = image.png; path = "LF-iraq.png"; sourceTree = "<group>"; };
		8C3CCD5C1653449300C28342 /* lf-trains.png */ = {isa = PBXFileReference; lastKnownFileType = image.png; path = "lf-trains.png"; sourceTree = "<group>"; };
		8C3CCD5E165344A000C28342 /* phiz-irony.png */ = {isa = PBXFileReference; lastKnownFileType = image.png; path = "phiz-irony.png"; sourceTree = "<group>"; };
		8C3CCD60165344AC00C28342 /* FYAD-redants.png */ = {isa = PBXFileReference; lastKnownFileType = image.png; path = "FYAD-redants.png"; sourceTree = "<group>"; };
		8C3CCD62165344C100C28342 /* fyad-speedrun.png */ = {isa = PBXFileReference; lastKnownFileType = image.png; path = "fyad-speedrun.png"; sourceTree = "<group>"; };
		8C3CCD63165344C200C28342 /* fyad-smallthread.png */ = {isa = PBXFileReference; lastKnownFileType = image.png; path = "fyad-smallthread.png"; sourceTree = "<group>"; };
		8C3CCD66165344D500C28342 /* hell-tim.png */ = {isa = PBXFileReference; lastKnownFileType = image.png; path = "hell-tim.png"; sourceTree = "<group>"; };
		8C3CCD68165344E200C28342 /* lf-whites.png */ = {isa = PBXFileReference; lastKnownFileType = image.png; path = "lf-whites.png"; sourceTree = "<group>"; };
		8C483FC116852E5D00D02482 /* macinyos-loading.png */ = {isa = PBXFileReference; lastKnownFileType = image.png; path = "macinyos-loading.png"; sourceTree = "<group>"; };
		8C4F06B41686C1CB003CE53C /* macinyos-heading-left.png */ = {isa = PBXFileReference; lastKnownFileType = image.png; path = "macinyos-heading-left.png"; sourceTree = "<group>"; };
		8C5159D0163DB796000114F6 /* adtrw-hokutonoken.png */ = {isa = PBXFileReference; lastKnownFileType = image.png; path = "adtrw-hokutonoken.png"; sourceTree = "<group>"; };
		8C5159D1163DB796000114F6 /* AICA-TAG-60s.png */ = {isa = PBXFileReference; lastKnownFileType = image.png; path = "AICA-TAG-60s.png"; sourceTree = "<group>"; };
		8C5159D2163DB796000114F6 /* AICA-TAG-70s.png */ = {isa = PBXFileReference; lastKnownFileType = image.png; path = "AICA-TAG-70s.png"; sourceTree = "<group>"; };
		8C5159D3163DB796000114F6 /* AICA-TAG-80s.png */ = {isa = PBXFileReference; lastKnownFileType = image.png; path = "AICA-TAG-80s.png"; sourceTree = "<group>"; };
		8C5159D4163DB796000114F6 /* AICA-TAG-classic.png */ = {isa = PBXFileReference; lastKnownFileType = image.png; path = "AICA-TAG-classic.png"; sourceTree = "<group>"; };
		8C5159D5163DB796000114F6 /* ai-mods.png */ = {isa = PBXFileReference; lastKnownFileType = image.png; path = "ai-mods.png"; sourceTree = "<group>"; };
		8C5159D6163DB796000114F6 /* AICA-TAG-newride.png */ = {isa = PBXFileReference; lastKnownFileType = image.png; path = "AICA-TAG-newride.png"; sourceTree = "<group>"; };
		8C5159D7163DB796000114F6 /* AICA-TAG-race.png */ = {isa = PBXFileReference; lastKnownFileType = image.png; path = "AICA-TAG-race.png"; sourceTree = "<group>"; };
		8C5159D8163DB796000114F6 /* RP-20a6zc0.png */ = {isa = PBXFileReference; lastKnownFileType = image.png; path = "RP-20a6zc0.png"; sourceTree = "<group>"; };
		8C5159D9163DB796000114F6 /* fyad-zounds.png */ = {isa = PBXFileReference; lastKnownFileType = image.png; path = "fyad-zounds.png"; sourceTree = "<group>"; };
		8C5CC4BD16AE366700BEBA9D /* editor.html */ = {isa = PBXFileReference; fileEncoding = 4; lastKnownFileType = text.html; path = editor.html; sourceTree = "<group>"; };
		8C5CC4C316AF663C00BEBA9D /* emot-v.gif */ = {isa = PBXFileReference; lastKnownFileType = image.gif; path = "emot-v.gif"; sourceTree = "<group>"; };
		8C5CC4C516AF666100BEBA9D /* emot-v@2x.gif */ = {isa = PBXFileReference; lastKnownFileType = image.gif; path = "emot-v@2x.gif"; sourceTree = "<group>"; };
		8C6F08491653498F00B43251 /* byob-anti.png */ = {isa = PBXFileReference; lastKnownFileType = image.png; path = "byob-anti.png"; sourceTree = "<group>"; };
		8C700260169B2FE700FC0B78 /* AwfulPrivateMessageListController.h */ = {isa = PBXFileReference; fileEncoding = 4; lastKnownFileType = sourcecode.c.h; path = AwfulPrivateMessageListController.h; sourceTree = "<group>"; };
		8C700261169B2FE700FC0B78 /* AwfulPrivateMessageListController.m */ = {isa = PBXFileReference; fileEncoding = 4; lastKnownFileType = sourcecode.c.objc; path = AwfulPrivateMessageListController.m; sourceTree = "<group>"; };
		8C700262169B2FE700FC0B78 /* AwfulPrivateMessageViewController.h */ = {isa = PBXFileReference; fileEncoding = 4; lastKnownFileType = sourcecode.c.h; path = AwfulPrivateMessageViewController.h; sourceTree = "<group>"; };
		8C700263169B2FE700FC0B78 /* AwfulPrivateMessageViewController.m */ = {isa = PBXFileReference; fileEncoding = 4; lastKnownFileType = sourcecode.c.objc; path = AwfulPrivateMessageViewController.m; sourceTree = "<group>"; };
		8C700266169B317500FC0B78 /* Model-1.11.xcdatamodel */ = {isa = PBXFileReference; lastKnownFileType = wrapper.xcdatamodel; path = "Model-1.11.xcdatamodel"; sourceTree = "<group>"; };
		8C700267169B32E900FC0B78 /* _AwfulPrivateMessage.h */ = {isa = PBXFileReference; fileEncoding = 4; lastKnownFileType = sourcecode.c.h; path = _AwfulPrivateMessage.h; sourceTree = "<group>"; };
		8C700268169B32E900FC0B78 /* _AwfulPrivateMessage.m */ = {isa = PBXFileReference; fileEncoding = 4; lastKnownFileType = sourcecode.c.objc; path = _AwfulPrivateMessage.m; sourceTree = "<group>"; };
		8C70026A169B32F400FC0B78 /* AwfulPrivateMessage.h */ = {isa = PBXFileReference; fileEncoding = 4; lastKnownFileType = sourcecode.c.h; path = AwfulPrivateMessage.h; sourceTree = "<group>"; };
		8C70026B169B32F400FC0B78 /* AwfulPrivateMessage.m */ = {isa = PBXFileReference; fileEncoding = 4; lastKnownFileType = sourcecode.c.objc; path = AwfulPrivateMessage.m; sourceTree = "<group>"; };
		8C70026D169B373600FC0B78 /* AwfulHTTPClient+PrivateMessages.h */ = {isa = PBXFileReference; fileEncoding = 4; lastKnownFileType = sourcecode.c.h; path = "AwfulHTTPClient+PrivateMessages.h"; sourceTree = "<group>"; };
		8C70026E169B373600FC0B78 /* AwfulHTTPClient+PrivateMessages.m */ = {isa = PBXFileReference; fileEncoding = 4; lastKnownFileType = sourcecode.c.objc; path = "AwfulHTTPClient+PrivateMessages.m"; sourceTree = "<group>"; };
		8C700270169B37F800FC0B78 /* AwfulParsing+PrivateMessages.h */ = {isa = PBXFileReference; fileEncoding = 4; lastKnownFileType = sourcecode.c.h; path = "AwfulParsing+PrivateMessages.h"; sourceTree = "<group>"; };
		8C700271169B37F800FC0B78 /* AwfulParsing+PrivateMessages.m */ = {isa = PBXFileReference; fileEncoding = 4; lastKnownFileType = sourcecode.c.objc; path = "AwfulParsing+PrivateMessages.m"; sourceTree = "<group>"; };
		8C700288169C6EFA00FC0B78 /* FVGifAnimation.h */ = {isa = PBXFileReference; fileEncoding = 4; lastKnownFileType = sourcecode.c.h; path = FVGifAnimation.h; sourceTree = "<group>"; };
		8C700289169C6EFA00FC0B78 /* FVGifAnimation.m */ = {isa = PBXFileReference; fileEncoding = 4; lastKnownFileType = sourcecode.c.objc; path = FVGifAnimation.m; sourceTree = "<group>"; };
<<<<<<< HEAD
		8C700291169C73A500FC0B78 /* AwfulPMComposerViewController.h */ = {isa = PBXFileReference; fileEncoding = 4; lastKnownFileType = sourcecode.c.h; path = AwfulPMComposerViewController.h; sourceTree = "<group>"; };
		8C700292169C73A500FC0B78 /* AwfulPMComposerViewController.m */ = {isa = PBXFileReference; fileEncoding = 4; lastKnownFileType = sourcecode.c.objc; path = AwfulPMComposerViewController.m; sourceTree = "<group>"; };
		8C804B9616B42110007655D5 /* AwfulNewPMNotifierAgent.h */ = {isa = PBXFileReference; fileEncoding = 4; lastKnownFileType = sourcecode.c.h; path = AwfulNewPMNotifierAgent.h; sourceTree = "<group>"; };
		8C804B9716B42110007655D5 /* AwfulNewPMNotifierAgent.m */ = {isa = PBXFileReference; fileEncoding = 4; lastKnownFileType = sourcecode.c.objc; path = AwfulNewPMNotifierAgent.m; sourceTree = "<group>"; };
=======
		8C70055816A075A200FC0B78 /* Model-1.11.1.xcdatamodel */ = {isa = PBXFileReference; lastKnownFileType = wrapper.xcdatamodel; path = "Model-1.11.1.xcdatamodel"; sourceTree = "<group>"; };
		8C70055E16A076FF00FC0B78 /* AwfulEmoticon.h */ = {isa = PBXFileReference; fileEncoding = 4; lastKnownFileType = sourcecode.c.h; path = AwfulEmoticon.h; sourceTree = "<group>"; };
		8C70055F16A076FF00FC0B78 /* AwfulEmoticon.m */ = {isa = PBXFileReference; fileEncoding = 4; lastKnownFileType = sourcecode.c.objc; path = AwfulEmoticon.m; sourceTree = "<group>"; };
		8C70056016A076FF00FC0B78 /* AwfulEmoticonGroup.h */ = {isa = PBXFileReference; fileEncoding = 4; lastKnownFileType = sourcecode.c.h; path = AwfulEmoticonGroup.h; sourceTree = "<group>"; };
		8C70056116A076FF00FC0B78 /* AwfulEmoticonGroup.m */ = {isa = PBXFileReference; fileEncoding = 4; lastKnownFileType = sourcecode.c.objc; path = AwfulEmoticonGroup.m; sourceTree = "<group>"; };
		8C70056416A0770A00FC0B78 /* _AwfulEmoticon.h */ = {isa = PBXFileReference; fileEncoding = 4; lastKnownFileType = sourcecode.c.h; path = _AwfulEmoticon.h; sourceTree = "<group>"; };
		8C70056516A0770A00FC0B78 /* _AwfulEmoticon.m */ = {isa = PBXFileReference; fileEncoding = 4; lastKnownFileType = sourcecode.c.objc; path = _AwfulEmoticon.m; sourceTree = "<group>"; };
		8C70056616A0770A00FC0B78 /* _AwfulEmoticonGroup.h */ = {isa = PBXFileReference; fileEncoding = 4; lastKnownFileType = sourcecode.c.h; path = _AwfulEmoticonGroup.h; sourceTree = "<group>"; };
		8C70056716A0770A00FC0B78 /* _AwfulEmoticonGroup.m */ = {isa = PBXFileReference; fileEncoding = 4; lastKnownFileType = sourcecode.c.objc; path = _AwfulEmoticonGroup.m; sourceTree = "<group>"; };
		8C70056F16A079A700FC0B78 /* AwfulHTTPClient+Emoticons.h */ = {isa = PBXFileReference; fileEncoding = 4; lastKnownFileType = sourcecode.c.h; path = "AwfulHTTPClient+Emoticons.h"; sourceTree = "<group>"; };
		8C70057016A079A700FC0B78 /* AwfulHTTPClient+Emoticons.m */ = {isa = PBXFileReference; fileEncoding = 4; lastKnownFileType = sourcecode.c.objc; path = "AwfulHTTPClient+Emoticons.m"; sourceTree = "<group>"; };
		8C70057216A07A9000FC0B78 /* AwfulParsing+Emoticons.h */ = {isa = PBXFileReference; fileEncoding = 4; lastKnownFileType = sourcecode.c.h; path = "AwfulParsing+Emoticons.h"; sourceTree = "<group>"; };
		8C70057316A07A9000FC0B78 /* AwfulParsing+Emoticons.m */ = {isa = PBXFileReference; fileEncoding = 4; lastKnownFileType = sourcecode.c.objc; path = "AwfulParsing+Emoticons.m"; sourceTree = "<group>"; };
>>>>>>> 483ecc85
		8C87428D1655FD990018AC6C /* byob.png */ = {isa = PBXFileReference; lastKnownFileType = image.png; path = byob.png; sourceTree = "<group>"; };
		8C8742901655FDAE0018AC6C /* trp-laliga.png */ = {isa = PBXFileReference; lastKnownFileType = image.png; path = "trp-laliga.png"; sourceTree = "<group>"; };
		8C8742921655FDC10018AC6C /* mods-expert.png */ = {isa = PBXFileReference; lastKnownFileType = image.png; path = "mods-expert.png"; sourceTree = "<group>"; };
		8C8742941655FDD60018AC6C /* byob-shocking.png */ = {isa = PBXFileReference; lastKnownFileType = image.png; path = "byob-shocking.png"; sourceTree = "<group>"; };
		8C8742961655FDEB0018AC6C /* ycs-jap.png */ = {isa = PBXFileReference; lastKnownFileType = image.png; path = "ycs-jap.png"; sourceTree = "<group>"; };
		8C8742981655FDF60018AC6C /* YCS-01.png */ = {isa = PBXFileReference; lastKnownFileType = image.png; path = "YCS-01.png"; sourceTree = "<group>"; };
		8C87429A1655FE120018AC6C /* phiz-robojax.png */ = {isa = PBXFileReference; lastKnownFileType = image.png; path = "phiz-robojax.png"; sourceTree = "<group>"; };
		8C87429C1655FE1C0018AC6C /* phiz-ant.png */ = {isa = PBXFileReference; lastKnownFileType = image.png; path = "phiz-ant.png"; sourceTree = "<group>"; };
		8C88D1F616BEBF56009DC854 /* LF-dad.png */ = {isa = PBXFileReference; lastKnownFileType = image.png; path = "LF-dad.png"; sourceTree = "<group>"; };
		8C9834E1169091CE009F0CD6 /* fyad-bubble.png */ = {isa = PBXFileReference; lastKnownFileType = image.png; path = "fyad-bubble.png"; sourceTree = "<group>"; };
		8C9B02BF1623630F00676B98 /* downArrowDark.png */ = {isa = PBXFileReference; lastKnownFileType = image.png; name = downArrowDark.png; path = Resources/images/downArrowDark.png; sourceTree = SOURCE_ROOT; };
		8CAAE2D61651CC52004C8C8A /* phiz-rap.png */ = {isa = PBXFileReference; lastKnownFileType = image.png; path = "phiz-rap.png"; sourceTree = "<group>"; };
		8CAAE2D71651CC52004C8C8A /* tg-story.png */ = {isa = PBXFileReference; lastKnownFileType = image.png; path = "tg-story.png"; sourceTree = "<group>"; };
		8CAAE2D81651CC52004C8C8A /* tg-dd.png */ = {isa = PBXFileReference; lastKnownFileType = image.png; path = "tg-dd.png"; sourceTree = "<group>"; };
		8CAAE2D91651CC52004C8C8A /* tg-cards.png */ = {isa = PBXFileReference; lastKnownFileType = image.png; path = "tg-cards.png"; sourceTree = "<group>"; };
		8CAAE2DA1651CC52004C8C8A /* terrordome.png */ = {isa = PBXFileReference; lastKnownFileType = image.png; path = terrordome.png; sourceTree = "<group>"; };
		8CAAE2DB1651CC52004C8C8A /* phiz-sucks.png */ = {isa = PBXFileReference; lastKnownFileType = image.png; path = "phiz-sucks.png"; sourceTree = "<group>"; };
		8CAAE2DC1651CC52004C8C8A /* phiz-smugwave.png */ = {isa = PBXFileReference; lastKnownFileType = image.png; path = "phiz-smugwave.png"; sourceTree = "<group>"; };
		8CAAE2DD1651CC52004C8C8A /* phiz-dad.png */ = {isa = PBXFileReference; lastKnownFileType = image.png; path = "phiz-dad.png"; sourceTree = "<group>"; };
		8CAAE2DE1651CC52004C8C8A /* LF-rungop.png */ = {isa = PBXFileReference; lastKnownFileType = image.png; path = "LF-rungop.png"; sourceTree = "<group>"; };
		8CAAE2DF1651CC52004C8C8A /* LF-fem_LF_tag2.png */ = {isa = PBXFileReference; lastKnownFileType = image.png; path = "LF-fem_LF_tag2.png"; sourceTree = "<group>"; };
		8CAAE2E01651CC52004C8C8A /* lf-choom.png */ = {isa = PBXFileReference; lastKnownFileType = image.png; path = "lf-choom.png"; sourceTree = "<group>"; };
		8CAAE2E11651CC52004C8C8A /* lf-9287.png */ = {isa = PBXFileReference; lastKnownFileType = image.png; path = "lf-9287.png"; sourceTree = "<group>"; };
		8CAAE2E21651CC52004C8C8A /* LF-29qdqgy.png */ = {isa = PBXFileReference; lastKnownFileType = image.png; path = "LF-29qdqgy.png"; sourceTree = "<group>"; };
		8CAAE2E31651CC52004C8C8A /* hell-miso.png */ = {isa = PBXFileReference; lastKnownFileType = image.png; path = "hell-miso.png"; sourceTree = "<group>"; };
		8CAAE2E41651CC52004C8C8A /* fyad-thuggery.png */ = {isa = PBXFileReference; lastKnownFileType = image.png; path = "fyad-thuggery.png"; sourceTree = "<group>"; };
		8CAAE2E51651CC52004C8C8A /* fyad-magician.png */ = {isa = PBXFileReference; lastKnownFileType = image.png; path = "fyad-magician.png"; sourceTree = "<group>"; };
		8CAAE2E61651CC52004C8C8A /* fyad-horses.png */ = {isa = PBXFileReference; lastKnownFileType = image.png; path = "fyad-horses.png"; sourceTree = "<group>"; };
		8CAAE2E71651CC52004C8C8A /* gip-uscg.png */ = {isa = PBXFileReference; lastKnownFileType = image.png; path = "gip-uscg.png"; sourceTree = "<group>"; };
		8CAAE2E81651CC52004C8C8A /* gip-navy2.png */ = {isa = PBXFileReference; lastKnownFileType = image.png; path = "gip-navy2.png"; sourceTree = "<group>"; };
		8CAAE2E91651CC52004C8C8A /* phiz-aoki.png */ = {isa = PBXFileReference; lastKnownFileType = image.png; path = "phiz-aoki.png"; sourceTree = "<group>"; };
		8CAAE2EA1651CC52004C8C8A /* phiz-kermit.png */ = {isa = PBXFileReference; lastKnownFileType = image.png; path = "phiz-kermit.png"; sourceTree = "<group>"; };
		8CAAE2EB1651CC52004C8C8A /* tg-poker.png */ = {isa = PBXFileReference; lastKnownFileType = image.png; path = "tg-poker.png"; sourceTree = "<group>"; };
		8CAB282F164B4FB0009BC24F /* fyad-trout.png */ = {isa = PBXFileReference; lastKnownFileType = image.png; path = "fyad-trout.png"; sourceTree = "<group>"; };
		8CAB2830164B4FB0009BC24F /* fyad-puns.png */ = {isa = PBXFileReference; lastKnownFileType = image.png; path = "fyad-puns.png"; sourceTree = "<group>"; };
		8CAB2831164B4FB0009BC24F /* fyad-mystery.png */ = {isa = PBXFileReference; lastKnownFileType = image.png; path = "fyad-mystery.png"; sourceTree = "<group>"; };
		8CAB2832164B4FB0009BC24F /* tg-mafia.png */ = {isa = PBXFileReference; lastKnownFileType = image.png; path = "tg-mafia.png"; sourceTree = "<group>"; };
		8CAB2834164B4FB0009BC24F /* bs-diablo.png */ = {isa = PBXFileReference; lastKnownFileType = image.png; path = "bs-diablo.png"; sourceTree = "<group>"; };
		8CAB2835164B4FB0009BC24F /* bs-starcraft.png */ = {isa = PBXFileReference; lastKnownFileType = image.png; path = "bs-starcraft.png"; sourceTree = "<group>"; };
		8CB5468C15BD936600E8BEC1 /* ImageIO.framework */ = {isa = PBXFileReference; lastKnownFileType = wrapper.framework; name = ImageIO.framework; path = System/Library/Frameworks/ImageIO.framework; sourceTree = SDKROOT; };
		8CBD8E1516548AFC00749A8F /* ycs-link.png */ = {isa = PBXFileReference; lastKnownFileType = image.png; path = "ycs-link.png"; sourceTree = "<group>"; };
		8CBD8E1616548AFC00749A8F /* LF-pcc6-2-32-576.png */ = {isa = PBXFileReference; lastKnownFileType = image.png; path = "LF-pcc6-2-32-576.png"; sourceTree = "<group>"; };
		8CBD8E1716548AFC00749A8F /* fyad-starcraft.png */ = {isa = PBXFileReference; lastKnownFileType = image.png; path = "fyad-starcraft.png"; sourceTree = "<group>"; };
		8CBD8E1816548AFC00749A8F /* fyad-hogyanker.png */ = {isa = PBXFileReference; lastKnownFileType = image.png; path = "fyad-hogyanker.png"; sourceTree = "<group>"; };
		8CBD8E1916548AFC00749A8F /* fyad-yuck.png */ = {isa = PBXFileReference; lastKnownFileType = image.png; path = "fyad-yuck.png"; sourceTree = "<group>"; };
		8CC4AD6216907DD100639C80 /* posts-view-26.css */ = {isa = PBXFileReference; fileEncoding = 4; lastKnownFileType = text.css; path = "posts-view-26.css"; sourceTree = "<group>"; };
		8CCA272B16B8C1EF00A4952A /* AwfulLepersViewController.h */ = {isa = PBXFileReference; fileEncoding = 4; lastKnownFileType = sourcecode.c.h; path = AwfulLepersViewController.h; sourceTree = "<group>"; };
		8CCA272C16B8C1EF00A4952A /* AwfulLepersViewController.m */ = {isa = PBXFileReference; fileEncoding = 4; lastKnownFileType = sourcecode.c.objc; path = AwfulLepersViewController.m; sourceTree = "<group>"; };
		8CCD498215B497A700E5893B /* Awful-Info.plist */ = {isa = PBXFileReference; fileEncoding = 4; lastKnownFileType = text.plist.xml; path = "Awful-Info.plist"; sourceTree = "<group>"; };
		8CCD4CC315B497A800E5893B /* Settings.plist */ = {isa = PBXFileReference; fileEncoding = 4; lastKnownFileType = text.plist.xml; path = Settings.plist; sourceTree = "<group>"; };
		8CCD504215B783FC00E5893B /* action.png */ = {isa = PBXFileReference; lastKnownFileType = image.png; path = action.png; sourceTree = "<group>"; };
		8CCD504315B783FC00E5893B /* action@2x.png */ = {isa = PBXFileReference; lastKnownFileType = image.png; path = "action@2x.png"; sourceTree = "<group>"; };
		8CCD504415B783FC00E5893B /* arrowleft.png */ = {isa = PBXFileReference; lastKnownFileType = image.png; path = arrowleft.png; sourceTree = "<group>"; };
		8CCD504515B783FC00E5893B /* arrowleft@2x.png */ = {isa = PBXFileReference; lastKnownFileType = image.png; path = "arrowleft@2x.png"; sourceTree = "<group>"; };
		8CCD504615B783FC00E5893B /* arrowright.png */ = {isa = PBXFileReference; lastKnownFileType = image.png; path = arrowright.png; sourceTree = "<group>"; };
		8CCD504715B783FC00E5893B /* arrowright@2x.png */ = {isa = PBXFileReference; lastKnownFileType = image.png; path = "arrowright@2x.png"; sourceTree = "<group>"; };
		8CCD504D15B783FC00E5893B /* cog.png */ = {isa = PBXFileReference; lastKnownFileType = image.png; path = cog.png; sourceTree = "<group>"; };
		8CCD504E15B783FC00E5893B /* cog@2x.png */ = {isa = PBXFileReference; lastKnownFileType = image.png; path = "cog@2x.png"; sourceTree = "<group>"; };
		8CCD504F15B783FC00E5893B /* compose.png */ = {isa = PBXFileReference; lastKnownFileType = image.png; path = compose.png; sourceTree = "<group>"; };
		8CCD505015B783FC00E5893B /* compose@2x.png */ = {isa = PBXFileReference; lastKnownFileType = image.png; path = "compose@2x.png"; sourceTree = "<group>"; };
		8CCD524215B783FC00E5893B /* forum-arrow-down.png */ = {isa = PBXFileReference; lastKnownFileType = image.png; path = "forum-arrow-down.png"; sourceTree = "<group>"; };
		8CCD524315B783FC00E5893B /* forum-arrow-down@2x.png */ = {isa = PBXFileReference; lastKnownFileType = image.png; path = "forum-arrow-down@2x.png"; sourceTree = "<group>"; };
		8CCD524415B783FC00E5893B /* forum-arrow-right.png */ = {isa = PBXFileReference; lastKnownFileType = image.png; path = "forum-arrow-right.png"; sourceTree = "<group>"; };
		8CCD524515B783FC00E5893B /* forum-arrow-right@2x.png */ = {isa = PBXFileReference; lastKnownFileType = image.png; path = "forum-arrow-right@2x.png"; sourceTree = "<group>"; };
		8CCD524D15B783FC00E5893B /* icon_arrow_left.png */ = {isa = PBXFileReference; lastKnownFileType = image.png; path = icon_arrow_left.png; sourceTree = "<group>"; };
		8CCD524E15B783FC00E5893B /* icon_arrow_right.png */ = {isa = PBXFileReference; lastKnownFileType = image.png; path = icon_arrow_right.png; sourceTree = "<group>"; };
		8CCD525115B783FC00E5893B /* list_icon.png */ = {isa = PBXFileReference; lastKnownFileType = image.png; path = list_icon.png; sourceTree = "<group>"; };
		8CCD525215B783FC00E5893B /* list_icon@2x.png */ = {isa = PBXFileReference; lastKnownFileType = image.png; path = "list_icon@2x.png"; sourceTree = "<group>"; };
		8CCD525C15B783FC00E5893B /* rating0.png */ = {isa = PBXFileReference; lastKnownFileType = image.png; path = rating0.png; sourceTree = "<group>"; };
		8CCD525D15B783FC00E5893B /* rating1.png */ = {isa = PBXFileReference; lastKnownFileType = image.png; path = rating1.png; sourceTree = "<group>"; };
		8CCD525E15B783FC00E5893B /* rating2.png */ = {isa = PBXFileReference; lastKnownFileType = image.png; path = rating2.png; sourceTree = "<group>"; };
		8CCD525F15B783FC00E5893B /* rating3.png */ = {isa = PBXFileReference; lastKnownFileType = image.png; path = rating3.png; sourceTree = "<group>"; };
		8CCD526015B783FC00E5893B /* rating4.png */ = {isa = PBXFileReference; lastKnownFileType = image.png; path = rating4.png; sourceTree = "<group>"; };
		8CCD526115B783FC00E5893B /* rating5.png */ = {isa = PBXFileReference; lastKnownFileType = image.png; path = rating5.png; sourceTree = "<group>"; };
		8CCD527715B783FC00E5893B /* sticky.png */ = {isa = PBXFileReference; lastKnownFileType = image.png; path = sticky.png; sourceTree = "<group>"; };
		8CCD527C15B783FC00E5893B /* ai-cycles.png */ = {isa = PBXFileReference; lastKnownFileType = image.png; path = "ai-cycles.png"; sourceTree = "<group>"; };
		8CCD527E15B783FC00E5893B /* art.png */ = {isa = PBXFileReference; lastKnownFileType = image.png; path = art.png; sourceTree = "<group>"; };
		8CCD527F15B783FC00E5893B /* asktell-jobs.png */ = {isa = PBXFileReference; lastKnownFileType = image.png; path = "asktell-jobs.png"; sourceTree = "<group>"; };
		8CCD528015B783FC00E5893B /* asktell-lifestyle.png */ = {isa = PBXFileReference; lastKnownFileType = image.png; path = "asktell-lifestyle.png"; sourceTree = "<group>"; };
		8CCD528115B783FC00E5893B /* asktell-travel.png */ = {isa = PBXFileReference; lastKnownFileType = image.png; path = "asktell-travel.png"; sourceTree = "<group>"; };
		8CCD528215B783FC00E5893B /* attention.png */ = {isa = PBXFileReference; lastKnownFileType = image.png; path = attention.png; sourceTree = "<group>"; };
		8CCD528315B783FC00E5893B /* audio.png */ = {isa = PBXFileReference; lastKnownFileType = image.png; path = audio.png; sourceTree = "<group>"; };
		8CCD528415B783FC00E5893B /* bb-fantasy.png */ = {isa = PBXFileReference; lastKnownFileType = image.png; path = "bb-fantasy.png"; sourceTree = "<group>"; };
		8CCD528515B783FC00E5893B /* bb-nonfiction.png */ = {isa = PBXFileReference; lastKnownFileType = image.png; path = "bb-nonfiction.png"; sourceTree = "<group>"; };
		8CCD528615B783FC00E5893B /* books.png */ = {isa = PBXFileReference; lastKnownFileType = image.png; path = books.png; sourceTree = "<group>"; };
		8CCD528715B783FC00E5893B /* bss-discussion.png */ = {isa = PBXFileReference; lastKnownFileType = image.png; path = "bss-discussion.png"; sourceTree = "<group>"; };
		8CCD528815B783FC00E5893B /* bss-indie.png */ = {isa = PBXFileReference; lastKnownFileType = image.png; path = "bss-indie.png"; sourceTree = "<group>"; };
		8CCD528915B783FC00E5893B /* byob-explosion.png */ = {isa = PBXFileReference; lastKnownFileType = image.png; path = "byob-explosion.png"; sourceTree = "<group>"; };
		8CCD528A15B783FC00E5893B /* byob-gents.png */ = {isa = PBXFileReference; lastKnownFileType = image.png; path = "byob-gents.png"; sourceTree = "<group>"; };
		8CCD528B15B783FC00E5893B /* byob-grouch.png */ = {isa = PBXFileReference; lastKnownFileType = image.png; path = "byob-grouch.png"; sourceTree = "<group>"; };
		8CCD528C15B783FC00E5893B /* byob-slax.png */ = {isa = PBXFileReference; lastKnownFileType = image.png; path = "byob-slax.png"; sourceTree = "<group>"; };
		8CCD528D15B783FC00E5893B /* cars.png */ = {isa = PBXFileReference; lastKnownFileType = image.png; path = cars.png; sourceTree = "<group>"; };
		8CCD528E15B783FC00E5893B /* cc-critique.png */ = {isa = PBXFileReference; lastKnownFileType = image.png; path = "cc-critique.png"; sourceTree = "<group>"; };
		8CCD528F15B783FC00E5893B /* cc-design.png */ = {isa = PBXFileReference; lastKnownFileType = image.png; path = "cc-design.png"; sourceTree = "<group>"; };
		8CCD529015B783FC00E5893B /* cc-fiction.png */ = {isa = PBXFileReference; lastKnownFileType = image.png; path = "cc-fiction.png"; sourceTree = "<group>"; };
		8CCD529115B783FC00E5893B /* cc-film.png */ = {isa = PBXFileReference; lastKnownFileType = image.png; path = "cc-film.png"; sourceTree = "<group>"; };
		8CCD529215B783FC00E5893B /* cc-poetry.png */ = {isa = PBXFileReference; lastKnownFileType = image.png; path = "cc-poetry.png"; sourceTree = "<group>"; };
		8CCD529315B783FC00E5893B /* cc-project.png */ = {isa = PBXFileReference; lastKnownFileType = image.png; path = "cc-project.png"; sourceTree = "<group>"; };
		8CCD529415B783FC00E5893B /* cc-tutorial.png */ = {isa = PBXFileReference; lastKnownFileType = image.png; path = "cc-tutorial.png"; sourceTree = "<group>"; };
		8CCD529515B783FC00E5893B /* cc_design.png */ = {isa = PBXFileReference; lastKnownFileType = image.png; path = cc_design.png; sourceTree = "<group>"; };
		8CCD529615B783FC00E5893B /* cd_action.png */ = {isa = PBXFileReference; lastKnownFileType = image.png; path = cd_action.png; sourceTree = "<group>"; };
		8CCD529715B783FC00E5893B /* cd_classic.png */ = {isa = PBXFileReference; lastKnownFileType = image.png; path = cd_classic.png; sourceTree = "<group>"; };
		8CCD529815B783FC00E5893B /* cd_comedy.png */ = {isa = PBXFileReference; lastKnownFileType = image.png; path = cd_comedy.png; sourceTree = "<group>"; };
		8CCD529915B783FC00E5893B /* cd_director.png */ = {isa = PBXFileReference; lastKnownFileType = image.png; path = cd_director.png; sourceTree = "<group>"; };
		8CCD529A15B783FC00E5893B /* cd_drama.png */ = {isa = PBXFileReference; lastKnownFileType = image.png; path = cd_drama.png; sourceTree = "<group>"; };
		8CCD529B15B783FC00E5893B /* cd_horror2.png */ = {isa = PBXFileReference; lastKnownFileType = image.png; path = cd_horror2.png; sourceTree = "<group>"; };
		8CCD529C15B783FC00E5893B /* cd_hype.png */ = {isa = PBXFileReference; lastKnownFileType = image.png; path = cd_hype.png; sourceTree = "<group>"; };
		8CCD529D15B783FC00E5893B /* cd_scifi.png */ = {isa = PBXFileReference; lastKnownFileType = image.png; path = cd_scifi.png; sourceTree = "<group>"; };
		8CCD529E15B783FC00E5893B /* cell-cdma.png */ = {isa = PBXFileReference; lastKnownFileType = image.png; path = "cell-cdma.png"; sourceTree = "<group>"; };
		8CCD529F15B783FC00E5893B /* cell-gsm.png */ = {isa = PBXFileReference; lastKnownFileType = image.png; path = "cell-gsm.png"; sourceTree = "<group>"; };
		8CCD52A015B783FC00E5893B /* coc-binbash.png */ = {isa = PBXFileReference; lastKnownFileType = image.png; path = "coc-binbash.png"; sourceTree = "<group>"; };
		8CCD52A115B783FC00E5893B /* coc-c.png */ = {isa = PBXFileReference; lastKnownFileType = image.png; path = "coc-c.png"; sourceTree = "<group>"; };
		8CCD52A215B783FC00E5893B /* coc-db.png */ = {isa = PBXFileReference; lastKnownFileType = image.png; path = "coc-db.png"; sourceTree = "<group>"; };
		8CCD52A315B783FC00E5893B /* coc-java.png */ = {isa = PBXFileReference; lastKnownFileType = image.png; path = "coc-java.png"; sourceTree = "<group>"; };
		8CCD52A415B783FC00E5893B /* coc-theory.png */ = {isa = PBXFileReference; lastKnownFileType = image.png; path = "coc-theory.png"; sourceTree = "<group>"; };
		8CCD52A515B783FC00E5893B /* coc-web.png */ = {isa = PBXFileReference; lastKnownFileType = image.png; path = "coc-web.png"; sourceTree = "<group>"; };
		8CCD52A615B783FC00E5893B /* computers.png */ = {isa = PBXFileReference; lastKnownFileType = image.png; path = computers.png; sourceTree = "<group>"; };
		8CCD52A715B783FC00E5893B /* coupon-coupon.png */ = {isa = PBXFileReference; lastKnownFileType = image.png; path = "coupon-coupon.png"; sourceTree = "<group>"; };
		8CCD52A815B783FC00E5893B /* coupon-free.png */ = {isa = PBXFileReference; lastKnownFileType = image.png; path = "coupon-free.png"; sourceTree = "<group>"; };
		8CCD52A915B783FC00E5893B /* coupon-instore.png */ = {isa = PBXFileReference; lastKnownFileType = image.png; path = "coupon-instore.png"; sourceTree = "<group>"; };
		8CCD52AA15B783FC00E5893B /* coupon-nonus.png */ = {isa = PBXFileReference; lastKnownFileType = image.png; path = "coupon-nonus.png"; sourceTree = "<group>"; };
		8CCD52AB15B783FC00E5893B /* cps-android.png */ = {isa = PBXFileReference; lastKnownFileType = image.png; path = "cps-android.png"; sourceTree = "<group>"; };
		8CCD52AC15B783FC00E5893B /* dd-9-11.png */ = {isa = PBXFileReference; lastKnownFileType = image.png; path = "dd-9-11.png"; sourceTree = "<group>"; };
		8CCD52AD15B783FC00E5893B /* dd-asia.png */ = {isa = PBXFileReference; lastKnownFileType = image.png; path = "dd-asia.png"; sourceTree = "<group>"; };
		8CCD52AE15B783FC00E5893B /* dd-dems.png */ = {isa = PBXFileReference; lastKnownFileType = image.png; path = "dd-dems.png"; sourceTree = "<group>"; };
		8CCD52AF15B783FC00E5893B /* dd-economics.png */ = {isa = PBXFileReference; lastKnownFileType = image.png; path = "dd-economics.png"; sourceTree = "<group>"; };
		8CCD52B015B783FC00E5893B /* dd-environment.png */ = {isa = PBXFileReference; lastKnownFileType = image.png; path = "dd-environment.png"; sourceTree = "<group>"; };
		8CCD52B115B783FC00E5893B /* dd-gotcha.png */ = {isa = PBXFileReference; lastKnownFileType = image.png; path = "dd-gotcha.png"; sourceTree = "<group>"; };
		8CCD52B215B783FC00E5893B /* dd-history.png */ = {isa = PBXFileReference; lastKnownFileType = image.png; path = "dd-history.png"; sourceTree = "<group>"; };
		8CCD52B315B783FC00E5893B /* dd-law.png */ = {isa = PBXFileReference; lastKnownFileType = image.png; path = "dd-law.png"; sourceTree = "<group>"; };
		8CCD52B415B783FC00E5893B /* dd-notracist.png */ = {isa = PBXFileReference; lastKnownFileType = image.png; path = "dd-notracist.png"; sourceTree = "<group>"; };
		8CCD52B515B783FC00E5893B /* dd-philosophy.png */ = {isa = PBXFileReference; lastKnownFileType = image.png; path = "dd-philosophy.png"; sourceTree = "<group>"; };
		8CCD52B615B783FC00E5893B /* diy-advice.png */ = {isa = PBXFileReference; lastKnownFileType = image.png; path = "diy-advice.png"; sourceTree = "<group>"; };
		8CCD52B715B783FC00E5893B /* diy-homeimprove.png */ = {isa = PBXFileReference; lastKnownFileType = image.png; path = "diy-homeimprove.png"; sourceTree = "<group>"; };
		8CCD52B815B783FC00E5893B /* drugs.png */ = {isa = PBXFileReference; lastKnownFileType = image.png; path = drugs.png; sourceTree = "<group>"; };
		8CCD52B915B783FC00E5893B /* en.png */ = {isa = PBXFileReference; lastKnownFileType = image.png; path = en.png; sourceTree = "<group>"; };
		8CCD52BA15B783FC00E5893B /* event.png */ = {isa = PBXFileReference; lastKnownFileType = image.png; path = event.png; sourceTree = "<group>"; };
		8CCD52BB15B783FC00E5893B /* flame.png */ = {isa = PBXFileReference; lastKnownFileType = image.png; path = flame.png; sourceTree = "<group>"; };
		8CCD52BC15B783FC00E5893B /* food.png */ = {isa = PBXFileReference; lastKnownFileType = image.png; path = food.png; sourceTree = "<group>"; };
		8CCD52BD15B783FC00E5893B /* fruity.png */ = {isa = PBXFileReference; lastKnownFileType = image.png; path = fruity.png; sourceTree = "<group>"; };
		8CCD52BE15B783FC00E5893B /* fyad-archery.png */ = {isa = PBXFileReference; lastKnownFileType = image.png; path = "fyad-archery.png"; sourceTree = "<group>"; };
		8CCD52BF15B783FC00E5893B /* fyad-falconry.png */ = {isa = PBXFileReference; lastKnownFileType = image.png; path = "fyad-falconry.png"; sourceTree = "<group>"; };
		8CCD52C015B783FC00E5893B /* fyad-nilbog.png */ = {isa = PBXFileReference; lastKnownFileType = image.png; path = "fyad-nilbog.png"; sourceTree = "<group>"; };
		8CCD52C115B783FC00E5893B /* fyad-tim.png */ = {isa = PBXFileReference; lastKnownFileType = image.png; path = "fyad-tim.png"; sourceTree = "<group>"; };
		8CCD52C215B783FC00E5893B /* games-360.png */ = {isa = PBXFileReference; lastKnownFileType = image.png; path = "games-360.png"; sourceTree = "<group>"; };
		8CCD52C315B783FC00E5893B /* games-360ps3tag.png */ = {isa = PBXFileReference; lastKnownFileType = image.png; path = "games-360ps3tag.png"; sourceTree = "<group>"; };
		8CCD52C415B783FC00E5893B /* games-3ds.png */ = {isa = PBXFileReference; lastKnownFileType = image.png; path = "games-3ds.png"; sourceTree = "<group>"; };
		8CCD52C515B783FC00E5893B /* games-ds.png */ = {isa = PBXFileReference; lastKnownFileType = image.png; path = "games-ds.png"; sourceTree = "<group>"; };
		8CCD52C615B783FC00E5893B /* games-letsplay.png */ = {isa = PBXFileReference; lastKnownFileType = image.png; path = "games-letsplay.png"; sourceTree = "<group>"; };
		8CCD52C715B783FC00E5893B /* games-ps3.png */ = {isa = PBXFileReference; lastKnownFileType = image.png; path = "games-ps3.png"; sourceTree = "<group>"; };
		8CCD52C815B783FC00E5893B /* games-psp.png */ = {isa = PBXFileReference; lastKnownFileType = image.png; path = "games-psp.png"; sourceTree = "<group>"; };
		8CCD52C915B783FC00E5893B /* Games-vita.png */ = {isa = PBXFileReference; lastKnownFileType = image.png; path = "Games-vita.png"; sourceTree = "<group>"; };
		8CCD52CA15B783FC00E5893B /* games-wii.png */ = {isa = PBXFileReference; lastKnownFileType = image.png; path = "games-wii.png"; sourceTree = "<group>"; };
		8CCD52CB15B783FC00E5893B /* games.png */ = {isa = PBXFileReference; lastKnownFileType = image.png; path = games.png; sourceTree = "<group>"; };
		8CCD52CC15B783FC00E5893B /* gip-EMT4.png */ = {isa = PBXFileReference; lastKnownFileType = image.png; path = "gip-EMT4.png"; sourceTree = "<group>"; };
		8CCD52CD15B783FC00E5893B /* gip-firetruck.png */ = {isa = PBXFileReference; lastKnownFileType = image.png; path = "gip-firetruck.png"; sourceTree = "<group>"; };
		8CCD52CE15B783FC00E5893B /* goonmeet.png */ = {isa = PBXFileReference; lastKnownFileType = image.png; path = goonmeet.png; sourceTree = "<group>"; };
		8CCD52CF15B783FC00E5893B /* gross.png */ = {isa = PBXFileReference; lastKnownFileType = image.png; path = gross.png; sourceTree = "<group>"; };
		8CCD52D015B783FC00E5893B /* guns-ohshi.png */ = {isa = PBXFileReference; lastKnownFileType = image.png; path = "guns-ohshi.png"; sourceTree = "<group>"; };
		8CCD52D115B783FC00E5893B /* guns.png */ = {isa = PBXFileReference; lastKnownFileType = image.png; path = guns.png; sourceTree = "<group>"; };
		8CCD52D215B783FC00E5893B /* hell-boot.png */ = {isa = PBXFileReference; lastKnownFileType = image.png; path = "hell-boot.png"; sourceTree = "<group>"; };
		8CCD52D315B783FC00E5893B /* hell-fuckthis.png */ = {isa = PBXFileReference; lastKnownFileType = image.png; path = "hell-fuckthis.png"; sourceTree = "<group>"; };
		8CCD52D415B783FC00E5893B /* hell-glomp.png */ = {isa = PBXFileReference; lastKnownFileType = image.png; path = "hell-glomp.png"; sourceTree = "<group>"; };
		8CCD52D515B783FC00E5893B /* hell-hive.png */ = {isa = PBXFileReference; lastKnownFileType = image.png; path = "hell-hive.png"; sourceTree = "<group>"; };
		8CCD52D615B783FC00E5893B /* hell-spergin.png */ = {isa = PBXFileReference; lastKnownFileType = image.png; path = "hell-spergin.png"; sourceTree = "<group>"; };
		8CCD52D715B783FC00E5893B /* hell-stfu.png */ = {isa = PBXFileReference; lastKnownFileType = image.png; path = "hell-stfu.png"; sourceTree = "<group>"; };
		8CCD52D815B783FC00E5893B /* hell-whore.png */ = {isa = PBXFileReference; lastKnownFileType = image.png; path = "hell-whore.png"; sourceTree = "<group>"; };
		8CCD52D915B783FC00E5893B /* help.png */ = {isa = PBXFileReference; lastKnownFileType = image.png; path = help.png; sourceTree = "<group>"; };
		8CCD52DA15B783FC00E5893B /* humor.png */ = {isa = PBXFileReference; lastKnownFileType = image.png; path = humor.png; sourceTree = "<group>"; };
		8CCD52DB15B783FC00E5893B /* icon-30-attnmod.png */ = {isa = PBXFileReference; lastKnownFileType = image.png; path = "icon-30-attnmod.png"; sourceTree = "<group>"; };
		8CCD52DC15B783FC00E5893B /* icon-31-hotthread.png */ = {isa = PBXFileReference; lastKnownFileType = image.png; path = "icon-31-hotthread.png"; sourceTree = "<group>"; };
		8CCD52DD15B783FC00E5893B /* icon-37-selling.png */ = {isa = PBXFileReference; lastKnownFileType = image.png; path = "icon-37-selling.png"; sourceTree = "<group>"; };
		8CCD52DF15B783FC00E5893B /* icon-38-buying.png */ = {isa = PBXFileReference; lastKnownFileType = image.png; path = "icon-38-buying.png"; sourceTree = "<group>"; };
		8CCD52E115B783FC00E5893B /* icon-41-game-xbox.png */ = {isa = PBXFileReference; lastKnownFileType = image.png; path = "icon-41-game-xbox.png"; sourceTree = "<group>"; };
		8CCD52E215B783FC00E5893B /* icon-42-game-ps2.png */ = {isa = PBXFileReference; lastKnownFileType = image.png; path = "icon-42-game-ps2.png"; sourceTree = "<group>"; };
		8CCD52E315B783FC00E5893B /* icon-43-game-gamecube.png */ = {isa = PBXFileReference; lastKnownFileType = image.png; path = "icon-43-game-gamecube.png"; sourceTree = "<group>"; };
		8CCD52E415B783FC00E5893B /* icon-44-game-gba.png */ = {isa = PBXFileReference; lastKnownFileType = image.png; path = "icon-44-game-gba.png"; sourceTree = "<group>"; };
		8CCD52E515B783FC00E5893B /* icon-45-game-pc.png */ = {isa = PBXFileReference; lastKnownFileType = image.png; path = "icon-45-game-pc.png"; sourceTree = "<group>"; };
		8CCD52E615B783FC00E5893B /* icon-46-trading.png */ = {isa = PBXFileReference; lastKnownFileType = image.png; path = "icon-46-trading.png"; sourceTree = "<group>"; };
		8CCD52E815B783FC00E5893B /* icon-52-trading.png */ = {isa = PBXFileReference; lastKnownFileType = image.png; path = "icon-52-trading.png"; sourceTree = "<group>"; };
		8CCD52EA15B783FC00E5893B /* icon-59-lobster.png */ = {isa = PBXFileReference; lastKnownFileType = image.png; path = "icon-59-lobster.png"; sourceTree = "<group>"; };
		8CCD52EB15B783FC00E5893B /* icon-60-pig.png */ = {isa = PBXFileReference; lastKnownFileType = image.png; path = "icon-60-pig.png"; sourceTree = "<group>"; };
		8CCD52EC15B783FC00E5893B /* icon-61-comics.png */ = {isa = PBXFileReference; lastKnownFileType = image.png; path = "icon-61-comics.png"; sourceTree = "<group>"; };
		8CCD52ED15B783FC00E5893B /* icon-dear_richard.png */ = {isa = PBXFileReference; lastKnownFileType = image.png; path = "icon-dear_richard.png"; sourceTree = "<group>"; };
		8CCD52EE15B783FC00E5893B /* icon-honk.png */ = {isa = PBXFileReference; lastKnownFileType = image.png; path = "icon-honk.png"; sourceTree = "<group>"; };
		8CCD52EF15B783FC00E5893B /* icon23-banme.png */ = {isa = PBXFileReference; lastKnownFileType = image.png; path = "icon23-banme.png"; sourceTree = "<group>"; };
		8CCD52F015B783FC00E5893B /* lan-asia.png */ = {isa = PBXFileReference; lastKnownFileType = image.png; path = "lan-asia.png"; sourceTree = "<group>"; };
		8CCD52F115B783FC00E5893B /* lan-canada.png */ = {isa = PBXFileReference; lastKnownFileType = image.png; path = "lan-canada.png"; sourceTree = "<group>"; };
		8CCD52F215B783FC00E5893B /* lan-europe.png */ = {isa = PBXFileReference; lastKnownFileType = image.png; path = "lan-europe.png"; sourceTree = "<group>"; };
		8CCD52F315B783FC00E5893B /* lf-arecountry.png */ = {isa = PBXFileReference; lastKnownFileType = image.png; path = "lf-arecountry.png"; sourceTree = "<group>"; };
		8CCD52F415B783FC00E5893B /* LF-article.png */ = {isa = PBXFileReference; lastKnownFileType = image.png; path = "LF-article.png"; sourceTree = "<group>"; };
		8CCD52F515B783FC00E5893B /* LF-BiCurious.png */ = {isa = PBXFileReference; lastKnownFileType = image.png; path = "LF-BiCurious.png"; sourceTree = "<group>"; };
		8CCD52F615B783FC00E5893B /* lf-eurabia.png */ = {isa = PBXFileReference; lastKnownFileType = image.png; path = "lf-eurabia.png"; sourceTree = "<group>"; };
		8CCD52F715B783FC00E5893B /* lf-fff.png */ = {isa = PBXFileReference; lastKnownFileType = image.png; path = "lf-fff.png"; sourceTree = "<group>"; };
		8CCD52F815B783FC00E5893B /* lf-fuckit3.png */ = {isa = PBXFileReference; lastKnownFileType = image.png; path = "lf-fuckit3.png"; sourceTree = "<group>"; };
		8CCD52F915B783FC00E5893B /* LF-fuckshitdamntag2.png */ = {isa = PBXFileReference; lastKnownFileType = image.png; path = "LF-fuckshitdamntag2.png"; sourceTree = "<group>"; };
		8CCD52FA15B783FC00E5893B /* lf-gipper.png */ = {isa = PBXFileReference; lastKnownFileType = image.png; path = "lf-gipper.png"; sourceTree = "<group>"; };
		8CCD52FB15B783FC00E5893B /* lf-gotmine.png */ = {isa = PBXFileReference; lastKnownFileType = image.png; path = "lf-gotmine.png"; sourceTree = "<group>"; };
		8CCD52FC15B783FC00E5893B /* lf-hansen2.png */ = {isa = PBXFileReference; lastKnownFileType = image.png; path = "lf-hansen2.png"; sourceTree = "<group>"; };
		8CCD52FD15B783FC00E5893B /* LF-japan_clean_fast.png */ = {isa = PBXFileReference; lastKnownFileType = image.png; path = "LF-japan_clean_fast.png"; sourceTree = "<group>"; };
		8CCD52FE15B783FC00E5893B /* LF-pennybags.png */ = {isa = PBXFileReference; lastKnownFileType = image.png; path = "LF-pennybags.png"; sourceTree = "<group>"; };
		8CCD52FF15B783FC00E5893B /* LF-purestrain2.png */ = {isa = PBXFileReference; lastKnownFileType = image.png; path = "LF-purestrain2.png"; sourceTree = "<group>"; };
		8CCD530015B783FC00E5893B /* lf-race2.png */ = {isa = PBXFileReference; lastKnownFileType = image.png; path = "lf-race2.png"; sourceTree = "<group>"; };
		8CCD530115B783FC00E5893B /* link.png */ = {isa = PBXFileReference; lastKnownFileType = image.png; path = link.png; sourceTree = "<group>"; };
		8CCD530215B783FC00E5893B /* lp-text.png */ = {isa = PBXFileReference; lastKnownFileType = image.png; path = "lp-text.png"; sourceTree = "<group>"; };
		8CCD530315B783FC00E5893B /* movies.png */ = {isa = PBXFileReference; lastKnownFileType = image.png; path = movies.png; sourceTree = "<group>"; };
		8CCD530415B783FC00E5893B /* music.png */ = {isa = PBXFileReference; lastKnownFileType = image.png; path = music.png; sourceTree = "<group>"; };
		8CCD530515B783FC00E5893B /* newbie.png */ = {isa = PBXFileReference; lastKnownFileType = image.png; path = newbie.png; sourceTree = "<group>"; };
		8CCD530615B783FC00E5893B /* news.png */ = {isa = PBXFileReference; lastKnownFileType = image.png; path = news.png; sourceTree = "<group>"; };
		8CCD530715B783FC00E5893B /* nmd-country.png */ = {isa = PBXFileReference; lastKnownFileType = image.png; path = "nmd-country.png"; sourceTree = "<group>"; };
		8CCD530815B783FC00E5893B /* nmd-hiphop.png */ = {isa = PBXFileReference; lastKnownFileType = image.png; path = "nmd-hiphop.png"; sourceTree = "<group>"; };
		8CCD530915B783FC00E5893B /* nmd-metal.png */ = {isa = PBXFileReference; lastKnownFileType = image.png; path = "nmd-metal.png"; sourceTree = "<group>"; };
		8CCD530A15B783FC00E5893B /* nmd-rock.png */ = {isa = PBXFileReference; lastKnownFileType = image.png; path = "nmd-rock.png"; sourceTree = "<group>"; };
		8CCD530B15B783FC00E5893B /* nmd-tour.png */ = {isa = PBXFileReference; lastKnownFileType = image.png; path = "nmd-tour.png"; sourceTree = "<group>"; };
		8CCD530C15B783FC00E5893B /* nmd-us.png */ = {isa = PBXFileReference; lastKnownFileType = image.png; path = "nmd-us.png"; sourceTree = "<group>"; };
		8CCD530D15B783FC00E5893B /* nmd-world.png */ = {isa = PBXFileReference; lastKnownFileType = image.png; path = "nmd-world.png"; sourceTree = "<group>"; };
		8CCD530E15B783FC00E5893B /* phiz-dontlike.png */ = {isa = PBXFileReference; lastKnownFileType = image.png; path = "phiz-dontlike.png"; sourceTree = "<group>"; };
		8CCD530F15B783FC00E5893B /* phiz-kayne.png */ = {isa = PBXFileReference; lastKnownFileType = image.png; path = "phiz-kayne.png"; sourceTree = "<group>"; };
		8CCD531015B783FC00E5893B /* photos.png */ = {isa = PBXFileReference; lastKnownFileType = image.png; path = photos.png; sourceTree = "<group>"; };
		8CCD531115B783FC00E5893B /* photoshop.png */ = {isa = PBXFileReference; lastKnownFileType = image.png; path = photoshop.png; sourceTree = "<group>"; };
		8CCD531215B783FC00E5893B /* pi-cats.png */ = {isa = PBXFileReference; lastKnownFileType = image.png; path = "pi-cats.png"; sourceTree = "<group>"; };
		8CCD531315B783FC00E5893B /* pi-dogs.png */ = {isa = PBXFileReference; lastKnownFileType = image.png; path = "pi-dogs.png"; sourceTree = "<group>"; };
		8CCD531415B783FC00E5893B /* pi-fish.png */ = {isa = PBXFileReference; lastKnownFileType = image.png; path = "pi-fish.png"; sourceTree = "<group>"; };
		8CCD531515B783FC00E5893B /* politics.png */ = {isa = PBXFileReference; lastKnownFileType = image.png; path = politics.png; sourceTree = "<group>"; };
		8CCD531615B783FC00E5893B /* poll.png */ = {isa = PBXFileReference; lastKnownFileType = image.png; path = poll.png; sourceTree = "<group>"; };
		8CCD531715B783FC00E5893B /* question.png */ = {isa = PBXFileReference; lastKnownFileType = image.png; path = question.png; sourceTree = "<group>"; };
		8CCD531815B783FC00E5893B /* rant.png */ = {isa = PBXFileReference; lastKnownFileType = image.png; path = rant.png; sourceTree = "<group>"; };
		8CCD531915B783FC00E5893B /* repeat.png */ = {isa = PBXFileReference; lastKnownFileType = image.png; path = repeat.png; sourceTree = "<group>"; };
		8CCD531A15B783FC00E5893B /* request.png */ = {isa = PBXFileReference; lastKnownFileType = image.png; path = request.png; sourceTree = "<group>"; };
		8CCD531B15B783FC00E5893B /* RP-mls_tag.png */ = {isa = PBXFileReference; lastKnownFileType = image.png; path = "RP-mls_tag.png"; sourceTree = "<group>"; };
		8CCD531C15B783FC00E5893B /* sam-clothing.png */ = {isa = PBXFileReference; lastKnownFileType = image.png; path = "sam-clothing.png"; sourceTree = "<group>"; };
		8CCD531D15B783FC00E5893B /* sas-fantasy.png */ = {isa = PBXFileReference; lastKnownFileType = image.png; path = "sas-fantasy.png"; sourceTree = "<group>"; };
		8CCD531E15B783FC00E5893B /* school.png */ = {isa = PBXFileReference; lastKnownFileType = image.png; path = school.png; sourceTree = "<group>"; };
		8CCD531F15B783FC00E5893B /* science.png */ = {isa = PBXFileReference; lastKnownFileType = image.png; path = science.png; sourceTree = "<group>"; };
		8CCD532015B783FC00E5893B /* serious.png */ = {isa = PBXFileReference; lastKnownFileType = image.png; path = serious.png; sourceTree = "<group>"; };
		8CCD532115B783FC00E5893B /* sex.png */ = {isa = PBXFileReference; lastKnownFileType = image.png; path = sex.png; sourceTree = "<group>"; };
		8CCD532215B783FC00E5893B /* shitpost.png */ = {isa = PBXFileReference; lastKnownFileType = image.png; path = shitpost.png; sourceTree = "<group>"; };
		8CCD532315B783FC00E5893B /* shsc-apple.png */ = {isa = PBXFileReference; lastKnownFileType = image.png; path = "shsc-apple.png"; sourceTree = "<group>"; };
		8CCD532415B783FC00E5893B /* shsc-bsd.png */ = {isa = PBXFileReference; lastKnownFileType = image.png; path = "shsc-bsd.png"; sourceTree = "<group>"; };
		8CCD532515B783FC00E5893B /* shsc-code.png */ = {isa = PBXFileReference; lastKnownFileType = image.png; path = "shsc-code.png"; sourceTree = "<group>"; };
		8CCD532615B783FC00E5893B /* shsc-hardware.png */ = {isa = PBXFileReference; lastKnownFileType = image.png; path = "shsc-hardware.png"; sourceTree = "<group>"; };
		8CCD532715B783FC00E5893B /* shsc-laptop.png */ = {isa = PBXFileReference; lastKnownFileType = image.png; path = "shsc-laptop.png"; sourceTree = "<group>"; };
		8CCD532815B783FC00E5893B /* shsc-linux.png */ = {isa = PBXFileReference; lastKnownFileType = image.png; path = "shsc-linux.png"; sourceTree = "<group>"; };
		8CCD532915B783FC00E5893B /* shsc-networking.png */ = {isa = PBXFileReference; lastKnownFileType = image.png; path = "shsc-networking.png"; sourceTree = "<group>"; };
		8CCD532A15B783FC00E5893B /* shsc-sysadmin.png */ = {isa = PBXFileReference; lastKnownFileType = image.png; path = "shsc-sysadmin.png"; sourceTree = "<group>"; };
		8CCD532B15B783FC00E5893B /* shsc-win.png */ = {isa = PBXFileReference; lastKnownFileType = image.png; path = "shsc-win.png"; sourceTree = "<group>"; };
		8CCD532C15B783FC00E5893B /* sports-golf.png */ = {isa = PBXFileReference; lastKnownFileType = image.png; path = "sports-golf.png"; sourceTree = "<group>"; };
		8CCD532D15B783FC00E5893B /* sports-mlb.png */ = {isa = PBXFileReference; lastKnownFileType = image.png; path = "sports-mlb.png"; sourceTree = "<group>"; };
		8CCD532E15B783FC00E5893B /* sports-nascar.png */ = {isa = PBXFileReference; lastKnownFileType = image.png; path = "sports-nascar.png"; sourceTree = "<group>"; };
		8CCD532F15B783FC00E5893B /* sports-nba.png */ = {isa = PBXFileReference; lastKnownFileType = image.png; path = "sports-nba.png"; sourceTree = "<group>"; };
		8CCD533015B783FC00E5893B /* sports-ncaa.png */ = {isa = PBXFileReference; lastKnownFileType = image.png; path = "sports-ncaa.png"; sourceTree = "<group>"; };
		8CCD533115B783FC00E5893B /* sports-nfl.png */ = {isa = PBXFileReference; lastKnownFileType = image.png; path = "sports-nfl.png"; sourceTree = "<group>"; };
		8CCD533215B783FC00E5893B /* sports-nhl.png */ = {isa = PBXFileReference; lastKnownFileType = image.png; path = "sports-nhl.png"; sourceTree = "<group>"; };
		8CCD533315B783FC00E5893B /* sports-soccer.png */ = {isa = PBXFileReference; lastKnownFileType = image.png; path = "sports-soccer.png"; sourceTree = "<group>"; };
		8CCD533415B783FC00E5893B /* sports-wwe.png */ = {isa = PBXFileReference; lastKnownFileType = image.png; path = "sports-wwe.png"; sourceTree = "<group>"; };
		8CCD533515B783FC00E5893B /* sports.png */ = {isa = PBXFileReference; lastKnownFileType = image.png; path = sports.png; sourceTree = "<group>"; };
		8CCD533615B783FC00E5893B /* stupid.png */ = {isa = PBXFileReference; lastKnownFileType = image.png; path = stupid.png; sourceTree = "<group>"; };
		8CCD533715B783FC00E5893B /* tava-analog.png */ = {isa = PBXFileReference; lastKnownFileType = image.png; path = "tava-analog.png"; sourceTree = "<group>"; };
		8CCD533815B783FC00E5893B /* tava-cables.png */ = {isa = PBXFileReference; lastKnownFileType = image.png; path = "tava-cables.png"; sourceTree = "<group>"; };
		8CCD533915B783FC00E5893B /* tava-cellphone.png */ = {isa = PBXFileReference; lastKnownFileType = image.png; path = "tava-cellphone.png"; sourceTree = "<group>"; };
		8CCD533A15B783FC00E5893B /* tava-gadget.png */ = {isa = PBXFileReference; lastKnownFileType = image.png; path = "tava-gadget.png"; sourceTree = "<group>"; };
		8CCD533B15B783FC00E5893B /* tava-headphones.png */ = {isa = PBXFileReference; lastKnownFileType = image.png; path = "tava-headphones.png"; sourceTree = "<group>"; };
		8CCD533C15B783FC00E5893B /* tava-highdef.png */ = {isa = PBXFileReference; lastKnownFileType = image.png; path = "tava-highdef.png"; sourceTree = "<group>"; };
		8CCD533D15B783FC00E5893B /* tava-mp3.png */ = {isa = PBXFileReference; lastKnownFileType = image.png; path = "tava-mp3.png"; sourceTree = "<group>"; };
		8CCD533E15B783FC00E5893B /* tava-speakers.png */ = {isa = PBXFileReference; lastKnownFileType = image.png; path = "tava-speakers.png"; sourceTree = "<group>"; };
		8CCD533F15B783FC00E5893B /* tava-vintage.png */ = {isa = PBXFileReference; lastKnownFileType = image.png; path = "tava-vintage.png"; sourceTree = "<group>"; };
		8CCD534015B783FC00E5893B /* tcc-addiction.png */ = {isa = PBXFileReference; lastKnownFileType = image.png; path = "tcc-addiction.png"; sourceTree = "<group>"; };
		8CCD534115B783FC00E5893B /* tcc-shrooms.png */ = {isa = PBXFileReference; lastKnownFileType = image.png; path = "tcc-shrooms.png"; sourceTree = "<group>"; };
		8CCD534215B783FC00E5893B /* tech.png */ = {isa = PBXFileReference; lastKnownFileType = image.png; path = tech.png; sourceTree = "<group>"; };
		8CCD534315B783FC00E5893B /* tfr-box.png */ = {isa = PBXFileReference; lastKnownFileType = image.png; path = "tfr-box.png"; sourceTree = "<group>"; };
		8CCD534415B783FC00E5893B /* tg-gurps.png */ = {isa = PBXFileReference; lastKnownFileType = image.png; path = "tg-gurps.png"; sourceTree = "<group>"; };
		8CCD534515B783FC00E5893B /* tma.png */ = {isa = PBXFileReference; lastKnownFileType = image.png; path = tma.png; sourceTree = "<group>"; };
		8CCD534615B783FC00E5893B /* tv.png */ = {isa = PBXFileReference; lastKnownFileType = image.png; path = tv.png; sourceTree = "<group>"; };
		8CCD534715B783FC00E5893B /* tviv-cable.png */ = {isa = PBXFileReference; lastKnownFileType = image.png; path = "tviv-cable.png"; sourceTree = "<group>"; };
		8CCD534815B783FC00E5893B /* tviv-cartoon.png */ = {isa = PBXFileReference; lastKnownFileType = image.png; path = "tviv-cartoon.png"; sourceTree = "<group>"; };
		8CCD534915B783FC00E5893B /* tviv-competition.png */ = {isa = PBXFileReference; lastKnownFileType = image.png; path = "tviv-competition.png"; sourceTree = "<group>"; };
		8CCD534A15B783FC00E5893B /* tviv-dvd.png */ = {isa = PBXFileReference; lastKnownFileType = image.png; path = "tviv-dvd.png"; sourceTree = "<group>"; };
		8CCD534B15B783FC00E5893B /* tviv-on-demand.png */ = {isa = PBXFileReference; lastKnownFileType = image.png; path = "tviv-on-demand.png"; sourceTree = "<group>"; };
		8CCD534C15B783FC00E5893B /* tviv-spoilers.png */ = {isa = PBXFileReference; lastKnownFileType = image.png; path = "tviv-spoilers.png"; sourceTree = "<group>"; };
		8CCD534D15B783FC00E5893B /* unfunny.png */ = {isa = PBXFileReference; lastKnownFileType = image.png; path = unfunny.png; sourceTree = "<group>"; };
		8CCD534E15B783FC00E5893B /* video.png */ = {isa = PBXFileReference; lastKnownFileType = image.png; path = video.png; sourceTree = "<group>"; };
		8CCD534F15B783FC00E5893B /* weird.png */ = {isa = PBXFileReference; lastKnownFileType = image.png; path = weird.png; sourceTree = "<group>"; };
		8CCD535015B783FC00E5893B /* whine.png */ = {isa = PBXFileReference; lastKnownFileType = image.png; path = whine.png; sourceTree = "<group>"; };
		8CCD535115B783FC00E5893B /* wrestlehut-ecw.png */ = {isa = PBXFileReference; lastKnownFileType = image.png; path = "wrestlehut-ecw.png"; sourceTree = "<group>"; };
		8CCD535215B783FC00E5893B /* wrestlehut-thunder.png */ = {isa = PBXFileReference; lastKnownFileType = image.png; path = "wrestlehut-thunder.png"; sourceTree = "<group>"; };
		8CCD535315B783FC00E5893B /* wrestlehut-tna.png */ = {isa = PBXFileReference; lastKnownFileType = image.png; path = "wrestlehut-tna.png"; sourceTree = "<group>"; };
		8CCD535415B783FC00E5893B /* wrestling-raw.png */ = {isa = PBXFileReference; lastKnownFileType = image.png; path = "wrestling-raw.png"; sourceTree = "<group>"; };
		8CCD535515B783FD00E5893B /* wrestling-roh.png */ = {isa = PBXFileReference; lastKnownFileType = image.png; path = "wrestling-roh.png"; sourceTree = "<group>"; };
		8CCD535615B783FD00E5893B /* wrestling-sd.png */ = {isa = PBXFileReference; lastKnownFileType = image.png; path = "wrestling-sd.png"; sourceTree = "<group>"; };
		8CCD535715B783FD00E5893B /* ycs-goomba.png */ = {isa = PBXFileReference; lastKnownFileType = image.png; path = "ycs-goomba.png"; sourceTree = "<group>"; };
		8CCD535815B783FD00E5893B /* ycs-letsgo.png */ = {isa = PBXFileReference; lastKnownFileType = image.png; path = "ycs-letsgo.png"; sourceTree = "<group>"; };
		8CCD535915B783FD00E5893B /* yospos-blurit.png */ = {isa = PBXFileReference; lastKnownFileType = image.png; path = "yospos-blurit.png"; sourceTree = "<group>"; };
		8CCD535A15B783FD00E5893B /* YOSPOS-DOS.png */ = {isa = PBXFileReference; lastKnownFileType = image.png; path = "YOSPOS-DOS.png"; sourceTree = "<group>"; };
		8CCD535B15B783FD00E5893B /* yospos-hackersafe.png */ = {isa = PBXFileReference; lastKnownFileType = image.png; path = "yospos-hackersafe.png"; sourceTree = "<group>"; };
		8CCD535C15B783FD00E5893B /* yospos-janitor.png */ = {isa = PBXFileReference; lastKnownFileType = image.png; path = "yospos-janitor.png"; sourceTree = "<group>"; };
		8CCD535D15B783FD00E5893B /* yospos-netscape.png */ = {isa = PBXFileReference; lastKnownFileType = image.png; path = "yospos-netscape.png"; sourceTree = "<group>"; };
		8CCD535E15B783FD00E5893B /* yospos-web20.png */ = {isa = PBXFileReference; lastKnownFileType = image.png; path = "yospos-web20.png"; sourceTree = "<group>"; };
		8CCD535F15B783FD00E5893B /* yp-amiga859.png */ = {isa = PBXFileReference; lastKnownFileType = image.png; path = "yp-amiga859.png"; sourceTree = "<group>"; };
		8CCD536015B783FD00E5893B /* yp-apple.png */ = {isa = PBXFileReference; lastKnownFileType = image.png; path = "yp-apple.png"; sourceTree = "<group>"; };
		8CCD536115B783FD00E5893B /* yp-bsod.png */ = {isa = PBXFileReference; lastKnownFileType = image.png; path = "yp-bsod.png"; sourceTree = "<group>"; };
		8CCD536215B783FD00E5893B /* yp-c64.png */ = {isa = PBXFileReference; lastKnownFileType = image.png; path = "yp-c64.png"; sourceTree = "<group>"; };
		8CCD536315B783FD00E5893B /* yp-gnugpl.png */ = {isa = PBXFileReference; lastKnownFileType = image.png; path = "yp-gnugpl.png"; sourceTree = "<group>"; };
		8CCD536415B783FD00E5893B /* yp-snowcrash971.png */ = {isa = PBXFileReference; lastKnownFileType = image.png; path = "yp-snowcrash971.png"; sourceTree = "<group>"; };
		8CCD536515B783FD00E5893B /* yp-tubes296.png */ = {isa = PBXFileReference; lastKnownFileType = image.png; path = "yp-tubes296.png"; sourceTree = "<group>"; };
		8CDB2A2116B0F3840091AE53 /* psp-rumble.png */ = {isa = PBXFileReference; lastKnownFileType = image.png; path = "psp-rumble.png"; sourceTree = "<group>"; };
		8CDF9DBF16C44CC700C1F250 /* NSIndexPath+PSTCollectionViewAdditions.h */ = {isa = PBXFileReference; fileEncoding = 4; lastKnownFileType = sourcecode.c.h; name = "NSIndexPath+PSTCollectionViewAdditions.h"; path = "PSTCollectionView/NSIndexPath+PSTCollectionViewAdditions.h"; sourceTree = "<group>"; };
		8CDF9DC016C44CC700C1F250 /* NSIndexPath+PSTCollectionViewAdditions.m */ = {isa = PBXFileReference; fileEncoding = 4; lastKnownFileType = sourcecode.c.objc; name = "NSIndexPath+PSTCollectionViewAdditions.m"; path = "PSTCollectionView/NSIndexPath+PSTCollectionViewAdditions.m"; sourceTree = "<group>"; };
		8CDF9DC116C44CC700C1F250 /* PSTCollectionView.h */ = {isa = PBXFileReference; fileEncoding = 4; lastKnownFileType = sourcecode.c.h; name = PSTCollectionView.h; path = PSTCollectionView/PSTCollectionView.h; sourceTree = "<group>"; };
		8CDF9DC216C44CC700C1F250 /* PSTCollectionView.m */ = {isa = PBXFileReference; fileEncoding = 4; lastKnownFileType = sourcecode.c.objc; name = PSTCollectionView.m; path = PSTCollectionView/PSTCollectionView.m; sourceTree = "<group>"; };
		8CDF9DC316C44CC700C1F250 /* PSTCollectionViewCell.h */ = {isa = PBXFileReference; fileEncoding = 4; lastKnownFileType = sourcecode.c.h; name = PSTCollectionViewCell.h; path = PSTCollectionView/PSTCollectionViewCell.h; sourceTree = "<group>"; };
		8CDF9DC416C44CC700C1F250 /* PSTCollectionViewCell.m */ = {isa = PBXFileReference; fileEncoding = 4; lastKnownFileType = sourcecode.c.objc; name = PSTCollectionViewCell.m; path = PSTCollectionView/PSTCollectionViewCell.m; sourceTree = "<group>"; };
		8CDF9DC516C44CC700C1F250 /* PSTCollectionViewCommon.h */ = {isa = PBXFileReference; fileEncoding = 4; lastKnownFileType = sourcecode.c.h; name = PSTCollectionViewCommon.h; path = PSTCollectionView/PSTCollectionViewCommon.h; sourceTree = "<group>"; };
		8CDF9DC616C44CC700C1F250 /* PSTCollectionViewController.h */ = {isa = PBXFileReference; fileEncoding = 4; lastKnownFileType = sourcecode.c.h; name = PSTCollectionViewController.h; path = PSTCollectionView/PSTCollectionViewController.h; sourceTree = "<group>"; };
		8CDF9DC716C44CC700C1F250 /* PSTCollectionViewController.m */ = {isa = PBXFileReference; fileEncoding = 4; lastKnownFileType = sourcecode.c.objc; name = PSTCollectionViewController.m; path = PSTCollectionView/PSTCollectionViewController.m; sourceTree = "<group>"; };
		8CDF9DC816C44CC700C1F250 /* PSTCollectionViewData.h */ = {isa = PBXFileReference; fileEncoding = 4; lastKnownFileType = sourcecode.c.h; name = PSTCollectionViewData.h; path = PSTCollectionView/PSTCollectionViewData.h; sourceTree = "<group>"; };
		8CDF9DC916C44CC700C1F250 /* PSTCollectionViewData.m */ = {isa = PBXFileReference; fileEncoding = 4; lastKnownFileType = sourcecode.c.objc; name = PSTCollectionViewData.m; path = PSTCollectionView/PSTCollectionViewData.m; sourceTree = "<group>"; };
		8CDF9DCA16C44CC700C1F250 /* PSTCollectionViewFlowLayout.h */ = {isa = PBXFileReference; fileEncoding = 4; lastKnownFileType = sourcecode.c.h; name = PSTCollectionViewFlowLayout.h; path = PSTCollectionView/PSTCollectionViewFlowLayout.h; sourceTree = "<group>"; };
		8CDF9DCB16C44CC700C1F250 /* PSTCollectionViewFlowLayout.m */ = {isa = PBXFileReference; fileEncoding = 4; lastKnownFileType = sourcecode.c.objc; name = PSTCollectionViewFlowLayout.m; path = PSTCollectionView/PSTCollectionViewFlowLayout.m; sourceTree = "<group>"; };
		8CDF9DCC16C44CC700C1F250 /* PSTCollectionViewItemKey.h */ = {isa = PBXFileReference; fileEncoding = 4; lastKnownFileType = sourcecode.c.h; name = PSTCollectionViewItemKey.h; path = PSTCollectionView/PSTCollectionViewItemKey.h; sourceTree = "<group>"; };
		8CDF9DCD16C44CC700C1F250 /* PSTCollectionViewItemKey.m */ = {isa = PBXFileReference; fileEncoding = 4; lastKnownFileType = sourcecode.c.objc; name = PSTCollectionViewItemKey.m; path = PSTCollectionView/PSTCollectionViewItemKey.m; sourceTree = "<group>"; };
		8CDF9DCE16C44CC700C1F250 /* PSTCollectionViewLayout.h */ = {isa = PBXFileReference; fileEncoding = 4; lastKnownFileType = sourcecode.c.h; name = PSTCollectionViewLayout.h; path = PSTCollectionView/PSTCollectionViewLayout.h; sourceTree = "<group>"; };
		8CDF9DCF16C44CC700C1F250 /* PSTCollectionViewLayout.m */ = {isa = PBXFileReference; fileEncoding = 4; lastKnownFileType = sourcecode.c.objc; name = PSTCollectionViewLayout.m; path = PSTCollectionView/PSTCollectionViewLayout.m; sourceTree = "<group>"; };
		8CDF9DD016C44CC700C1F250 /* PSTCollectionViewUpdateItem.h */ = {isa = PBXFileReference; fileEncoding = 4; lastKnownFileType = sourcecode.c.h; name = PSTCollectionViewUpdateItem.h; path = PSTCollectionView/PSTCollectionViewUpdateItem.h; sourceTree = "<group>"; };
		8CDF9DD116C44CC700C1F250 /* PSTCollectionViewUpdateItem.m */ = {isa = PBXFileReference; fileEncoding = 4; lastKnownFileType = sourcecode.c.objc; name = PSTCollectionViewUpdateItem.m; path = PSTCollectionView/PSTCollectionViewUpdateItem.m; sourceTree = "<group>"; };
		8CDF9DD216C44CC700C1F250 /* PSTGridLayoutInfo.h */ = {isa = PBXFileReference; fileEncoding = 4; lastKnownFileType = sourcecode.c.h; name = PSTGridLayoutInfo.h; path = PSTCollectionView/PSTGridLayoutInfo.h; sourceTree = "<group>"; };
		8CDF9DD316C44CC700C1F250 /* PSTGridLayoutInfo.m */ = {isa = PBXFileReference; fileEncoding = 4; lastKnownFileType = sourcecode.c.objc; name = PSTGridLayoutInfo.m; path = PSTCollectionView/PSTGridLayoutInfo.m; sourceTree = "<group>"; };
		8CDF9DD416C44CC700C1F250 /* PSTGridLayoutItem.h */ = {isa = PBXFileReference; fileEncoding = 4; lastKnownFileType = sourcecode.c.h; name = PSTGridLayoutItem.h; path = PSTCollectionView/PSTGridLayoutItem.h; sourceTree = "<group>"; };
		8CDF9DD516C44CC700C1F250 /* PSTGridLayoutItem.m */ = {isa = PBXFileReference; fileEncoding = 4; lastKnownFileType = sourcecode.c.objc; name = PSTGridLayoutItem.m; path = PSTCollectionView/PSTGridLayoutItem.m; sourceTree = "<group>"; };
		8CDF9DD616C44CC700C1F250 /* PSTGridLayoutRow.h */ = {isa = PBXFileReference; fileEncoding = 4; lastKnownFileType = sourcecode.c.h; name = PSTGridLayoutRow.h; path = PSTCollectionView/PSTGridLayoutRow.h; sourceTree = "<group>"; };
		8CDF9DD716C44CC700C1F250 /* PSTGridLayoutRow.m */ = {isa = PBXFileReference; fileEncoding = 4; lastKnownFileType = sourcecode.c.objc; name = PSTGridLayoutRow.m; path = PSTCollectionView/PSTGridLayoutRow.m; sourceTree = "<group>"; };
		8CDF9DD816C44CC700C1F250 /* PSTGridLayoutSection.h */ = {isa = PBXFileReference; fileEncoding = 4; lastKnownFileType = sourcecode.c.h; name = PSTGridLayoutSection.h; path = PSTCollectionView/PSTGridLayoutSection.h; sourceTree = "<group>"; };
		8CDF9DD916C44CC700C1F250 /* PSTGridLayoutSection.m */ = {isa = PBXFileReference; fileEncoding = 4; lastKnownFileType = sourcecode.c.objc; name = PSTGridLayoutSection.m; path = PSTCollectionView/PSTGridLayoutSection.m; sourceTree = "<group>"; };
		8CEB405816877D2A00BFA9A8 /* winpos95-heading-seen.png */ = {isa = PBXFileReference; lastKnownFileType = image.png; path = "winpos95-heading-seen.png"; sourceTree = "<group>"; };
		8CEB405B16877E1600BFA9A8 /* winpos95-heading-left-seen.png */ = {isa = PBXFileReference; lastKnownFileType = image.png; path = "winpos95-heading-left-seen.png"; sourceTree = "<group>"; };
		8CEB405D1687865300BFA9A8 /* hourglass.gif */ = {isa = PBXFileReference; lastKnownFileType = image.gif; path = hourglass.gif; sourceTree = "<group>"; };
		8CEBABE7167FFE2500680935 /* posts-view-219-macinyos.css */ = {isa = PBXFileReference; fileEncoding = 4; lastKnownFileType = text.css; path = "posts-view-219-macinyos.css"; sourceTree = "<group>"; };
		8CEBABEA168000B800680935 /* macinyos-wallpaper.png */ = {isa = PBXFileReference; lastKnownFileType = image.png; path = "macinyos-wallpaper.png"; sourceTree = "<group>"; };
		8CEBABEC16800A9300680935 /* macinyos-postactions-bg.png */ = {isa = PBXFileReference; lastKnownFileType = image.png; path = "macinyos-postactions-bg.png"; sourceTree = "<group>"; };
		8CF02D9716484CCE0059BC56 /* lp-fps.png */ = {isa = PBXFileReference; lastKnownFileType = image.png; path = "lp-fps.png"; sourceTree = "<group>"; };
		8CF02D9816484CCE0059BC56 /* lp-romhack.png */ = {isa = PBXFileReference; lastKnownFileType = image.png; path = "lp-romhack.png"; sourceTree = "<group>"; };
		8CF02D9916484CCE0059BC56 /* lp-rpg.png */ = {isa = PBXFileReference; lastKnownFileType = image.png; path = "lp-rpg.png"; sourceTree = "<group>"; };
		8CF02D9A16484CCE0059BC56 /* lp-strategy.png */ = {isa = PBXFileReference; lastKnownFileType = image.png; path = "lp-strategy.png"; sourceTree = "<group>"; };
		8CF02D9B16484CCE0059BC56 /* lan-international.png */ = {isa = PBXFileReference; lastKnownFileType = image.png; path = "lan-international.png"; sourceTree = "<group>"; };
		8CF02D9C16484CCE0059BC56 /* lan-midwest.png */ = {isa = PBXFileReference; lastKnownFileType = image.png; path = "lan-midwest.png"; sourceTree = "<group>"; };
		8CF02D9D16484CCE0059BC56 /* lan-west.png */ = {isa = PBXFileReference; lastKnownFileType = image.png; path = "lan-west.png"; sourceTree = "<group>"; };
		8CF02D9E16484CCE0059BC56 /* guns-hunting.png */ = {isa = PBXFileReference; lastKnownFileType = image.png; path = "guns-hunting.png"; sourceTree = "<group>"; };
		8CF02D9F16484CCE0059BC56 /* guns-milsurp.png */ = {isa = PBXFileReference; lastKnownFileType = image.png; path = "guns-milsurp.png"; sourceTree = "<group>"; };
		8CF02DA016484CCE0059BC56 /* guns-paintball.png */ = {isa = PBXFileReference; lastKnownFileType = image.png; path = "guns-paintball.png"; sourceTree = "<group>"; };
		8CF02DA116484CCE0059BC56 /* guns-review.png */ = {isa = PBXFileReference; lastKnownFileType = image.png; path = "guns-review.png"; sourceTree = "<group>"; };
		8CF02DA216484CCE0059BC56 /* hell-jorts.png */ = {isa = PBXFileReference; lastKnownFileType = image.png; path = "hell-jorts.png"; sourceTree = "<group>"; };
		8CF02DA316484CCE0059BC56 /* guns-airsoft.png */ = {isa = PBXFileReference; lastKnownFileType = image.png; path = "guns-airsoft.png"; sourceTree = "<group>"; };
		8CF02DA416484CCE0059BC56 /* guns-ccw.png */ = {isa = PBXFileReference; lastKnownFileType = image.png; path = "guns-ccw.png"; sourceTree = "<group>"; };
		8CF02DA516484CCE0059BC56 /* sap-language.png */ = {isa = PBXFileReference; lastKnownFileType = image.png; path = "sap-language.png"; sourceTree = "<group>"; };
		8CF02DA616484CCE0059BC56 /* bss-manga.png */ = {isa = PBXFileReference; lastKnownFileType = image.png; path = "bss-manga.png"; sourceTree = "<group>"; };
		8CF02DA716484CCE0059BC56 /* bss-swag.png */ = {isa = PBXFileReference; lastKnownFileType = image.png; path = "bss-swag.png"; sourceTree = "<group>"; };
		8CF02DA816484CCE0059BC56 /* bss-webcomic.png */ = {isa = PBXFileReference; lastKnownFileType = image.png; path = "bss-webcomic.png"; sourceTree = "<group>"; };
		8CF02DA916484CCE0059BC56 /* byob-cheer.png */ = {isa = PBXFileReference; lastKnownFileType = image.png; path = "byob-cheer.png"; sourceTree = "<group>"; };
		8CF02DAA16484CCE0059BC56 /* Dorkroom-K-ROCK.png */ = {isa = PBXFileReference; lastKnownFileType = image.png; path = "Dorkroom-K-ROCK.png"; sourceTree = "<group>"; };
		8CF02DAB16484CCE0059BC56 /* fyad-bapes.png */ = {isa = PBXFileReference; lastKnownFileType = image.png; path = "fyad-bapes.png"; sourceTree = "<group>"; };
		8CF02DAC16484CCE0059BC56 /* fyad-blaagh.png */ = {isa = PBXFileReference; lastKnownFileType = image.png; path = "fyad-blaagh.png"; sourceTree = "<group>"; };
		8CF02DAD16484CCE0059BC56 /* fyad-blades.png */ = {isa = PBXFileReference; lastKnownFileType = image.png; path = "fyad-blades.png"; sourceTree = "<group>"; };
		8CF02DAE16484CCE0059BC56 /* fyad-burn.png */ = {isa = PBXFileReference; lastKnownFileType = image.png; path = "fyad-burn.png"; sourceTree = "<group>"; };
		8CF02DAF16484CCE0059BC56 /* fyad-champion.png */ = {isa = PBXFileReference; lastKnownFileType = image.png; path = "fyad-champion.png"; sourceTree = "<group>"; };
		8CF02DB016484CCE0059BC56 /* fyad-eggs.png */ = {isa = PBXFileReference; lastKnownFileType = image.png; path = "fyad-eggs.png"; sourceTree = "<group>"; };
		8CF02DB116484CCE0059BC56 /* fyad-salad.png */ = {isa = PBXFileReference; lastKnownFileType = image.png; path = "fyad-salad.png"; sourceTree = "<group>"; };
		8CF02DB216484CCE0059BC56 /* fyad-suts.png */ = {isa = PBXFileReference; lastKnownFileType = image.png; path = "fyad-suts.png"; sourceTree = "<group>"; };
		8CF02DB316484CCE0059BC56 /* bb-foreign.png */ = {isa = PBXFileReference; lastKnownFileType = image.png; path = "bb-foreign.png"; sourceTree = "<group>"; };
		8CF02DB416484CCE0059BC56 /* bss-con.png */ = {isa = PBXFileReference; lastKnownFileType = image.png; path = "bss-con.png"; sourceTree = "<group>"; };
		8CF02DB516484CCE0059BC56 /* bb-classics.png */ = {isa = PBXFileReference; lastKnownFileType = image.png; path = "bb-classics.png"; sourceTree = "<group>"; };
		8CF02DB616484CCE0059BC56 /* bss-new.png */ = {isa = PBXFileReference; lastKnownFileType = image.png; path = "bss-new.png"; sourceTree = "<group>"; };
		8CF02DB716484CCE0059BC56 /* bss-review.png */ = {isa = PBXFileReference; lastKnownFileType = image.png; path = "bss-review.png"; sourceTree = "<group>"; };
		8CF02DB816484CCE0059BC56 /* byob-dent.png */ = {isa = PBXFileReference; lastKnownFileType = image.png; path = "byob-dent.png"; sourceTree = "<group>"; };
		8CF02DB916484CCE0059BC56 /* byob-dont.png */ = {isa = PBXFileReference; lastKnownFileType = image.png; path = "byob-dont.png"; sourceTree = "<group>"; };
		8CF02DBA16484CCE0059BC56 /* byob-excuse.png */ = {isa = PBXFileReference; lastKnownFileType = image.png; path = "byob-excuse.png"; sourceTree = "<group>"; };
		8CF02DBB16484CCE0059BC56 /* CA-TAG-CA-streetmoto.png */ = {isa = PBXFileReference; lastKnownFileType = image.png; path = "CA-TAG-CA-streetmoto.png"; sourceTree = "<group>"; };
		8CF02DBC16484CCE0059BC56 /* cc-daily.png */ = {isa = PBXFileReference; lastKnownFileType = image.png; path = "cc-daily.png"; sourceTree = "<group>"; };
		8CF02DBD16484CCE0059BC56 /* dd-offmeds.png */ = {isa = PBXFileReference; lastKnownFileType = image.png; path = "dd-offmeds.png"; sourceTree = "<group>"; };
		8CF02DBE16484CCE0059BC56 /* diy-robots.png */ = {isa = PBXFileReference; lastKnownFileType = image.png; path = "diy-robots.png"; sourceTree = "<group>"; };
		8CF02DBF16484CCE0059BC56 /* diy-step.png */ = {isa = PBXFileReference; lastKnownFileType = image.png; path = "diy-step.png"; sourceTree = "<group>"; };
		8CF02DC016484CCE0059BC56 /* diy-tools.png */ = {isa = PBXFileReference; lastKnownFileType = image.png; path = "diy-tools.png"; sourceTree = "<group>"; };
		8CF02DC116484CCE0059BC56 /* Dorkroom-silkysmooth.png */ = {isa = PBXFileReference; lastKnownFileType = image.png; path = "Dorkroom-silkysmooth.png"; sourceTree = "<group>"; };
		8CF02DC216484CCE0059BC56 /* fyad-alas.png */ = {isa = PBXFileReference; lastKnownFileType = image.png; path = "fyad-alas.png"; sourceTree = "<group>"; };
		8CF02DC316484CCE0059BC56 /* fyad-blogs.png */ = {isa = PBXFileReference; lastKnownFileType = image.png; path = "fyad-blogs.png"; sourceTree = "<group>"; };
		8CF02DC416484CCE0059BC56 /* nmd-classical.png */ = {isa = PBXFileReference; lastKnownFileType = image.png; path = "nmd-classical.png"; sourceTree = "<group>"; };
		8CF02DC516484CCE0059BC56 /* nmd-electronic.png */ = {isa = PBXFileReference; lastKnownFileType = image.png; path = "nmd-electronic.png"; sourceTree = "<group>"; };
		8CF02DC616484CCE0059BC56 /* nmd-jazz.png */ = {isa = PBXFileReference; lastKnownFileType = image.png; path = "nmd-jazz.png"; sourceTree = "<group>"; };
		8CF02DC716484CCE0059BC56 /* nmd-pop.png */ = {isa = PBXFileReference; lastKnownFileType = image.png; path = "nmd-pop.png"; sourceTree = "<group>"; };
		8CF02DC816484CCE0059BC56 /* nmd-punk.png */ = {isa = PBXFileReference; lastKnownFileType = image.png; path = "nmd-punk.png"; sourceTree = "<group>"; };
		8CF02DC916484CCE0059BC56 /* bb-author.png */ = {isa = PBXFileReference; lastKnownFileType = image.png; path = "bb-author.png"; sourceTree = "<group>"; };
		8CF02DCA16484CCE0059BC56 /* bss-shipping.png */ = {isa = PBXFileReference; lastKnownFileType = image.png; path = "bss-shipping.png"; sourceTree = "<group>"; };
		8CF02DCB16484CCE0059BC56 /* byob-friends.png */ = {isa = PBXFileReference; lastKnownFileType = image.png; path = "byob-friends.png"; sourceTree = "<group>"; };
		8CF02DCC16484CCE0059BC56 /* byob-secrets.png */ = {isa = PBXFileReference; lastKnownFileType = image.png; path = "byob-secrets.png"; sourceTree = "<group>"; };
		8CF02DCD16484CCE0059BC56 /* byob-treasure.png */ = {isa = PBXFileReference; lastKnownFileType = image.png; path = "byob-treasure.png"; sourceTree = "<group>"; };
		8CF02DCE16484CCE0059BC56 /* CA-TAG-CA-atb.png */ = {isa = PBXFileReference; lastKnownFileType = image.png; path = "CA-TAG-CA-atb.png"; sourceTree = "<group>"; };
		8CF02DCF16484CCE0059BC56 /* CA-TAG-CA-dirtmoto.png */ = {isa = PBXFileReference; lastKnownFileType = image.png; path = "CA-TAG-CA-dirtmoto.png"; sourceTree = "<group>"; };
		8CF02DD016484CCE0059BC56 /* CA-TAG-CA-roadbike.png */ = {isa = PBXFileReference; lastKnownFileType = image.png; path = "CA-TAG-CA-roadbike.png"; sourceTree = "<group>"; };
		8CF02DD116484CCE0059BC56 /* cc-writing.png */ = {isa = PBXFileReference; lastKnownFileType = image.png; path = "cc-writing.png"; sourceTree = "<group>"; };
		8CF02DD216484CCE0059BC56 /* dd-africa.png */ = {isa = PBXFileReference; lastKnownFileType = image.png; path = "dd-africa.png"; sourceTree = "<group>"; };
		8CF02DD316484CCE0059BC56 /* fyad-cockfights.png */ = {isa = PBXFileReference; lastKnownFileType = image.png; path = "fyad-cockfights.png"; sourceTree = "<group>"; };
		8CF02DD416484CCE0059BC56 /* fyad-menopause.png */ = {isa = PBXFileReference; lastKnownFileType = image.png; path = "fyad-menopause.png"; sourceTree = "<group>"; };
		8CF02DD516484CCE0059BC56 /* gws-dessert.png */ = {isa = PBXFileReference; lastKnownFileType = image.png; path = "gws-dessert.png"; sourceTree = "<group>"; };
		8CF02DD616484CCE0059BC56 /* gws-diet.png */ = {isa = PBXFileReference; lastKnownFileType = image.png; path = "gws-diet.png"; sourceTree = "<group>"; };
		8CF02DD716484CCE0059BC56 /* gws-drink.png */ = {isa = PBXFileReference; lastKnownFileType = image.png; path = "gws-drink.png"; sourceTree = "<group>"; };
		8CF02DD816484CCE0059BC56 /* gws-fish.png */ = {isa = PBXFileReference; lastKnownFileType = image.png; path = "gws-fish.png"; sourceTree = "<group>"; };
		8CF02DD916484CCE0059BC56 /* gws-local.png */ = {isa = PBXFileReference; lastKnownFileType = image.png; path = "gws-local.png"; sourceTree = "<group>"; };
		8CF02DDA16484CCE0059BC56 /* gws-meat.png */ = {isa = PBXFileReference; lastKnownFileType = image.png; path = "gws-meat.png"; sourceTree = "<group>"; };
		8CF02DDB16484CCE0059BC56 /* gws-snacks.png */ = {isa = PBXFileReference; lastKnownFileType = image.png; path = "gws-snacks.png"; sourceTree = "<group>"; };
		8CF02DDC16484CCE0059BC56 /* gws-soup.png */ = {isa = PBXFileReference; lastKnownFileType = image.png; path = "gws-soup.png"; sourceTree = "<group>"; };
		8CF02DDD16484CCE0059BC56 /* gws-veggie.png */ = {isa = PBXFileReference; lastKnownFileType = image.png; path = "gws-veggie.png"; sourceTree = "<group>"; };
		8CF02DDE16484CCE0059BC56 /* pi-caged.png */ = {isa = PBXFileReference; lastKnownFileType = image.png; path = "pi-caged.png"; sourceTree = "<group>"; };
		8CF02DDF16484CCE0059BC56 /* pi-herps.png */ = {isa = PBXFileReference; lastKnownFileType = image.png; path = "pi-herps.png"; sourceTree = "<group>"; };
		8CF02DE016484CCE0059BC56 /* psp-itstime.png */ = {isa = PBXFileReference; lastKnownFileType = image.png; path = "psp-itstime.png"; sourceTree = "<group>"; };
		8CF02DE116484CCE0059BC56 /* psp-k1.png */ = {isa = PBXFileReference; lastKnownFileType = image.png; path = "psp-k1.png"; sourceTree = "<group>"; };
		8CF02DE216484CCE0059BC56 /* psp-mma.png */ = {isa = PBXFileReference; lastKnownFileType = image.png; path = "psp-mma.png"; sourceTree = "<group>"; };
		8CF02DE316484CCE0059BC56 /* psp-pride.png */ = {isa = PBXFileReference; lastKnownFileType = image.png; path = "psp-pride.png"; sourceTree = "<group>"; };
		8CF02DE416484CCE0059BC56 /* psp-thonglor.png */ = {isa = PBXFileReference; lastKnownFileType = image.png; path = "psp-thonglor.png"; sourceTree = "<group>"; };
		8CF02DE516484CCE0059BC56 /* psp-tuf.png */ = {isa = PBXFileReference; lastKnownFileType = image.png; path = "psp-tuf.png"; sourceTree = "<group>"; };
		8CF02DE616484CCE0059BC56 /* psp-ufc.png */ = {isa = PBXFileReference; lastKnownFileType = image.png; path = "psp-ufc.png"; sourceTree = "<group>"; };
		8CF02DE716484CCE0059BC56 /* RP-carling.png */ = {isa = PBXFileReference; lastKnownFileType = image.png; path = "RP-carling.png"; sourceTree = "<group>"; };
		8CF02DE816484CCE0059BC56 /* RP-championship.png */ = {isa = PBXFileReference; lastKnownFileType = image.png; path = "RP-championship.png"; sourceTree = "<group>"; };
		8CF02DE916484CCE0059BC56 /* RP-epl.png */ = {isa = PBXFileReference; lastKnownFileType = image.png; path = "RP-epl.png"; sourceTree = "<group>"; };
		8CF02DEA16484CCE0059BC56 /* RP-league.png */ = {isa = PBXFileReference; lastKnownFileType = image.png; path = "RP-league.png"; sourceTree = "<group>"; };
		8CF02DEB16484CCE0059BC56 /* RP-ligue1.png */ = {isa = PBXFileReference; lastKnownFileType = image.png; path = "RP-ligue1.png"; sourceTree = "<group>"; };
		8CF02DEC16484CCE0059BC56 /* RP-MOTD_TAG.png */ = {isa = PBXFileReference; lastKnownFileType = image.png; path = "RP-MOTD_TAG.png"; sourceTree = "<group>"; };
		8CF02DED16484CCE0059BC56 /* RP-nonleague.png */ = {isa = PBXFileReference; lastKnownFileType = image.png; path = "RP-nonleague.png"; sourceTree = "<group>"; };
		8CF02DEE16484CCE0059BC56 /* samartd-interestcheck.png */ = {isa = PBXFileReference; lastKnownFileType = image.png; path = "samartd-interestcheck.png"; sourceTree = "<group>"; };
		8CF02DEF16484CCE0059BC56 /* samartd-organs.png */ = {isa = PBXFileReference; lastKnownFileType = image.png; path = "samartd-organs.png"; sourceTree = "<group>"; };
		8CF02DF016484CCE0059BC56 /* samartd-potions.png */ = {isa = PBXFileReference; lastKnownFileType = image.png; path = "samartd-potions.png"; sourceTree = "<group>"; };
		8CF02DF116484CCE0059BC56 /* samartd-water.png */ = {isa = PBXFileReference; lastKnownFileType = image.png; path = "samartd-water.png"; sourceTree = "<group>"; };
		8CF02DF216484CCE0059BC56 /* sports-sylvia.png */ = {isa = PBXFileReference; lastKnownFileType = image.png; path = "sports-sylvia.png"; sourceTree = "<group>"; };
		8CF02DF316484CCE0059BC56 /* tcc-acid.png */ = {isa = PBXFileReference; lastKnownFileType = image.png; path = "tcc-acid.png"; sourceTree = "<group>"; };
		8CF02DF416484CCE0059BC56 /* tcc-downers.png */ = {isa = PBXFileReference; lastKnownFileType = image.png; path = "tcc-downers.png"; sourceTree = "<group>"; };
		8CF02DF516484CCE0059BC56 /* tcc-halluc.png */ = {isa = PBXFileReference; lastKnownFileType = image.png; path = "tcc-halluc.png"; sourceTree = "<group>"; };
		8CF02DF616484CCE0059BC56 /* tcc-rx.png */ = {isa = PBXFileReference; lastKnownFileType = image.png; path = "tcc-rx.png"; sourceTree = "<group>"; };
		8CF02DF716484CCE0059BC56 /* tcc-trip_report.png */ = {isa = PBXFileReference; lastKnownFileType = image.png; path = "tcc-trip_report.png"; sourceTree = "<group>"; };
		8CF02DF816484CCE0059BC56 /* tcc-txt.png */ = {isa = PBXFileReference; lastKnownFileType = image.png; path = "tcc-txt.png"; sourceTree = "<group>"; };
		8CF02DF916484CCE0059BC56 /* tcc-uppers.png */ = {isa = PBXFileReference; lastKnownFileType = image.png; path = "tcc-uppers.png"; sourceTree = "<group>"; };
		8CF02DFA16484CCE0059BC56 /* tg-boardgames.png */ = {isa = PBXFileReference; lastKnownFileType = image.png; path = "tg-boardgames.png"; sourceTree = "<group>"; };
		8CF02DFB16484CCE0059BC56 /* tg-recruiting.png */ = {isa = PBXFileReference; lastKnownFileType = image.png; path = "tg-recruiting.png"; sourceTree = "<group>"; };
		8CF02DFC16484CCE0059BC56 /* tg-wargames.png */ = {isa = PBXFileReference; lastKnownFileType = image.png; path = "tg-wargames.png"; sourceTree = "<group>"; };
		8CF02DFD16484CCE0059BC56 /* tviv-classic.png */ = {isa = PBXFileReference; lastKnownFileType = image.png; path = "tviv-classic.png"; sourceTree = "<group>"; };
		8CF02DFE16484CCE0059BC56 /* tviv-reality.png */ = {isa = PBXFileReference; lastKnownFileType = image.png; path = "tviv-reality.png"; sourceTree = "<group>"; };
		8CF02DFF16484CCE0059BC56 /* wrestlehut-global.png */ = {isa = PBXFileReference; lastKnownFileType = image.png; path = "wrestlehut-global.png"; sourceTree = "<group>"; };
		8CF02E0016484CCE0059BC56 /* ycs-girl.png */ = {isa = PBXFileReference; lastKnownFileType = image.png; path = "ycs-girl.png"; sourceTree = "<group>"; };
		8CF02E0116484CCE0059BC56 /* ycs-jc.png */ = {isa = PBXFileReference; lastKnownFileType = image.png; path = "ycs-jc.png"; sourceTree = "<group>"; };
		8CF740EE1681376600C219E4 /* macinyos-heading.png */ = {isa = PBXFileReference; lastKnownFileType = image.png; path = "macinyos-heading.png"; sourceTree = "<group>"; };
		8CF95C621653276000060F19 /* phiz-crabcore.png */ = {isa = PBXFileReference; lastKnownFileType = image.png; path = "phiz-crabcore.png"; sourceTree = "<group>"; };
		8CF95C631653276000060F19 /* LF-gitrdun2.png */ = {isa = PBXFileReference; lastKnownFileType = image.png; path = "LF-gitrdun2.png"; sourceTree = "<group>"; };
		8CF95C641653276000060F19 /* LF-legacy.png */ = {isa = PBXFileReference; lastKnownFileType = image.png; path = "LF-legacy.png"; sourceTree = "<group>"; };
		8CF95C651653276000060F19 /* phiz-phag.png */ = {isa = PBXFileReference; lastKnownFileType = image.png; path = "phiz-phag.png"; sourceTree = "<group>"; };
		8CF95C661653276000060F19 /* phiz-rockist.png */ = {isa = PBXFileReference; lastKnownFileType = image.png; path = "phiz-rockist.png"; sourceTree = "<group>"; };
		8CF95C671653276000060F19 /* phiz-sincere.png */ = {isa = PBXFileReference; lastKnownFileType = image.png; path = "phiz-sincere.png"; sourceTree = "<group>"; };
		8CF95C681653276000060F19 /* phiz-prince.png */ = {isa = PBXFileReference; lastKnownFileType = image.png; path = "phiz-prince.png"; sourceTree = "<group>"; };
		8CF95C691653276000060F19 /* phiz-emo.png */ = {isa = PBXFileReference; lastKnownFileType = image.png; path = "phiz-emo.png"; sourceTree = "<group>"; };
		8CF95C6A1653276000060F19 /* phiz-donk.png */ = {isa = PBXFileReference; lastKnownFileType = image.png; path = "phiz-donk.png"; sourceTree = "<group>"; };
		8CF95C6B1653276000060F19 /* phiz-dollas.png */ = {isa = PBXFileReference; lastKnownFileType = image.png; path = "phiz-dollas.png"; sourceTree = "<group>"; };
		8CF95C6C1653276000060F19 /* LF-perspective_1.png */ = {isa = PBXFileReference; lastKnownFileType = image.png; path = "LF-perspective_1.png"; sourceTree = "<group>"; };
		8CF95C6D1653276000060F19 /* LF-nazisrael2.png */ = {isa = PBXFileReference; lastKnownFileType = image.png; path = "LF-nazisrael2.png"; sourceTree = "<group>"; };
		8CF95C6E1653276000060F19 /* lf-gooddog.png */ = {isa = PBXFileReference; lastKnownFileType = image.png; path = "lf-gooddog.png"; sourceTree = "<group>"; };
		8CF95C6F1653276000060F19 /* LF-gay2.png */ = {isa = PBXFileReference; lastKnownFileType = image.png; path = "LF-gay2.png"; sourceTree = "<group>"; };
		8CF95C701653276000060F19 /* LF-2wqxulw.png */ = {isa = PBXFileReference; lastKnownFileType = image.png; path = "LF-2wqxulw.png"; sourceTree = "<group>"; };
		8CF95C711653276000060F19 /* fyad-words.png */ = {isa = PBXFileReference; lastKnownFileType = image.png; path = "fyad-words.png"; sourceTree = "<group>"; };
		8CF95C721653276000060F19 /* fyad-wiki.png */ = {isa = PBXFileReference; lastKnownFileType = image.png; path = "fyad-wiki.png"; sourceTree = "<group>"; };
		8CF95C731653276000060F19 /* fyad-space.png */ = {isa = PBXFileReference; lastKnownFileType = image.png; path = "fyad-space.png"; sourceTree = "<group>"; };
		8CF95C741653276000060F19 /* fyad-otherforums.png */ = {isa = PBXFileReference; lastKnownFileType = image.png; path = "fyad-otherforums.png"; sourceTree = "<group>"; };
		8CF95C751653276000060F19 /* fyad-troll.png */ = {isa = PBXFileReference; lastKnownFileType = image.png; path = "fyad-troll.png"; sourceTree = "<group>"; };
		8CF95C761653276000060F19 /* ml-voice.png */ = {isa = PBXFileReference; lastKnownFileType = image.png; path = "ml-voice.png"; sourceTree = "<group>"; };
		8CF95C771653276000060F19 /* ml-theory.png */ = {isa = PBXFileReference; lastKnownFileType = image.png; path = "ml-theory.png"; sourceTree = "<group>"; };
		8CF95C781653276000060F19 /* ml-recording.png */ = {isa = PBXFileReference; lastKnownFileType = image.png; path = "ml-recording.png"; sourceTree = "<group>"; };
		8CF95C791653276000060F19 /* ml-guitar.png */ = {isa = PBXFileReference; lastKnownFileType = image.png; path = "ml-guitar.png"; sourceTree = "<group>"; };
		8CF95C7A1653276000060F19 /* ml-gear.png */ = {isa = PBXFileReference; lastKnownFileType = image.png; path = "ml-gear.png"; sourceTree = "<group>"; };
		8CF95C7B1653276000060F19 /* ml-feedback.png */ = {isa = PBXFileReference; lastKnownFileType = image.png; path = "ml-feedback.png"; sourceTree = "<group>"; };
		8CF95C7C1653276000060F19 /* ml-dumbass.png */ = {isa = PBXFileReference; lastKnownFileType = image.png; path = "ml-dumbass.png"; sourceTree = "<group>"; };
		8CF95C7D1653276000060F19 /* ml-drums.png */ = {isa = PBXFileReference; lastKnownFileType = image.png; path = "ml-drums.png"; sourceTree = "<group>"; };
		8CF95C7E1653276000060F19 /* ml-contest.png */ = {isa = PBXFileReference; lastKnownFileType = image.png; path = "ml-contest.png"; sourceTree = "<group>"; };
		8CF95C7F1653276000060F19 /* ml-bass.png */ = {isa = PBXFileReference; lastKnownFileType = image.png; path = "ml-bass.png"; sourceTree = "<group>"; };
		8CF95C801653276000060F19 /* ml-amps.png */ = {isa = PBXFileReference; lastKnownFileType = image.png; path = "ml-amps.png"; sourceTree = "<group>"; };
		8CF95C811653276000060F19 /* ml-acoustic.png */ = {isa = PBXFileReference; lastKnownFileType = image.png; path = "ml-acoustic.png"; sourceTree = "<group>"; };
		8CF95C821653276000060F19 /* gip-pew.png */ = {isa = PBXFileReference; lastKnownFileType = image.png; path = "gip-pew.png"; sourceTree = "<group>"; };
		8CF95C831653276000060F19 /* gip-money.png */ = {isa = PBXFileReference; lastKnownFileType = image.png; path = "gip-money.png"; sourceTree = "<group>"; };
		8CF95C841653276000060F19 /* gip-marines.png */ = {isa = PBXFileReference; lastKnownFileType = image.png; path = "gip-marines.png"; sourceTree = "<group>"; };
		8CF95C851653276000060F19 /* gip-airforce.png */ = {isa = PBXFileReference; lastKnownFileType = image.png; path = "gip-airforce.png"; sourceTree = "<group>"; };
		8CFB175E168145B5007C70D5 /* macinyos-adminstar.png */ = {isa = PBXFileReference; lastKnownFileType = image.png; path = "macinyos-adminstar.png"; sourceTree = "<group>"; };
		8CFB175F168145B5007C70D5 /* macinyos-modstar.png */ = {isa = PBXFileReference; lastKnownFileType = image.png; path = "macinyos-modstar.png"; sourceTree = "<group>"; };
/* End PBXFileReference section */

/* Begin PBXFrameworksBuildPhase section */
		1C96D052167FDEA60043B194 /* Frameworks */ = {
			isa = PBXFrameworksBuildPhase;
			buildActionMask = 2147483647;
			files = (
				1C96D057167FDEA60043B194 /* UIKit.framework in Frameworks */,
				1C96D058167FDEA60043B194 /* Foundation.framework in Frameworks */,
				1C96D059167FDEA60043B194 /* CoreGraphics.framework in Frameworks */,
				1C96D081167FE2EC0043B194 /* MobileCoreServices.framework in Frameworks */,
				1C96D080167FE2DB0043B194 /* SystemConfiguration.framework in Frameworks */,
			);
			runOnlyForDeploymentPostprocessing = 0;
		};
		1CBDB5B816259C6C0004BDF4 /* Frameworks */ = {
			isa = PBXFrameworksBuildPhase;
			buildActionMask = 2147483647;
			files = (
				1CBDB5BE16259C6C0004BDF4 /* SenTestingKit.framework in Frameworks */,
				1CBDB5BF16259C6C0004BDF4 /* UIKit.framework in Frameworks */,
				1CBDB5C016259C6C0004BDF4 /* Foundation.framework in Frameworks */,
				1CBDB5FC1625E7440004BDF4 /* libxml2.dylib in Frameworks */,
			);
			runOnlyForDeploymentPostprocessing = 0;
		};
		1D60588F0D05DD3D006BFB54 /* Frameworks */ = {
			isa = PBXFrameworksBuildPhase;
			buildActionMask = 2147483647;
			files = (
				1C74880A16AC4B710068B8A3 /* AssetsLibrary.framework in Frameworks */,
				8CB5468D15BD936600E8BEC1 /* ImageIO.framework in Frameworks */,
				10D34FA9128F41160026C7C2 /* CFNetwork.framework in Frameworks */,
				117DBE3B1522A39A007125EF /* CoreData.framework in Frameworks */,
				288765080DF74369002DB57D /* CoreGraphics.framework in Frameworks */,
				1D60589F0D05DD5A006BFB54 /* Foundation.framework in Frameworks */,
				10D34FAF128F413C0026C7C2 /* MobileCoreServices.framework in Frameworks */,
				11099067134B86FD0013444C /* QuartzCore.framework in Frameworks */,
				1172A62E14F5DB160026CDA8 /* Security.framework in Frameworks */,
				10D34FB1128F413C0026C7C2 /* SystemConfiguration.framework in Frameworks */,
				1DF5F4E00D08C38300B7A737 /* UIKit.framework in Frameworks */,
				1CAB36B11548F0FE00A4A362 /* libxml2.dylib in Frameworks */,
				10D34FB7128F414E0026C7C2 /* libz.dylib in Frameworks */,
			);
			runOnlyForDeploymentPostprocessing = 0;
		};
/* End PBXFrameworksBuildPhase section */

/* Begin PBXGroup section */
		110FABC415745C1E00ECF535 /* AFNetworking */ = {
			isa = PBXGroup;
			children = (
				1C1015D61654129C00302B19 /* AFHTTPClient.h */,
				1C1015D71654129C00302B19 /* AFHTTPClient.m */,
				1C1015D81654129C00302B19 /* AFHTTPRequestOperation.h */,
				1C1015D91654129C00302B19 /* AFHTTPRequestOperation.m */,
				1C1015DA1654129C00302B19 /* AFImageRequestOperation.h */,
				1C1015DB1654129C00302B19 /* AFImageRequestOperation.m */,
				1C1015DC1654129C00302B19 /* AFJSONRequestOperation.h */,
				1C1015DD1654129C00302B19 /* AFJSONRequestOperation.m */,
				1C1015DE1654129C00302B19 /* AFNetworkActivityIndicatorManager.h */,
				1C1015DF1654129C00302B19 /* AFNetworkActivityIndicatorManager.m */,
				1C1015E01654129C00302B19 /* AFNetworking.h */,
				1C1015E11654129C00302B19 /* AFPropertyListRequestOperation.h */,
				1C1015E21654129C00302B19 /* AFPropertyListRequestOperation.m */,
				1C1015E31654129C00302B19 /* AFURLConnectionOperation.h */,
				1C1015E41654129C00302B19 /* AFURLConnectionOperation.m */,
				1C1015E51654129C00302B19 /* AFXMLRequestOperation.h */,
				1C1015E61654129C00302B19 /* AFXMLRequestOperation.m */,
				1C1015E71654129C00302B19 /* UIImageView+AFNetworking.h */,
				1C1015E81654129C00302B19 /* UIImageView+AFNetworking.m */,
			);
			path = AFNetworking;
			sourceTree = "<group>";
		};
		1190F71813BE4EA900B9D271 /* Login */ = {
			isa = PBXGroup;
			children = (
				1190F71913BE4EA900B9D271 /* AwfulLoginController.h */,
				1190F71A13BE4EA900B9D271 /* AwfulLoginController.m */,
				1CBD5245162B66BC00928740 /* AwfulTextEntryCell.h */,
				1CBD5246162B66BC00928740 /* AwfulTextEntryCell.m */,
			);
			path = Login;
			sourceTree = "<group>";
		};
		1190F71C13BE4EA900B9D271 /* Main */ = {
			isa = PBXGroup;
			children = (
				1190F7F113BE4EDA00B9D271 /* Awful_Prefix.pch */,
				1190F71D13BE4EA900B9D271 /* AwfulAppDelegate.h */,
				1190F71E13BE4EA900B9D271 /* AwfulAppDelegate.m */,
				1CBDB5E51625AA240004BDF4 /* AwfulDataStack.h */,
				1CBDB5E61625AA240004BDF4 /* AwfulDataStack.m */,
				1C10157A164E8B0A00302B19 /* AwfulStartViewController.h */,
				1C10157B164E8B0A00302B19 /* AwfulStartViewController.m */,
				1190F7F213BE4EDA00B9D271 /* main.m */,
			);
			path = Main;
			sourceTree = "<group>";
		};
		1190F76913BE4ECB00B9D271 /* Vendor */ = {
			isa = PBXGroup;
			children = (
<<<<<<< HEAD
				8C1F62E016B6C8E200FAF625 /* CustomBadge */,
=======
				8CFA38F416C33B2800491E0C /* PSTCollectionView */,
>>>>>>> 483ecc85
				110FABC415745C1E00ECF535 /* AFNetworking */,
				8C700287169C6EFA00FC0B78 /* AnimatedGif */,
				1190F7BF13BE4ECB00B9D271 /* Hpple */,
				1C4D7BD6167A5C7C00CF3659 /* PSMenuItem */,
				1C05ED40162299DE00FE567F /* SVProgressHUD */,
				1CC38B84160C0A5D00C35A11 /* SVPullToRefresh */,
				1C96D083168010AF0043B194 /* UIImage+Resize.h */,
				1C96D084168010AF0043B194 /* UIImage+Resize.m */,
			);
			path = Vendor;
			sourceTree = "<group>";
		};
		1190F7BF13BE4ECB00B9D271 /* Hpple */ = {
			isa = PBXGroup;
			children = (
				1190F7C113BE4ECB00B9D271 /* TFHpple.h */,
				1190F7C213BE4ECB00B9D271 /* TFHpple.m */,
				1190F7C313BE4ECB00B9D271 /* TFHppleElement.h */,
				1190F7C413BE4ECB00B9D271 /* TFHppleElement.m */,
				1190F7C513BE4ECB00B9D271 /* XPathQuery.h */,
				1190F7C613BE4ECB00B9D271 /* XPathQuery.m */,
			);
			name = Hpple;
			path = hpple;
			sourceTree = "<group>";
		};
		19C28FACFE9D520D11CA2CBB /* Products */ = {
			isa = PBXGroup;
			children = (
				1D6058910D05DD3D006BFB54 /* Awful.app */,
				1CBDB5BC16259C6C0004BDF4 /* ParsingTests.octest */,
				1C96D055167FDEA60043B194 /* Imgur API Test.app */,
			);
			name = Products;
			sourceTree = "<group>";
		};
		1C05ED40162299DE00FE567F /* SVProgressHUD */ = {
			isa = PBXGroup;
			children = (
				1C05ED47162299DE00FE567F /* SVProgressHUD.h */,
				1C05ED48162299DE00FE567F /* SVProgressHUD.m */,
				1C05ED5916229CDD00FE567F /* SVProgressHUD.bundle */,
			);
			path = SVProgressHUD;
			sourceTree = "<group>";
		};
		1C05EDAD16230BFE00FE567F /* Parsing */ = {
			isa = PBXGroup;
			children = (
				1C05EDAE16230C1700FE567F /* AwfulParsing.h */,
				1CBDB5F51625BACE0004BDF4 /* AwfulParsing.m */,
<<<<<<< HEAD
				8C700270169B37F800FC0B78 /* AwfulParsing+PrivateMessages.h */,
				8C700271169B37F800FC0B78 /* AwfulParsing+PrivateMessages.m */,
=======
				8C70057216A07A9000FC0B78 /* AwfulParsing+Emoticons.h */,
				8C70057316A07A9000FC0B78 /* AwfulParsing+Emoticons.m */,
>>>>>>> 483ecc85
			);
			path = Parsing;
			sourceTree = "<group>";
		};
		1C278A3316453296007D3CEC /* Scrolling and Pulling */ = {
			isa = PBXGroup;
			children = (
				1C278A471647A47F007D3CEC /* AwfulPullToRefreshControl.h */,
				1C278A481647A47F007D3CEC /* AwfulPullToRefreshControl.m */,
				1C278A491647A47F007D3CEC /* AwfulScrollViewPullObserver.h */,
				1C278A4A1647A47F007D3CEC /* AwfulScrollViewPullObserver.m */,
			);
			path = "Scrolling and Pulling";
			sourceTree = "<group>";
		};
		1C3857A115675AFE0078AF95 /* Source */ = {
			isa = PBXGroup;
			children = (
				8C36CEC516C59ADB00F48F15 /* Composer */,
				1CC7800E1612D8AE002AF958 /* Forums */,
				1C83DB50161FF45200E53CFA /* Imgur API */,
				1190F71813BE4EA900B9D271 /* Login */,
				1190F71C13BE4EA900B9D271 /* Main */,
				8C700259169B2F7700FC0B78 /* Messages */,
				1C6474A61569989800C72657 /* Models */,
				1CC7801D1612D988002AF958 /* Networking */,
				1C05EDAD16230BFE00FE567F /* Parsing */,
				1CC780241612D9DD002AF958 /* Posts */,
				1C278A3316453296007D3CEC /* Scrolling and Pulling */,
				1CDD51951542949600326C7B /* Settings and Theming */,
				1CC780471612DA8D002AF958 /* Threads */,
				1CE2D99D16688AC40024AC1C /* UIKit and Foundation */,
				1C6ED634169103FE0015CDD5 /* Users */,
			);
			path = Source;
			sourceTree = "<group>";
		};
		1C4D7BD6167A5C7C00CF3659 /* PSMenuItem */ = {
			isa = PBXGroup;
			children = (
				1C4D7BD8167A5C7C00CF3659 /* PSMenuItem.h */,
				1C4D7BD9167A5C7C00CF3659 /* PSMenuItem.m */,
			);
			path = PSMenuItem;
			sourceTree = "<group>";
		};
		1C6474A61569989800C72657 /* Models */ = {
			isa = PBXGroup;
			children = (
				8C70055E16A076FF00FC0B78 /* AwfulEmoticon.h */,
				8C70055F16A076FF00FC0B78 /* AwfulEmoticon.m */,
				8C70056016A076FF00FC0B78 /* AwfulEmoticonGroup.h */,
				8C70056116A076FF00FC0B78 /* AwfulEmoticonGroup.m */,
				1CC38BB1160D8C5800C35A11 /* AwfulCategory.h */,
				1CC38BB2160D8C5800C35A11 /* AwfulCategory.m */,
				1C6474AB1569989800C72657 /* AwfulForum.h */,
				1C6474AC1569989800C72657 /* AwfulForum.m */,
				1C6474AD1569989800C72657 /* AwfulModels.h */,
				1C090FB8163A40C1003FD0A3 /* AwfulPost.h */,
				1C090FB9163A40C1003FD0A3 /* AwfulPost.m */,
				8C70026A169B32F400FC0B78 /* AwfulPrivateMessage.h */,
				8C70026B169B32F400FC0B78 /* AwfulPrivateMessage.m */,
				1C6474B41569989800C72657 /* AwfulThread.h */,
				1C6474B51569989800C72657 /* AwfulThread.m */,
				1C6D3EE9168D7B1E00B91A65 /* AwfulUser.h */,
				1C6D3EEA168D7B1E00B91A65 /* AwfulUser.m */,
				1C6474BA1569989800C72657 /* Generated */,
				1C5B99B8166FFA4F004C5D0E /* Model.xcdatamodeld */,
				1CBDB5FD162600D30004BDF4 /* NSManagedObject+Awful.h */,
				1CBDB5FE162600D40004BDF4 /* NSManagedObject+Awful.m */,
			);
			path = Models;
			sourceTree = "<group>";
		};
		1C6474BA1569989800C72657 /* Generated */ = {
			isa = PBXGroup;
			children = (
<<<<<<< HEAD
				8C700267169B32E900FC0B78 /* _AwfulPrivateMessage.h */,
				8C700268169B32E900FC0B78 /* _AwfulPrivateMessage.m */,
=======
				8C70056416A0770A00FC0B78 /* _AwfulEmoticon.h */,
				8C70056516A0770A00FC0B78 /* _AwfulEmoticon.m */,
				8C70056616A0770A00FC0B78 /* _AwfulEmoticonGroup.h */,
				8C70056716A0770A00FC0B78 /* _AwfulEmoticonGroup.m */,
>>>>>>> 483ecc85
				1CC38BB4160D8C6000C35A11 /* _AwfulCategory.h */,
				1CC38BB5160D8C6000C35A11 /* _AwfulCategory.m */,
				1C6474BD1569989800C72657 /* _AwfulForum.h */,
				1C6474BE1569989800C72657 /* _AwfulForum.m */,
				1C090FB5163A40A1003FD0A3 /* _AwfulPost.h */,
				1C090FB6163A40A1003FD0A3 /* _AwfulPost.m */,
				1C6474BF1569989800C72657 /* _AwfulThread.h */,
				1C6474C01569989800C72657 /* _AwfulThread.m */,
				1C6D3EE6168D7B1400B91A65 /* _AwfulUser.h */,
				1C6D3EE7168D7B1400B91A65 /* _AwfulUser.m */,
			);
			path = Generated;
			sourceTree = "<group>";
		};
		1C6ED634169103FE0015CDD5 /* Users */ = {
			isa = PBXGroup;
			children = (
				8CCA272B16B8C1EF00A4952A /* AwfulLepersViewController.h */,
				8CCA272C16B8C1EF00A4952A /* AwfulLepersViewController.m */,
				1C09963A16C0AECA00A62D5E /* AwfulLeperCell.h */,
				1C09963B16C0AECA00A62D5E /* AwfulLeperCell.m */,
				1C6ED63B1691055E0015CDD5 /* AwfulProfileViewController.h */,
				1C6ED63C1691055E0015CDD5 /* AwfulProfileViewController.m */,
				1C8BE4F9169115020022B331 /* profile-view.css */,
				1C6ED636169104150015CDD5 /* profile-view.html */,
				1C6ED639169104340015CDD5 /* profile-view.js */,
			);
			path = Users;
			sourceTree = "<group>";
		};
		1C83DB50161FF45200E53CFA /* Imgur API */ = {
			isa = PBXGroup;
			children = (
				1C83DB52161FF48600E53CFA /* ImgurHTTPClient.h */,
				1C83DB53161FF48600E53CFA /* ImgurHTTPClient.m */,
			);
			path = "Imgur API";
			sourceTree = "<group>";
		};
		1C96D05A167FDEA60043B194 /* Imgur API Test */ = {
			isa = PBXGroup;
			children = (
				1C96D063167FDEA60043B194 /* AppDelegate.h */,
				1C96D064167FDEA60043B194 /* AppDelegate.m */,
				1C96D06C167FDEA70043B194 /* ViewController.h */,
				1C96D06D167FDEA70043B194 /* ViewController.m */,
				1C96D06F167FDEA70043B194 /* ViewController.xib */,
				1C96D05B167FDEA60043B194 /* Supporting Files */,
			);
			path = "Imgur API Test";
			sourceTree = "<group>";
		};
		1C96D05B167FDEA60043B194 /* Supporting Files */ = {
			isa = PBXGroup;
			children = (
				1C96D05C167FDEA60043B194 /* Imgur API Test-Info.plist */,
				1C96D05D167FDEA60043B194 /* InfoPlist.strings */,
				1C96D060167FDEA60043B194 /* main.m */,
				1C96D062167FDEA60043B194 /* Imgur API Test-Prefix.pch */,
				1C96D066167FDEA60043B194 /* Default.png */,
				1C96D068167FDEA60043B194 /* Default@2x.png */,
				1C96D06A167FDEA60043B194 /* Default-568h@2x.png */,
			);
			name = "Supporting Files";
			sourceTree = "<group>";
		};
		1CBDB5C116259C6C0004BDF4 /* Parsing */ = {
			isa = PBXGroup;
			children = (
				1CBDB5EA1625B76F0004BDF4 /* Fixtures */,
				1CBDB5C316259C6D0004BDF4 /* ParsingTests-Info.plist */,
				1CBDB5CA16259C6D0004BDF4 /* ParsingTests-Prefix.pch */,
				1CBDB5E11625A7780004BDF4 /* ParsingTests.h */,
				1CBDB5E21625A7780004BDF4 /* ParsingTests.m */,
				1CBDB5D61625A0A70004BDF4 /* BookmarkedThreadsTests.m */,
				1CBDB5D31625A08F0004BDF4 /* ForumTests.m */,
				1CBDB5DC1625A0C10004BDF4 /* NewReplyTests.m */,
				1CBDB5D91625A0B60004BDF4 /* ProfileTests.m */,
				1CBDB5DF1625A0D00004BDF4 /* ThreadTests.m */,
			);
			path = Parsing;
			sourceTree = "<group>";
		};
		1CBDB5CE16259C930004BDF4 /* Tests */ = {
			isa = PBXGroup;
			children = (
				1C96D05A167FDEA60043B194 /* Imgur API Test */,
				1CBDB5C116259C6C0004BDF4 /* Parsing */,
			);
			path = Tests;
			sourceTree = "<group>";
		};
		1CBDB5EA1625B76F0004BDF4 /* Fixtures */ = {
			isa = PBXGroup;
			children = (
				1CBDB5EB1625B76F0004BDF4 /* bookmarkthreads.html */,
				1CBDB5EC1625B76F0004BDF4 /* forumdisplay.html */,
				1CBDB5ED1625B76F0004BDF4 /* member.html */,
				1CBDB5EE1625B76F0004BDF4 /* newreply.html */,
				1C6D3EF5168D97B900B91A65 /* profile.html */,
				1CB9B84C1693D9DC00A3CD16 /* profile2.html */,
				1CB9B8501693DC3800A3CD16 /* profile3.html */,
				1CB9B8521694334500A3CD16 /* profile4.html */,
				1CB9B8541694339E00A3CD16 /* profile5.html */,
				1CB9B85616943F5E00A3CD16 /* profile6.html */,
				1CBDB5EF1625B76F0004BDF4 /* showthread.html */,
			);
			path = Fixtures;
			sourceTree = "<group>";
		};
		1CC38B84160C0A5D00C35A11 /* SVPullToRefresh */ = {
			isa = PBXGroup;
			children = (
				1CC38B88160C0A5D00C35A11 /* SVPullToRefresh.h */,
				1CC38B89160C0A5D00C35A11 /* SVPullToRefresh.m */,
			);
			path = SVPullToRefresh;
			sourceTree = "<group>";
		};
		1CC7800E1612D8AE002AF958 /* Forums */ = {
			isa = PBXGroup;
			children = (
				1CC780161612D8AF002AF958 /* AwfulForumsListController.h */,
				1CC780171612D8AF002AF958 /* AwfulForumsListController.m */,
				1CC7800F1612D8AF002AF958 /* AwfulFavoritesViewController.h */,
				1CC780101612D8AF002AF958 /* AwfulFavoritesViewController.m */,
				1CC780111612D8AF002AF958 /* AwfulForumCell.h */,
				1CC780121612D8AF002AF958 /* AwfulForumCell.m */,
			);
			path = Forums;
			sourceTree = "<group>";
		};
		1CC7801D1612D988002AF958 /* Networking */ = {
			isa = PBXGroup;
			children = (
<<<<<<< HEAD
				8C70026D169B373600FC0B78 /* AwfulHTTPClient+PrivateMessages.h */,
				8C70026E169B373600FC0B78 /* AwfulHTTPClient+PrivateMessages.m */,
=======
				8C70056F16A079A700FC0B78 /* AwfulHTTPClient+Emoticons.h */,
				8C70057016A079A700FC0B78 /* AwfulHTTPClient+Emoticons.m */,
>>>>>>> 483ecc85
				1CC780201612D989002AF958 /* AwfulHTTPClient.h */,
				1CC780211612D989002AF958 /* AwfulHTTPClient.m */,
				1CAED9D916373F91001F5F04 /* AwfulThreadTags.h */,
				1CAED9DA16373F91001F5F04 /* AwfulThreadTags.m */,
			);
			path = Networking;
			sourceTree = "<group>";
		};
		1CC780241612D9DD002AF958 /* Posts */ = {
			isa = PBXGroup;
			children = (
				8C2A08AC16AAD45C00CDBC23 /* AwfulReplyViewController.h */,
				8C2A08AD16AAD45C00CDBC23 /* AwfulReplyViewController.m */,
				1CC780271612D9DE002AF958 /* AwfulPostsViewController.h */,
				1CC780281612D9DE002AF958 /* AwfulPostsViewController.m */,
				1CFBECEC163076F1008AF641 /* AwfulPageBar.h */,
				1CFBECED163076F1008AF641 /* AwfulPageBar.m */,
				1C1015FB165414AE00302B19 /* AwfulImagePreviewViewController.h */,
				1C1015FC165414AE00302B19 /* AwfulImagePreviewViewController.m */,
<<<<<<< HEAD
				1C7487EF16A88BAD0068B8A3 /* AwfulKeyboardBar.h */,
				1C7487F016A88BAD0068B8A3 /* AwfulKeyboardBar.m */,
=======
>>>>>>> 483ecc85
				1CC7802D1612D9DE002AF958 /* AwfulSpecificPageController.h */,
				1CC7802E1612D9DE002AF958 /* AwfulSpecificPageController.m */,
				1C23A0A0163E6C40006C7F39 /* AwfulPostsView.h */,
				1C23A0A1163E6C40006C7F39 /* AwfulPostsView.m */,
				1C23A0A4163E6E1D006C7F39 /* posts-view.html */,
				1C23A0A6163E7D2B006C7F39 /* posts-view.js */,
				1C40E5B11640FC2C004AAFA6 /* posts-view.css */,
				1C8BE51A16917FB60022B331 /* posts-view-25.css */,
				8CC4AD6216907DD100639C80 /* posts-view-26.css */,
				1C40E5B31640FDB8004AAFA6 /* posts-view-219.css */,
				1C6D3EF2168D89FC00B91A65 /* posts-view-219-amber.css */,
				8CEBABE7167FFE2500680935 /* posts-view-219-macinyos.css */,
				8C299D6616877330001B9D96 /* posts-view-219-winpos95.css */,
				1C96D0A0168298BF0043B194 /* AwfulBrowserViewController.h */,
				1C96D0A1168298BF0043B194 /* AwfulBrowserViewController.m */,
				1C96D0B31682BBA80043B194 /* AwfulExternalBrowser.h */,
				1C96D0B41682BBA80043B194 /* AwfulExternalBrowser.m */,
			);
			path = Posts;
			sourceTree = "<group>";
		};
		1CC780471612DA8D002AF958 /* Threads */ = {
			isa = PBXGroup;
			children = (
				1CC7804C1612DA8E002AF958 /* AwfulThreadListController.h */,
				1CC7804D1612DA8E002AF958 /* AwfulThreadListController.m */,
				1CC780481612DA8E002AF958 /* AwfulBookmarksController.h */,
				1CC780491612DA8E002AF958 /* AwfulBookmarksController.m */,
				1C13FF65161BCCB5000ED2B1 /* AwfulThreadCell.h */,
				1C13FF66161BCCB6000ED2B1 /* AwfulThreadCell.m */,
				1C13FF68161BF732000ED2B1 /* AwfulBadgeView.h */,
				1C13FF69161BF732000ED2B1 /* AwfulBadgeView.m */,
			);
			path = Threads;
			sourceTree = "<group>";
		};
		1CC780651612DBB2002AF958 /* Default */ = {
			isa = PBXGroup;
			children = (
				1CC780661612DBB2002AF958 /* Default-568h@2x.png */,
				1CC780671612DBB2002AF958 /* Default-Landscape.png */,
				1CC780681612DBB2002AF958 /* Default-Landscape@2x.png */,
				1CC780691612DBB2002AF958 /* Default-Portrait.png */,
				1CC7806A1612DBB2002AF958 /* Default-Portrait@2x.png */,
				1CC7806B1612DBB2002AF958 /* Default.png */,
				1CC7806C1612DBB2002AF958 /* Default@2x.png */,
			);
			path = Default;
			sourceTree = "<group>";
		};
		1CDD51951542949600326C7B /* Settings and Theming */ = {
			isa = PBXGroup;
			children = (
				1CDD5197154294D400326C7B /* AwfulSettings.h */,
				1CDD5198154294D400326C7B /* AwfulSettings.m */,
				11FDA294151018600014FDCD /* AwfulSettingsViewController.h */,
				11FDA295151018600014FDCD /* AwfulSettingsViewController.m */,
				1C277CA31543554700CD2CCE /* AwfulSettingsChoiceViewController.h */,
				1C277CA41543554700CD2CCE /* AwfulSettingsChoiceViewController.m */,
				1CFBED061631C068008AF641 /* AwfulLicensesViewController.h */,
				1CFBED071631C068008AF641 /* AwfulLicensesViewController.m */,
				1CE2D97E165EEC1F0024AC1C /* AwfulTheme.h */,
				1CE2D97F165EEC1F0024AC1C /* AwfulTheme.m */,
			);
			path = "Settings and Theming";
			sourceTree = "<group>";
		};
		1CE2D99D16688AC40024AC1C /* UIKit and Foundation */ = {
			isa = PBXGroup;
			children = (
				1CE2D9BF166ABD0D0024AC1C /* AwfulActionSheet.h */,
				1CE2D9C0166ABD0D0024AC1C /* AwfulActionSheet.m */,
				1CE2D9C1166ABD0D0024AC1C /* AwfulAlertView.h */,
				1CE2D9C2166ABD0D0024AC1C /* AwfulAlertView.m */,
				1C5B996A166E78F9004C5D0E /* AwfulDisclosureIndicatorView.h */,
				1C5B996B166E78F9004C5D0E /* AwfulDisclosureIndicatorView.m */,
				1CE2D9C3166ABD0D0024AC1C /* AwfulFetchedTableViewController.h */,
				1CE2D9C4166ABD0D0024AC1C /* AwfulFetchedTableViewController.m */,
				1CE2D9C5166ABD0D0024AC1C /* AwfulFetchedTableViewControllerSubclass.h */,
				1CE2D9C6166ABD0D0024AC1C /* AwfulNavigationBar.h */,
				1CE2D9C7166ABD0D0024AC1C /* AwfulNavigationBar.m */,
				1CE2D9C8166ABD0D0024AC1C /* AwfulSplitViewController.h */,
				1CE2D9C9166ABD0D0024AC1C /* AwfulSplitViewController.m */,
				1C5B996E166F565C004C5D0E /* AwfulTabBarController.h */,
				1C5B996F166F565C004C5D0E /* AwfulTabBarController.m */,
				1C5B9971166F5835004C5D0E /* AwfulTabBar.h */,
				1C5B9972166F5835004C5D0E /* AwfulTabBar.m */,
				1CE2D9CA166ABD0D0024AC1C /* AwfulTableViewController.h */,
				1CE2D9CB166ABD0D0024AC1C /* AwfulTableViewController.m */,
				1CE2D9CC166ABD0D0024AC1C /* NSFileManager+UserDirectories.h */,
				1CE2D9CD166ABD0D0024AC1C /* NSFileManager+UserDirectories.m */,
				1CE2D9CE166ABD0D0024AC1C /* NSString+CollapseWhitespace.h */,
				1CE2D9CF166ABD0D0024AC1C /* NSString+CollapseWhitespace.m */,
				1C96D0AA1682B1140043B194 /* NSURL+Awful.h */,
				1C96D0AB1682B1140043B194 /* NSURL+Awful.m */,
				1C96D0AD1682B25A0043B194 /* NSURL+OpensInBrowser.h */,
				1C96D0AE1682B25A0043B194 /* NSURL+OpensInBrowser.m */,
				1CE2D9D0166ABD0D0024AC1C /* NSURL+QueryDictionary.h */,
				1CE2D9D1166ABD0D0024AC1C /* NSURL+QueryDictionary.m */,
				1CE2D9D2166ABD0D0024AC1C /* UINavigationItem+TwoLineTitle.h */,
				1CE2D9D3166ABD0D0024AC1C /* UINavigationItem+TwoLineTitle.m */,
				1CE2D9D4166ABD0D0024AC1C /* UIViewController+NavigationEnclosure.h */,
				1CE2D9D5166ABD0D0024AC1C /* UIViewController+NavigationEnclosure.m */,
			);
			path = "UIKit and Foundation";
			sourceTree = "<group>";
		};
		29B97314FDCFA39411CA2CEA /* Awful */ = {
			isa = PBXGroup;
			children = (
				8CCD498115B497A700E5893B /* Resources */,
				1C3857A115675AFE0078AF95 /* Source */,
				1190F76913BE4ECB00B9D271 /* Vendor */,
				1CBDB5CE16259C930004BDF4 /* Tests */,
				29B97323FDCFA39411CA2CEA /* Frameworks */,
				19C28FACFE9D520D11CA2CBB /* Products */,
			);
			name = Awful;
			sourceTree = "<group>";
		};
		29B97323FDCFA39411CA2CEA /* Frameworks */ = {
			isa = PBXGroup;
			children = (
				1C74880916AC4B710068B8A3 /* AssetsLibrary.framework */,
				8CB5468C15BD936600E8BEC1 /* ImageIO.framework */,
				117DBE3A1522A39A007125EF /* CoreData.framework */,
				1172A62D14F5DB160026CDA8 /* Security.framework */,
				11099066134B86FC0013444C /* QuartzCore.framework */,
				1DF5F4DF0D08C38300B7A737 /* UIKit.framework */,
				1D30AB110D05D00D00671497 /* Foundation.framework */,
				288765070DF74369002DB57D /* CoreGraphics.framework */,
				1CAB36B01548F0FE00A4A362 /* libxml2.dylib */,
				10D34FA8128F41160026C7C2 /* CFNetwork.framework */,
				10D34FAE128F413C0026C7C2 /* MobileCoreServices.framework */,
				10D34FB0128F413C0026C7C2 /* SystemConfiguration.framework */,
				10D34FB6128F414E0026C7C2 /* libz.dylib */,
				1CBDB5BD16259C6C0004BDF4 /* SenTestingKit.framework */,
			);
			name = Frameworks;
			sourceTree = "<group>";
		};
<<<<<<< HEAD
		8C1F62E016B6C8E200FAF625 /* CustomBadge */ = {
			isa = PBXGroup;
			children = (
				8C1F62E116B6C8E200FAF625 /* CustomBadge.h */,
				8C1F62E216B6C8E200FAF625 /* CustomBadge.m */,
			);
			path = CustomBadge;
			sourceTree = "<group>";
		};
		8C700259169B2F7700FC0B78 /* Messages */ = {
			isa = PBXGroup;
			children = (
				8C700260169B2FE700FC0B78 /* AwfulPrivateMessageListController.h */,
				8C700261169B2FE700FC0B78 /* AwfulPrivateMessageListController.m */,
				8C700262169B2FE700FC0B78 /* AwfulPrivateMessageViewController.h */,
				8C700263169B2FE700FC0B78 /* AwfulPrivateMessageViewController.m */,
				8C700291169C73A500FC0B78 /* AwfulPMComposerViewController.h */,
				8C700292169C73A500FC0B78 /* AwfulPMComposerViewController.m */,
				8C804B9616B42110007655D5 /* AwfulNewPMNotifierAgent.h */,
				8C804B9716B42110007655D5 /* AwfulNewPMNotifierAgent.m */,
			);
			path = Messages;
=======
		8C36CEC516C59ADB00F48F15 /* Composer */ = {
			isa = PBXGroup;
			children = (
				8C36CEC616C59ADB00F48F15 /* AwfulComposerViewController.h */,
				8C36CEC716C59ADB00F48F15 /* AwfulComposerViewController.m */,
				8C36CEC816C59ADB00F48F15 /* AwfulEditPostComposerViewController.h */,
				8C36CEC916C59ADB00F48F15 /* AwfulEditPostComposerViewController.m */,
				8C36CECA16C59ADB00F48F15 /* AwfulReplyComposerViewController.h */,
				8C36CECB16C59ADB00F48F15 /* AwfulReplyComposerViewController.m */,
				8C36CECC16C59ADB00F48F15 /* AwfulThreadComposerViewController.h */,
				8C36CECD16C59ADB00F48F15 /* AwfulThreadComposerViewController.m */,
				8C36CECE16C59ADB00F48F15 /* Components */,
			);
			path = Composer;
			sourceTree = "<group>";
		};
		8C36CECE16C59ADB00F48F15 /* Components */ = {
			isa = PBXGroup;
			children = (
				8C36CECF16C59ADB00F48F15 /* AwfulComposerInputAccessoryView.h */,
				8C36CED016C59ADB00F48F15 /* AwfulComposerInputAccessoryView.m */,
				8C36CED116C59ADB00F48F15 /* AwfulComposerView.h */,
				8C36CED216C59ADB00F48F15 /* AwfulComposerView.m */,
				8C36CED316C59ADB00F48F15 /* AwfulEmoticonChooserCellView.h */,
				8C36CED416C59ADB00F48F15 /* AwfulEmoticonChooserCellView.m */,
				8C36CED516C59ADB00F48F15 /* AwfulEmoticonChooserViewController.h */,
				8C36CED616C59ADB00F48F15 /* AwfulEmoticonChooserViewController.m */,
				8C36CED716C59ADB00F48F15 /* AwfulTitleEntryCell.h */,
				8C36CED816C59ADB00F48F15 /* AwfulTitleEntryCell.m */,
			);
			path = Components;
>>>>>>> 483ecc85
			sourceTree = "<group>";
		};
		8C700287169C6EFA00FC0B78 /* AnimatedGif */ = {
			isa = PBXGroup;
			children = (
				8C700288169C6EFA00FC0B78 /* FVGifAnimation.h */,
				8C700289169C6EFA00FC0B78 /* FVGifAnimation.m */,
			);
			path = AnimatedGif;
			sourceTree = "<group>";
		};
		8CCD498115B497A700E5893B /* Resources */ = {
			isa = PBXGroup;
			children = (
				8C5CC4BD16AE366700BEBA9D /* editor.html */,
				8CCD498215B497A700E5893B /* Awful-Info.plist */,
				1C96D0B61682BBF10043B194 /* Browsers.plist */,
				1CBD5243162B5C2500928740 /* Custom CSS README.txt */,
				1CC780651612DBB2002AF958 /* Default */,
				1CF0D618164B0A7C00CFA137 /* Forum Abbreviations.plist */,
				8CCD498915B497A700E5893B /* Icons */,
				8CCD503B15B783FC00E5893B /* Images */,
				1CFBED041631BF53008AF641 /* licenses.html */,
				8CCD4CC315B497A800E5893B /* Settings.plist */,
				8CCD527B15B783FC00E5893B /* Thread Tags */,
			);
			path = Resources;
			sourceTree = "<group>";
		};
		8CCD498915B497A700E5893B /* Icons */ = {
			isa = PBXGroup;
			children = (
				1C7487F916A99BC30068B8A3 /* Icon-72.png */,
				1C7487FA16A99BC30068B8A3 /* Icon-72@2x.png */,
				1C7487FB16A99BC30068B8A3 /* Icon-Small-50.png */,
				1C7487FC16A99BC30068B8A3 /* Icon-Small-50@2x.png */,
				1C7487FD16A99BC30068B8A3 /* Icon-Small.png */,
				1C7487FE16A99BC30068B8A3 /* Icon-Small@2x.png */,
				1C7487FF16A99BC30068B8A3 /* Icon.png */,
				1C74880016A99BC30068B8A3 /* Icon@2x.png */,
			);
			path = Icons;
			sourceTree = "<group>";
		};
		8CCD503B15B783FC00E5893B /* Images */ = {
			isa = PBXGroup;
			children = (
				8C5CC4C516AF666100BEBA9D /* emot-v@2x.gif */,
				8C5CC4C316AF663C00BEBA9D /* emot-v.gif */,
				1CBDB5841624B26B0004BDF4 /* 0.0stars.png */,
				8CEB405D1687865300BFA9A8 /* hourglass.gif */,
				8CFB175E168145B5007C70D5 /* macinyos-adminstar.png */,
				8C0F4F541682CCFA00E25D7E /* macinyos-heading-center.png */,
				8C483FC116852E5D00D02482 /* macinyos-loading.png */,
				8C0F4F551682CCFA00E25D7E /* macinyos-heading-right.png */,
				8C9834E1169091CE009F0CD6 /* fyad-bubble.png */,
				8CFB175F168145B5007C70D5 /* macinyos-modstar.png */,
				8C299D6F16877AE9001B9D96 /* winpos95-heading-left.png */,
				8CEB405B16877E1600BFA9A8 /* winpos95-heading-left-seen.png */,
				8C299D7016877AE9001B9D96 /* winpos95-heading-right.png */,
				8C299D7116877AE9001B9D96 /* winpos95-heading.png */,
				8CEB405816877D2A00BFA9A8 /* winpos95-heading-seen.png */,
				1CBDB5851624B26B0004BDF4 /* 0.5stars.png */,
				1CBDB5861624B26B0004BDF4 /* 1.0stars.png */,
				8C33C219168173E1005782F9 /* happymac.png */,
				8CF740EE1681376600C219E4 /* macinyos-heading.png */,
				8CEBABEA168000B800680935 /* macinyos-wallpaper.png */,
				8C4F06B41686C1CB003CE53C /* macinyos-heading-left.png */,
				1CBDB5871624B26B0004BDF4 /* 1.5stars.png */,
				8CEBABEC16800A9300680935 /* macinyos-postactions-bg.png */,
				1CBDB5881624B26B0004BDF4 /* 2.0stars.png */,
				1CBDB5891624B26B0004BDF4 /* 2.5stars.png */,
				1CBDB58A1624B26B0004BDF4 /* 3.0stars.png */,
				1CBDB58B1624B26B0004BDF4 /* 3.5stars.png */,
				1CBDB58C1624B26B0004BDF4 /* 4.0stars.png */,
				1CBDB58D1624B26B0004BDF4 /* 4.5stars.png */,
				1CBDB58E1624B26B0004BDF4 /* 5.0stars.png */,
				8CCD504215B783FC00E5893B /* action.png */,
				8CCD504315B783FC00E5893B /* action@2x.png */,
				1C3CC797162876AE00088AA8 /* adminstar.png */,
				8CCD504415B783FC00E5893B /* arrowleft.png */,
				8CCD504515B783FC00E5893B /* arrowleft@2x.png */,
				8CCD504615B783FC00E5893B /* arrowright.png */,
				1C13FF90161CDDD3000ED2B1 /* bookmarks-landscape.png */,
				1C13FF91161CDDD4000ED2B1 /* bookmarks-landscape@2x.png */,
				1C13FF92161CDDD4000ED2B1 /* bookmarks.png */,
				1C13FF93161CDDD4000ED2B1 /* bookmarks@2x.png */,
				8CCD504715B783FC00E5893B /* arrowright@2x.png */,
				8CCD504D15B783FC00E5893B /* cog.png */,
				8CCD504E15B783FC00E5893B /* cog@2x.png */,
				8CCD504F15B783FC00E5893B /* compose.png */,
				8CCD505015B783FC00E5893B /* compose@2x.png */,
				8C9B02BF1623630F00676B98 /* downArrowDark.png */,
				1C5B9978166F6E4B004C5D0E /* favorites-icon@2x.png */,
				8CCD524215B783FC00E5893B /* forum-arrow-down.png */,
				8CCD524315B783FC00E5893B /* forum-arrow-down@2x.png */,
				8C2450FE1666FDA300D3079C /* forum-arrow-down-dark.png */,
				8C2450FF1666FDA300D3079C /* forum-arrow-down-dark@2x.png */,
				8CCD524415B783FC00E5893B /* forum-arrow-right.png */,
				8CCD524515B783FC00E5893B /* forum-arrow-right@2x.png */,
				8C2451021666FDAE00D3079C /* forum-arrow-right-dark.png */,
				8C2451031666FDAE00D3079C /* forum-arrow-right-dark@2x.png */,
				8C2450F51666F76900D3079C /* forum-header-dark.png */,
				8C2450F61666F76900D3079C /* forum-header-dark@2x.png */,
				8C2450F71666F76900D3079C /* forum-header-light.png */,
				8C2450F81666F76900D3079C /* forum-header-light@2x.png */,
				8CCD524D15B783FC00E5893B /* icon_arrow_left.png */,
				8CCD524E15B783FC00E5893B /* icon_arrow_right.png */,
				8CCD525115B783FC00E5893B /* list_icon.png */,
				8CCD525215B783FC00E5893B /* list_icon@2x.png */,
				1C3CC798162876AE00088AA8 /* modstar.png */,
				1CBD5271162DCB1B00928740 /* navbar-back-landscape.png */,
				1CBD5272162DCB1B00928740 /* navbar-back-landscape@2x.png */,
				1CBD5273162DCB1B00928740 /* navbar-back.png */,
				1CBD5274162DCB1B00928740 /* navbar-back@2x.png */,
				1CBD5275162DCB1B00928740 /* navbar-button-landscape.png */,
				1CBD5276162DCB1B00928740 /* navbar-button-landscape@2x.png */,
				1CBD5277162DCB1B00928740 /* navbar-button.png */,
				1CBD5278162DCB1B00928740 /* navbar-button@2x.png */,
				1CBD527C162DCB1B00928740 /* navbar@2x.png */,
				1CFBECCB162F4ED7008AF641 /* pagebar-button-selected.png */,
				1CFBECCC162F4ED7008AF641 /* pagebar-button-selected@2x.png */,
				1CFBECCD162F4ED7008AF641 /* pagebar-button.png */,
				1CFBECCE162F4ED7008AF641 /* pagebar-button@2x.png */,
				1CFBECE5162F526A008AF641 /* pagebar-segmented-divider.png */,
				1CFBECE6162F526A008AF641 /* pagebar-segmented-divider@2x.png */,
				1CFBECD3162F4ED7008AF641 /* pagebar.png */,
				1CFBECD4162F4ED7008AF641 /* pagebar@2x.png */,
				1C5B997A166F6E54004C5D0E /* pm-icon@2x.png */,
				8CCD525C15B783FC00E5893B /* rating0.png */,
				8CCD525D15B783FC00E5893B /* rating1.png */,
				8CCD525E15B783FC00E5893B /* rating2.png */,
				8CCD525F15B783FC00E5893B /* rating3.png */,
				8CCD526015B783FC00E5893B /* rating4.png */,
				8CCD526115B783FC00E5893B /* rating5.png */,
				1CFBECFC1631A6EA008AF641 /* star-off.png */,
				1CFBECFD1631A6EA008AF641 /* star-off@2x.png */,
				1CE2D981165F8B8D0024AC1C /* star-off-dark.png */,
				1CE2D982165F8B8D0024AC1C /* star-off-dark@2x.png */,
				1CFBECFE1631A6EA008AF641 /* star-on.png */,
				1CFBECFF1631A6EA008AF641 /* star-on@2x.png */,
				8CCD527715B783FC00E5893B /* sticky.png */,
				1C5B997C166F9844004C5D0E /* tab-background@2x.png */,
				1C5B997E166F9844004C5D0E /* tab-divider@2x.png */,
				1C5B997D166F9844004C5D0E /* tab-selected@2x.png */,
				1C101572164E8A7200302B19 /* tag-collage-Landscape.png */,
				1C101573164E8A7200302B19 /* tag-collage-Landscape@2x.png */,
				1C101574164E8A7200302B19 /* tag-collage-Portrait.png */,
				1C101575164E8A7200302B19 /* tag-collage-Portrait@2x.png */,
			);
			path = Images;
			sourceTree = "<group>";
		};
		8CCD527B15B783FC00E5893B /* Thread Tags */ = {
			isa = PBXGroup;
			children = (
				8C5159D0163DB796000114F6 /* adtrw-hokutonoken.png */,
				8CCD527C15B783FC00E5893B /* ai-cycles.png */,
				8C5159D5163DB796000114F6 /* ai-mods.png */,
				8C5159D1163DB796000114F6 /* AICA-TAG-60s.png */,
				8C5159D2163DB796000114F6 /* AICA-TAG-70s.png */,
				8C5159D3163DB796000114F6 /* AICA-TAG-80s.png */,
				8C5159D4163DB796000114F6 /* AICA-TAG-classic.png */,
				8C5159D6163DB796000114F6 /* AICA-TAG-newride.png */,
				8C5159D7163DB796000114F6 /* AICA-TAG-race.png */,
				1CAEDB05163778DF001F5F04 /* AICA-TAG-trip.png */,
				1CE2D99E16688BA00024AC1C /* ama.png */,
				1CAEDB1316377914001F5F04 /* ap-1999.png */,
				8CCD527E15B783FC00E5893B /* art.png */,
				8CCD527F15B783FC00E5893B /* asktell-jobs.png */,
				8CCD528015B783FC00E5893B /* asktell-lifestyle.png */,
				8CCD528115B783FC00E5893B /* asktell-travel.png */,
				8CCD528215B783FC00E5893B /* attention.png */,
				8CCD528315B783FC00E5893B /* audio.png */,
				8CF02DC916484CCE0059BC56 /* bb-author.png */,
				8CF02DB516484CCE0059BC56 /* bb-classics.png */,
				8CCD528415B783FC00E5893B /* bb-fantasy.png */,
				8CF02DB316484CCE0059BC56 /* bb-foreign.png */,
				8CCD528515B783FC00E5893B /* bb-nonfiction.png */,
				8CCD528615B783FC00E5893B /* books.png */,
				8CAB2834164B4FB0009BC24F /* bs-diablo.png */,
				8CAB2835164B4FB0009BC24F /* bs-starcraft.png */,
				8CF02DB416484CCE0059BC56 /* bss-con.png */,
				8CCD528715B783FC00E5893B /* bss-discussion.png */,
				1C67BB1916493C5F00898B35 /* bss-fanboy.png */,
				8CCD528815B783FC00E5893B /* bss-indie.png */,
				8CF02DA616484CCE0059BC56 /* bss-manga.png */,
				8CF02DB616484CCE0059BC56 /* bss-new.png */,
				8CF02DB716484CCE0059BC56 /* bss-review.png */,
				8CF02DCA16484CCE0059BC56 /* bss-shipping.png */,
				8CF02DA716484CCE0059BC56 /* bss-swag.png */,
				8CF02DA816484CCE0059BC56 /* bss-webcomic.png */,
				8C6F08491653498F00B43251 /* byob-anti.png */,
				8CF02DA916484CCE0059BC56 /* byob-cheer.png */,
				1CAEDB1516377925001F5F04 /* byob-chill.png */,
				8CF02DB816484CCE0059BC56 /* byob-dent.png */,
				8CF02DB916484CCE0059BC56 /* byob-dont.png */,
				8CF02DBA16484CCE0059BC56 /* byob-excuse.png */,
				8CCD528915B783FC00E5893B /* byob-explosion.png */,
				8CF02DCB16484CCE0059BC56 /* byob-friends.png */,
				8CCD528A15B783FC00E5893B /* byob-gents.png */,
				8CCD528B15B783FC00E5893B /* byob-grouch.png */,
				1CAEDB171637792D001F5F04 /* byob-salt.png */,
				8CF02DCC16484CCE0059BC56 /* byob-secrets.png */,
				8C8742941655FDD60018AC6C /* byob-shocking.png */,
				8CCD528C15B783FC00E5893B /* byob-slax.png */,
				1CAEDB1916377933001F5F04 /* byob-slayer.png */,
				1CAEDB1A16377933001F5F04 /* byob-soulja.png */,
				8CF02DCD16484CCE0059BC56 /* byob-treasure.png */,
				1CB13AC816B86452003708DC /* byob-xfile.png */,
				8C87428D1655FD990018AC6C /* byob.png */,
				8CF02DCE16484CCE0059BC56 /* CA-TAG-CA-atb.png */,
				8CF02DCF16484CCE0059BC56 /* CA-TAG-CA-dirtmoto.png */,
				8CF02DD016484CCE0059BC56 /* CA-TAG-CA-roadbike.png */,
				8CF02DBB16484CCE0059BC56 /* CA-TAG-CA-streetmoto.png */,
				8CCD528D15B783FC00E5893B /* cars.png */,
				8CCD528E15B783FC00E5893B /* cc-critique.png */,
				8CF02DBC16484CCE0059BC56 /* cc-daily.png */,
				8CCD528F15B783FC00E5893B /* cc-design.png */,
				8CCD529015B783FC00E5893B /* cc-fiction.png */,
				8CCD529115B783FC00E5893B /* cc-film.png */,
				8CCD529215B783FC00E5893B /* cc-poetry.png */,
				8CCD529315B783FC00E5893B /* cc-project.png */,
				8CCD529415B783FC00E5893B /* cc-tutorial.png */,
				8CF02DD116484CCE0059BC56 /* cc-writing.png */,
				8CCD529515B783FC00E5893B /* cc_design.png */,
				8CCD529615B783FC00E5893B /* cd_action.png */,
				8CCD529715B783FC00E5893B /* cd_classic.png */,
				8CCD529815B783FC00E5893B /* cd_comedy.png */,
				8CCD529915B783FC00E5893B /* cd_director.png */,
				8CCD529A15B783FC00E5893B /* cd_drama.png */,
				8CCD529B15B783FC00E5893B /* cd_horror2.png */,
				8CCD529C15B783FC00E5893B /* cd_hype.png */,
				8CCD529D15B783FC00E5893B /* cd_scifi.png */,
				8CCD529E15B783FC00E5893B /* cell-cdma.png */,
				8CCD529F15B783FC00E5893B /* cell-gsm.png */,
				1CD2C3BD16B8508F002DBF66 /* chooch.png */,
				8CCD52A015B783FC00E5893B /* coc-binbash.png */,
				8CCD52A115B783FC00E5893B /* coc-c.png */,
				8CCD52A215B783FC00E5893B /* coc-db.png */,
				8CCD52A315B783FC00E5893B /* coc-java.png */,
				8CCD52A415B783FC00E5893B /* coc-theory.png */,
				8CCD52A515B783FC00E5893B /* coc-web.png */,
				8CCD52A615B783FC00E5893B /* computers.png */,
				8CCD52A715B783FC00E5893B /* coupon-coupon.png */,
				8CCD52A815B783FC00E5893B /* coupon-free.png */,
				8CCD52A915B783FC00E5893B /* coupon-instore.png */,
				8CCD52AA15B783FC00E5893B /* coupon-nonus.png */,
				8CCD52AB15B783FC00E5893B /* cps-android.png */,
				8CCD52AC15B783FC00E5893B /* dd-9-11.png */,
				8CF02DD216484CCE0059BC56 /* dd-africa.png */,
				8CCD52AD15B783FC00E5893B /* dd-asia.png */,
				8CCD52AE15B783FC00E5893B /* dd-dems.png */,
				8CCD52AF15B783FC00E5893B /* dd-economics.png */,
				8CCD52B015B783FC00E5893B /* dd-environment.png */,
				1C101596165130AE00302B19 /* dd-europe.png */,
				1CAEDB1D1637793F001F5F04 /* dd-fox.png */,
				1CAED9F516375FE7001F5F04 /* dd-GOP.png */,
				8CCD52B115B783FC00E5893B /* dd-gotcha.png */,
				8CCD52B215B783FC00E5893B /* dd-history.png */,
				8CCD52B315B783FC00E5893B /* dd-law.png */,
				8CCD52B415B783FC00E5893B /* dd-notracist.png */,
				8CF02DBD16484CCE0059BC56 /* dd-offmeds.png */,
				8CCD52B515B783FC00E5893B /* dd-philosophy.png */,
				1CAEDB1F1637794E001F5F04 /* dd-religion.png */,
				1CAEDB201637794E001F5F04 /* dd-war.png */,
				8CCD52B615B783FC00E5893B /* diy-advice.png */,
				8CCD52B715B783FC00E5893B /* diy-homeimprove.png */,
				8CF02DBE16484CCE0059BC56 /* diy-robots.png */,
				8CF02DBF16484CCE0059BC56 /* diy-step.png */,
				1CAEDB2316377961001F5F04 /* diy-tips.png */,
				8CF02DC016484CCE0059BC56 /* diy-tools.png */,
				1CAEDB2416377961001F5F04 /* diy-wood.png */,
				8CF02DAA16484CCE0059BC56 /* Dorkroom-K-ROCK.png */,
				8CF02DC116484CCE0059BC56 /* Dorkroom-silkysmooth.png */,
				8CCD52B815B783FC00E5893B /* drugs.png */,
				8CCD52B915B783FC00E5893B /* en.png */,
				8CCD52BA15B783FC00E5893B /* event.png */,
				8CCD52BB15B783FC00E5893B /* flame.png */,
				8CCD52BC15B783FC00E5893B /* food.png */,
				8CCD52BD15B783FC00E5893B /* fruity.png */,
				8CF02DC216484CCE0059BC56 /* fyad-alas.png */,
				8CCD52BE15B783FC00E5893B /* fyad-archery.png */,
				1CAED9F316375FC8001F5F04 /* fyad-atheist.png */,
				8CF02DAB16484CCE0059BC56 /* fyad-bapes.png */,
				1CAEDB2716377973001F5F04 /* fyad-bats.png */,
				8CF02DAC16484CCE0059BC56 /* fyad-blaagh.png */,
				8CF02DAD16484CCE0059BC56 /* fyad-blades.png */,
				8CF02DC316484CCE0059BC56 /* fyad-blogs.png */,
				8CF02DAE16484CCE0059BC56 /* fyad-burn.png */,
				1CAEDB2816377973001F5F04 /* fyad-cats.png */,
				8CF02DAF16484CCE0059BC56 /* fyad-champion.png */,
				8CF02DD316484CCE0059BC56 /* fyad-cockfights.png */,
				1CAEDB2916377973001F5F04 /* fyad-dirigibles.png */,
				1CAEDB2A16377973001F5F04 /* fyad-dogfights.png */,
				8CF02DB016484CCE0059BC56 /* fyad-eggs.png */,
				8CCD52BF15B783FC00E5893B /* fyad-falconry.png */,
				1CAED9E616375FB8001F5F04 /* fyad-flannel.png */,
				1CAED9E716375FB8001F5F04 /* fyad-framed.png */,
				8C3CCD3F16533B1E00C28342 /* fyad-ghostride.png */,
				1CAEDB2F1637797C001F5F04 /* fyad-ghosts.png */,
				8C3CCD3E16533B1E00C28342 /* fyad-hark.png */,
				8CBD8E1816548AFC00749A8F /* fyad-hogyanker.png */,
				8CAAE2E61651CC52004C8C8A /* fyad-horses.png */,
				8C3CCD3D16533B1E00C28342 /* fyad-hunting.png */,
				1CAED9E816375FB8001F5F04 /* fyad-imgay.png */,
				1CAED9E916375FB8001F5F04 /* fyad-lovecum.png */,
				8CAAE2E51651CC52004C8C8A /* fyad-magician.png */,
				8CF02DD416484CCE0059BC56 /* fyad-menopause.png */,
				8C3CCD3C16533B1E00C28342 /* fyad-moof.png */,
				8CAB2831164B4FB0009BC24F /* fyad-mystery.png */,
				8CAB2831164B4FB0009BC24F /* fyad-mystery.png */,
				8CCD52C015B783FC00E5893B /* fyad-nilbog.png */,
				8CF95C741653276000060F19 /* fyad-otherforums.png */,
				1CAED9EA16375FB8001F5F04 /* fyad-parroty.png */,
				8CAB2830164B4FB0009BC24F /* fyad-puns.png */,
				8C3CCD60165344AC00C28342 /* FYAD-redants.png */,
				1CAEDB3116377986001F5F04 /* fyad-robocop.png */,
				8CF02DB116484CCE0059BC56 /* fyad-salad.png */,
				1CAEDB3216377986001F5F04 /* fyad-sandwich.png */,
				8C3CCD63165344C200C28342 /* fyad-smallthread.png */,
				1CAED9EB16375FB8001F5F04 /* fyad-socks.png */,
				8CF95C731653276000060F19 /* fyad-space.png */,
				8C3CCD62165344C100C28342 /* fyad-speedrun.png */,
				8CBD8E1716548AFC00749A8F /* fyad-starcraft.png */,
				8CF02DB216484CCE0059BC56 /* fyad-suts.png */,
				8CAAE2E41651CC52004C8C8A /* fyad-thuggery.png */,
				8CCD52C115B783FC00E5893B /* fyad-tim.png */,
				8C3CCD561653446600C28342 /* fyad-toucan.png */,
				8C3CCD3B16533B1E00C28342 /* fyad-tree.png */,
				8CF95C751653276000060F19 /* fyad-troll.png */,
				8CAB282F164B4FB0009BC24F /* fyad-trout.png */,
				8CF95C721653276000060F19 /* fyad-wiki.png */,
				8CF95C711653276000060F19 /* fyad-words.png */,
				8C3CCD3A16533B1D00C28342 /* fyad-yourrights.png */,
				8CBD8E1916548AFC00749A8F /* fyad-yuck.png */,
				8C5159D9163DB796000114F6 /* fyad-zounds.png */,
				8CCD52C215B783FC00E5893B /* games-360.png */,
				8CCD52C315B783FC00E5893B /* games-360ps3tag.png */,
				8CCD52C415B783FC00E5893B /* games-3ds.png */,
				8CCD52C515B783FC00E5893B /* games-ds.png */,
				8CCD52C615B783FC00E5893B /* games-letsplay.png */,
				8CCD52C715B783FC00E5893B /* games-ps3.png */,
				8CCD52C815B783FC00E5893B /* games-psp.png */,
				8CCD52C915B783FC00E5893B /* Games-vita.png */,
				8CCD52CA15B783FC00E5893B /* games-wii.png */,
				1CE2D98D16632E610024AC1C /* games-wiiu.png */,
				8CCD52CB15B783FC00E5893B /* games.png */,
				8CF95C851653276000060F19 /* gip-airforce.png */,
				1CAED9E316375F91001F5F04 /* gip-army.png */,
				8CCD52CC15B783FC00E5893B /* gip-EMT4.png */,
				8CCD52CD15B783FC00E5893B /* gip-firetruck.png */,
				8CF95C841653276000060F19 /* gip-marines.png */,
				8CF95C831653276000060F19 /* gip-money.png */,
				8CAAE2E81651CC52004C8C8A /* gip-navy2.png */,
				8CF95C821653276000060F19 /* gip-pew.png */,
				1CAEDB3516377996001F5F04 /* gip-police3.png */,
				8CAAE2E71651CC52004C8C8A /* gip-uscg.png */,
				8CCD52CE15B783FC00E5893B /* goonmeet.png */,
				8CCD52CF15B783FC00E5893B /* gross.png */,
				8CF02DA316484CCE0059BC56 /* guns-airsoft.png */,
				1CAEDB37163779A2001F5F04 /* guns-ammo.png */,
				8CF02DA416484CCE0059BC56 /* guns-ccw.png */,
				8CF02D9E16484CCE0059BC56 /* guns-hunting.png */,
				8CF02D9F16484CCE0059BC56 /* guns-milsurp.png */,
				8CCD52D015B783FC00E5893B /* guns-ohshi.png */,
				8CF02DA016484CCE0059BC56 /* guns-paintball.png */,
				8CF02DA116484CCE0059BC56 /* guns-review.png */,
				8CCD52D115B783FC00E5893B /* guns.png */,
				1CAEDB39163779AA001F5F04 /* gws-bread.png */,
				8CF02DD516484CCE0059BC56 /* gws-dessert.png */,
				8CF02DD616484CCE0059BC56 /* gws-diet.png */,
				8CF02DD716484CCE0059BC56 /* gws-drink.png */,
				8CF02DD816484CCE0059BC56 /* gws-fish.png */,
				8CF02DD916484CCE0059BC56 /* gws-local.png */,
				8CF02DDA16484CCE0059BC56 /* gws-meat.png */,
				8CF02DDB16484CCE0059BC56 /* gws-snacks.png */,
				8CF02DDC16484CCE0059BC56 /* gws-soup.png */,
				8CF02DDD16484CCE0059BC56 /* gws-veggie.png */,
				8CCD52D215B783FC00E5893B /* hell-boot.png */,
				8CCD52D315B783FC00E5893B /* hell-fuckthis.png */,
				8CCD52D415B783FC00E5893B /* hell-glomp.png */,
				8CCD52D515B783FC00E5893B /* hell-hive.png */,
				8CF02DA216484CCE0059BC56 /* hell-jorts.png */,
				8CAAE2E31651CC52004C8C8A /* hell-miso.png */,
				8CCD52D615B783FC00E5893B /* hell-spergin.png */,
				8CCD52D715B783FC00E5893B /* hell-stfu.png */,
				8C3CCD4616533B5000C28342 /* hell-suck.png */,
				8C3CCD66165344D500C28342 /* hell-tim.png */,
				8CCD52D815B783FC00E5893B /* hell-whore.png */,
				8CCD52D915B783FC00E5893B /* help.png */,
				8CCD52DA15B783FC00E5893B /* humor.png */,
				8CCD52DB15B783FC00E5893B /* icon-30-attnmod.png */,
				8CCD52DC15B783FC00E5893B /* icon-31-hotthread.png */,
				8CCD52DD15B783FC00E5893B /* icon-37-selling.png */,
				8CCD52DF15B783FC00E5893B /* icon-38-buying.png */,
				8CCD52E115B783FC00E5893B /* icon-41-game-xbox.png */,
				8CCD52E215B783FC00E5893B /* icon-42-game-ps2.png */,
				8CCD52E315B783FC00E5893B /* icon-43-game-gamecube.png */,
				8CCD52E415B783FC00E5893B /* icon-44-game-gba.png */,
				8CCD52E515B783FC00E5893B /* icon-45-game-pc.png */,
				8CCD52E615B783FC00E5893B /* icon-46-trading.png */,
				8CCD52E815B783FC00E5893B /* icon-52-trading.png */,
				8CCD52EA15B783FC00E5893B /* icon-59-lobster.png */,
				8CCD52EB15B783FC00E5893B /* icon-60-pig.png */,
				8CCD52EC15B783FC00E5893B /* icon-61-comics.png */,
				8CCD52ED15B783FC00E5893B /* icon-dear_richard.png */,
				8CCD52EE15B783FC00E5893B /* icon-honk.png */,
				8CCD52EF15B783FC00E5893B /* icon23-banme.png */,
				8CCD52F015B783FC00E5893B /* lan-asia.png */,
				8CCD52F115B783FC00E5893B /* lan-canada.png */,
				8CCD52F215B783FC00E5893B /* lan-europe.png */,
				8CF02D9B16484CCE0059BC56 /* lan-international.png */,
				8CF02D9C16484CCE0059BC56 /* lan-midwest.png */,
				1CAEDB3B163779BC001F5F04 /* lan-ne.png */,
				1CAEDB3C163779BC001F5F04 /* lan-nw.png */,
				1CAED9E116375F7C001F5F04 /* lan-south.png */,
				1CAEDB3F163779C1001F5F04 /* lan-sw.png */,
				8CF02D9D16484CCE0059BC56 /* lan-west.png */,
				8C3CCD4816533B6100C28342 /* LF-24yu5af.png */,
				8C3CCD4A16533B7E00C28342 /* LF-25tjf47.png */,
				8CAAE2E21651CC52004C8C8A /* LF-29qdqgy.png */,
				8C3CCD581653447B00C28342 /* LF-2mfbryu.png */,
				8CF95C701653276000060F19 /* LF-2wqxulw.png */,
				8CAAE2E11651CC52004C8C8A /* lf-9287.png */,
				8C3CCD4C16533B8B00C28342 /* lf-amerika.png */,
				8CCD52F315B783FC00E5893B /* lf-arecountry.png */,
				8CCD52F415B783FC00E5893B /* LF-article.png */,
				8CCD52F515B783FC00E5893B /* LF-BiCurious.png */,
				8CAAE2E01651CC52004C8C8A /* lf-choom.png */,
				8C88D1F616BEBF56009DC854 /* LF-dad.png */,
				1CAED9DD16375F52001F5F04 /* lf-dji.png */,
				8C3CCD4F16533B9E00C28342 /* lf-eu.png */,
				8CCD52F615B783FC00E5893B /* lf-eurabia.png */,
				8CAAE2DF1651CC52004C8C8A /* LF-fem_LF_tag2.png */,
				8CCD52F715B783FC00E5893B /* lf-fff.png */,
				8CCD52F815B783FC00E5893B /* lf-fuckit3.png */,
				8CCD52F915B783FC00E5893B /* LF-fuckshitdamntag2.png */,
				8CF95C6F1653276000060F19 /* LF-gay2.png */,
				8CCD52FA15B783FC00E5893B /* lf-gipper.png */,
				8CF95C631653276000060F19 /* LF-gitrdun2.png */,
				8CF95C6E1653276000060F19 /* lf-gooddog.png */,
				8CCD52FB15B783FC00E5893B /* lf-gotmine.png */,
				8CCD52FC15B783FC00E5893B /* lf-hansen2.png */,
				8C3CCD5A1653448700C28342 /* LF-iraq.png */,
				8CCD52FD15B783FC00E5893B /* LF-japan_clean_fast.png */,
				1CAEDB41163779CF001F5F04 /* lf-laters.png */,
				8CF95C641653276000060F19 /* LF-legacy.png */,
				1CAEDB43163779D9001F5F04 /* lf-marx.png */,
				8C3CCD4E16533B9E00C28342 /* lf-migra.png */,
				8CF95C6D1653276000060F19 /* LF-nazisrael2.png */,
				8CBD8E1616548AFC00749A8F /* LF-pcc6-2-32-576.png */,
				8CCD52FE15B783FC00E5893B /* LF-pennybags.png */,
				8CF95C6C1653276000060F19 /* LF-perspective_1.png */,
				8CCD52FF15B783FC00E5893B /* LF-purestrain2.png */,
				8CCD530015B783FC00E5893B /* lf-race2.png */,
				8CAAE2DE1651CC52004C8C8A /* LF-rungop.png */,
				8C3CCD5C1653449300C28342 /* lf-trains.png */,
				8C3CCD68165344E200C28342 /* lf-whites.png */,
				8CCD530115B783FC00E5893B /* link.png */,
				1CAEDB45163779E3001F5F04 /* lp-adventure.png */,
				8CF02D9716484CCE0059BC56 /* lp-fps.png */,
				8CF02D9816484CCE0059BC56 /* lp-romhack.png */,
				8CF02D9916484CCE0059BC56 /* lp-rpg.png */,
				8CF02D9A16484CCE0059BC56 /* lp-strategy.png */,
				8CCD530215B783FC00E5893B /* lp-text.png */,
				8CF95C811653276000060F19 /* ml-acoustic.png */,
				8CF95C801653276000060F19 /* ml-amps.png */,
				8CF95C7F1653276000060F19 /* ml-bass.png */,
				8CF95C7E1653276000060F19 /* ml-contest.png */,
				8CF95C7D1653276000060F19 /* ml-drums.png */,
				8CF95C7C1653276000060F19 /* ml-dumbass.png */,
				8CF95C7B1653276000060F19 /* ml-feedback.png */,
				8CF95C7A1653276000060F19 /* ml-gear.png */,
				8CF95C791653276000060F19 /* ml-guitar.png */,
				8CF95C781653276000060F19 /* ml-recording.png */,
				8CF95C771653276000060F19 /* ml-theory.png */,
				8CF95C761653276000060F19 /* ml-voice.png */,
				8C8742921655FDC10018AC6C /* mods-expert.png */,
				8CCD530315B783FC00E5893B /* movies.png */,
				8CCD530415B783FC00E5893B /* music.png */,
				8CCD530515B783FC00E5893B /* newbie.png */,
				8CCD530615B783FC00E5893B /* news.png */,
				8CF02DC416484CCE0059BC56 /* nmd-classical.png */,
				8CCD530715B783FC00E5893B /* nmd-country.png */,
				8CF02DC516484CCE0059BC56 /* nmd-electronic.png */,
				8CCD530815B783FC00E5893B /* nmd-hiphop.png */,
				8CF02DC616484CCE0059BC56 /* nmd-jazz.png */,
				8CCD530915B783FC00E5893B /* nmd-metal.png */,
				8CF02DC716484CCE0059BC56 /* nmd-pop.png */,
				8CF02DC816484CCE0059BC56 /* nmd-punk.png */,
				8CCD530A15B783FC00E5893B /* nmd-rock.png */,
				8CCD530B15B783FC00E5893B /* nmd-tour.png */,
				8CCD530C15B783FC00E5893B /* nmd-us.png */,
				8CCD530D15B783FC00E5893B /* nmd-world.png */,
				8C87429C1655FE1C0018AC6C /* phiz-ant.png */,
				8CAAE2E91651CC52004C8C8A /* phiz-aoki.png */,
				8CF95C621653276000060F19 /* phiz-crabcore.png */,
				8CAAE2DD1651CC52004C8C8A /* phiz-dad.png */,
				8CF95C6B1653276000060F19 /* phiz-dollas.png */,
				8CF95C6A1653276000060F19 /* phiz-donk.png */,
				8CCD530E15B783FC00E5893B /* phiz-dontlike.png */,
				8CF95C691653276000060F19 /* phiz-emo.png */,
				8C3CCD5216533BAF00C28342 /* phiz-grind.png */,
				8C3CCD5E165344A000C28342 /* phiz-irony.png */,
				8CCD530F15B783FC00E5893B /* phiz-kayne.png */,
				8CAAE2EA1651CC52004C8C8A /* phiz-kermit.png */,
				8CF95C651653276000060F19 /* phiz-phag.png */,
				8C3CCD5316533BB000C28342 /* phiz-powerband.png */,
				8CF95C681653276000060F19 /* phiz-prince.png */,
				8CAAE2D61651CC52004C8C8A /* phiz-rap.png */,
				8C87429A1655FE120018AC6C /* phiz-robojax.png */,
				8CF95C661653276000060F19 /* phiz-rockist.png */,
				8CF95C671653276000060F19 /* phiz-sincere.png */,
				8CAAE2DC1651CC52004C8C8A /* phiz-smugwave.png */,
				1CAEDB47163779F0001F5F04 /* phiz-style.png */,
				8CAAE2DB1651CC52004C8C8A /* phiz-sucks.png */,
				1CAEDB48163779F0001F5F04 /* phiz-vampire.png */,
				8CCD531015B783FC00E5893B /* photos.png */,
				8CCD531115B783FC00E5893B /* photoshop.png */,
				1CAEDB4B163779FA001F5F04 /* pi-birds.png */,
				1CAEDB4C163779FA001F5F04 /* pi-bugs.png */,
				8CF02DDE16484CCE0059BC56 /* pi-caged.png */,
				8CCD531215B783FC00E5893B /* pi-cats.png */,
				8CCD531315B783FC00E5893B /* pi-dogs.png */,
				8CCD531415B783FC00E5893B /* pi-fish.png */,
				8CF02DDF16484CCE0059BC56 /* pi-herps.png */,
				8CCD531515B783FC00E5893B /* politics.png */,
				8CCD531615B783FC00E5893B /* poll.png */,
				1CAEDB4F16377A06001F5F04 /* psp-grappling.png */,
				8CF02DE016484CCE0059BC56 /* psp-itstime.png */,
				8CF02DE116484CCE0059BC56 /* psp-k1.png */,
				8CF02DE216484CCE0059BC56 /* psp-mma.png */,
				8CF02DE316484CCE0059BC56 /* psp-pride.png */,
				8CDB2A2116B0F3840091AE53 /* psp-rumble.png */,
				8CF02DE416484CCE0059BC56 /* psp-thonglor.png */,
				8CF02DE516484CCE0059BC56 /* psp-tuf.png */,
				8CF02DE616484CCE0059BC56 /* psp-ufc.png */,
				8CCD531715B783FC00E5893B /* question.png */,
				8CCD531815B783FC00E5893B /* rant.png */,
				8CCD531915B783FC00E5893B /* repeat.png */,
				8CCD531A15B783FC00E5893B /* request.png */,
				8C5159D8163DB796000114F6 /* RP-20a6zc0.png */,
				8CF02DE716484CCE0059BC56 /* RP-carling.png */,
				8CF02DE816484CCE0059BC56 /* RP-championship.png */,
				8CF02DE916484CCE0059BC56 /* RP-epl.png */,
				1CAEDB07163778FD001F5F04 /* RP-facup.png */,
				1CAEDB08163778FD001F5F04 /* RP-fifa.png */,
				8CF02DEA16484CCE0059BC56 /* RP-league.png */,
				1CAEDB09163778FD001F5F04 /* RP-LFP.png */,
				8CF02DEB16484CCE0059BC56 /* RP-ligue1.png */,
				8CCD531B15B783FC00E5893B /* RP-mls_tag.png */,
				8CF02DEC16484CCE0059BC56 /* RP-MOTD_TAG.png */,
				8CF02DED16484CCE0059BC56 /* RP-nonleague.png */,
				1CAEDB0D16377904001F5F04 /* RP-seriea.png */,
				1CAEDB0E16377904001F5F04 /* RP-spl.png */,
				1CAEDB0F16377904001F5F04 /* RP-uefa_tag.png */,
				8CCD531C15B783FC00E5893B /* sam-clothing.png */,
				8CF02DEE16484CCE0059BC56 /* samartd-interestcheck.png */,
				8CF02DEF16484CCE0059BC56 /* samartd-organs.png */,
				8CF02DF016484CCE0059BC56 /* samartd-potions.png */,
				8CF02DF116484CCE0059BC56 /* samartd-water.png */,
				8CF02DA516484CCE0059BC56 /* sap-language.png */,
				8CCD531D15B783FC00E5893B /* sas-fantasy.png */,
				8CCD531E15B783FC00E5893B /* school.png */,
				8CCD531F15B783FC00E5893B /* science.png */,
				8CCD532015B783FC00E5893B /* serious.png */,
				8CCD532115B783FC00E5893B /* sex.png */,
				8CCD532215B783FC00E5893B /* shitpost.png */,
				8CCD532315B783FC00E5893B /* shsc-apple.png */,
				8CCD532415B783FC00E5893B /* shsc-bsd.png */,
				8CCD532515B783FC00E5893B /* shsc-code.png */,
				8CCD532615B783FC00E5893B /* shsc-hardware.png */,
				8CCD532715B783FC00E5893B /* shsc-laptop.png */,
				8CCD532815B783FC00E5893B /* shsc-linux.png */,
				8CCD532915B783FC00E5893B /* shsc-networking.png */,
				8CCD532A15B783FC00E5893B /* shsc-sysadmin.png */,
				8CCD532B15B783FC00E5893B /* shsc-win.png */,
				1CAEDB5116377A13001F5F04 /* sports-boxing.png */,
				8CCD532C15B783FC00E5893B /* sports-golf.png */,
				8CCD532D15B783FC00E5893B /* sports-mlb.png */,
				8CCD532E15B783FC00E5893B /* sports-nascar.png */,
				8CCD532F15B783FC00E5893B /* sports-nba.png */,
				8CCD533015B783FC00E5893B /* sports-ncaa.png */,
				8CCD533115B783FC00E5893B /* sports-nfl.png */,
				8CCD533215B783FC00E5893B /* sports-nhl.png */,
				8CCD533315B783FC00E5893B /* sports-soccer.png */,
				8CF02DF216484CCE0059BC56 /* sports-sylvia.png */,
				8CCD533415B783FC00E5893B /* sports-wwe.png */,
				8CCD533515B783FC00E5893B /* sports.png */,
				8CCD533615B783FC00E5893B /* stupid.png */,
				8CCD533715B783FC00E5893B /* tava-analog.png */,
				8CCD533815B783FC00E5893B /* tava-cables.png */,
				8CCD533915B783FC00E5893B /* tava-cellphone.png */,
				8CCD533A15B783FC00E5893B /* tava-gadget.png */,
				8CCD533B15B783FC00E5893B /* tava-headphones.png */,
				8CCD533C15B783FC00E5893B /* tava-highdef.png */,
				8CCD533D15B783FC00E5893B /* tava-mp3.png */,
				8CCD533E15B783FC00E5893B /* tava-speakers.png */,
				8CCD533F15B783FC00E5893B /* tava-vintage.png */,
				8CF02DF316484CCE0059BC56 /* tcc-acid.png */,
				8CCD534015B783FC00E5893B /* tcc-addiction.png */,
				1CAEDB5316377A20001F5F04 /* tcc-busted.png */,
				8CF02DF416484CCE0059BC56 /* tcc-downers.png */,
				8CF02DF516484CCE0059BC56 /* tcc-halluc.png */,
				1CAEDB5516377A26001F5F04 /* tcc-research.png */,
				8CF02DF616484CCE0059BC56 /* tcc-rx.png */,
				8CCD534115B783FC00E5893B /* tcc-shrooms.png */,
				8CF02DF716484CCE0059BC56 /* tcc-trip_report.png */,
				8CF02DF816484CCE0059BC56 /* tcc-txt.png */,
				8CF02DF916484CCE0059BC56 /* tcc-uppers.png */,
				1CAEDB5716377A2C001F5F04 /* tcc-weed.png */,
				8CCD534215B783FC00E5893B /* tech.png */,
				8CAAE2DA1651CC52004C8C8A /* terrordome.png */,
				8CCD534315B783FC00E5893B /* tfr-box.png */,
				8CF02DFA16484CCE0059BC56 /* tg-boardgames.png */,
				8CAAE2D91651CC52004C8C8A /* tg-cards.png */,
				1CAEDB5916377A35001F5F04 /* tg-d20.png */,
				8CAAE2D81651CC52004C8C8A /* tg-dd.png */,
				8CCD534415B783FC00E5893B /* tg-gurps.png */,
				8CAB2832164B4FB0009BC24F /* tg-mafia.png */,
				8CAAE2EB1651CC52004C8C8A /* tg-poker.png */,
				8CF02DFB16484CCE0059BC56 /* tg-recruiting.png */,
				8CAAE2D71651CC52004C8C8A /* tg-story.png */,
				8CF02DFC16484CCE0059BC56 /* tg-wargames.png */,
				8CCD534515B783FC00E5893B /* tma.png */,
				8C8742901655FDAE0018AC6C /* trp-laliga.png */,
				8CCD534615B783FC00E5893B /* tv.png */,
				1C0B4FE8169E331F00261F28 /* tviv-bluray.png */,
				8CCD534715B783FC00E5893B /* tviv-cable.png */,
				8CCD534815B783FC00E5893B /* tviv-cartoon.png */,
				8CF02DFD16484CCE0059BC56 /* tviv-classic.png */,
				8CCD534915B783FC00E5893B /* tviv-competition.png */,
				8CCD534A15B783FC00E5893B /* tviv-dvd.png */,
				8CCD534B15B783FC00E5893B /* tviv-on-demand.png */,
				8CF02DFE16484CCE0059BC56 /* tviv-reality.png */,
				8CCD534C15B783FC00E5893B /* tviv-spoilers.png */,
				8CCD534D15B783FC00E5893B /* unfunny.png */,
				8CCD534E15B783FC00E5893B /* video.png */,
				8CCD534F15B783FC00E5893B /* weird.png */,
				8CCD535015B783FC00E5893B /* whine.png */,
				8CCD535115B783FC00E5893B /* wrestlehut-ecw.png */,
				8CF02DFF16484CCE0059BC56 /* wrestlehut-global.png */,
				1C101598165130C200302B19 /* wrestlehut-indy.png */,
				8CCD535215B783FC00E5893B /* wrestlehut-thunder.png */,
				8CCD535315B783FC00E5893B /* wrestlehut-tna.png */,
				8CCD535415B783FC00E5893B /* wrestling-raw.png */,
				8CCD535515B783FD00E5893B /* wrestling-roh.png */,
				8CCD535615B783FD00E5893B /* wrestling-sd.png */,
				1C9C675E164C332F00478270 /* ww-denim.png */,
				8C8742981655FDF60018AC6C /* YCS-01.png */,
				1CAEDB5B16377A43001F5F04 /* ycs-achieve.png */,
				8CF02E0016484CCE0059BC56 /* ycs-girl.png */,
				8CCD535715B783FD00E5893B /* ycs-goomba.png */,
				8C8742961655FDEB0018AC6C /* ycs-jap.png */,
				8CF02E0116484CCE0059BC56 /* ycs-jc.png */,
				8CCD535815B783FD00E5893B /* ycs-letsgo.png */,
				8CBD8E1516548AFC00749A8F /* ycs-link.png */,
				8CCD535915B783FD00E5893B /* yospos-blurit.png */,
				8CCD535A15B783FD00E5893B /* YOSPOS-DOS.png */,
				8CCD535B15B783FD00E5893B /* yospos-hackersafe.png */,
				8CCD535C15B783FD00E5893B /* yospos-janitor.png */,
				8CCD535D15B783FD00E5893B /* yospos-netscape.png */,
				8CCD535E15B783FD00E5893B /* yospos-web20.png */,
				8CCD535F15B783FD00E5893B /* yp-amiga859.png */,
				8CCD536015B783FD00E5893B /* yp-apple.png */,
				8CCD536115B783FD00E5893B /* yp-bsod.png */,
				8CCD536215B783FD00E5893B /* yp-c64.png */,
				8CCD536315B783FD00E5893B /* yp-gnugpl.png */,
				8CCD536415B783FD00E5893B /* yp-snowcrash971.png */,
				8CCD536515B783FD00E5893B /* yp-tubes296.png */,
			);
			path = "Thread Tags";
			sourceTree = "<group>";
		};
		8CFA38F416C33B2800491E0C /* PSTCollectionView */ = {
			isa = PBXGroup;
			children = (
				8CDF9DBF16C44CC700C1F250 /* NSIndexPath+PSTCollectionViewAdditions.h */,
				8CDF9DC016C44CC700C1F250 /* NSIndexPath+PSTCollectionViewAdditions.m */,
				8CDF9DC116C44CC700C1F250 /* PSTCollectionView.h */,
				8CDF9DC216C44CC700C1F250 /* PSTCollectionView.m */,
				8CDF9DC316C44CC700C1F250 /* PSTCollectionViewCell.h */,
				8CDF9DC416C44CC700C1F250 /* PSTCollectionViewCell.m */,
				8CDF9DC516C44CC700C1F250 /* PSTCollectionViewCommon.h */,
				8CDF9DC616C44CC700C1F250 /* PSTCollectionViewController.h */,
				8CDF9DC716C44CC700C1F250 /* PSTCollectionViewController.m */,
				8CDF9DC816C44CC700C1F250 /* PSTCollectionViewData.h */,
				8CDF9DC916C44CC700C1F250 /* PSTCollectionViewData.m */,
				8CDF9DCA16C44CC700C1F250 /* PSTCollectionViewFlowLayout.h */,
				8CDF9DCB16C44CC700C1F250 /* PSTCollectionViewFlowLayout.m */,
				8CDF9DCC16C44CC700C1F250 /* PSTCollectionViewItemKey.h */,
				8CDF9DCD16C44CC700C1F250 /* PSTCollectionViewItemKey.m */,
				8CDF9DCE16C44CC700C1F250 /* PSTCollectionViewLayout.h */,
				8CDF9DCF16C44CC700C1F250 /* PSTCollectionViewLayout.m */,
				8CDF9DD016C44CC700C1F250 /* PSTCollectionViewUpdateItem.h */,
				8CDF9DD116C44CC700C1F250 /* PSTCollectionViewUpdateItem.m */,
				8CDF9DD216C44CC700C1F250 /* PSTGridLayoutInfo.h */,
				8CDF9DD316C44CC700C1F250 /* PSTGridLayoutInfo.m */,
				8CDF9DD416C44CC700C1F250 /* PSTGridLayoutItem.h */,
				8CDF9DD516C44CC700C1F250 /* PSTGridLayoutItem.m */,
				8CDF9DD616C44CC700C1F250 /* PSTGridLayoutRow.h */,
				8CDF9DD716C44CC700C1F250 /* PSTGridLayoutRow.m */,
				8CDF9DD816C44CC700C1F250 /* PSTGridLayoutSection.h */,
				8CDF9DD916C44CC700C1F250 /* PSTGridLayoutSection.m */,
			);
			name = PSTCollectionView;
			sourceTree = "<group>";
		};
/* End PBXGroup section */

/* Begin PBXNativeTarget section */
		1C96D054167FDEA60043B194 /* Imgur API Test */ = {
			isa = PBXNativeTarget;
			buildConfigurationList = 1C96D077167FDEA70043B194 /* Build configuration list for PBXNativeTarget "Imgur API Test" */;
			buildPhases = (
				1C96D051167FDEA60043B194 /* Sources */,
				1C96D052167FDEA60043B194 /* Frameworks */,
				1C96D053167FDEA60043B194 /* Resources */,
			);
			buildRules = (
			);
			dependencies = (
			);
			name = "Imgur API Test";
			productName = "Imgur API Test";
			productReference = 1C96D055167FDEA60043B194 /* Imgur API Test.app */;
			productType = "com.apple.product-type.application";
		};
		1CBDB5BB16259C6C0004BDF4 /* ParsingTests */ = {
			isa = PBXNativeTarget;
			buildConfigurationList = 1CBDB5CB16259C6D0004BDF4 /* Build configuration list for PBXNativeTarget "ParsingTests" */;
			buildPhases = (
				1CBDB5B716259C6C0004BDF4 /* Sources */,
				1CBDB5B816259C6C0004BDF4 /* Frameworks */,
				1CBDB5B916259C6C0004BDF4 /* Resources */,
				1CBDB5BA16259C6C0004BDF4 /* ShellScript */,
			);
			buildRules = (
			);
			dependencies = (
			);
			name = ParsingTests;
			productName = ParsingTests;
			productReference = 1CBDB5BC16259C6C0004BDF4 /* ParsingTests.octest */;
			productType = "com.apple.product-type.bundle";
		};
		1D6058900D05DD3D006BFB54 /* Awful */ = {
			isa = PBXNativeTarget;
			buildConfigurationList = 1D6058960D05DD3E006BFB54 /* Build configuration list for PBXNativeTarget "Awful" */;
			buildPhases = (
				1D60588D0D05DD3D006BFB54 /* Resources */,
				1D60588E0D05DD3D006BFB54 /* Sources */,
				1D60588F0D05DD3D006BFB54 /* Frameworks */,
			);
			buildRules = (
			);
			dependencies = (
				1CE2D9A516688C700024AC1C /* PBXTargetDependency */,
			);
			name = Awful;
			productName = Awful;
			productReference = 1D6058910D05DD3D006BFB54 /* Awful.app */;
			productType = "com.apple.product-type.application";
		};
/* End PBXNativeTarget section */

/* Begin PBXProject section */
		29B97313FDCFA39411CA2CEA /* Project object */ = {
			isa = PBXProject;
			attributes = {
				LastUpgradeCheck = 0460;
				ORGANIZATIONNAME = "Regular Berry Software LLC";
			};
			buildConfigurationList = C01FCF4E08A954540054247B /* Build configuration list for PBXProject "Awful" */;
			compatibilityVersion = "Xcode 3.2";
			developmentRegion = English;
			hasScannedForEncodings = 1;
			knownRegions = (
				English,
				Japanese,
				French,
				German,
				en,
			);
			mainGroup = 29B97314FDCFA39411CA2CEA /* Awful */;
			projectDirPath = "";
			projectRoot = "";
			targets = (
				1D6058900D05DD3D006BFB54 /* Awful */,
				1CE2D9A016688C640024AC1C /* Build Resources */,
				1CBDB5BB16259C6C0004BDF4 /* ParsingTests */,
				1C96D054167FDEA60043B194 /* Imgur API Test */,
			);
		};
/* End PBXProject section */

/* Begin PBXResourcesBuildPhase section */
		1C96D053167FDEA60043B194 /* Resources */ = {
			isa = PBXResourcesBuildPhase;
			buildActionMask = 2147483647;
			files = (
				1C96D05F167FDEA60043B194 /* InfoPlist.strings in Resources */,
				1C96D067167FDEA60043B194 /* Default.png in Resources */,
				1C96D069167FDEA60043B194 /* Default@2x.png in Resources */,
				1C96D06B167FDEA60043B194 /* Default-568h@2x.png in Resources */,
				1C96D071167FDEA70043B194 /* ViewController.xib in Resources */,
				1C96D07B167FE1290043B194 /* SVProgressHUD.bundle in Resources */,
			);
			runOnlyForDeploymentPostprocessing = 0;
		};
		1CBDB5B916259C6C0004BDF4 /* Resources */ = {
			isa = PBXResourcesBuildPhase;
			buildActionMask = 2147483647;
			files = (
				1CBDB5F01625B76F0004BDF4 /* bookmarkthreads.html in Resources */,
				1CBDB5F11625B76F0004BDF4 /* forumdisplay.html in Resources */,
				1CBDB5F21625B76F0004BDF4 /* member.html in Resources */,
				1CBDB5F31625B76F0004BDF4 /* newreply.html in Resources */,
				1CBDB5F41625B76F0004BDF4 /* showthread.html in Resources */,
				1C6D3EF7168D97CB00B91A65 /* profile.html in Resources */,
				1CB9B84F1693D9F700A3CD16 /* profile2.html in Resources */,
				1CB9B8511693DC3800A3CD16 /* profile3.html in Resources */,
				1CB9B8531694334500A3CD16 /* profile4.html in Resources */,
				1CB9B8551694339E00A3CD16 /* profile5.html in Resources */,
				1CB9B85716943F5E00A3CD16 /* profile6.html in Resources */,
			);
			runOnlyForDeploymentPostprocessing = 0;
		};
		1D60588D0D05DD3D006BFB54 /* Resources */ = {
			isa = PBXResourcesBuildPhase;
			buildActionMask = 2147483647;
			files = (
				1C23A0A7163E7D2B006C7F39 /* posts-view.js in Resources */,
				8CCD500615B497A900E5893B /* Settings.plist in Resources */,
				8CCD536E15B783FD00E5893B /* action.png in Resources */,
				8CCD536F15B783FD00E5893B /* action@2x.png in Resources */,
				8CCD537015B783FD00E5893B /* arrowleft.png in Resources */,
				8CCD537115B783FD00E5893B /* arrowleft@2x.png in Resources */,
				8CCD537215B783FD00E5893B /* arrowright.png in Resources */,
				8CCD537315B783FD00E5893B /* arrowright@2x.png in Resources */,
				8CCD537915B783FD00E5893B /* cog.png in Resources */,
				8CCD537A15B783FD00E5893B /* cog@2x.png in Resources */,
				8CCD537B15B783FD00E5893B /* compose.png in Resources */,
				8CCD537C15B783FD00E5893B /* compose@2x.png in Resources */,
				8CCD556B15B783FD00E5893B /* forum-arrow-down.png in Resources */,
				8CCD556C15B783FD00E5893B /* forum-arrow-down@2x.png in Resources */,
				8CCD556D15B783FD00E5893B /* forum-arrow-right.png in Resources */,
				8CCD556E15B783FD00E5893B /* forum-arrow-right@2x.png in Resources */,
				8CCD557515B783FD00E5893B /* icon_arrow_left.png in Resources */,
				8CCD557615B783FD00E5893B /* icon_arrow_right.png in Resources */,
				8CCD557915B783FD00E5893B /* list_icon.png in Resources */,
				8CCD557A15B783FD00E5893B /* list_icon@2x.png in Resources */,
				8CCD558415B783FD00E5893B /* rating0.png in Resources */,
				8CCD558515B783FD00E5893B /* rating1.png in Resources */,
				8CCD558615B783FD00E5893B /* rating2.png in Resources */,
				8CCD558715B783FD00E5893B /* rating3.png in Resources */,
				8CCD558815B783FD00E5893B /* rating4.png in Resources */,
				8CCD558915B783FD00E5893B /* rating5.png in Resources */,
				8CCD559E15B783FD00E5893B /* sticky.png in Resources */,
				1CC7806D1612DBB2002AF958 /* Default-568h@2x.png in Resources */,
				1CC7806E1612DBB2002AF958 /* Default-Landscape.png in Resources */,
				1CC7806F1612DBB2002AF958 /* Default-Landscape@2x.png in Resources */,
				1CC780701612DBB2002AF958 /* Default-Portrait.png in Resources */,
				1CC780711612DBB2002AF958 /* Default-Portrait@2x.png in Resources */,
				1CC780721612DBB2002AF958 /* Default.png in Resources */,
				1CC780731612DBB2002AF958 /* Default@2x.png in Resources */,
				1C13FF94161CDDD4000ED2B1 /* bookmarks-landscape.png in Resources */,
				1C13FF95161CDDD4000ED2B1 /* bookmarks-landscape@2x.png in Resources */,
				1C13FF96161CDDD4000ED2B1 /* bookmarks.png in Resources */,
				1C13FF97161CDDD4000ED2B1 /* bookmarks@2x.png in Resources */,
				1C05ED5A16229CDD00FE567F /* SVProgressHUD.bundle in Resources */,
				1CBDB58F1624B26B0004BDF4 /* 0.0stars.png in Resources */,
				1CBDB5901624B26B0004BDF4 /* 0.5stars.png in Resources */,
				1CBDB5911624B26B0004BDF4 /* 1.0stars.png in Resources */,
				1CBDB5921624B26B0004BDF4 /* 1.5stars.png in Resources */,
				1CBDB5931624B26B0004BDF4 /* 2.0stars.png in Resources */,
				1CBDB5941624B26B0004BDF4 /* 2.5stars.png in Resources */,
				1CBDB5951624B26B0004BDF4 /* 3.0stars.png in Resources */,
				1CBDB5961624B26B0004BDF4 /* 3.5stars.png in Resources */,
				1CBDB5971624B26B0004BDF4 /* 4.0stars.png in Resources */,
				1CBDB5981624B26B0004BDF4 /* 4.5stars.png in Resources */,
				1CBDB5991624B26B0004BDF4 /* 5.0stars.png in Resources */,
				1C3CC799162876AE00088AA8 /* adminstar.png in Resources */,
				1C3CC79A162876AE00088AA8 /* modstar.png in Resources */,
				1CBD5244162B5C2500928740 /* Custom CSS README.txt in Resources */,
				1CBD527D162DCB1B00928740 /* navbar-back-landscape.png in Resources */,
				1CBD527E162DCB1B00928740 /* navbar-back-landscape@2x.png in Resources */,
				1CBD527F162DCB1B00928740 /* navbar-back.png in Resources */,
				1CBD5280162DCB1B00928740 /* navbar-back@2x.png in Resources */,
				1CBD5281162DCB1B00928740 /* navbar-button-landscape.png in Resources */,
				1CBD5282162DCB1B00928740 /* navbar-button-landscape@2x.png in Resources */,
				1CBD5283162DCB1B00928740 /* navbar-button.png in Resources */,
				1CBD5284162DCB1B00928740 /* navbar-button@2x.png in Resources */,
				1CBD5288162DCB1B00928740 /* navbar@2x.png in Resources */,
				8C9B02C51623630F00676B98 /* downArrowDark.png in Resources */,
				1CFBECDB162F4ED7008AF641 /* pagebar-button-selected.png in Resources */,
				1CFBECDC162F4ED7008AF641 /* pagebar-button-selected@2x.png in Resources */,
				1CFBECDD162F4ED7008AF641 /* pagebar-button.png in Resources */,
				1CFBECDE162F4ED7008AF641 /* pagebar-button@2x.png in Resources */,
				1CFBECE3162F4ED7008AF641 /* pagebar.png in Resources */,
				1CFBECE4162F4ED7008AF641 /* pagebar@2x.png in Resources */,
				1CFBECE7162F526A008AF641 /* pagebar-segmented-divider.png in Resources */,
				1CFBECE8162F526A008AF641 /* pagebar-segmented-divider@2x.png in Resources */,
				1CFBED001631A6EA008AF641 /* star-off.png in Resources */,
				1CFBED011631A6EA008AF641 /* star-off@2x.png in Resources */,
				1CFBED021631A6EA008AF641 /* star-on.png in Resources */,
				1CFBED031631A6EA008AF641 /* star-on@2x.png in Resources */,
				1CFBED051631BF53008AF641 /* licenses.html in Resources */,
				1CAEDA0F16376E56001F5F04 /* ai-cycles.png in Resources */,
				1CAEDA1116376E56001F5F04 /* art.png in Resources */,
				1CAEDA1216376E56001F5F04 /* asktell-jobs.png in Resources */,
				1CAEDA1316376E56001F5F04 /* asktell-lifestyle.png in Resources */,
				1CAEDA1416376E56001F5F04 /* asktell-travel.png in Resources */,
				1CAEDA1516376E56001F5F04 /* attention.png in Resources */,
				1CAEDA1616376E56001F5F04 /* audio.png in Resources */,
				1CAEDA1716376E56001F5F04 /* bb-fantasy.png in Resources */,
				1CAEDA1916376E56001F5F04 /* bb-nonfiction.png in Resources */,
				1CAEDA1A16376E56001F5F04 /* books.png in Resources */,
				1CAEDA1B16376E56001F5F04 /* bss-discussion.png in Resources */,
				1CAEDA1C16376E56001F5F04 /* bss-indie.png in Resources */,
				1CAEDA1D16376E56001F5F04 /* byob-explosion.png in Resources */,
				1CAEDA1E16376E56001F5F04 /* byob-gents.png in Resources */,
				1CAEDA1F16376E56001F5F04 /* byob-grouch.png in Resources */,
				1CAEDA2016376E56001F5F04 /* byob-slax.png in Resources */,
				1CAEDA2116376E56001F5F04 /* cars.png in Resources */,
				1CAEDA2216376E56001F5F04 /* cc-critique.png in Resources */,
				1CAEDA2316376E56001F5F04 /* cc-design.png in Resources */,
				1CAEDA2416376E56001F5F04 /* cc-fiction.png in Resources */,
				1CAEDA2516376E56001F5F04 /* cc-film.png in Resources */,
				1CAEDA2616376E56001F5F04 /* cc-poetry.png in Resources */,
				1CAEDA2716376E56001F5F04 /* cc-project.png in Resources */,
				1CAEDA2816376E56001F5F04 /* cc-tutorial.png in Resources */,
				1CAEDA2916376E56001F5F04 /* cc_design.png in Resources */,
				1CAEDA2A16376E56001F5F04 /* cd_action.png in Resources */,
				1CAEDA2B16376E56001F5F04 /* cd_classic.png in Resources */,
				1CAEDA2C16376E56001F5F04 /* cd_comedy.png in Resources */,
				1CAEDA2D16376E56001F5F04 /* cd_director.png in Resources */,
				1CAEDA2E16376E56001F5F04 /* cd_drama.png in Resources */,
				1CAEDA2F16376E56001F5F04 /* cd_horror2.png in Resources */,
				1CAEDA3016376E56001F5F04 /* cd_hype.png in Resources */,
				1CAEDA3116376E56001F5F04 /* cd_scifi.png in Resources */,
				1CAEDA3216376E56001F5F04 /* cell-cdma.png in Resources */,
				1CAEDA3316376E56001F5F04 /* cell-gsm.png in Resources */,
				1CAEDA3416376E56001F5F04 /* coc-binbash.png in Resources */,
				1CAEDA3516376E56001F5F04 /* coc-c.png in Resources */,
				1CAEDA3616376E56001F5F04 /* coc-db.png in Resources */,
				1CAEDA3716376E56001F5F04 /* coc-java.png in Resources */,
				1CAEDA3816376E56001F5F04 /* coc-theory.png in Resources */,
				1CAEDA3916376E56001F5F04 /* coc-web.png in Resources */,
				1CAEDA3A16376E56001F5F04 /* computers.png in Resources */,
				1CAEDA3B16376E56001F5F04 /* coupon-coupon.png in Resources */,
				1CAEDA3C16376E56001F5F04 /* coupon-free.png in Resources */,
				1CAEDA3D16376E56001F5F04 /* coupon-instore.png in Resources */,
				1CAEDA3E16376E56001F5F04 /* coupon-nonus.png in Resources */,
				1CAEDA3F16376E56001F5F04 /* cps-android.png in Resources */,
				1CAEDA4016376E56001F5F04 /* dd-9-11.png in Resources */,
				1CAEDA4116376E56001F5F04 /* dd-asia.png in Resources */,
				1CAEDA4216376E56001F5F04 /* dd-dems.png in Resources */,
				1CAEDA4316376E56001F5F04 /* dd-economics.png in Resources */,
				1CAEDA4416376E56001F5F04 /* dd-environment.png in Resources */,
				1CAEDA4516376E56001F5F04 /* dd-GOP.png in Resources */,
				1CAEDA4616376E56001F5F04 /* dd-gotcha.png in Resources */,
				1CAEDA4716376E56001F5F04 /* dd-history.png in Resources */,
				1CAEDA4816376E56001F5F04 /* dd-law.png in Resources */,
				1CAEDA4916376E56001F5F04 /* dd-notracist.png in Resources */,
				1CAEDA4A16376E56001F5F04 /* dd-philosophy.png in Resources */,
				1CAEDA4B16376E56001F5F04 /* diy-advice.png in Resources */,
				1CAEDA4C16376E56001F5F04 /* diy-homeimprove.png in Resources */,
				1CAEDA4D16376E56001F5F04 /* drugs.png in Resources */,
				1CAEDA4E16376E56001F5F04 /* en.png in Resources */,
				1CAEDA4F16376E56001F5F04 /* event.png in Resources */,
				1CAEDA5016376E56001F5F04 /* flame.png in Resources */,
				1CAEDA5116376E56001F5F04 /* food.png in Resources */,
				1CAEDA5216376E56001F5F04 /* fruity.png in Resources */,
				1CAEDA5316376E56001F5F04 /* fyad-archery.png in Resources */,
				1CAEDA5416376E56001F5F04 /* fyad-atheist.png in Resources */,
				1CAEDA5516376E56001F5F04 /* fyad-falconry.png in Resources */,
				1CAEDA5616376E56001F5F04 /* fyad-flannel.png in Resources */,
				1CAEDA5716376E56001F5F04 /* fyad-framed.png in Resources */,
				1CAEDA5816376E56001F5F04 /* fyad-imgay.png in Resources */,
				1CAEDA5916376E56001F5F04 /* fyad-lovecum.png in Resources */,
				1CAEDA5A16376E56001F5F04 /* fyad-nilbog.png in Resources */,
				1CAEDA5B16376E56001F5F04 /* fyad-parroty.png in Resources */,
				1CAEDA5C16376E56001F5F04 /* fyad-socks.png in Resources */,
				1CAEDA5D16376E56001F5F04 /* fyad-tim.png in Resources */,
				1CAEDA5E16376E56001F5F04 /* games-360.png in Resources */,
				1CAEDA5F16376E56001F5F04 /* games-360ps3tag.png in Resources */,
				1CAEDA6016376E56001F5F04 /* games-3ds.png in Resources */,
				1CAEDA6116376E56001F5F04 /* games-ds.png in Resources */,
				1CAEDA6216376E56001F5F04 /* games-letsplay.png in Resources */,
				1CAEDA6316376E56001F5F04 /* games-ps3.png in Resources */,
				1CAEDA6416376E56001F5F04 /* games-psp.png in Resources */,
				1CAEDA6516376E56001F5F04 /* Games-vita.png in Resources */,
				1CAEDA6616376E56001F5F04 /* games-wii.png in Resources */,
				1CAEDA6716376E56001F5F04 /* games.png in Resources */,
				1CAEDA6816376E56001F5F04 /* gip-army.png in Resources */,
				1CAEDA6916376E56001F5F04 /* gip-EMT4.png in Resources */,
				1CAEDA6A16376E56001F5F04 /* gip-firetruck.png in Resources */,
				1CAEDA6B16376E56001F5F04 /* goonmeet.png in Resources */,
				1CAEDA6C16376E56001F5F04 /* gross.png in Resources */,
				1CAEDA6D16376E56001F5F04 /* guns-ohshi.png in Resources */,
				1CAEDA6E16376E56001F5F04 /* guns.png in Resources */,
				1CAEDA6F16376E56001F5F04 /* hell-boot.png in Resources */,
				1CAEDA7016376E56001F5F04 /* hell-fuckthis.png in Resources */,
				1CAEDA7116376E56001F5F04 /* hell-glomp.png in Resources */,
				1CAEDA7216376E56001F5F04 /* hell-hive.png in Resources */,
				1CAEDA7316376E56001F5F04 /* hell-spergin.png in Resources */,
				1CAEDA7416376E56001F5F04 /* hell-stfu.png in Resources */,
				1CAEDA7516376E56001F5F04 /* hell-whore.png in Resources */,
				1CAEDA7616376E56001F5F04 /* help.png in Resources */,
				1CAEDA7716376E56001F5F04 /* humor.png in Resources */,
				1CAEDA7816376E56001F5F04 /* icon-30-attnmod.png in Resources */,
				1CAEDA7916376E56001F5F04 /* icon-31-hotthread.png in Resources */,
				1CAEDA7A16376E56001F5F04 /* icon-37-selling.png in Resources */,
				1CAEDA7C16376E56001F5F04 /* icon-38-buying.png in Resources */,
				1CAEDA7E16376E56001F5F04 /* icon-41-game-xbox.png in Resources */,
				1CAEDA7F16376E56001F5F04 /* icon-42-game-ps2.png in Resources */,
				1CAEDA8016376E56001F5F04 /* icon-43-game-gamecube.png in Resources */,
				1CAEDA8116376E56001F5F04 /* icon-44-game-gba.png in Resources */,
				1CAEDA8216376E56001F5F04 /* icon-45-game-pc.png in Resources */,
				1CAEDA8316376E56001F5F04 /* icon-46-trading.png in Resources */,
				1CAEDA8516376E56001F5F04 /* icon-52-trading.png in Resources */,
				1CAEDA8716376E56001F5F04 /* icon-59-lobster.png in Resources */,
				1CAEDA8816376E56001F5F04 /* icon-60-pig.png in Resources */,
				1CAEDA8916376E56001F5F04 /* icon-61-comics.png in Resources */,
				1CAEDA8A16376E56001F5F04 /* icon-dear_richard.png in Resources */,
				1CAEDA8B16376E56001F5F04 /* icon-honk.png in Resources */,
				1CAEDA8C16376E56001F5F04 /* icon23-banme.png in Resources */,
				1CAEDA8D16376E56001F5F04 /* lan-asia.png in Resources */,
				1CAEDA8E16376E56001F5F04 /* lan-canada.png in Resources */,
				1CAEDA8F16376E56001F5F04 /* lan-europe.png in Resources */,
				1CAEDA9016376E56001F5F04 /* lan-south.png in Resources */,
				1CAEDA9116376E56001F5F04 /* lf-arecountry.png in Resources */,
				1CAEDA9216376E56001F5F04 /* LF-article.png in Resources */,
				1CAEDA9316376E56001F5F04 /* LF-BiCurious.png in Resources */,
				1CAEDA9416376E56001F5F04 /* lf-dji.png in Resources */,
				1CAEDA9516376E56001F5F04 /* lf-eurabia.png in Resources */,
				1CAEDA9616376E56001F5F04 /* lf-fff.png in Resources */,
				1CAEDA9716376E56001F5F04 /* lf-fuckit3.png in Resources */,
				1CAEDA9816376E56001F5F04 /* LF-fuckshitdamntag2.png in Resources */,
				1CAEDA9916376E56001F5F04 /* lf-gipper.png in Resources */,
				1CAEDA9A16376E56001F5F04 /* lf-gotmine.png in Resources */,
				1CAEDA9B16376E56001F5F04 /* lf-hansen2.png in Resources */,
				1CAEDA9C16376E56001F5F04 /* LF-japan_clean_fast.png in Resources */,
				1CAEDA9D16376E56001F5F04 /* LF-pennybags.png in Resources */,
				1CAEDA9E16376E56001F5F04 /* LF-purestrain2.png in Resources */,
				1CAEDA9F16376E56001F5F04 /* lf-race2.png in Resources */,
				1CAEDAA016376E56001F5F04 /* link.png in Resources */,
				1CAEDAA116376E56001F5F04 /* lp-text.png in Resources */,
				1CAEDAA216376E56001F5F04 /* movies.png in Resources */,
				1CAEDAA316376E56001F5F04 /* music.png in Resources */,
				1CAEDAA416376E56001F5F04 /* newbie.png in Resources */,
				1CAEDAA516376E56001F5F04 /* news.png in Resources */,
				1CAEDAA616376E56001F5F04 /* nmd-country.png in Resources */,
				1CAEDAA716376E56001F5F04 /* nmd-hiphop.png in Resources */,
				1CAEDAA816376E56001F5F04 /* nmd-metal.png in Resources */,
				1CAEDAA916376E56001F5F04 /* nmd-rock.png in Resources */,
				1CAEDAAA16376E56001F5F04 /* nmd-tour.png in Resources */,
				1CAEDAAB16376E56001F5F04 /* nmd-us.png in Resources */,
				1CAEDAAC16376E56001F5F04 /* nmd-world.png in Resources */,
				1CAEDAAD16376E56001F5F04 /* phiz-dontlike.png in Resources */,
				1CAEDAAE16376E56001F5F04 /* phiz-kayne.png in Resources */,
				1CAEDAAF16376E56001F5F04 /* photos.png in Resources */,
				1CAEDAB016376E56001F5F04 /* photoshop.png in Resources */,
				1CAEDAB116376E56001F5F04 /* pi-cats.png in Resources */,
				1CAEDAB216376E56001F5F04 /* pi-dogs.png in Resources */,
				1CAEDAB316376E56001F5F04 /* pi-fish.png in Resources */,
				1CAEDAB416376E56001F5F04 /* politics.png in Resources */,
				1CAEDAB516376E56001F5F04 /* poll.png in Resources */,
				1CAEDAB616376E56001F5F04 /* question.png in Resources */,
				1CAEDAB716376E56001F5F04 /* rant.png in Resources */,
				1CAEDAB816376E56001F5F04 /* repeat.png in Resources */,
				1CAEDAB916376E56001F5F04 /* request.png in Resources */,
				1CAEDABA16376E56001F5F04 /* RP-mls_tag.png in Resources */,
				1CAEDABB16376E56001F5F04 /* sam-clothing.png in Resources */,
				1CAEDABC16376E56001F5F04 /* sas-fantasy.png in Resources */,
				1CAEDABD16376E56001F5F04 /* school.png in Resources */,
				1CAEDABE16376E56001F5F04 /* science.png in Resources */,
				1CAEDABF16376E56001F5F04 /* serious.png in Resources */,
				1CAEDAC016376E56001F5F04 /* sex.png in Resources */,
				1CAEDAC116376E56001F5F04 /* shitpost.png in Resources */,
				1CAEDAC216376E56001F5F04 /* shsc-apple.png in Resources */,
				1CAEDAC316376E56001F5F04 /* shsc-bsd.png in Resources */,
				1CAEDAC416376E56001F5F04 /* shsc-code.png in Resources */,
				1CAEDAC516376E56001F5F04 /* shsc-hardware.png in Resources */,
				1CAEDAC616376E56001F5F04 /* shsc-laptop.png in Resources */,
				1CAEDAC716376E56001F5F04 /* shsc-linux.png in Resources */,
				1CAEDAC816376E56001F5F04 /* shsc-networking.png in Resources */,
				1CAEDAC916376E56001F5F04 /* shsc-sysadmin.png in Resources */,
				1CAEDACA16376E56001F5F04 /* shsc-win.png in Resources */,
				1CAEDACB16376E56001F5F04 /* sports-golf.png in Resources */,
				1CAEDACC16376E56001F5F04 /* sports-mlb.png in Resources */,
				1CAEDACD16376E56001F5F04 /* sports-nascar.png in Resources */,
				1CAEDACE16376E56001F5F04 /* sports-nba.png in Resources */,
				1CAEDACF16376E56001F5F04 /* sports-ncaa.png in Resources */,
				1CAEDAD016376E56001F5F04 /* sports-nfl.png in Resources */,
				1CAEDAD116376E56001F5F04 /* sports-nhl.png in Resources */,
				1CAEDAD216376E56001F5F04 /* sports-soccer.png in Resources */,
				1CAEDAD316376E56001F5F04 /* sports-wwe.png in Resources */,
				1CAEDAD416376E56001F5F04 /* sports.png in Resources */,
				1CAEDAD516376E56001F5F04 /* stupid.png in Resources */,
				1CAEDAD616376E56001F5F04 /* tava-analog.png in Resources */,
				1CAEDAD716376E56001F5F04 /* tava-cables.png in Resources */,
				1CAEDAD816376E56001F5F04 /* tava-cellphone.png in Resources */,
				1CAEDAD916376E56001F5F04 /* tava-gadget.png in Resources */,
				1CAEDADA16376E56001F5F04 /* tava-headphones.png in Resources */,
				1CAEDADB16376E56001F5F04 /* tava-highdef.png in Resources */,
				1CAEDADC16376E56001F5F04 /* tava-mp3.png in Resources */,
				1CAEDADD16376E56001F5F04 /* tava-speakers.png in Resources */,
				1CAEDADE16376E56001F5F04 /* tava-vintage.png in Resources */,
				1CAEDADF16376E56001F5F04 /* tcc-addiction.png in Resources */,
				1CAEDAE016376E56001F5F04 /* tcc-shrooms.png in Resources */,
				1CAEDAE116376E56001F5F04 /* tech.png in Resources */,
				1CAEDAE216376E56001F5F04 /* tfr-box.png in Resources */,
				1CAEDAE316376E56001F5F04 /* tg-gurps.png in Resources */,
				1CAEDAE416376E56001F5F04 /* tma.png in Resources */,
				1CAEDAE516376E56001F5F04 /* tv.png in Resources */,
				1CAEDAE616376E56001F5F04 /* tviv-cable.png in Resources */,
				1CAEDAE716376E56001F5F04 /* tviv-cartoon.png in Resources */,
				1CAEDAE816376E56001F5F04 /* tviv-competition.png in Resources */,
				1CAEDAE916376E56001F5F04 /* tviv-dvd.png in Resources */,
				1CAEDAEA16376E56001F5F04 /* tviv-on-demand.png in Resources */,
				1CAEDAEB16376E56001F5F04 /* tviv-spoilers.png in Resources */,
				1CAEDAEC16376E56001F5F04 /* unfunny.png in Resources */,
				1CAEDAED16376E56001F5F04 /* video.png in Resources */,
				1CAEDAEE16376E56001F5F04 /* weird.png in Resources */,
				1CAEDAEF16376E56001F5F04 /* whine.png in Resources */,
				1CAEDAF016376E56001F5F04 /* wrestlehut-ecw.png in Resources */,
				1CAEDAF116376E56001F5F04 /* wrestlehut-thunder.png in Resources */,
				1CAEDAF216376E56001F5F04 /* wrestlehut-tna.png in Resources */,
				1CAEDAF316376E56001F5F04 /* wrestling-raw.png in Resources */,
				1CAEDAF416376E56001F5F04 /* wrestling-roh.png in Resources */,
				1CAEDAF516376E56001F5F04 /* wrestling-sd.png in Resources */,
				1CAEDAF616376E56001F5F04 /* ycs-goomba.png in Resources */,
				1CAEDAF716376E56001F5F04 /* ycs-letsgo.png in Resources */,
				1CAEDAF816376E56001F5F04 /* yospos-blurit.png in Resources */,
				1CAEDAF916376E56001F5F04 /* YOSPOS-DOS.png in Resources */,
				1CAEDAFA16376E56001F5F04 /* yospos-hackersafe.png in Resources */,
				1CAEDAFB16376E56001F5F04 /* yospos-janitor.png in Resources */,
				1CAEDAFC16376E56001F5F04 /* yospos-netscape.png in Resources */,
				1CAEDAFD16376E56001F5F04 /* yospos-web20.png in Resources */,
				1CAEDAFE16376E56001F5F04 /* yp-amiga859.png in Resources */,
				1CAEDAFF16376E56001F5F04 /* yp-apple.png in Resources */,
				1CAEDB0016376E56001F5F04 /* yp-bsod.png in Resources */,
				1CAEDB0116376E56001F5F04 /* yp-c64.png in Resources */,
				1CAEDB0216376E56001F5F04 /* yp-gnugpl.png in Resources */,
				1CAEDB0316376E56001F5F04 /* yp-snowcrash971.png in Resources */,
				1CAEDB0416376E56001F5F04 /* yp-tubes296.png in Resources */,
				1CAEDB06163778DF001F5F04 /* AICA-TAG-trip.png in Resources */,
				1CAEDB0A163778FD001F5F04 /* RP-facup.png in Resources */,
				1CAEDB0B163778FD001F5F04 /* RP-fifa.png in Resources */,
				1CAEDB0C163778FD001F5F04 /* RP-LFP.png in Resources */,
				1CAEDB1016377904001F5F04 /* RP-seriea.png in Resources */,
				1CAEDB1116377904001F5F04 /* RP-spl.png in Resources */,
				1CAEDB1216377904001F5F04 /* RP-uefa_tag.png in Resources */,
				1CAEDB1416377914001F5F04 /* ap-1999.png in Resources */,
				1CAEDB1616377925001F5F04 /* byob-chill.png in Resources */,
				1CAEDB181637792D001F5F04 /* byob-salt.png in Resources */,
				1CAEDB1B16377934001F5F04 /* byob-slayer.png in Resources */,
				1CAEDB1C16377934001F5F04 /* byob-soulja.png in Resources */,
				1CAEDB1E1637793F001F5F04 /* dd-fox.png in Resources */,
				1CAEDB211637794E001F5F04 /* dd-religion.png in Resources */,
				1CAEDB221637794E001F5F04 /* dd-war.png in Resources */,
				1CAEDB2516377962001F5F04 /* diy-tips.png in Resources */,
				1CAEDB2616377962001F5F04 /* diy-wood.png in Resources */,
				1CAEDB2B16377973001F5F04 /* fyad-bats.png in Resources */,
				1CAEDB2C16377973001F5F04 /* fyad-cats.png in Resources */,
				1CAEDB2D16377973001F5F04 /* fyad-dirigibles.png in Resources */,
				1CAEDB2E16377973001F5F04 /* fyad-dogfights.png in Resources */,
				1CAEDB301637797C001F5F04 /* fyad-ghosts.png in Resources */,
				1CAEDB3316377986001F5F04 /* fyad-robocop.png in Resources */,
				1CAEDB3416377986001F5F04 /* fyad-sandwich.png in Resources */,
				1CAEDB3616377996001F5F04 /* gip-police3.png in Resources */,
				1CAEDB38163779A2001F5F04 /* guns-ammo.png in Resources */,
				1CAEDB3A163779AB001F5F04 /* gws-bread.png in Resources */,
				1CAEDB3D163779BC001F5F04 /* lan-ne.png in Resources */,
				1CAEDB3E163779BC001F5F04 /* lan-nw.png in Resources */,
				1CAEDB40163779C1001F5F04 /* lan-sw.png in Resources */,
				1CAEDB42163779CF001F5F04 /* lf-laters.png in Resources */,
				1CAEDB44163779D9001F5F04 /* lf-marx.png in Resources */,
				1CAEDB46163779E3001F5F04 /* lp-adventure.png in Resources */,
				1CAEDB49163779F0001F5F04 /* phiz-style.png in Resources */,
				1CAEDB4A163779F0001F5F04 /* phiz-vampire.png in Resources */,
				1CAEDB4D163779FB001F5F04 /* pi-birds.png in Resources */,
				1CAEDB4E163779FB001F5F04 /* pi-bugs.png in Resources */,
				1CAEDB5016377A06001F5F04 /* psp-grappling.png in Resources */,
				1CAEDB5216377A13001F5F04 /* sports-boxing.png in Resources */,
				1CAEDB5416377A20001F5F04 /* tcc-busted.png in Resources */,
				1CAEDB5616377A26001F5F04 /* tcc-research.png in Resources */,
				1CAEDB5816377A2C001F5F04 /* tcc-weed.png in Resources */,
				1CAEDB5A16377A35001F5F04 /* tg-d20.png in Resources */,
				1CAEDB5C16377A43001F5F04 /* ycs-achieve.png in Resources */,
				8C5159DA163DB796000114F6 /* adtrw-hokutonoken.png in Resources */,
				8C5159DB163DB796000114F6 /* AICA-TAG-60s.png in Resources */,
				8C5159DC163DB796000114F6 /* AICA-TAG-70s.png in Resources */,
				8C5159DD163DB796000114F6 /* AICA-TAG-80s.png in Resources */,
				8C5159DE163DB796000114F6 /* AICA-TAG-classic.png in Resources */,
				8C5159DF163DB796000114F6 /* ai-mods.png in Resources */,
				8C5159E0163DB796000114F6 /* AICA-TAG-newride.png in Resources */,
				8C5159E1163DB796000114F6 /* AICA-TAG-race.png in Resources */,
				8C5159E2163DB796000114F6 /* RP-20a6zc0.png in Resources */,
				8C5159E3163DB796000114F6 /* fyad-zounds.png in Resources */,
				1C23A0A5163E6E1D006C7F39 /* posts-view.html in Resources */,
				1C40E5B21640FC2D004AAFA6 /* posts-view.css in Resources */,
				1C40E5B41640FDB9004AAFA6 /* posts-view-219.css in Resources */,
				8CF02E0216484CCE0059BC56 /* lp-fps.png in Resources */,
				8CF02E0316484CCE0059BC56 /* lp-romhack.png in Resources */,
				8CF02E0416484CCE0059BC56 /* lp-rpg.png in Resources */,
				8CF02E0516484CCE0059BC56 /* lp-strategy.png in Resources */,
				8CF02E0616484CCE0059BC56 /* lan-international.png in Resources */,
				8CF02E0716484CCE0059BC56 /* lan-midwest.png in Resources */,
				8CF02E0816484CCE0059BC56 /* lan-west.png in Resources */,
				8CF02E0916484CCE0059BC56 /* guns-hunting.png in Resources */,
				8CF02E0A16484CCE0059BC56 /* guns-milsurp.png in Resources */,
				8CF02E0B16484CCE0059BC56 /* guns-paintball.png in Resources */,
				8CF02E0C16484CCE0059BC56 /* guns-review.png in Resources */,
				8CF02E0D16484CCE0059BC56 /* hell-jorts.png in Resources */,
				8CF02E0E16484CCE0059BC56 /* guns-airsoft.png in Resources */,
				8CF02E0F16484CCE0059BC56 /* guns-ccw.png in Resources */,
				8CF02E1016484CCE0059BC56 /* sap-language.png in Resources */,
				8CF02E1116484CCE0059BC56 /* bss-manga.png in Resources */,
				8CF02E1216484CCE0059BC56 /* bss-swag.png in Resources */,
				8CF02E1316484CCE0059BC56 /* bss-webcomic.png in Resources */,
				8CF02E1416484CCE0059BC56 /* byob-cheer.png in Resources */,
				8CF02E1516484CCE0059BC56 /* Dorkroom-K-ROCK.png in Resources */,
				8CF02E1616484CCE0059BC56 /* fyad-bapes.png in Resources */,
				8CF02E1716484CCE0059BC56 /* fyad-blaagh.png in Resources */,
				8CF02E1816484CCE0059BC56 /* fyad-blades.png in Resources */,
				8CF02E1916484CCE0059BC56 /* fyad-burn.png in Resources */,
				8CF02E1A16484CCE0059BC56 /* fyad-champion.png in Resources */,
				8CF02E1B16484CCE0059BC56 /* fyad-eggs.png in Resources */,
				8CF02E1C16484CCE0059BC56 /* fyad-salad.png in Resources */,
				8CF02E1D16484CCE0059BC56 /* fyad-suts.png in Resources */,
				8CF02E1E16484CCE0059BC56 /* bb-foreign.png in Resources */,
				8CF02E1F16484CCE0059BC56 /* bss-con.png in Resources */,
				8CF02E2016484CCE0059BC56 /* bb-classics.png in Resources */,
				8CF02E2116484CCE0059BC56 /* bss-new.png in Resources */,
				8CF02E2216484CCE0059BC56 /* bss-review.png in Resources */,
				8CF02E2316484CCE0059BC56 /* byob-dent.png in Resources */,
				8CF02E2416484CCE0059BC56 /* byob-dont.png in Resources */,
				8CF02E2516484CCE0059BC56 /* byob-excuse.png in Resources */,
				8CF02E2616484CCE0059BC56 /* CA-TAG-CA-streetmoto.png in Resources */,
				8CF02E2716484CCE0059BC56 /* cc-daily.png in Resources */,
				8CF02E2816484CCE0059BC56 /* dd-offmeds.png in Resources */,
				8CF02E2916484CCE0059BC56 /* diy-robots.png in Resources */,
				8CF02E2A16484CCE0059BC56 /* diy-step.png in Resources */,
				8CF02E2B16484CCE0059BC56 /* diy-tools.png in Resources */,
				8CF02E2C16484CCE0059BC56 /* Dorkroom-silkysmooth.png in Resources */,
				8CF02E2D16484CCE0059BC56 /* fyad-alas.png in Resources */,
				8CF02E2E16484CCE0059BC56 /* fyad-blogs.png in Resources */,
				8CF02E2F16484CCE0059BC56 /* nmd-classical.png in Resources */,
				8CF02E3016484CCE0059BC56 /* nmd-electronic.png in Resources */,
				8CF02E3116484CCE0059BC56 /* nmd-jazz.png in Resources */,
				8CF02E3216484CCE0059BC56 /* nmd-pop.png in Resources */,
				8CF02E3316484CCE0059BC56 /* nmd-punk.png in Resources */,
				8CF02E3416484CCE0059BC56 /* bb-author.png in Resources */,
				8CF02E3516484CCE0059BC56 /* bss-shipping.png in Resources */,
				8CF02E3616484CCE0059BC56 /* byob-friends.png in Resources */,
				8CF02E3716484CCE0059BC56 /* byob-secrets.png in Resources */,
				8CF02E3816484CCE0059BC56 /* byob-treasure.png in Resources */,
				8CF02E3916484CCE0059BC56 /* CA-TAG-CA-atb.png in Resources */,
				8CF02E3A16484CCE0059BC56 /* CA-TAG-CA-dirtmoto.png in Resources */,
				8CF02E3B16484CCE0059BC56 /* CA-TAG-CA-roadbike.png in Resources */,
				8CF02E3C16484CCE0059BC56 /* cc-writing.png in Resources */,
				8CF02E3D16484CCE0059BC56 /* dd-africa.png in Resources */,
				8CF02E3E16484CCE0059BC56 /* fyad-cockfights.png in Resources */,
				8CF02E3F16484CCE0059BC56 /* fyad-menopause.png in Resources */,
				8CF02E4016484CCE0059BC56 /* gws-dessert.png in Resources */,
				8CF02E4116484CCE0059BC56 /* gws-diet.png in Resources */,
				8CF02E4216484CCE0059BC56 /* gws-drink.png in Resources */,
				8CF02E4316484CCE0059BC56 /* gws-fish.png in Resources */,
				8CF02E4416484CCE0059BC56 /* gws-local.png in Resources */,
				8CF02E4516484CCE0059BC56 /* gws-meat.png in Resources */,
				8CF02E4616484CCE0059BC56 /* gws-snacks.png in Resources */,
				8CF02E4716484CCE0059BC56 /* gws-soup.png in Resources */,
				8CF02E4816484CCE0059BC56 /* gws-veggie.png in Resources */,
				8CF02E4916484CCE0059BC56 /* pi-caged.png in Resources */,
				8CF02E4A16484CCE0059BC56 /* pi-herps.png in Resources */,
				8CF02E4B16484CCE0059BC56 /* psp-itstime.png in Resources */,
				8CF02E4C16484CCE0059BC56 /* psp-k1.png in Resources */,
				8CF02E4D16484CCE0059BC56 /* psp-mma.png in Resources */,
				8CF02E4E16484CCE0059BC56 /* psp-pride.png in Resources */,
				8CF02E4F16484CCE0059BC56 /* psp-thonglor.png in Resources */,
				8CF02E5016484CCE0059BC56 /* psp-tuf.png in Resources */,
				8CF02E5116484CCE0059BC56 /* psp-ufc.png in Resources */,
				8CF02E5216484CCE0059BC56 /* RP-carling.png in Resources */,
				8CF02E5316484CCE0059BC56 /* RP-championship.png in Resources */,
				8CF02E5416484CCE0059BC56 /* RP-epl.png in Resources */,
				8CF02E5516484CCE0059BC56 /* RP-league.png in Resources */,
				8CF02E5616484CCE0059BC56 /* RP-ligue1.png in Resources */,
				8CF02E5716484CCE0059BC56 /* RP-MOTD_TAG.png in Resources */,
				8CF02E5816484CCE0059BC56 /* RP-nonleague.png in Resources */,
				8CF02E5916484CCE0059BC56 /* samartd-interestcheck.png in Resources */,
				8CF02E5A16484CCE0059BC56 /* samartd-organs.png in Resources */,
				8CF02E5B16484CCE0059BC56 /* samartd-potions.png in Resources */,
				8CF02E5C16484CCE0059BC56 /* samartd-water.png in Resources */,
				8CF02E5D16484CCE0059BC56 /* sports-sylvia.png in Resources */,
				8CF02E5E16484CCE0059BC56 /* tcc-acid.png in Resources */,
				8CF02E5F16484CCE0059BC56 /* tcc-downers.png in Resources */,
				8CF02E6016484CCE0059BC56 /* tcc-halluc.png in Resources */,
				8CF02E6116484CCE0059BC56 /* tcc-rx.png in Resources */,
				8CF02E6216484CCE0059BC56 /* tcc-trip_report.png in Resources */,
				8CF02E6316484CCE0059BC56 /* tcc-txt.png in Resources */,
				8CF02E6416484CCE0059BC56 /* tcc-uppers.png in Resources */,
				8CF02E6516484CCE0059BC56 /* tg-boardgames.png in Resources */,
				8CF02E6616484CCE0059BC56 /* tg-recruiting.png in Resources */,
				8CF02E6716484CCE0059BC56 /* tg-wargames.png in Resources */,
				8CF02E6816484CCE0059BC56 /* tviv-classic.png in Resources */,
				8CF02E6916484CCE0059BC56 /* tviv-reality.png in Resources */,
				8CF02E6A16484CCE0059BC56 /* wrestlehut-global.png in Resources */,
				8CF02E6B16484CCE0059BC56 /* ycs-girl.png in Resources */,
				8CF02E6C16484CCE0059BC56 /* ycs-jc.png in Resources */,
				1C67BB1A16493C5F00898B35 /* bss-fanboy.png in Resources */,
				1CF0D619164B0A7C00CFA137 /* Forum Abbreviations.plist in Resources */,
				8CAB2836164B4FB0009BC24F /* fyad-trout.png in Resources */,
				8CAB2837164B4FB0009BC24F /* fyad-puns.png in Resources */,
				8CAB2838164B4FB0009BC24F /* fyad-mystery.png in Resources */,
				8CAB2839164B4FB0009BC24F /* tg-mafia.png in Resources */,
				8CAB283B164B4FB0009BC24F /* bs-diablo.png in Resources */,
				8CAB283C164B4FB0009BC24F /* bs-starcraft.png in Resources */,
				1C9C675F164C332F00478270 /* ww-denim.png in Resources */,
				1C101576164E8A7200302B19 /* tag-collage-Landscape.png in Resources */,
				1C101577164E8A7200302B19 /* tag-collage-Landscape@2x.png in Resources */,
				1C101578164E8A7200302B19 /* tag-collage-Portrait.png in Resources */,
				1C101579164E8A7200302B19 /* tag-collage-Portrait@2x.png in Resources */,
				1C101597165130AE00302B19 /* dd-europe.png in Resources */,
				1C101599165130C200302B19 /* wrestlehut-indy.png in Resources */,
				8CAAE2EC1651CC52004C8C8A /* phiz-rap.png in Resources */,
				8CAAE2ED1651CC52004C8C8A /* tg-story.png in Resources */,
				8CAAE2EE1651CC52004C8C8A /* tg-dd.png in Resources */,
				8CAAE2EF1651CC52004C8C8A /* tg-cards.png in Resources */,
				8CAAE2F01651CC52004C8C8A /* terrordome.png in Resources */,
				8CAAE2F11651CC52004C8C8A /* phiz-sucks.png in Resources */,
				8CAAE2F21651CC52004C8C8A /* phiz-smugwave.png in Resources */,
				8CAAE2F31651CC52004C8C8A /* phiz-dad.png in Resources */,
				8CAAE2F41651CC52004C8C8A /* LF-rungop.png in Resources */,
				8CAAE2F51651CC52004C8C8A /* LF-fem_LF_tag2.png in Resources */,
				8CAAE2F61651CC52004C8C8A /* lf-choom.png in Resources */,
				8CAAE2F71651CC52004C8C8A /* lf-9287.png in Resources */,
				8CAAE2F81651CC52004C8C8A /* LF-29qdqgy.png in Resources */,
				8CAAE2F91651CC52004C8C8A /* hell-miso.png in Resources */,
				8CAAE2FA1651CC52004C8C8A /* fyad-thuggery.png in Resources */,
				8CAAE2FB1651CC52004C8C8A /* fyad-magician.png in Resources */,
				8CAAE2FC1651CC52004C8C8A /* fyad-horses.png in Resources */,
				8CAAE2FD1651CC52004C8C8A /* gip-uscg.png in Resources */,
				8CAAE2FE1651CC52004C8C8A /* gip-navy2.png in Resources */,
				8CAAE2FF1651CC52004C8C8A /* phiz-aoki.png in Resources */,
				8CAAE3001651CC52004C8C8A /* phiz-kermit.png in Resources */,
				8CAAE3011651CC52004C8C8A /* tg-poker.png in Resources */,
				8CF95C861653276000060F19 /* phiz-crabcore.png in Resources */,
				8CF95C871653276000060F19 /* LF-gitrdun2.png in Resources */,
				8CF95C881653276000060F19 /* LF-legacy.png in Resources */,
				8CF95C891653276000060F19 /* phiz-phag.png in Resources */,
				8CF95C8A1653276000060F19 /* phiz-rockist.png in Resources */,
				8CF95C8B1653276000060F19 /* phiz-sincere.png in Resources */,
				8CF95C8C1653276000060F19 /* phiz-prince.png in Resources */,
				8CF95C8D1653276000060F19 /* phiz-emo.png in Resources */,
				8CF95C8E1653276000060F19 /* phiz-donk.png in Resources */,
				8CF95C8F1653276000060F19 /* phiz-dollas.png in Resources */,
				8CF95C901653276000060F19 /* LF-perspective_1.png in Resources */,
				8CF95C911653276000060F19 /* LF-nazisrael2.png in Resources */,
				8CF95C921653276000060F19 /* lf-gooddog.png in Resources */,
				8CF95C931653276000060F19 /* LF-gay2.png in Resources */,
				8CF95C941653276000060F19 /* LF-2wqxulw.png in Resources */,
				8CF95C951653276000060F19 /* fyad-words.png in Resources */,
				8CF95C961653276000060F19 /* fyad-wiki.png in Resources */,
				8CF95C971653276000060F19 /* fyad-space.png in Resources */,
				8CF95C981653276000060F19 /* fyad-otherforums.png in Resources */,
				8CF95C991653276000060F19 /* fyad-troll.png in Resources */,
				8CF95C9A1653276000060F19 /* ml-voice.png in Resources */,
				8CF95C9B1653276000060F19 /* ml-theory.png in Resources */,
				8CF95C9C1653276000060F19 /* ml-recording.png in Resources */,
				8CF95C9D1653276000060F19 /* ml-guitar.png in Resources */,
				8CF95C9E1653276000060F19 /* ml-gear.png in Resources */,
				8CF95C9F1653276000060F19 /* ml-feedback.png in Resources */,
				8CF95CA01653276000060F19 /* ml-dumbass.png in Resources */,
				8CF95CA11653276000060F19 /* ml-drums.png in Resources */,
				8CF95CA21653276000060F19 /* ml-contest.png in Resources */,
				8CF95CA31653276000060F19 /* ml-bass.png in Resources */,
				8CF95CA41653276000060F19 /* ml-amps.png in Resources */,
				8CF95CA51653276000060F19 /* ml-acoustic.png in Resources */,
				8CF95CA61653276000060F19 /* gip-pew.png in Resources */,
				8CF95CA71653276000060F19 /* gip-money.png in Resources */,
				8CF95CA81653276000060F19 /* gip-marines.png in Resources */,
				8CF95CA91653276000060F19 /* gip-airforce.png in Resources */,
				8C3CCD4016533B1E00C28342 /* fyad-yourrights.png in Resources */,
				8C3CCD4116533B1E00C28342 /* fyad-tree.png in Resources */,
				8C3CCD4216533B1E00C28342 /* fyad-moof.png in Resources */,
				8C3CCD4316533B1E00C28342 /* fyad-hunting.png in Resources */,
				8C3CCD4416533B1E00C28342 /* fyad-hark.png in Resources */,
				8C3CCD4516533B1E00C28342 /* fyad-ghostride.png in Resources */,
				8C3CCD4716533B5000C28342 /* hell-suck.png in Resources */,
				8C3CCD4916533B6100C28342 /* LF-24yu5af.png in Resources */,
				8C3CCD4B16533B7E00C28342 /* LF-25tjf47.png in Resources */,
				8C3CCD4D16533B8C00C28342 /* lf-amerika.png in Resources */,
				8C3CCD5016533B9E00C28342 /* lf-migra.png in Resources */,
				8C3CCD5116533B9E00C28342 /* lf-eu.png in Resources */,
				8C3CCD5416533BB000C28342 /* phiz-grind.png in Resources */,
				8C3CCD5516533BB000C28342 /* phiz-powerband.png in Resources */,
				8C3CCD571653446600C28342 /* fyad-toucan.png in Resources */,
				8C3CCD591653447B00C28342 /* LF-2mfbryu.png in Resources */,
				8C3CCD5B1653448700C28342 /* LF-iraq.png in Resources */,
				8C3CCD5D1653449400C28342 /* lf-trains.png in Resources */,
				8C3CCD5F165344A000C28342 /* phiz-irony.png in Resources */,
				8C3CCD61165344AC00C28342 /* FYAD-redants.png in Resources */,
				8C3CCD64165344C200C28342 /* fyad-speedrun.png in Resources */,
				8C3CCD65165344C200C28342 /* fyad-smallthread.png in Resources */,
				8C3CCD67165344D500C28342 /* hell-tim.png in Resources */,
				8C3CCD69165344E300C28342 /* lf-whites.png in Resources */,
				8C6F084A1653498F00B43251 /* byob-anti.png in Resources */,
				8CBD8E1A16548AFC00749A8F /* ycs-link.png in Resources */,
				8CBD8E1B16548AFC00749A8F /* LF-pcc6-2-32-576.png in Resources */,
				8CBD8E1C16548AFC00749A8F /* fyad-starcraft.png in Resources */,
				8CBD8E1D16548AFC00749A8F /* fyad-hogyanker.png in Resources */,
				8CBD8E1E16548AFC00749A8F /* fyad-yuck.png in Resources */,
				8C87428E1655FD990018AC6C /* byob.png in Resources */,
				8C8742911655FDAE0018AC6C /* trp-laliga.png in Resources */,
				8C8742931655FDC10018AC6C /* mods-expert.png in Resources */,
				8C8742951655FDD60018AC6C /* byob-shocking.png in Resources */,
				8C8742971655FDEB0018AC6C /* ycs-jap.png in Resources */,
				8C8742991655FDF60018AC6C /* YCS-01.png in Resources */,
				8C87429B1655FE120018AC6C /* phiz-robojax.png in Resources */,
				8C87429D1655FE1C0018AC6C /* phiz-ant.png in Resources */,
				1CE2D983165F8B8D0024AC1C /* star-off-dark.png in Resources */,
				1CE2D984165F8B8D0024AC1C /* star-off-dark@2x.png in Resources */,
				1CE2D98E16632E610024AC1C /* games-wiiu.png in Resources */,
				8C2450F91666F76900D3079C /* forum-header-dark.png in Resources */,
				8C2450FA1666F76900D3079C /* forum-header-dark@2x.png in Resources */,
				8C2450FB1666F76900D3079C /* forum-header-light.png in Resources */,
				8C2450FC1666F76900D3079C /* forum-header-light@2x.png in Resources */,
				8C2451001666FDA400D3079C /* forum-arrow-down-dark.png in Resources */,
				8C2451011666FDA400D3079C /* forum-arrow-down-dark@2x.png in Resources */,
				8C2451041666FDAE00D3079C /* forum-arrow-right-dark.png in Resources */,
				8C2451051666FDAE00D3079C /* forum-arrow-right-dark@2x.png in Resources */,
				1CE2D99F16688BA00024AC1C /* ama.png in Resources */,
				1C5B9979166F6E4B004C5D0E /* favorites-icon@2x.png in Resources */,
				1C5B997B166F6E54004C5D0E /* pm-icon@2x.png in Resources */,
				1C5B997F166F9844004C5D0E /* tab-background@2x.png in Resources */,
				1C5B9980166F9844004C5D0E /* tab-selected@2x.png in Resources */,
				1C5B9981166F9844004C5D0E /* tab-divider@2x.png in Resources */,
				8CEBABE8167FFE2500680935 /* posts-view-219-macinyos.css in Resources */,
				8CEBABEB168000B800680935 /* macinyos-wallpaper.png in Resources */,
				8CEBABED16800A9300680935 /* macinyos-postactions-bg.png in Resources */,
				8CF740EF1681376600C219E4 /* macinyos-heading.png in Resources */,
				8CFB1760168145B5007C70D5 /* macinyos-adminstar.png in Resources */,
				8CFB1761168145B5007C70D5 /* macinyos-modstar.png in Resources */,
				8C33C21A168173E1005782F9 /* happymac.png in Resources */,
				8C0F4F561682CCFA00E25D7E /* macinyos-heading-center.png in Resources */,
				8C0F4F571682CCFA00E25D7E /* macinyos-heading-right.png in Resources */,
				1C96D0B71682BBF10043B194 /* Browsers.plist in Resources */,
				8C483FC216852E5D00D02482 /* macinyos-loading.png in Resources */,
				8C4F06B51686C1CB003CE53C /* macinyos-heading-left.png in Resources */,
				8C299D6716877330001B9D96 /* posts-view-219-winpos95.css in Resources */,
				8C299D7216877AE9001B9D96 /* winpos95-heading-left.png in Resources */,
				8C299D7316877AE9001B9D96 /* winpos95-heading-right.png in Resources */,
				8C299D7416877AE9001B9D96 /* winpos95-heading.png in Resources */,
				8CEB405916877D2A00BFA9A8 /* winpos95-heading-seen.png in Resources */,
				8CEB405C16877E1600BFA9A8 /* winpos95-heading-left-seen.png in Resources */,
				8CEB405E1687865300BFA9A8 /* hourglass.gif in Resources */,
				1C6D3EF3168D89FC00B91A65 /* posts-view-219-amber.css in Resources */,
				1C6ED63A169104340015CDD5 /* profile-view.js in Resources */,
				1C6ED638169104150015CDD5 /* profile-view.html in Resources */,
				1C8BE4FA169115020022B331 /* profile-view.css in Resources */,
				8CC4AD6316907DD100639C80 /* posts-view-26.css in Resources */,
				8C9834E2169091CE009F0CD6 /* fyad-bubble.png in Resources */,
				1C8BE51B16917FB60022B331 /* posts-view-25.css in Resources */,
				1C0B4FE9169E331F00261F28 /* tviv-bluray.png in Resources */,
				1C74880116A99BC30068B8A3 /* Icon-72.png in Resources */,
				1C74880216A99BC30068B8A3 /* Icon-72@2x.png in Resources */,
				1C74880316A99BC30068B8A3 /* Icon-Small-50.png in Resources */,
				1C74880416A99BC30068B8A3 /* Icon-Small-50@2x.png in Resources */,
				1C74880516A99BC30068B8A3 /* Icon-Small.png in Resources */,
				1C74880616A99BC30068B8A3 /* Icon-Small@2x.png in Resources */,
				1C74880716A99BC30068B8A3 /* Icon.png in Resources */,
				1C74880816A99BC30068B8A3 /* Icon@2x.png in Resources */,
				8C5CC4BE16AE366700BEBA9D /* editor.html in Resources */,
				8C5CC4C416AF663C00BEBA9D /* emot-v.gif in Resources */,
				8C5CC4C616AF666100BEBA9D /* emot-v@2x.gif in Resources */,
				8CDB2A2216B0F3840091AE53 /* psp-rumble.png in Resources */,
				1CD2C3BE16B8508F002DBF66 /* chooch.png in Resources */,
				1CB13AC916B86452003708DC /* byob-xfile.png in Resources */,
				8C88D1F716BEBF56009DC854 /* LF-dad.png in Resources */,
			);
			runOnlyForDeploymentPostprocessing = 0;
		};
/* End PBXResourcesBuildPhase section */

/* Begin PBXShellScriptBuildPhase section */
		1C6ED633169103B70015CDD5 /* Compile AwfulProfileViewController JavaScript */ = {
			isa = PBXShellScriptBuildPhase;
			buildActionMask = 2147483647;
			files = (
			);
			inputPaths = (
			);
			name = "Compile AwfulProfileViewController JavaScript";
			outputPaths = (
			);
			runOnlyForDeploymentPostprocessing = 0;
			shellPath = /bin/sh;
			shellScript = "cd Source/Users\nrake\n";
		};
		1CBDB5BA16259C6C0004BDF4 /* ShellScript */ = {
			isa = PBXShellScriptBuildPhase;
			buildActionMask = 2147483647;
			files = (
			);
			inputPaths = (
			);
			outputPaths = (
			);
			runOnlyForDeploymentPostprocessing = 0;
			shellPath = /bin/sh;
			shellScript = "# Run the unit tests in this test bundle.\n\"${SYSTEM_DEVELOPER_DIR}/Tools/RunUnitTests\"\n";
		};
		1CE2D9A616688C810024AC1C /* Compile third-party licenses */ = {
			isa = PBXShellScriptBuildPhase;
			buildActionMask = 2147483647;
			files = (
			);
			inputPaths = (
			);
			name = "Compile third-party licenses";
			outputPaths = (
			);
			runOnlyForDeploymentPostprocessing = 0;
			shellPath = /bin/sh;
			shellScript = "rake licenses\n";
		};
		1CE2D9A716688C950024AC1C /* Compile AwfulPostsView JavaScript */ = {
			isa = PBXShellScriptBuildPhase;
			buildActionMask = 2147483647;
			files = (
			);
			inputPaths = (
			);
			name = "Compile AwfulPostsView JavaScript";
			outputPaths = (
			);
			runOnlyForDeploymentPostprocessing = 0;
			shellPath = /bin/sh;
			shellScript = "cd Source/Posts\nrake\n";
		};
		1CE2D9A816688CC20024AC1C /* mogenerator */ = {
			isa = PBXShellScriptBuildPhase;
			buildActionMask = 2147483647;
			files = (
			);
			inputPaths = (
			);
			name = mogenerator;
			outputPaths = (
			);
			runOnlyForDeploymentPostprocessing = 0;
			shellPath = /bin/sh;
			shellScript = "PATH=/usr/local/bin:$PATH\ncommand -v mogenerator >/dev/null 2>&1 || { echo >&2 \"Please install mogenerator! brew install mogenerator\"; exit 0; }\nMODELS=\"$PROJECT_DIR/Source/Models\"\nmogenerator --model \"$MODELS/Model.xcdatamodeld/Model-1.11.xcdatamodel\" --output-dir \"$MODELS\" --machine-dir \"$MODELS/Generated\" --template-var arc=true\n";
		};
		1CE2D9A916688CDE0024AC1C /* Update image tag list */ = {
			isa = PBXShellScriptBuildPhase;
			buildActionMask = 2147483647;
			files = (
			);
			inputPaths = (
			);
			name = "Update image tag list";
			outputPaths = (
			);
			runOnlyForDeploymentPostprocessing = 0;
			shellPath = /bin/sh;
			shellScript = "rake tags\n";
		};
/* End PBXShellScriptBuildPhase section */

/* Begin PBXSourcesBuildPhase section */
		1C96D051167FDEA60043B194 /* Sources */ = {
			isa = PBXSourcesBuildPhase;
			buildActionMask = 2147483647;
			files = (
				1C96D061167FDEA60043B194 /* main.m in Sources */,
				1C96D065167FDEA60043B194 /* AppDelegate.m in Sources */,
				1C96D06E167FDEA70043B194 /* ViewController.m in Sources */,
				1C96D079167FE0BA0043B194 /* ImgurHTTPClient.m in Sources */,
				1C96D07A167FE1250043B194 /* SVProgressHUD.m in Sources */,
				1C96D07C167FE2B30043B194 /* AFHTTPClient.m in Sources */,
				1C96D07D167FE2B30043B194 /* AFHTTPRequestOperation.m in Sources */,
				1C96D07E167FE2B30043B194 /* AFJSONRequestOperation.m in Sources */,
				1C96D07F167FE2B30043B194 /* AFURLConnectionOperation.m in Sources */,
				1C96D086168016750043B194 /* UIImage+Resize.m in Sources */,
			);
			runOnlyForDeploymentPostprocessing = 0;
		};
		1CBDB5B716259C6C0004BDF4 /* Sources */ = {
			isa = PBXSourcesBuildPhase;
			buildActionMask = 2147483647;
			files = (
				1CBDB5D41625A08F0004BDF4 /* ForumTests.m in Sources */,
				1CBDB5D71625A0A70004BDF4 /* BookmarkedThreadsTests.m in Sources */,
				1CBDB5DA1625A0B60004BDF4 /* ProfileTests.m in Sources */,
				1CBDB5DD1625A0C10004BDF4 /* NewReplyTests.m in Sources */,
				1CBDB5E01625A0D00004BDF4 /* ThreadTests.m in Sources */,
				1CBDB5E31625A7780004BDF4 /* ParsingTests.m in Sources */,
				1CBDB5F71625BACE0004BDF4 /* AwfulParsing.m in Sources */,
				1CBDB5F91625E7320004BDF4 /* TFHpple.m in Sources */,
				1CBDB5FA1625E7320004BDF4 /* TFHppleElement.m in Sources */,
				1CBDB5FB1625E7320004BDF4 /* XPathQuery.m in Sources */,
				1C410D3B169257F100E4A14E /* NSURL+QueryDictionary.m in Sources */,
			);
			runOnlyForDeploymentPostprocessing = 0;
		};
		1D60588E0D05DD3D006BFB54 /* Sources */ = {
			isa = PBXSourcesBuildPhase;
			buildActionMask = 2147483647;
			files = (
				8C36CEE316C59EE800F48F15 /* AwfulLepersViewController.m in Sources */,
				8C36CEE416C59EE800F48F15 /* AwfulLeperCell.m in Sources */,
				8C36CEE216C59CFA00F48F15 /* FVGifAnimation.m in Sources */,
				1190F75C13BE4EA900B9D271 /* AwfulLoginController.m in Sources */,
				1190F75E13BE4EA900B9D271 /* AwfulAppDelegate.m in Sources */,
				1190F7EE13BE4ECB00B9D271 /* TFHpple.m in Sources */,
				1190F7EF13BE4ECB00B9D271 /* TFHppleElement.m in Sources */,
				1190F7F013BE4ECB00B9D271 /* XPathQuery.m in Sources */,
				1190F7F313BE4EDA00B9D271 /* main.m in Sources */,
				11FDA296151018600014FDCD /* AwfulSettingsViewController.m in Sources */,
				1CDD5199154294D400326C7B /* AwfulSettings.m in Sources */,
				1C277CA51543554700CD2CCE /* AwfulSettingsChoiceViewController.m in Sources */,
				1C6474C71569989800C72657 /* AwfulForum.m in Sources */,
				1C6474CB1569989800C72657 /* AwfulThread.m in Sources */,
				1C6474CF1569989800C72657 /* _AwfulForum.m in Sources */,
				1C6474D01569989800C72657 /* _AwfulThread.m in Sources */,
				1CC38B8D160C0A5D00C35A11 /* SVPullToRefresh.m in Sources */,
				1CC38BB3160D8C5900C35A11 /* AwfulCategory.m in Sources */,
				1CC38BB6160D8C6000C35A11 /* _AwfulCategory.m in Sources */,
				1CC780181612D8AF002AF958 /* AwfulFavoritesViewController.m in Sources */,
				1CC780191612D8AF002AF958 /* AwfulForumCell.m in Sources */,
				1CC7801C1612D8AF002AF958 /* AwfulForumsListController.m in Sources */,
				1CC780231612D989002AF958 /* AwfulHTTPClient.m in Sources */,
				1CC780321612D9DE002AF958 /* AwfulPostsViewController.m in Sources */,
				1CC780351612D9DE002AF958 /* AwfulSpecificPageController.m in Sources */,
				1CC7804E1612DA8E002AF958 /* AwfulBookmarksController.m in Sources */,
				1CC780501612DA8E002AF958 /* AwfulThreadListController.m in Sources */,
				1C13FF67161BCCB6000ED2B1 /* AwfulThreadCell.m in Sources */,
				1C13FF6A161BF733000ED2B1 /* AwfulBadgeView.m in Sources */,
				1C83DB54161FF48600E53CFA /* ImgurHTTPClient.m in Sources */,
				1C05ED4F162299DE00FE567F /* SVProgressHUD.m in Sources */,
				1CBDB5E71625AA240004BDF4 /* AwfulDataStack.m in Sources */,
				1CBDB5F61625BACE0004BDF4 /* AwfulParsing.m in Sources */,
				1CBDB5FF162600D40004BDF4 /* NSManagedObject+Awful.m in Sources */,
				1CBD5247162B66BC00928740 /* AwfulTextEntryCell.m in Sources */,
				1CFBECEE163076F1008AF641 /* AwfulPageBar.m in Sources */,
				1CFBED081631C068008AF641 /* AwfulLicensesViewController.m in Sources */,
				1CB52A6E1637B21700032AD3 /* AwfulThreadTags.m in Sources */,
				1C090FB7163A40A1003FD0A3 /* _AwfulPost.m in Sources */,
				1C090FBA163A40C1003FD0A3 /* AwfulPost.m in Sources */,
				1C23A0A2163E6C40006C7F39 /* AwfulPostsView.m in Sources */,
				1C278A4D1647A47F007D3CEC /* AwfulPullToRefreshControl.m in Sources */,
				1C278A4E1647A47F007D3CEC /* AwfulScrollViewPullObserver.m in Sources */,
				1C10157C164E8B0A00302B19 /* AwfulStartViewController.m in Sources */,
				1C1015E91654129C00302B19 /* AFHTTPClient.m in Sources */,
				1C1015EA1654129C00302B19 /* AFHTTPRequestOperation.m in Sources */,
				1C1015EB1654129C00302B19 /* AFImageRequestOperation.m in Sources */,
				1C1015EC1654129C00302B19 /* AFJSONRequestOperation.m in Sources */,
				1C1015ED1654129C00302B19 /* AFNetworkActivityIndicatorManager.m in Sources */,
				1C1015EE1654129C00302B19 /* AFPropertyListRequestOperation.m in Sources */,
				1C1015EF1654129C00302B19 /* AFURLConnectionOperation.m in Sources */,
				1C1015F01654129C00302B19 /* AFXMLRequestOperation.m in Sources */,
				1C1015F11654129C00302B19 /* UIImageView+AFNetworking.m in Sources */,
				1C1015FD165414AE00302B19 /* AwfulImagePreviewViewController.m in Sources */,
				1CE2D980165EEC1F0024AC1C /* AwfulTheme.m in Sources */,
				1CE2D9D6166ABD0D0024AC1C /* AwfulActionSheet.m in Sources */,
				1CE2D9D7166ABD0D0024AC1C /* AwfulAlertView.m in Sources */,
				1CE2D9D8166ABD0D0024AC1C /* AwfulFetchedTableViewController.m in Sources */,
				1CE2D9D9166ABD0D0024AC1C /* AwfulNavigationBar.m in Sources */,
				1CE2D9DA166ABD0D0024AC1C /* AwfulSplitViewController.m in Sources */,
				1CE2D9DB166ABD0D0024AC1C /* AwfulTableViewController.m in Sources */,
				1CE2D9DC166ABD0D0024AC1C /* NSFileManager+UserDirectories.m in Sources */,
				1CE2D9DD166ABD0D0024AC1C /* NSString+CollapseWhitespace.m in Sources */,
				1CE2D9DE166ABD0D0024AC1C /* NSURL+QueryDictionary.m in Sources */,
				1CE2D9DF166ABD0D0024AC1C /* UINavigationItem+TwoLineTitle.m in Sources */,
				1CE2D9E0166ABD0D0024AC1C /* UIViewController+NavigationEnclosure.m in Sources */,
				1C5B996C166E78F9004C5D0E /* AwfulDisclosureIndicatorView.m in Sources */,
				1C5B9970166F565C004C5D0E /* AwfulTabBarController.m in Sources */,
				1C5B9973166F5835004C5D0E /* AwfulTabBar.m in Sources */,
				1C5B99BC166FFA4F004C5D0E /* Model.xcdatamodeld in Sources */,
				1C4D7BDB167A5C7C00CF3659 /* PSMenuItem.m in Sources */,
				1C96D085168010AF0043B194 /* UIImage+Resize.m in Sources */,
				1C96D0A2168298BF0043B194 /* AwfulBrowserViewController.m in Sources */,
				1C96D0AC1682B1140043B194 /* NSURL+Awful.m in Sources */,
				1C96D0AF1682B25A0043B194 /* NSURL+OpensInBrowser.m in Sources */,
				1C96D0B51682BBA80043B194 /* AwfulExternalBrowser.m in Sources */,
				1C6D3EE8168D7B1400B91A65 /* _AwfulUser.m in Sources */,
				1C6D3EEB168D7B1E00B91A65 /* AwfulUser.m in Sources */,
				1C6ED63D1691055E0015CDD5 /* AwfulProfileViewController.m in Sources */,
<<<<<<< HEAD
				8C700264169B2FE700FC0B78 /* AwfulPrivateMessageListController.m in Sources */,
				8C700265169B2FE700FC0B78 /* AwfulPrivateMessageViewController.m in Sources */,
				8C700269169B32E900FC0B78 /* _AwfulPrivateMessage.m in Sources */,
				8C70026C169B32F400FC0B78 /* AwfulPrivateMessage.m in Sources */,
				8C70026F169B373600FC0B78 /* AwfulHTTPClient+PrivateMessages.m in Sources */,
				8C700272169B37F800FC0B78 /* AwfulParsing+PrivateMessages.m in Sources */,
				8C700293169C73A500FC0B78 /* AwfulPMComposerViewController.m in Sources */,
				8C70028A169C6EFA00FC0B78 /* FVGifAnimation.m in Sources */,
				1C7487F116A88BAD0068B8A3 /* AwfulKeyboardBar.m in Sources */,
				8C2A08AE16AAD45C00CDBC23 /* AwfulReplyViewController.m in Sources */,
				8C804B9816B42110007655D5 /* AwfulNewPMNotifierAgent.m in Sources */,
				8C1F62E316B6C8E200FAF625 /* CustomBadge.m in Sources */,
=======
				8C70056216A076FF00FC0B78 /* AwfulEmoticon.m in Sources */,
				8C70056316A076FF00FC0B78 /* AwfulEmoticonGroup.m in Sources */,
				8C70056816A0770A00FC0B78 /* _AwfulEmoticon.m in Sources */,
				8C70056916A0770A00FC0B78 /* _AwfulEmoticonGroup.m in Sources */,
				8C70057116A079A700FC0B78 /* AwfulHTTPClient+Emoticons.m in Sources */,
				8C70057416A07A9000FC0B78 /* AwfulParsing+Emoticons.m in Sources */,
				8CDF9DDA16C44CC700C1F250 /* NSIndexPath+PSTCollectionViewAdditions.m in Sources */,
				8CDF9DDB16C44CC700C1F250 /* PSTCollectionView.m in Sources */,
				8CDF9DDC16C44CC700C1F250 /* PSTCollectionViewCell.m in Sources */,
				8CDF9DDD16C44CC700C1F250 /* PSTCollectionViewController.m in Sources */,
				8CDF9DDE16C44CC700C1F250 /* PSTCollectionViewData.m in Sources */,
				8CDF9DDF16C44CC700C1F250 /* PSTCollectionViewFlowLayout.m in Sources */,
				8CDF9DE016C44CC700C1F250 /* PSTCollectionViewItemKey.m in Sources */,
				8CDF9DE116C44CC700C1F250 /* PSTCollectionViewLayout.m in Sources */,
				8CDF9DE216C44CC700C1F250 /* PSTCollectionViewUpdateItem.m in Sources */,
				8CDF9DE316C44CC700C1F250 /* PSTGridLayoutInfo.m in Sources */,
				8CDF9DE416C44CC700C1F250 /* PSTGridLayoutItem.m in Sources */,
				8CDF9DE516C44CC700C1F250 /* PSTGridLayoutRow.m in Sources */,
				8CDF9DE616C44CC700C1F250 /* PSTGridLayoutSection.m in Sources */,
				8C36CED916C59ADB00F48F15 /* AwfulComposerViewController.m in Sources */,
				8C36CEDA16C59ADB00F48F15 /* AwfulEditPostComposerViewController.m in Sources */,
				8C36CEDB16C59ADB00F48F15 /* AwfulReplyComposerViewController.m in Sources */,
				8C36CEDC16C59ADB00F48F15 /* AwfulThreadComposerViewController.m in Sources */,
				8C36CEDD16C59ADB00F48F15 /* AwfulComposerInputAccessoryView.m in Sources */,
				8C36CEDE16C59ADB00F48F15 /* AwfulComposerView.m in Sources */,
				8C36CEDF16C59ADB00F48F15 /* AwfulEmoticonChooserCellView.m in Sources */,
				8C36CEE016C59ADB00F48F15 /* AwfulEmoticonChooserViewController.m in Sources */,
				8C36CEE116C59ADB00F48F15 /* AwfulTitleEntryCell.m in Sources */,
>>>>>>> 483ecc85
			);
			runOnlyForDeploymentPostprocessing = 0;
		};
/* End PBXSourcesBuildPhase section */

/* Begin PBXTargetDependency section */
		1CE2D9A516688C700024AC1C /* PBXTargetDependency */ = {
			isa = PBXTargetDependency;
			target = 1CE2D9A016688C640024AC1C /* Build Resources */;
			targetProxy = 1CE2D9A416688C700024AC1C /* PBXContainerItemProxy */;
		};
/* End PBXTargetDependency section */

/* Begin PBXVariantGroup section */
		1C96D05D167FDEA60043B194 /* InfoPlist.strings */ = {
			isa = PBXVariantGroup;
			children = (
				1C96D05E167FDEA60043B194 /* en */,
			);
			name = InfoPlist.strings;
			sourceTree = "<group>";
		};
		1C96D06F167FDEA70043B194 /* ViewController.xib */ = {
			isa = PBXVariantGroup;
			children = (
				1C96D070167FDEA70043B194 /* en */,
			);
			name = ViewController.xib;
			sourceTree = "<group>";
		};
/* End PBXVariantGroup section */

/* Begin XCBuildConfiguration section */
		1C96D075167FDEA70043B194 /* Debug */ = {
			isa = XCBuildConfiguration;
			buildSettings = {
				ALWAYS_SEARCH_USER_PATHS = NO;
				CLANG_CXX_LANGUAGE_STANDARD = "gnu++0x";
				CLANG_CXX_LIBRARY = "libc++";
				CLANG_ENABLE_OBJC_ARC = YES;
				CLANG_WARN_EMPTY_BODY = YES;
				CLANG_WARN__DUPLICATE_METHOD_MATCH = YES;
				"CODE_SIGN_IDENTITY[sdk=iphoneos*]" = "iPhone Developer";
				COPY_PHASE_STRIP = NO;
				GCC_C_LANGUAGE_STANDARD = gnu99;
				GCC_DYNAMIC_NO_PIC = NO;
				GCC_OPTIMIZATION_LEVEL = 0;
				GCC_PRECOMPILE_PREFIX_HEADER = YES;
				GCC_PREFIX_HEADER = "Tests/Imgur API Test/Imgur API Test-Prefix.pch";
				GCC_PREPROCESSOR_DEFINITIONS = (
					"DEBUG=1",
					"$(inherited)",
				);
				GCC_SYMBOLS_PRIVATE_EXTERN = NO;
				GCC_TREAT_WARNINGS_AS_ERRORS = YES;
				GCC_WARN_UNINITIALIZED_AUTOS = YES;
				INFOPLIST_FILE = "Tests/Imgur API Test/Imgur API Test-Info.plist";
				IPHONEOS_DEPLOYMENT_TARGET = 6.0;
				ONLY_ACTIVE_ARCH = YES;
				PRODUCT_NAME = "$(TARGET_NAME)";
				TARGETED_DEVICE_FAMILY = "1,2";
				WRAPPER_EXTENSION = app;
			};
			name = Debug;
		};
		1C96D076167FDEA70043B194 /* Release */ = {
			isa = XCBuildConfiguration;
			buildSettings = {
				ALWAYS_SEARCH_USER_PATHS = NO;
				CLANG_CXX_LANGUAGE_STANDARD = "gnu++0x";
				CLANG_CXX_LIBRARY = "libc++";
				CLANG_ENABLE_OBJC_ARC = YES;
				CLANG_WARN_EMPTY_BODY = YES;
				CLANG_WARN__DUPLICATE_METHOD_MATCH = YES;
				"CODE_SIGN_IDENTITY[sdk=iphoneos*]" = "iPhone Developer";
				COPY_PHASE_STRIP = YES;
				GCC_C_LANGUAGE_STANDARD = gnu99;
				GCC_PRECOMPILE_PREFIX_HEADER = YES;
				GCC_PREFIX_HEADER = "Tests/Imgur API Test/Imgur API Test-Prefix.pch";
				GCC_TREAT_WARNINGS_AS_ERRORS = YES;
				GCC_WARN_UNINITIALIZED_AUTOS = YES;
				INFOPLIST_FILE = "Tests/Imgur API Test/Imgur API Test-Info.plist";
				IPHONEOS_DEPLOYMENT_TARGET = 6.0;
				PRODUCT_NAME = "$(TARGET_NAME)";
				TARGETED_DEVICE_FAMILY = "1,2";
				VALIDATE_PRODUCT = YES;
				WRAPPER_EXTENSION = app;
			};
			name = Release;
		};
		1CBDB5CC16259C6D0004BDF4 /* Debug */ = {
			isa = XCBuildConfiguration;
			buildSettings = {
				ALWAYS_SEARCH_USER_PATHS = NO;
				CLANG_CXX_LANGUAGE_STANDARD = "gnu++0x";
				CLANG_CXX_LIBRARY = "libc++";
				CLANG_ENABLE_OBJC_ARC = YES;
				CLANG_WARN_EMPTY_BODY = YES;
				CLANG_WARN__DUPLICATE_METHOD_MATCH = YES;
				COPY_PHASE_STRIP = NO;
				FRAMEWORK_SEARCH_PATHS = (
					"\"$(SDKROOT)/Developer/Library/Frameworks\"",
					"\"$(DEVELOPER_LIBRARY_DIR)/Frameworks\"",
				);
				GCC_C_LANGUAGE_STANDARD = gnu99;
				GCC_DYNAMIC_NO_PIC = NO;
				GCC_OPTIMIZATION_LEVEL = 0;
				GCC_PRECOMPILE_PREFIX_HEADER = YES;
				GCC_PREFIX_HEADER = "Tests/Parsing/ParsingTests-Prefix.pch";
				GCC_PREPROCESSOR_DEFINITIONS = (
					"DEBUG=1",
					"$(inherited)",
				);
				GCC_SYMBOLS_PRIVATE_EXTERN = NO;
				GCC_WARN_UNINITIALIZED_AUTOS = YES;
				INFOPLIST_FILE = "Tests/Parsing/ParsingTests-Info.plist";
				IPHONEOS_DEPLOYMENT_TARGET = 6.0;
				ONLY_ACTIVE_ARCH = YES;
				PRODUCT_NAME = "$(TARGET_NAME)";
				WRAPPER_EXTENSION = octest;
			};
			name = Debug;
		};
		1CBDB5CD16259C6D0004BDF4 /* Release */ = {
			isa = XCBuildConfiguration;
			buildSettings = {
				ALWAYS_SEARCH_USER_PATHS = NO;
				CLANG_CXX_LANGUAGE_STANDARD = "gnu++0x";
				CLANG_CXX_LIBRARY = "libc++";
				CLANG_ENABLE_OBJC_ARC = YES;
				CLANG_WARN_EMPTY_BODY = YES;
				CLANG_WARN__DUPLICATE_METHOD_MATCH = YES;
				COPY_PHASE_STRIP = YES;
				FRAMEWORK_SEARCH_PATHS = (
					"\"$(SDKROOT)/Developer/Library/Frameworks\"",
					"\"$(DEVELOPER_LIBRARY_DIR)/Frameworks\"",
				);
				GCC_C_LANGUAGE_STANDARD = gnu99;
				GCC_PRECOMPILE_PREFIX_HEADER = YES;
				GCC_PREFIX_HEADER = "Tests/Parsing/ParsingTests-Prefix.pch";
				GCC_WARN_UNINITIALIZED_AUTOS = YES;
				INFOPLIST_FILE = "Tests/Parsing/ParsingTests-Info.plist";
				IPHONEOS_DEPLOYMENT_TARGET = 6.0;
				PRODUCT_NAME = "$(TARGET_NAME)";
				VALIDATE_PRODUCT = YES;
				WRAPPER_EXTENSION = octest;
			};
			name = Release;
		};
		1CE2D9A216688C640024AC1C /* Debug */ = {
			isa = XCBuildConfiguration;
			buildSettings = {
				PRODUCT_NAME = "$(TARGET_NAME)";
			};
			name = Debug;
		};
		1CE2D9A316688C640024AC1C /* Release */ = {
			isa = XCBuildConfiguration;
			buildSettings = {
				PRODUCT_NAME = "$(TARGET_NAME)";
			};
			name = Release;
		};
		1D6058940D05DD3E006BFB54 /* Debug */ = {
			isa = XCBuildConfiguration;
			buildSettings = {
				ALWAYS_SEARCH_USER_PATHS = NO;
				CLANG_ENABLE_OBJC_ARC = YES;
				COPY_PHASE_STRIP = NO;
				GCC_DYNAMIC_NO_PIC = NO;
				GCC_OPTIMIZATION_LEVEL = 0;
				GCC_PRECOMPILE_PREFIX_HEADER = YES;
				GCC_PREFIX_HEADER = Source/Main/Awful_Prefix.pch;
				GCC_TREAT_WARNINGS_AS_ERRORS = NO;
				INFOPLIST_FILE = "Resources/Awful-Info.plist";
				IPHONEOS_DEPLOYMENT_TARGET = 5.0;
				LIBRARY_SEARCH_PATHS = "$(inherited)";
				PRODUCT_NAME = Awful;
				SDKROOT = iphoneos;
				TARGETED_DEVICE_FAMILY = "1,2";
				WARNING_CFLAGS = (
					"-Wall",
					"-Wextra",
					"-pedantic",
					"-Wno-gnu",
					"-Wno-c++-compat",
					"-Wno-objc-missing-property-synthesis",
					"-Wno-readonly-setter-attrs",
					"-Wno-unused-parameter",
				);
			};
			name = Debug;
		};
		1D6058950D05DD3E006BFB54 /* Release */ = {
			isa = XCBuildConfiguration;
			buildSettings = {
				ALWAYS_SEARCH_USER_PATHS = NO;
				CLANG_ENABLE_OBJC_ARC = YES;
				CODE_SIGN_IDENTITY = "iPhone Distribution";
				"CODE_SIGN_IDENTITY[sdk=iphoneos*]" = "iPhone Distribution";
				COPY_PHASE_STRIP = NO;
				GCC_PRECOMPILE_PREFIX_HEADER = YES;
				GCC_PREFIX_HEADER = Source/Main/Awful_Prefix.pch;
				GCC_PREPROCESSOR_DEFINITIONS = "DEBUG=0";
				GCC_TREAT_WARNINGS_AS_ERRORS = NO;
				INFOPLIST_FILE = "Resources/Awful-Info.plist";
				IPHONEOS_DEPLOYMENT_TARGET = 5.0;
				LIBRARY_SEARCH_PATHS = "$(inherited)";
				PRODUCT_NAME = Awful;
				PROVISIONING_PROFILE = "";
				"PROVISIONING_PROFILE[sdk=iphoneos*]" = "";
				SDKROOT = iphoneos;
				TARGETED_DEVICE_FAMILY = "1,2";
				VALIDATE_PRODUCT = YES;
				WARNING_CFLAGS = (
					"-Wall",
					"-Wextra",
					"-pedantic",
					"-Wno-gnu",
					"-Wno-c++-compat",
					"-Wno-objc-missing-property-synthesis",
					"-Wno-readonly-setter-attrs",
					"-Wno-unused-parameter",
				);
			};
			name = Release;
		};
		C01FCF4F08A954540054247B /* Debug */ = {
			isa = XCBuildConfiguration;
			buildSettings = {
				ARCHS = "$(ARCHS_STANDARD_32_BIT)";
				CLANG_WARN_CONSTANT_CONVERSION = YES;
				CLANG_WARN_ENUM_CONVERSION = YES;
				CLANG_WARN_INT_CONVERSION = YES;
				CLANG_WARN__DUPLICATE_METHOD_MATCH = YES;
				CODE_SIGN_IDENTITY = "iPhone Developer";
				"CODE_SIGN_IDENTITY[sdk=iphoneos*]" = "iPhone Developer";
				GCC_C_LANGUAGE_STANDARD = c99;
				GCC_PREPROCESSOR_DEFINITIONS = "DEBUG=1";
				GCC_VERSION = com.apple.compilers.llvm.clang.1_0;
				GCC_WARN_ABOUT_RETURN_TYPE = YES;
				GCC_WARN_UNINITIALIZED_AUTOS = YES;
				GCC_WARN_UNUSED_VARIABLE = YES;
				HEADER_SEARCH_PATHS = "${SDKROOT}/usr/include/libxml2";
				IPHONEOS_DEPLOYMENT_TARGET = 5.0;
				OTHER_LDFLAGS = "";
				PROVISIONING_PROFILE = "";
				"PROVISIONING_PROFILE[sdk=iphoneos*]" = "";
				SDKROOT = iphoneos;
			};
			name = Debug;
		};
		C01FCF5008A954540054247B /* Release */ = {
			isa = XCBuildConfiguration;
			buildSettings = {
				ARCHS = "$(ARCHS_STANDARD_32_BIT)";
				CLANG_WARN_CONSTANT_CONVERSION = YES;
				CLANG_WARN_ENUM_CONVERSION = YES;
				CLANG_WARN_INT_CONVERSION = YES;
				CLANG_WARN__DUPLICATE_METHOD_MATCH = YES;
				CODE_SIGN_IDENTITY = "iPhone Developer";
				"CODE_SIGN_IDENTITY[sdk=iphoneos*]" = "iPhone Developer";
				GCC_C_LANGUAGE_STANDARD = c99;
				GCC_WARN_ABOUT_RETURN_TYPE = YES;
				GCC_WARN_UNINITIALIZED_AUTOS = YES;
				GCC_WARN_UNUSED_VARIABLE = YES;
				HEADER_SEARCH_PATHS = "${SDKROOT}/usr/include/libxml2";
				IPHONEOS_DEPLOYMENT_TARGET = 5.0;
				OTHER_CFLAGS = "";
				PROVISIONING_PROFILE = "";
				"PROVISIONING_PROFILE[sdk=iphoneos*]" = "";
				SDKROOT = iphoneos;
			};
			name = Release;
		};
/* End XCBuildConfiguration section */

/* Begin XCConfigurationList section */
		1C96D077167FDEA70043B194 /* Build configuration list for PBXNativeTarget "Imgur API Test" */ = {
			isa = XCConfigurationList;
			buildConfigurations = (
				1C96D075167FDEA70043B194 /* Debug */,
				1C96D076167FDEA70043B194 /* Release */,
			);
			defaultConfigurationIsVisible = 0;
			defaultConfigurationName = Debug;
		};
		1CBDB5CB16259C6D0004BDF4 /* Build configuration list for PBXNativeTarget "ParsingTests" */ = {
			isa = XCConfigurationList;
			buildConfigurations = (
				1CBDB5CC16259C6D0004BDF4 /* Debug */,
				1CBDB5CD16259C6D0004BDF4 /* Release */,
			);
			defaultConfigurationIsVisible = 0;
			defaultConfigurationName = Debug;
		};
		1CE2D9A116688C640024AC1C /* Build configuration list for PBXAggregateTarget "Build Resources" */ = {
			isa = XCConfigurationList;
			buildConfigurations = (
				1CE2D9A216688C640024AC1C /* Debug */,
				1CE2D9A316688C640024AC1C /* Release */,
			);
			defaultConfigurationIsVisible = 0;
			defaultConfigurationName = Debug;
		};
		1D6058960D05DD3E006BFB54 /* Build configuration list for PBXNativeTarget "Awful" */ = {
			isa = XCConfigurationList;
			buildConfigurations = (
				1D6058940D05DD3E006BFB54 /* Debug */,
				1D6058950D05DD3E006BFB54 /* Release */,
			);
			defaultConfigurationIsVisible = 0;
			defaultConfigurationName = Debug;
		};
		C01FCF4E08A954540054247B /* Build configuration list for PBXProject "Awful" */ = {
			isa = XCConfigurationList;
			buildConfigurations = (
				C01FCF4F08A954540054247B /* Debug */,
				C01FCF5008A954540054247B /* Release */,
			);
			defaultConfigurationIsVisible = 0;
			defaultConfigurationName = Debug;
		};
/* End XCConfigurationList section */

/* Begin XCVersionGroup section */
		1C5B99B8166FFA4F004C5D0E /* Model.xcdatamodeld */ = {
			isa = XCVersionGroup;
			children = (
<<<<<<< HEAD
				8C700266169B317500FC0B78 /* Model-1.11.xcdatamodel */,
=======
				8C70055816A075A200FC0B78 /* Model-1.11.1.xcdatamodel */,
>>>>>>> 483ecc85
				1C5B99B9166FFA4F004C5D0E /* Model-1.8.1.xcdatamodel */,
				1C5B99BA166FFA4F004C5D0E /* Model-1.8.xcdatamodel */,
				1C5B99BB166FFA4F004C5D0E /* Model-1.9.1.xcdatamodel */,
				1C6D3EE4168D798200B91A65 /* Model-1.10.xcdatamodel */,
			);
<<<<<<< HEAD
			currentVersion = 8C700266169B317500FC0B78 /* Model-1.11.xcdatamodel */;
=======
			currentVersion = 8C70055816A075A200FC0B78 /* Model-1.11.1.xcdatamodel */;
>>>>>>> 483ecc85
			path = Model.xcdatamodeld;
			sourceTree = "<group>";
			versionGroupType = wrapper.xcdatamodel;
		};
/* End XCVersionGroup section */
	};
	rootObject = 29B97313FDCFA39411CA2CEA /* Project object */;
}<|MERGE_RESOLUTION|>--- conflicted
+++ resolved
@@ -600,7 +600,6 @@
 		8C5CC4C416AF663C00BEBA9D /* emot-v.gif in Resources */ = {isa = PBXBuildFile; fileRef = 8C5CC4C316AF663C00BEBA9D /* emot-v.gif */; };
 		8C5CC4C616AF666100BEBA9D /* emot-v@2x.gif in Resources */ = {isa = PBXBuildFile; fileRef = 8C5CC4C516AF666100BEBA9D /* emot-v@2x.gif */; };
 		8C6F084A1653498F00B43251 /* byob-anti.png in Resources */ = {isa = PBXBuildFile; fileRef = 8C6F08491653498F00B43251 /* byob-anti.png */; };
-<<<<<<< HEAD
 		8C700264169B2FE700FC0B78 /* AwfulPrivateMessageListController.m in Sources */ = {isa = PBXBuildFile; fileRef = 8C700261169B2FE700FC0B78 /* AwfulPrivateMessageListController.m */; };
 		8C700265169B2FE700FC0B78 /* AwfulPrivateMessageViewController.m in Sources */ = {isa = PBXBuildFile; fileRef = 8C700263169B2FE700FC0B78 /* AwfulPrivateMessageViewController.m */; };
 		8C700269169B32E900FC0B78 /* _AwfulPrivateMessage.m in Sources */ = {isa = PBXBuildFile; fileRef = 8C700268169B32E900FC0B78 /* _AwfulPrivateMessage.m */; };
@@ -610,14 +609,12 @@
 		8C70028A169C6EFA00FC0B78 /* FVGifAnimation.m in Sources */ = {isa = PBXBuildFile; fileRef = 8C700289169C6EFA00FC0B78 /* FVGifAnimation.m */; };
 		8C700293169C73A500FC0B78 /* AwfulPMComposerViewController.m in Sources */ = {isa = PBXBuildFile; fileRef = 8C700292169C73A500FC0B78 /* AwfulPMComposerViewController.m */; };
 		8C804B9816B42110007655D5 /* AwfulNewPMNotifierAgent.m in Sources */ = {isa = PBXBuildFile; fileRef = 8C804B9716B42110007655D5 /* AwfulNewPMNotifierAgent.m */; };
-=======
 		8C70056216A076FF00FC0B78 /* AwfulEmoticon.m in Sources */ = {isa = PBXBuildFile; fileRef = 8C70055F16A076FF00FC0B78 /* AwfulEmoticon.m */; };
 		8C70056316A076FF00FC0B78 /* AwfulEmoticonGroup.m in Sources */ = {isa = PBXBuildFile; fileRef = 8C70056116A076FF00FC0B78 /* AwfulEmoticonGroup.m */; };
 		8C70056816A0770A00FC0B78 /* _AwfulEmoticon.m in Sources */ = {isa = PBXBuildFile; fileRef = 8C70056516A0770A00FC0B78 /* _AwfulEmoticon.m */; };
 		8C70056916A0770A00FC0B78 /* _AwfulEmoticonGroup.m in Sources */ = {isa = PBXBuildFile; fileRef = 8C70056716A0770A00FC0B78 /* _AwfulEmoticonGroup.m */; };
 		8C70057116A079A700FC0B78 /* AwfulHTTPClient+Emoticons.m in Sources */ = {isa = PBXBuildFile; fileRef = 8C70057016A079A700FC0B78 /* AwfulHTTPClient+Emoticons.m */; };
 		8C70057416A07A9000FC0B78 /* AwfulParsing+Emoticons.m in Sources */ = {isa = PBXBuildFile; fileRef = 8C70057316A07A9000FC0B78 /* AwfulParsing+Emoticons.m */; };
->>>>>>> 483ecc85
 		8C87428E1655FD990018AC6C /* byob.png in Resources */ = {isa = PBXBuildFile; fileRef = 8C87428D1655FD990018AC6C /* byob.png */; };
 		8C8742911655FDAE0018AC6C /* trp-laliga.png in Resources */ = {isa = PBXBuildFile; fileRef = 8C8742901655FDAE0018AC6C /* trp-laliga.png */; };
 		8C8742931655FDC10018AC6C /* mods-expert.png in Resources */ = {isa = PBXBuildFile; fileRef = 8C8742921655FDC10018AC6C /* mods-expert.png */; };
@@ -1310,12 +1307,10 @@
 		8C700271169B37F800FC0B78 /* AwfulParsing+PrivateMessages.m */ = {isa = PBXFileReference; fileEncoding = 4; lastKnownFileType = sourcecode.c.objc; path = "AwfulParsing+PrivateMessages.m"; sourceTree = "<group>"; };
 		8C700288169C6EFA00FC0B78 /* FVGifAnimation.h */ = {isa = PBXFileReference; fileEncoding = 4; lastKnownFileType = sourcecode.c.h; path = FVGifAnimation.h; sourceTree = "<group>"; };
 		8C700289169C6EFA00FC0B78 /* FVGifAnimation.m */ = {isa = PBXFileReference; fileEncoding = 4; lastKnownFileType = sourcecode.c.objc; path = FVGifAnimation.m; sourceTree = "<group>"; };
-<<<<<<< HEAD
 		8C700291169C73A500FC0B78 /* AwfulPMComposerViewController.h */ = {isa = PBXFileReference; fileEncoding = 4; lastKnownFileType = sourcecode.c.h; path = AwfulPMComposerViewController.h; sourceTree = "<group>"; };
 		8C700292169C73A500FC0B78 /* AwfulPMComposerViewController.m */ = {isa = PBXFileReference; fileEncoding = 4; lastKnownFileType = sourcecode.c.objc; path = AwfulPMComposerViewController.m; sourceTree = "<group>"; };
 		8C804B9616B42110007655D5 /* AwfulNewPMNotifierAgent.h */ = {isa = PBXFileReference; fileEncoding = 4; lastKnownFileType = sourcecode.c.h; path = AwfulNewPMNotifierAgent.h; sourceTree = "<group>"; };
 		8C804B9716B42110007655D5 /* AwfulNewPMNotifierAgent.m */ = {isa = PBXFileReference; fileEncoding = 4; lastKnownFileType = sourcecode.c.objc; path = AwfulNewPMNotifierAgent.m; sourceTree = "<group>"; };
-=======
 		8C70055816A075A200FC0B78 /* Model-1.11.1.xcdatamodel */ = {isa = PBXFileReference; lastKnownFileType = wrapper.xcdatamodel; path = "Model-1.11.1.xcdatamodel"; sourceTree = "<group>"; };
 		8C70055E16A076FF00FC0B78 /* AwfulEmoticon.h */ = {isa = PBXFileReference; fileEncoding = 4; lastKnownFileType = sourcecode.c.h; path = AwfulEmoticon.h; sourceTree = "<group>"; };
 		8C70055F16A076FF00FC0B78 /* AwfulEmoticon.m */ = {isa = PBXFileReference; fileEncoding = 4; lastKnownFileType = sourcecode.c.objc; path = AwfulEmoticon.m; sourceTree = "<group>"; };
@@ -1329,7 +1324,6 @@
 		8C70057016A079A700FC0B78 /* AwfulHTTPClient+Emoticons.m */ = {isa = PBXFileReference; fileEncoding = 4; lastKnownFileType = sourcecode.c.objc; path = "AwfulHTTPClient+Emoticons.m"; sourceTree = "<group>"; };
 		8C70057216A07A9000FC0B78 /* AwfulParsing+Emoticons.h */ = {isa = PBXFileReference; fileEncoding = 4; lastKnownFileType = sourcecode.c.h; path = "AwfulParsing+Emoticons.h"; sourceTree = "<group>"; };
 		8C70057316A07A9000FC0B78 /* AwfulParsing+Emoticons.m */ = {isa = PBXFileReference; fileEncoding = 4; lastKnownFileType = sourcecode.c.objc; path = "AwfulParsing+Emoticons.m"; sourceTree = "<group>"; };
->>>>>>> 483ecc85
 		8C87428D1655FD990018AC6C /* byob.png */ = {isa = PBXFileReference; lastKnownFileType = image.png; path = byob.png; sourceTree = "<group>"; };
 		8C8742901655FDAE0018AC6C /* trp-laliga.png */ = {isa = PBXFileReference; lastKnownFileType = image.png; path = "trp-laliga.png"; sourceTree = "<group>"; };
 		8C8742921655FDC10018AC6C /* mods-expert.png */ = {isa = PBXFileReference; lastKnownFileType = image.png; path = "mods-expert.png"; sourceTree = "<group>"; };
@@ -1918,11 +1912,8 @@
 		1190F76913BE4ECB00B9D271 /* Vendor */ = {
 			isa = PBXGroup;
 			children = (
-<<<<<<< HEAD
 				8C1F62E016B6C8E200FAF625 /* CustomBadge */,
-=======
 				8CFA38F416C33B2800491E0C /* PSTCollectionView */,
->>>>>>> 483ecc85
 				110FABC415745C1E00ECF535 /* AFNetworking */,
 				8C700287169C6EFA00FC0B78 /* AnimatedGif */,
 				1190F7BF13BE4ECB00B9D271 /* Hpple */,
@@ -1974,13 +1965,10 @@
 			children = (
 				1C05EDAE16230C1700FE567F /* AwfulParsing.h */,
 				1CBDB5F51625BACE0004BDF4 /* AwfulParsing.m */,
-<<<<<<< HEAD
 				8C700270169B37F800FC0B78 /* AwfulParsing+PrivateMessages.h */,
 				8C700271169B37F800FC0B78 /* AwfulParsing+PrivateMessages.m */,
-=======
 				8C70057216A07A9000FC0B78 /* AwfulParsing+Emoticons.h */,
 				8C70057316A07A9000FC0B78 /* AwfulParsing+Emoticons.m */,
->>>>>>> 483ecc85
 			);
 			path = Parsing;
 			sourceTree = "<group>";
@@ -2058,15 +2046,12 @@
 		1C6474BA1569989800C72657 /* Generated */ = {
 			isa = PBXGroup;
 			children = (
-<<<<<<< HEAD
 				8C700267169B32E900FC0B78 /* _AwfulPrivateMessage.h */,
 				8C700268169B32E900FC0B78 /* _AwfulPrivateMessage.m */,
-=======
 				8C70056416A0770A00FC0B78 /* _AwfulEmoticon.h */,
 				8C70056516A0770A00FC0B78 /* _AwfulEmoticon.m */,
 				8C70056616A0770A00FC0B78 /* _AwfulEmoticonGroup.h */,
 				8C70056716A0770A00FC0B78 /* _AwfulEmoticonGroup.m */,
->>>>>>> 483ecc85
 				1CC38BB4160D8C6000C35A11 /* _AwfulCategory.h */,
 				1CC38BB5160D8C6000C35A11 /* _AwfulCategory.m */,
 				1C6474BD1569989800C72657 /* _AwfulForum.h */,
@@ -2202,13 +2187,10 @@
 		1CC7801D1612D988002AF958 /* Networking */ = {
 			isa = PBXGroup;
 			children = (
-<<<<<<< HEAD
 				8C70026D169B373600FC0B78 /* AwfulHTTPClient+PrivateMessages.h */,
 				8C70026E169B373600FC0B78 /* AwfulHTTPClient+PrivateMessages.m */,
-=======
 				8C70056F16A079A700FC0B78 /* AwfulHTTPClient+Emoticons.h */,
 				8C70057016A079A700FC0B78 /* AwfulHTTPClient+Emoticons.m */,
->>>>>>> 483ecc85
 				1CC780201612D989002AF958 /* AwfulHTTPClient.h */,
 				1CC780211612D989002AF958 /* AwfulHTTPClient.m */,
 				1CAED9D916373F91001F5F04 /* AwfulThreadTags.h */,
@@ -2228,11 +2210,6 @@
 				1CFBECED163076F1008AF641 /* AwfulPageBar.m */,
 				1C1015FB165414AE00302B19 /* AwfulImagePreviewViewController.h */,
 				1C1015FC165414AE00302B19 /* AwfulImagePreviewViewController.m */,
-<<<<<<< HEAD
-				1C7487EF16A88BAD0068B8A3 /* AwfulKeyboardBar.h */,
-				1C7487F016A88BAD0068B8A3 /* AwfulKeyboardBar.m */,
-=======
->>>>>>> 483ecc85
 				1CC7802D1612D9DE002AF958 /* AwfulSpecificPageController.h */,
 				1CC7802E1612D9DE002AF958 /* AwfulSpecificPageController.m */,
 				1C23A0A0163E6C40006C7F39 /* AwfulPostsView.h */,
@@ -2374,7 +2351,6 @@
 			name = Frameworks;
 			sourceTree = "<group>";
 		};
-<<<<<<< HEAD
 		8C1F62E016B6C8E200FAF625 /* CustomBadge */ = {
 			isa = PBXGroup;
 			children = (
@@ -2397,7 +2373,8 @@
 				8C804B9716B42110007655D5 /* AwfulNewPMNotifierAgent.m */,
 			);
 			path = Messages;
-=======
+			sourceTree = "<group>";
+        };
 		8C36CEC516C59ADB00F48F15 /* Composer */ = {
 			isa = PBXGroup;
 			children = (
@@ -2429,7 +2406,6 @@
 				8C36CED816C59ADB00F48F15 /* AwfulTitleEntryCell.m */,
 			);
 			path = Components;
->>>>>>> 483ecc85
 			sourceTree = "<group>";
 		};
 		8C700287169C6EFA00FC0B78 /* AnimatedGif */ = {
@@ -4123,7 +4099,6 @@
 				1C6D3EE8168D7B1400B91A65 /* _AwfulUser.m in Sources */,
 				1C6D3EEB168D7B1E00B91A65 /* AwfulUser.m in Sources */,
 				1C6ED63D1691055E0015CDD5 /* AwfulProfileViewController.m in Sources */,
-<<<<<<< HEAD
 				8C700264169B2FE700FC0B78 /* AwfulPrivateMessageListController.m in Sources */,
 				8C700265169B2FE700FC0B78 /* AwfulPrivateMessageViewController.m in Sources */,
 				8C700269169B32E900FC0B78 /* _AwfulPrivateMessage.m in Sources */,
@@ -4136,7 +4111,6 @@
 				8C2A08AE16AAD45C00CDBC23 /* AwfulReplyViewController.m in Sources */,
 				8C804B9816B42110007655D5 /* AwfulNewPMNotifierAgent.m in Sources */,
 				8C1F62E316B6C8E200FAF625 /* CustomBadge.m in Sources */,
-=======
 				8C70056216A076FF00FC0B78 /* AwfulEmoticon.m in Sources */,
 				8C70056316A076FF00FC0B78 /* AwfulEmoticonGroup.m in Sources */,
 				8C70056816A0770A00FC0B78 /* _AwfulEmoticon.m in Sources */,
@@ -4165,7 +4139,6 @@
 				8C36CEDF16C59ADB00F48F15 /* AwfulEmoticonChooserCellView.m in Sources */,
 				8C36CEE016C59ADB00F48F15 /* AwfulEmoticonChooserViewController.m in Sources */,
 				8C36CEE116C59ADB00F48F15 /* AwfulTitleEntryCell.m in Sources */,
->>>>>>> 483ecc85
 			);
 			runOnlyForDeploymentPostprocessing = 0;
 		};
@@ -4495,21 +4468,14 @@
 		1C5B99B8166FFA4F004C5D0E /* Model.xcdatamodeld */ = {
 			isa = XCVersionGroup;
 			children = (
-<<<<<<< HEAD
 				8C700266169B317500FC0B78 /* Model-1.11.xcdatamodel */,
-=======
 				8C70055816A075A200FC0B78 /* Model-1.11.1.xcdatamodel */,
->>>>>>> 483ecc85
 				1C5B99B9166FFA4F004C5D0E /* Model-1.8.1.xcdatamodel */,
 				1C5B99BA166FFA4F004C5D0E /* Model-1.8.xcdatamodel */,
 				1C5B99BB166FFA4F004C5D0E /* Model-1.9.1.xcdatamodel */,
 				1C6D3EE4168D798200B91A65 /* Model-1.10.xcdatamodel */,
 			);
-<<<<<<< HEAD
 			currentVersion = 8C700266169B317500FC0B78 /* Model-1.11.xcdatamodel */;
-=======
-			currentVersion = 8C70055816A075A200FC0B78 /* Model-1.11.1.xcdatamodel */;
->>>>>>> 483ecc85
 			path = Model.xcdatamodeld;
 			sourceTree = "<group>";
 			versionGroupType = wrapper.xcdatamodel;
