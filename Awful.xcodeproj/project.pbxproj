// !$*UTF8*$!
{
	archiveVersion = 1;
	classes = {
	};
	objectVersion = 46;
	objects = {

/* Begin PBXBuildFile section */
		10913AAB12CBF13A007583AC /* list_icon.png in Resources */ = {isa = PBXBuildFile; fileRef = 10913AA612CBF13A007583AC /* list_icon.png */; };
		10913AAC12CBF13A007583AC /* list_icon@2x.png in Resources */ = {isa = PBXBuildFile; fileRef = 10913AA712CBF13A007583AC /* list_icon@2x.png */; };
		10913AAD12CBF13A007583AC /* reload@2x.png in Resources */ = {isa = PBXBuildFile; fileRef = 10913AA812CBF13A007583AC /* reload@2x.png */; };
		10913AAE12CBF13A007583AC /* stop.png in Resources */ = {isa = PBXBuildFile; fileRef = 10913AA912CBF13A007583AC /* stop.png */; };
		10913AAF12CBF13A007583AC /* stop@2x.png in Resources */ = {isa = PBXBuildFile; fileRef = 10913AAA12CBF13A007583AC /* stop@2x.png */; };
		10913AE712CBF871007583AC /* number-background.png in Resources */ = {isa = PBXBuildFile; fileRef = 10913AE612CBF871007583AC /* number-background.png */; };
		10913B6412CC03F3007583AC /* number-background@2x.png in Resources */ = {isa = PBXBuildFile; fileRef = 10913B6312CC03F3007583AC /* number-background@2x.png */; };
		10D34FA9128F41160026C7C2 /* CFNetwork.framework in Frameworks */ = {isa = PBXBuildFile; fileRef = 10D34FA8128F41160026C7C2 /* CFNetwork.framework */; };
		10D34FAF128F413C0026C7C2 /* MobileCoreServices.framework in Frameworks */ = {isa = PBXBuildFile; fileRef = 10D34FAE128F413C0026C7C2 /* MobileCoreServices.framework */; };
		10D34FB1128F413C0026C7C2 /* SystemConfiguration.framework in Frameworks */ = {isa = PBXBuildFile; fileRef = 10D34FB0128F413C0026C7C2 /* SystemConfiguration.framework */; };
		10D34FB7128F414E0026C7C2 /* libz.dylib in Frameworks */ = {isa = PBXBuildFile; fileRef = 10D34FB6128F414E0026C7C2 /* libz.dylib */; };
		10E38C0D12BEC14F002DBA3F /* arrowleft.png in Resources */ = {isa = PBXBuildFile; fileRef = 10E38BF912BEC14F002DBA3F /* arrowleft.png */; };
		10E38C0E12BEC14F002DBA3F /* btn_template_bg.png in Resources */ = {isa = PBXBuildFile; fileRef = 10E38BFA12BEC14F002DBA3F /* btn_template_bg.png */; };
		10E38C1012BEC14F002DBA3F /* folder.png in Resources */ = {isa = PBXBuildFile; fileRef = 10E38BFC12BEC14F002DBA3F /* folder.png */; };
		10E38C1112BEC14F002DBA3F /* icon_arrow_left.png in Resources */ = {isa = PBXBuildFile; fileRef = 10E38BFD12BEC14F002DBA3F /* icon_arrow_left.png */; };
		10E38C1212BEC14F002DBA3F /* icon_arrow_right.png in Resources */ = {isa = PBXBuildFile; fileRef = 10E38BFE12BEC14F002DBA3F /* icon_arrow_right.png */; };
		10E38C1312BEC14F002DBA3F /* icon_delete.png in Resources */ = {isa = PBXBuildFile; fileRef = 10E38BFF12BEC14F002DBA3F /* icon_delete.png */; };
		10E38C1412BEC14F002DBA3F /* icon_delete@2x.png in Resources */ = {isa = PBXBuildFile; fileRef = 10E38C0012BEC14F002DBA3F /* icon_delete@2x.png */; };
		10E38C1812BEC14F002DBA3F /* notloaded.png in Resources */ = {isa = PBXBuildFile; fileRef = 10E38C0412BEC14F002DBA3F /* notloaded.png */; };
		10E38C1912BEC14F002DBA3F /* piggy.png in Resources */ = {isa = PBXBuildFile; fileRef = 10E38C0512BEC14F002DBA3F /* piggy.png */; };
		10E38C1A12BEC14F002DBA3F /* preferences.png in Resources */ = {isa = PBXBuildFile; fileRef = 10E38C0612BEC14F002DBA3F /* preferences.png */; };
		10E38C1B12BEC14F002DBA3F /* reload.png in Resources */ = {isa = PBXBuildFile; fileRef = 10E38C0712BEC14F002DBA3F /* reload.png */; };
		10E38C1C12BEC14F002DBA3F /* star_off.png in Resources */ = {isa = PBXBuildFile; fileRef = 10E38C0812BEC14F002DBA3F /* star_off.png */; };
		10E38C1D12BEC14F002DBA3F /* star_on.png in Resources */ = {isa = PBXBuildFile; fileRef = 10E38C0912BEC14F002DBA3F /* star_on.png */; };
		10E38C1E12BEC14F002DBA3F /* star_on@2x.png in Resources */ = {isa = PBXBuildFile; fileRef = 10E38C0A12BEC14F002DBA3F /* star_on@2x.png */; };
		10E38C1F12BEC14F002DBA3F /* sticky.png in Resources */ = {isa = PBXBuildFile; fileRef = 10E38C0B12BEC14F002DBA3F /* sticky.png */; };
		11099067134B86FD0013444C /* QuartzCore.framework in Frameworks */ = {isa = PBXBuildFile; fileRef = 11099066134B86FC0013444C /* QuartzCore.framework */; };
		110EE32C1506D41300F2DC91 /* shsc-apple.png in Resources */ = {isa = PBXBuildFile; fileRef = 11243F7214D7187C00B06470 /* shsc-apple.png */; };
		110FABDA15745C1E00ECF535 /* AFHTTPClient.m in Sources */ = {isa = PBXBuildFile; fileRef = 110FABC615745C1E00ECF535 /* AFHTTPClient.m */; settings = {COMPILER_FLAGS = "-fno-objc-arc"; }; };
		110FABDB15745C1E00ECF535 /* AFHTTPRequestOperation.m in Sources */ = {isa = PBXBuildFile; fileRef = 110FABC815745C1E00ECF535 /* AFHTTPRequestOperation.m */; settings = {COMPILER_FLAGS = "-fno-objc-arc"; }; };
		110FABDC15745C1E00ECF535 /* AFImageRequestOperation.m in Sources */ = {isa = PBXBuildFile; fileRef = 110FABCA15745C1E00ECF535 /* AFImageRequestOperation.m */; settings = {COMPILER_FLAGS = "-fno-objc-arc"; }; };
		110FABDD15745C1E00ECF535 /* AFJSONRequestOperation.m in Sources */ = {isa = PBXBuildFile; fileRef = 110FABCC15745C1E00ECF535 /* AFJSONRequestOperation.m */; settings = {COMPILER_FLAGS = "-fno-objc-arc"; }; };
		110FABDE15745C1E00ECF535 /* AFJSONUtilities.m in Sources */ = {isa = PBXBuildFile; fileRef = 110FABCE15745C1E00ECF535 /* AFJSONUtilities.m */; settings = {COMPILER_FLAGS = "-fno-objc-arc"; }; };
		110FABDF15745C1E00ECF535 /* AFNetworkActivityIndicatorManager.m in Sources */ = {isa = PBXBuildFile; fileRef = 110FABD015745C1E00ECF535 /* AFNetworkActivityIndicatorManager.m */; settings = {COMPILER_FLAGS = "-fno-objc-arc"; }; };
		110FABE015745C1E00ECF535 /* AFPropertyListRequestOperation.m in Sources */ = {isa = PBXBuildFile; fileRef = 110FABD315745C1E00ECF535 /* AFPropertyListRequestOperation.m */; settings = {COMPILER_FLAGS = "-fno-objc-arc"; }; };
		110FABE115745C1E00ECF535 /* AFURLConnectionOperation.m in Sources */ = {isa = PBXBuildFile; fileRef = 110FABD515745C1E00ECF535 /* AFURLConnectionOperation.m */; settings = {COMPILER_FLAGS = "-fno-objc-arc"; }; };
		110FABE215745C1E00ECF535 /* AFXMLRequestOperation.m in Sources */ = {isa = PBXBuildFile; fileRef = 110FABD715745C1E00ECF535 /* AFXMLRequestOperation.m */; settings = {COMPILER_FLAGS = "-fno-objc-arc"; }; };
		110FABE315745C1E00ECF535 /* UIImageView+AFNetworking.m in Sources */ = {isa = PBXBuildFile; fileRef = 110FABD915745C1E00ECF535 /* UIImageView+AFNetworking.m */; settings = {COMPILER_FLAGS = "-fno-objc-arc"; }; };
		110FABE815745C3B00ECF535 /* AwfulHTTPClient.m in Sources */ = {isa = PBXBuildFile; fileRef = 110FABE515745C3B00ECF535 /* AwfulHTTPClient.m */; };
		110FABE915745C3B00ECF535 /* NetworkingFileLogger.m in Sources */ = {isa = PBXBuildFile; fileRef = 110FABE715745C3B00ECF535 /* NetworkingFileLogger.m */; };
		110FABFB15745C5C00ECF535 /* DDAbstractDatabaseLogger.m in Sources */ = {isa = PBXBuildFile; fileRef = 110FABEC15745C5C00ECF535 /* DDAbstractDatabaseLogger.m */; };
		110FABFC15745C5C00ECF535 /* DDASLLogger.m in Sources */ = {isa = PBXBuildFile; fileRef = 110FABEE15745C5C00ECF535 /* DDASLLogger.m */; };
		110FABFD15745C5C00ECF535 /* DDFileLogger.m in Sources */ = {isa = PBXBuildFile; fileRef = 110FABF015745C5C00ECF535 /* DDFileLogger.m */; };
		110FABFE15745C5C00ECF535 /* DDLog.m in Sources */ = {isa = PBXBuildFile; fileRef = 110FABF215745C5C00ECF535 /* DDLog.m */; };
		110FABFF15745C5C00ECF535 /* DDTTYLogger.m in Sources */ = {isa = PBXBuildFile; fileRef = 110FABF415745C5C00ECF535 /* DDTTYLogger.m */; };
		110FAC0015745C5C00ECF535 /* ContextFilterLogFormatter.m in Sources */ = {isa = PBXBuildFile; fileRef = 110FABF715745C5C00ECF535 /* ContextFilterLogFormatter.m */; };
		110FAC0115745C5C00ECF535 /* DispatchQueueLogFormatter.m in Sources */ = {isa = PBXBuildFile; fileRef = 110FABF915745C5C00ECF535 /* DispatchQueueLogFormatter.m */; };
		110FAC0415745CE700ECF535 /* MessageUI.framework in Frameworks */ = {isa = PBXBuildFile; fileRef = 110FAC0315745CE700ECF535 /* MessageUI.framework */; };
		112DB4BB14211F24005A98CB /* SALR.m in Sources */ = {isa = PBXBuildFile; fileRef = 112DB4BA14211F24005A98CB /* SALR.m */; };
		112DB4C21421208A005A98CB /* jquery.js in Resources */ = {isa = PBXBuildFile; fileRef = 112DB4BD14211F54005A98CB /* jquery.js */; };
		112DB4C31421208A005A98CB /* salr.js in Resources */ = {isa = PBXBuildFile; fileRef = 112DB4BE14211F54005A98CB /* salr.js */; };
		112ECF3214D7100A007EE7B6 /* art.png in Resources */ = {isa = PBXBuildFile; fileRef = 112ECF1014D7100A007EE7B6 /* art.png */; };
		112ECF3314D7100A007EE7B6 /* audio.png in Resources */ = {isa = PBXBuildFile; fileRef = 112ECF1114D7100A007EE7B6 /* audio.png */; };
		112ECF3414D7100A007EE7B6 /* books.png in Resources */ = {isa = PBXBuildFile; fileRef = 112ECF1214D7100A007EE7B6 /* books.png */; };
		112ECF3514D7100A007EE7B6 /* cars.png in Resources */ = {isa = PBXBuildFile; fileRef = 112ECF1314D7100A007EE7B6 /* cars.png */; };
		112ECF3614D7100A007EE7B6 /* dd-9-11.png in Resources */ = {isa = PBXBuildFile; fileRef = 112ECF1414D7100A007EE7B6 /* dd-9-11.png */; };
		112ECF3714D7100A007EE7B6 /* drugs.png in Resources */ = {isa = PBXBuildFile; fileRef = 112ECF1514D7100A007EE7B6 /* drugs.png */; };
		112ECF3814D7100A007EE7B6 /* en.png in Resources */ = {isa = PBXBuildFile; fileRef = 112ECF1614D7100A007EE7B6 /* en.png */; };
		112ECF3914D7100A007EE7B6 /* event.png in Resources */ = {isa = PBXBuildFile; fileRef = 112ECF1714D7100A007EE7B6 /* event.png */; };
		112ECF3A14D7100A007EE7B6 /* food.png in Resources */ = {isa = PBXBuildFile; fileRef = 112ECF1814D7100A007EE7B6 /* food.png */; };
		112ECF3B14D7100A007EE7B6 /* games.png in Resources */ = {isa = PBXBuildFile; fileRef = 112ECF1914D7100A007EE7B6 /* games.png */; };
		112ECF3C14D7100A007EE7B6 /* gross.png in Resources */ = {isa = PBXBuildFile; fileRef = 112ECF1A14D7100A007EE7B6 /* gross.png */; };
		112ECF3D14D7100A007EE7B6 /* guns.png in Resources */ = {isa = PBXBuildFile; fileRef = 112ECF1B14D7100A007EE7B6 /* guns.png */; };
		112ECF3E14D7100A007EE7B6 /* help.png in Resources */ = {isa = PBXBuildFile; fileRef = 112ECF1C14D7100A007EE7B6 /* help.png */; };
		112ECF3F14D7100A007EE7B6 /* humor.png in Resources */ = {isa = PBXBuildFile; fileRef = 112ECF1D14D7100A007EE7B6 /* humor.png */; };
		112ECF4014D7100A007EE7B6 /* icon-30-attnmod.png in Resources */ = {isa = PBXBuildFile; fileRef = 112ECF1E14D7100A007EE7B6 /* icon-30-attnmod.png */; };
		112ECF4114D7100A007EE7B6 /* icon-31-hotthread.png in Resources */ = {isa = PBXBuildFile; fileRef = 112ECF1F14D7100A007EE7B6 /* icon-31-hotthread.png */; };
		112ECF4214D7100A007EE7B6 /* movies.png in Resources */ = {isa = PBXBuildFile; fileRef = 112ECF2014D7100A007EE7B6 /* movies.png */; };
		112ECF4314D7100A007EE7B6 /* music.png in Resources */ = {isa = PBXBuildFile; fileRef = 112ECF2114D7100A007EE7B6 /* music.png */; };
		112ECF4414D7100A007EE7B6 /* newbie.png in Resources */ = {isa = PBXBuildFile; fileRef = 112ECF2214D7100A007EE7B6 /* newbie.png */; };
		112ECF4514D7100A007EE7B6 /* news.png in Resources */ = {isa = PBXBuildFile; fileRef = 112ECF2314D7100A007EE7B6 /* news.png */; };
		112ECF4614D7100A007EE7B6 /* photos.png in Resources */ = {isa = PBXBuildFile; fileRef = 112ECF2414D7100A007EE7B6 /* photos.png */; };
		112ECF4714D7100A007EE7B6 /* politics.png in Resources */ = {isa = PBXBuildFile; fileRef = 112ECF2514D7100A007EE7B6 /* politics.png */; };
		112ECF4814D7100A007EE7B6 /* poll.png in Resources */ = {isa = PBXBuildFile; fileRef = 112ECF2614D7100A007EE7B6 /* poll.png */; };
		112ECF4914D7100A007EE7B6 /* question.png in Resources */ = {isa = PBXBuildFile; fileRef = 112ECF2714D7100A007EE7B6 /* question.png */; };
		112ECF4A14D7100A007EE7B6 /* rant.png in Resources */ = {isa = PBXBuildFile; fileRef = 112ECF2814D7100A007EE7B6 /* rant.png */; };
		112ECF4B14D7100A007EE7B6 /* request.png in Resources */ = {isa = PBXBuildFile; fileRef = 112ECF2914D7100A007EE7B6 /* request.png */; };
		112ECF4C14D7100A007EE7B6 /* sam-clothing.png in Resources */ = {isa = PBXBuildFile; fileRef = 112ECF2A14D7100A007EE7B6 /* sam-clothing.png */; };
		112ECF4E14D7100A007EE7B6 /* stupid.png in Resources */ = {isa = PBXBuildFile; fileRef = 112ECF2C14D7100A007EE7B6 /* stupid.png */; };
		112ECF4F14D7100A007EE7B6 /* tv.png in Resources */ = {isa = PBXBuildFile; fileRef = 112ECF2D14D7100A007EE7B6 /* tv.png */; };
		112ECF5014D7100A007EE7B6 /* unfunny.png in Resources */ = {isa = PBXBuildFile; fileRef = 112ECF2E14D7100A007EE7B6 /* unfunny.png */; };
		112ECF5114D7100A007EE7B6 /* video.png in Resources */ = {isa = PBXBuildFile; fileRef = 112ECF2F14D7100A007EE7B6 /* video.png */; };
		112ECF5214D7100A007EE7B6 /* weird.png in Resources */ = {isa = PBXBuildFile; fileRef = 112ECF3014D7100A007EE7B6 /* weird.png */; };
		112ECF5314D7100A007EE7B6 /* whine.png in Resources */ = {isa = PBXBuildFile; fileRef = 112ECF3114D7100A007EE7B6 /* whine.png */; };
		1136669F154C5B5800D74F9A /* coupon-coupon.png in Resources */ = {isa = PBXBuildFile; fileRef = 11366691154C5B5800D74F9A /* coupon-coupon.png */; };
		113666A0154C5B5800D74F9A /* coupon-free.png in Resources */ = {isa = PBXBuildFile; fileRef = 11366692154C5B5800D74F9A /* coupon-free.png */; };
		113666A1154C5B5800D74F9A /* coupon-instore.png in Resources */ = {isa = PBXBuildFile; fileRef = 11366693154C5B5800D74F9A /* coupon-instore.png */; };
		113666A2154C5B5800D74F9A /* coupon-nonus.png in Resources */ = {isa = PBXBuildFile; fileRef = 11366694154C5B5800D74F9A /* coupon-nonus.png */; };
		113666A3154C5B5800D74F9A /* icon-59-lobster.png in Resources */ = {isa = PBXBuildFile; fileRef = 11366695154C5B5800D74F9A /* icon-59-lobster.png */; };
		113666A4154C5B5800D74F9A /* icon-61-comics.png in Resources */ = {isa = PBXBuildFile; fileRef = 11366696154C5B5800D74F9A /* icon-61-comics.png */; };
		113666A5154C5B5800D74F9A /* lan-europe.png in Resources */ = {isa = PBXBuildFile; fileRef = 11366697154C5B5800D74F9A /* lan-europe.png */; };
		113666A6154C5B5800D74F9A /* lf-eurabia.png in Resources */ = {isa = PBXBuildFile; fileRef = 11366698154C5B5800D74F9A /* lf-eurabia.png */; };
		113666A7154C5B5800D74F9A /* lf-race2.png in Resources */ = {isa = PBXBuildFile; fileRef = 11366699154C5B5800D74F9A /* lf-race2.png */; };
		113666A8154C5B5800D74F9A /* nmd-rock.png in Resources */ = {isa = PBXBuildFile; fileRef = 1136669A154C5B5800D74F9A /* nmd-rock.png */; };
		113666A9154C5B5800D74F9A /* nmd-tour.png in Resources */ = {isa = PBXBuildFile; fileRef = 1136669B154C5B5800D74F9A /* nmd-tour.png */; };
		113666AA154C5B5800D74F9A /* sports-mlb.png in Resources */ = {isa = PBXBuildFile; fileRef = 1136669C154C5B5800D74F9A /* sports-mlb.png */; };
		113666AB154C5B5800D74F9A /* sports-nba.png in Resources */ = {isa = PBXBuildFile; fileRef = 1136669D154C5B5800D74F9A /* sports-nba.png */; };
		113666AC154C5B5800D74F9A /* tfr-box.png in Resources */ = {isa = PBXBuildFile; fileRef = 1136669E154C5B5800D74F9A /* tfr-box.png */; };
		1153D0D6144E5BA6007602E8 /* AwfulSpecificPageViewController.m in Sources */ = {isa = PBXBuildFile; fileRef = 1153D0D4144E5BA6007602E8 /* AwfulSpecificPageViewController.m */; };
		1156F004144B985000C0455B /* grey-gradient.png in Resources */ = {isa = PBXBuildFile; fileRef = 1156F003144B985000C0455B /* grey-gradient.png */; };
		115A05DA134814B6004FDCE5 /* arrowright.png in Resources */ = {isa = PBXBuildFile; fileRef = 115A05D9134814B6004FDCE5 /* arrowright.png */; };
		115A05DF13490D39004FDCE5 /* dotdotdot.png in Resources */ = {isa = PBXBuildFile; fileRef = 115A05DE13490D39004FDCE5 /* dotdotdot.png */; };
		1160385D153F673000DCC448 /* byob-grouch.png in Resources */ = {isa = PBXBuildFile; fileRef = 11603854153F673000DCC448 /* byob-grouch.png */; };
		1160385F153F673000DCC448 /* cd_hype.png in Resources */ = {isa = PBXBuildFile; fileRef = 11603856153F673000DCC448 /* cd_hype.png */; };
		11603860153F673000DCC448 /* lf-gotmine.png in Resources */ = {isa = PBXBuildFile; fileRef = 11603857153F673000DCC448 /* lf-gotmine.png */; };
		11603861153F673000DCC448 /* tava-cables.png in Resources */ = {isa = PBXBuildFile; fileRef = 11603858153F673000DCC448 /* tava-cables.png */; };
		11603862153F673000DCC448 /* tava-headphones.png in Resources */ = {isa = PBXBuildFile; fileRef = 11603859153F673000DCC448 /* tava-headphones.png */; };
		11603863153F673000DCC448 /* tava-mp3.png in Resources */ = {isa = PBXBuildFile; fileRef = 1160385A153F673000DCC448 /* tava-mp3.png */; };
		11603864153F673000DCC448 /* tava-vintage.png in Resources */ = {isa = PBXBuildFile; fileRef = 1160385B153F673000DCC448 /* tava-vintage.png */; };
		11603865153F673000DCC448 /* tcc-addiction.png in Resources */ = {isa = PBXBuildFile; fileRef = 1160385C153F673000DCC448 /* tcc-addiction.png */; };
		11603868153F684400DCC448 /* cc-design.png in Resources */ = {isa = PBXBuildFile; fileRef = 11603867153F684400DCC448 /* cc-design.png */; };
		11682AED1536348700D6B9B7 /* attention.png in Resources */ = {isa = PBXBuildFile; fileRef = 11682ABE1536348700D6B9B7 /* attention.png */; };
		11682AEE1536348700D6B9B7 /* cd_classic.png in Resources */ = {isa = PBXBuildFile; fileRef = 11682ABF1536348700D6B9B7 /* cd_classic.png */; };
		11682AEF1536348700D6B9B7 /* cd_comedy.png in Resources */ = {isa = PBXBuildFile; fileRef = 11682AC01536348700D6B9B7 /* cd_comedy.png */; };
		11682AF01536348700D6B9B7 /* computers.png in Resources */ = {isa = PBXBuildFile; fileRef = 11682AC11536348700D6B9B7 /* computers.png */; };
		11682AF11536348700D6B9B7 /* diy-advice.png in Resources */ = {isa = PBXBuildFile; fileRef = 11682AC21536348700D6B9B7 /* diy-advice.png */; };
		11682AF21536348700D6B9B7 /* flame.png in Resources */ = {isa = PBXBuildFile; fileRef = 11682AC31536348700D6B9B7 /* flame.png */; };
		11682AF31536348700D6B9B7 /* fruity.png in Resources */ = {isa = PBXBuildFile; fileRef = 11682AC41536348700D6B9B7 /* fruity.png */; };
		11682AF41536348700D6B9B7 /* games-3ds.png in Resources */ = {isa = PBXBuildFile; fileRef = 11682AC51536348700D6B9B7 /* games-3ds.png */; };
		11682AF51536348700D6B9B7 /* games-360.png in Resources */ = {isa = PBXBuildFile; fileRef = 11682AC61536348700D6B9B7 /* games-360.png */; };
		11682AF61536348700D6B9B7 /* games-360ps3tag.png in Resources */ = {isa = PBXBuildFile; fileRef = 11682AC71536348700D6B9B7 /* games-360ps3tag.png */; };
		11682AF71536348700D6B9B7 /* games-ds.png in Resources */ = {isa = PBXBuildFile; fileRef = 11682AC81536348700D6B9B7 /* games-ds.png */; };
		11682AF81536348700D6B9B7 /* games-letsplay.png in Resources */ = {isa = PBXBuildFile; fileRef = 11682AC91536348700D6B9B7 /* games-letsplay.png */; };
		11682AF91536348700D6B9B7 /* games-ps3.png in Resources */ = {isa = PBXBuildFile; fileRef = 11682ACA1536348700D6B9B7 /* games-ps3.png */; };
		11682AFA1536348700D6B9B7 /* games-psp.png in Resources */ = {isa = PBXBuildFile; fileRef = 11682ACB1536348700D6B9B7 /* games-psp.png */; };
		11682AFB1536348700D6B9B7 /* Games-vita.png in Resources */ = {isa = PBXBuildFile; fileRef = 11682ACC1536348700D6B9B7 /* Games-vita.png */; };
		11682AFC1536348700D6B9B7 /* games-wii.png in Resources */ = {isa = PBXBuildFile; fileRef = 11682ACD1536348700D6B9B7 /* games-wii.png */; };
		11682AFD1536348700D6B9B7 /* goonmeet.png in Resources */ = {isa = PBXBuildFile; fileRef = 11682ACE1536348700D6B9B7 /* goonmeet.png */; };
		11682AFE1536348700D6B9B7 /* hell-fuckthis.png in Resources */ = {isa = PBXBuildFile; fileRef = 11682ACF1536348700D6B9B7 /* hell-fuckthis.png */; };
		11682AFF1536348700D6B9B7 /* hell-hive.png in Resources */ = {isa = PBXBuildFile; fileRef = 11682AD01536348700D6B9B7 /* hell-hive.png */; };
		11682B001536348700D6B9B7 /* hell-stfu.png in Resources */ = {isa = PBXBuildFile; fileRef = 11682AD11536348700D6B9B7 /* hell-stfu.png */; };
		11682B011536348700D6B9B7 /* hell-whore.png in Resources */ = {isa = PBXBuildFile; fileRef = 11682AD21536348700D6B9B7 /* hell-whore.png */; };
		11682B021536348700D6B9B7 /* icon-41-game-xbox.png in Resources */ = {isa = PBXBuildFile; fileRef = 11682AD31536348700D6B9B7 /* icon-41-game-xbox.png */; };
		11682B031536348700D6B9B7 /* icon-42-game-ps2.png in Resources */ = {isa = PBXBuildFile; fileRef = 11682AD41536348700D6B9B7 /* icon-42-game-ps2.png */; };
		11682B041536348700D6B9B7 /* icon-43-game-gamecube.png in Resources */ = {isa = PBXBuildFile; fileRef = 11682AD51536348700D6B9B7 /* icon-43-game-gamecube.png */; };
		11682B051536348700D6B9B7 /* icon-44-game-gba.png in Resources */ = {isa = PBXBuildFile; fileRef = 11682AD61536348700D6B9B7 /* icon-44-game-gba.png */; };
		11682B061536348700D6B9B7 /* icon-45-game-pc.png in Resources */ = {isa = PBXBuildFile; fileRef = 11682AD71536348700D6B9B7 /* icon-45-game-pc.png */; };
		11682B071536348700D6B9B7 /* icon-dear_richard.png in Resources */ = {isa = PBXBuildFile; fileRef = 11682AD81536348700D6B9B7 /* icon-dear_richard.png */; };
		11682B081536348700D6B9B7 /* lf-fff.png in Resources */ = {isa = PBXBuildFile; fileRef = 11682AD91536348700D6B9B7 /* lf-fff.png */; };
		11682B091536348700D6B9B7 /* lf-fuckit3.png in Resources */ = {isa = PBXBuildFile; fileRef = 11682ADA1536348700D6B9B7 /* lf-fuckit3.png */; };
		11682B0A1536348700D6B9B7 /* lf-hansen2.png in Resources */ = {isa = PBXBuildFile; fileRef = 11682ADB1536348700D6B9B7 /* lf-hansen2.png */; };
		11682B0B1536348700D6B9B7 /* science.png in Resources */ = {isa = PBXBuildFile; fileRef = 11682ADC1536348700D6B9B7 /* science.png */; };
		11682B0C1536348700D6B9B7 /* serious.png in Resources */ = {isa = PBXBuildFile; fileRef = 11682ADD1536348700D6B9B7 /* serious.png */; };
		11682B0D1536348700D6B9B7 /* sex.png in Resources */ = {isa = PBXBuildFile; fileRef = 11682ADE1536348700D6B9B7 /* sex.png */; };
		11682B0E1536348700D6B9B7 /* shsc-win.png in Resources */ = {isa = PBXBuildFile; fileRef = 11682ADF1536348700D6B9B7 /* shsc-win.png */; };
		11682B0F1536348700D6B9B7 /* sports-golf.png in Resources */ = {isa = PBXBuildFile; fileRef = 11682AE01536348700D6B9B7 /* sports-golf.png */; };
		11682B101536348700D6B9B7 /* sports-ncaa.png in Resources */ = {isa = PBXBuildFile; fileRef = 11682AE11536348700D6B9B7 /* sports-ncaa.png */; };
		11682B111536348700D6B9B7 /* sports-nfl.png in Resources */ = {isa = PBXBuildFile; fileRef = 11682AE21536348700D6B9B7 /* sports-nfl.png */; };
		11682B121536348700D6B9B7 /* sports-soccer.png in Resources */ = {isa = PBXBuildFile; fileRef = 11682AE31536348700D6B9B7 /* sports-soccer.png */; };
		11682B131536348700D6B9B7 /* sports-wwe.png in Resources */ = {isa = PBXBuildFile; fileRef = 11682AE41536348700D6B9B7 /* sports-wwe.png */; };
		11682B141536348700D6B9B7 /* sports.png in Resources */ = {isa = PBXBuildFile; fileRef = 11682AE51536348700D6B9B7 /* sports.png */; };
		11682B151536348700D6B9B7 /* tech.png in Resources */ = {isa = PBXBuildFile; fileRef = 11682AE61536348700D6B9B7 /* tech.png */; };
		11682B161536348700D6B9B7 /* wrestlehut-ecw.png in Resources */ = {isa = PBXBuildFile; fileRef = 11682AE71536348700D6B9B7 /* wrestlehut-ecw.png */; };
		11682B171536348700D6B9B7 /* wrestlehut-thunder.png in Resources */ = {isa = PBXBuildFile; fileRef = 11682AE81536348700D6B9B7 /* wrestlehut-thunder.png */; };
		11682B181536348700D6B9B7 /* wrestlehut-tna.png in Resources */ = {isa = PBXBuildFile; fileRef = 11682AE91536348700D6B9B7 /* wrestlehut-tna.png */; };
		11682B191536348700D6B9B7 /* wrestling-raw.png in Resources */ = {isa = PBXBuildFile; fileRef = 11682AEA1536348700D6B9B7 /* wrestling-raw.png */; };
		11682B1A1536348700D6B9B7 /* wrestling-roh.png in Resources */ = {isa = PBXBuildFile; fileRef = 11682AEB1536348700D6B9B7 /* wrestling-roh.png */; };
		11682B1B1536348700D6B9B7 /* wrestling-sd.png in Resources */ = {isa = PBXBuildFile; fileRef = 11682AEC1536348700D6B9B7 /* wrestling-sd.png */; };
		116EF44115265D390018580D /* icon-37-selling.png in Resources */ = {isa = PBXBuildFile; fileRef = 116EF43B15265D390018580D /* icon-37-selling.png */; };
		116EF44215265D390018580D /* icon-38-buying.png in Resources */ = {isa = PBXBuildFile; fileRef = 116EF43C15265D390018580D /* icon-38-buying.png */; };
		116EF44315265D390018580D /* icon-46-trading.png in Resources */ = {isa = PBXBuildFile; fileRef = 116EF43D15265D390018580D /* icon-46-trading.png */; };
		116EF44415265D390018580D /* icon-52-trading.png in Resources */ = {isa = PBXBuildFile; fileRef = 116EF43E15265D390018580D /* icon-52-trading.png */; };
		1172A62E14F5DB160026CDA8 /* Security.framework in Frameworks */ = {isa = PBXBuildFile; fileRef = 1172A62D14F5DB160026CDA8 /* Security.framework */; };
		117CE6E915433504005DD47B /* asktell-lifestyle.png in Resources */ = {isa = PBXBuildFile; fileRef = 117CE6DC15433504005DD47B /* asktell-lifestyle.png */; };
		117CE6EA15433504005DD47B /* asktell-travel.png in Resources */ = {isa = PBXBuildFile; fileRef = 117CE6DD15433504005DD47B /* asktell-travel.png */; };
		117CE6EB15433504005DD47B /* bb-fantasy.png in Resources */ = {isa = PBXBuildFile; fileRef = 117CE6DE15433504005DD47B /* bb-fantasy.png */; };
		117CE6EC15433504005DD47B /* cc_design.png in Resources */ = {isa = PBXBuildFile; fileRef = 117CE6DF15433504005DD47B /* cc_design.png */; };
		117CE6ED15433504005DD47B /* cc-film.png in Resources */ = {isa = PBXBuildFile; fileRef = 117CE6E015433504005DD47B /* cc-film.png */; };
		117CE6EE15433504005DD47B /* coc-c.png in Resources */ = {isa = PBXBuildFile; fileRef = 117CE6E115433504005DD47B /* coc-c.png */; };
		117CE6EF15433504005DD47B /* coc-web.png in Resources */ = {isa = PBXBuildFile; fileRef = 117CE6E215433504005DD47B /* coc-web.png */; };
		117CE6F015433504005DD47B /* cps-android.png in Resources */ = {isa = PBXBuildFile; fileRef = 117CE6E315433504005DD47B /* cps-android.png */; };
		117CE6F115433504005DD47B /* dd-gotcha.png in Resources */ = {isa = PBXBuildFile; fileRef = 117CE6E415433504005DD47B /* dd-gotcha.png */; };
		117CE6F215433504005DD47B /* dd-notracist.png in Resources */ = {isa = PBXBuildFile; fileRef = 117CE6E515433504005DD47B /* dd-notracist.png */; };
		117CE6F315433504005DD47B /* dd-philosophy.png in Resources */ = {isa = PBXBuildFile; fileRef = 117CE6E615433504005DD47B /* dd-philosophy.png */; };
		117CE6F415433504005DD47B /* yospos-netscape.png in Resources */ = {isa = PBXBuildFile; fileRef = 117CE6E715433504005DD47B /* yospos-netscape.png */; };
		117CE6F515433504005DD47B /* yp-bsod.png in Resources */ = {isa = PBXBuildFile; fileRef = 117CE6E815433504005DD47B /* yp-bsod.png */; };
		117DBE3B1522A39A007125EF /* CoreData.framework in Frameworks */ = {isa = PBXBuildFile; fileRef = 117DBE3A1522A39A007125EF /* CoreData.framework */; };
		11817E1F1565E5E7000E765A /* bss-indie.png in Resources */ = {isa = PBXBuildFile; fileRef = 11817E141565E5E7000E765A /* bss-indie.png */; };
		11817E201565E5E7000E765A /* cd_drama.png in Resources */ = {isa = PBXBuildFile; fileRef = 11817E151565E5E7000E765A /* cd_drama.png */; };
		11817E211565E5E7000E765A /* cell-gsm.png in Resources */ = {isa = PBXBuildFile; fileRef = 11817E161565E5E7000E765A /* cell-gsm.png */; };
		11817E221565E5E7000E765A /* diy-homeimprove.png in Resources */ = {isa = PBXBuildFile; fileRef = 11817E171565E5E7000E765A /* diy-homeimprove.png */; };
		11817E231565E5E7000E765A /* shsc-bsd.png in Resources */ = {isa = PBXBuildFile; fileRef = 11817E181565E5E7000E765A /* shsc-bsd.png */; };
		11817E241565E5E7000E765A /* shsc-laptop.png in Resources */ = {isa = PBXBuildFile; fileRef = 11817E191565E5E7000E765A /* shsc-laptop.png */; };
		11817E251565E5E7000E765A /* shsc-networking.png in Resources */ = {isa = PBXBuildFile; fileRef = 11817E1A1565E5E7000E765A /* shsc-networking.png */; };
		11817E261565E5E7000E765A /* shsc-sysadmin.png in Resources */ = {isa = PBXBuildFile; fileRef = 11817E1B1565E5E7000E765A /* shsc-sysadmin.png */; };
		11817E271565E5E7000E765A /* tava-analog.png in Resources */ = {isa = PBXBuildFile; fileRef = 11817E1C1565E5E7000E765A /* tava-analog.png */; };
		11817E281565E5E7000E765A /* tava-speakers.png in Resources */ = {isa = PBXBuildFile; fileRef = 11817E1D1565E5E7000E765A /* tava-speakers.png */; };
		11817E291565E5E7000E765A /* tg-gurps.png in Resources */ = {isa = PBXBuildFile; fileRef = 11817E1E1565E5E7000E765A /* tg-gurps.png */; };
		1182A3B815509060005BBBF9 /* icon-37-selling-secondary.png in Resources */ = {isa = PBXBuildFile; fileRef = 1182A3B415509060005BBBF9 /* icon-37-selling-secondary.png */; };
		1182A3B915509060005BBBF9 /* icon-38-buying-secondary.png in Resources */ = {isa = PBXBuildFile; fileRef = 1182A3B515509060005BBBF9 /* icon-38-buying-secondary.png */; };
		1182A3BA15509060005BBBF9 /* icon-46-trading-secondary.png in Resources */ = {isa = PBXBuildFile; fileRef = 1182A3B615509060005BBBF9 /* icon-46-trading-secondary.png */; };
		1182A3BB15509060005BBBF9 /* icon-52-trading-secondary.png in Resources */ = {isa = PBXBuildFile; fileRef = 1182A3B715509060005BBBF9 /* icon-52-trading-secondary.png */; };
		1182A3BE15509167005BBBF9 /* ama-secondary.png in Resources */ = {isa = PBXBuildFile; fileRef = 1182A3BC15509167005BBBF9 /* ama-secondary.png */; };
		1182A3BF15509167005BBBF9 /* tma-secondary.png in Resources */ = {isa = PBXBuildFile; fileRef = 1182A3BD15509167005BBBF9 /* tma-secondary.png */; };
		1185923613B93F3B0036E607 /* post-action-icon.png in Resources */ = {isa = PBXBuildFile; fileRef = 1185923513B93F3B0036E607 /* post-action-icon.png */; };
		1185923913B9425C0036E607 /* star_admin.gif in Resources */ = {isa = PBXBuildFile; fileRef = 1185923713B9425B0036E607 /* star_admin.gif */; };
		1185923A13B9425C0036E607 /* star_moderator.gif in Resources */ = {isa = PBXBuildFile; fileRef = 1185923813B9425B0036E607 /* star_moderator.gif */; };
		118CF809152D281600126AAC /* AwfulAddFavoriteViewController.m in Sources */ = {isa = PBXBuildFile; fileRef = 118CF808152D281600126AAC /* AwfulAddFavoriteViewController.m */; };
		118E615B14E5A17500F0CE0A /* AwfulThreadCell.m in Sources */ = {isa = PBXBuildFile; fileRef = 112764F014DB4F6A003ACE76 /* AwfulThreadCell.m */; };
		118E615F14E5A1F100F0CE0A /* AwfulForumHeader.m in Sources */ = {isa = PBXBuildFile; fileRef = 112764EC14DB44E6003ACE76 /* AwfulForumHeader.m */; };
		1190F73413BE4EA900B9D271 /* AwfulActions.m in Sources */ = {isa = PBXBuildFile; fileRef = 1190F6CE13BE4EA900B9D271 /* AwfulActions.m */; };
		1190F73513BE4EA900B9D271 /* AwfulPostActions.m in Sources */ = {isa = PBXBuildFile; fileRef = 1190F6D013BE4EA900B9D271 /* AwfulPostActions.m */; };
		1190F73613BE4EA900B9D271 /* AwfulThreadActions.m in Sources */ = {isa = PBXBuildFile; fileRef = 1190F6D213BE4EA900B9D271 /* AwfulThreadActions.m */; };
		1190F73813BE4EA900B9D271 /* AwfulVoteActions.m in Sources */ = {isa = PBXBuildFile; fileRef = 1190F6D613BE4EA900B9D271 /* AwfulVoteActions.m */; };
		1190F73B13BE4EA900B9D271 /* AwfulForumHeaderView.xib in Resources */ = {isa = PBXBuildFile; fileRef = 1190F6DB13BE4EA900B9D271 /* AwfulForumHeaderView.xib */; };
		1190F73D13BE4EA900B9D271 /* AwfulForumsListController.m in Sources */ = {isa = PBXBuildFile; fileRef = 1190F6DE13BE4EA900B9D271 /* AwfulForumsListController.m */; };
		1190F74413BE4EA900B9D271 /* AwfulPage.m in Sources */ = {isa = PBXBuildFile; fileRef = 1190F6EB13BE4EA900B9D271 /* AwfulPage.m */; };
		1190F74813BE4EA900B9D271 /* AwfulPostBoxController.m in Sources */ = {isa = PBXBuildFile; fileRef = 1190F6F113BE4EA900B9D271 /* AwfulPostBoxController.m */; };
		1190F75213BE4EA900B9D271 /* AwfulBookmarksController.m in Sources */ = {isa = PBXBuildFile; fileRef = 1190F70713BE4EA900B9D271 /* AwfulBookmarksController.m */; };
		1190F75313BE4EA900B9D271 /* AwfulThreadListController.m in Sources */ = {isa = PBXBuildFile; fileRef = 1190F70913BE4EA900B9D271 /* AwfulThreadListController.m */; };
		1190F75C13BE4EA900B9D271 /* AwfulLoginController.m in Sources */ = {isa = PBXBuildFile; fileRef = 1190F71A13BE4EA900B9D271 /* AwfulLoginController.m */; };
		1190F75E13BE4EA900B9D271 /* AwfulAppDelegate.m in Sources */ = {isa = PBXBuildFile; fileRef = 1190F71E13BE4EA900B9D271 /* AwfulAppDelegate.m */; };
		1190F76813BE4EA900B9D271 /* SmilieGrabber.m in Sources */ = {isa = PBXBuildFile; fileRef = 1190F73313BE4EA900B9D271 /* SmilieGrabber.m */; };
		1190F7E313BE4ECB00B9D271 /* 37x-Checkmark.png in Resources */ = {isa = PBXBuildFile; fileRef = 1190F7A913BE4ECB00B9D271 /* 37x-Checkmark.png */; };
		1190F7E413BE4ECB00B9D271 /* MBProgressHUD.m in Sources */ = {isa = PBXBuildFile; fileRef = 1190F7AB13BE4ECB00B9D271 /* MBProgressHUD.m */; };
		1190F7E613BE4ECB00B9D271 /* NSString+HTML.m in Sources */ = {isa = PBXBuildFile; fileRef = 1190F7B113BE4ECB00B9D271 /* NSString+HTML.m */; };
		1190F7E713BE4ECB00B9D271 /* MWPhoto.m in Sources */ = {isa = PBXBuildFile; fileRef = 1190F7B413BE4ECB00B9D271 /* MWPhoto.m */; };
		1190F7E813BE4ECB00B9D271 /* MWPhotoBrowser.m in Sources */ = {isa = PBXBuildFile; fileRef = 1190F7B613BE4ECB00B9D271 /* MWPhotoBrowser.m */; };
		1190F7E913BE4ECB00B9D271 /* UIImage+Decompress.m in Sources */ = {isa = PBXBuildFile; fileRef = 1190F7B813BE4ECB00B9D271 /* UIImage+Decompress.m */; };
		1190F7EA13BE4ECB00B9D271 /* UIImageViewTap.m in Sources */ = {isa = PBXBuildFile; fileRef = 1190F7BA13BE4ECB00B9D271 /* UIImageViewTap.m */; };
		1190F7EB13BE4ECB00B9D271 /* UIViewTap.m in Sources */ = {isa = PBXBuildFile; fileRef = 1190F7BC13BE4ECB00B9D271 /* UIViewTap.m */; };
		1190F7EC13BE4ECB00B9D271 /* ZoomingScrollView.m in Sources */ = {isa = PBXBuildFile; fileRef = 1190F7BE13BE4ECB00B9D271 /* ZoomingScrollView.m */; };
		1190F7ED13BE4ECB00B9D271 /* LICENSE.txt in Resources */ = {isa = PBXBuildFile; fileRef = 1190F7C013BE4ECB00B9D271 /* LICENSE.txt */; };
		1190F7EE13BE4ECB00B9D271 /* TFHpple.m in Sources */ = {isa = PBXBuildFile; fileRef = 1190F7C213BE4ECB00B9D271 /* TFHpple.m */; };
		1190F7EF13BE4ECB00B9D271 /* TFHppleElement.m in Sources */ = {isa = PBXBuildFile; fileRef = 1190F7C413BE4ECB00B9D271 /* TFHppleElement.m */; };
		1190F7F013BE4ECB00B9D271 /* XPathQuery.m in Sources */ = {isa = PBXBuildFile; fileRef = 1190F7C613BE4ECB00B9D271 /* XPathQuery.m */; };
		1190F7F313BE4EDA00B9D271 /* main.m in Sources */ = {isa = PBXBuildFile; fileRef = 1190F7F213BE4EDA00B9D271 /* main.m */; };
		1195D59414C4CB4400CA3A48 /* threadrating.png in Resources */ = {isa = PBXBuildFile; fileRef = 1195D59014C4CB4400CA3A48 /* threadrating.png */; };
		1199D7CF13AA9C4200264DE9 /* tiny_arrow_right.png in Resources */ = {isa = PBXBuildFile; fileRef = 1199D7CE13AA9C4200264DE9 /* tiny_arrow_right.png */; };
		11BBD68715799C190070C793 /* tava-cellphone.png in Resources */ = {isa = PBXBuildFile; fileRef = 11BBD68615799C190070C793 /* tava-cellphone.png */; };
		11C1FFA714FC78D500B0250B /* 28-star.png in Resources */ = {isa = PBXBuildFile; fileRef = 11C1FFA514FC78D500B0250B /* 28-star.png */; };
		11C1FFA814FC78D500B0250B /* 28-star@2x.png in Resources */ = {isa = PBXBuildFile; fileRef = 11C1FFA614FC78D500B0250B /* 28-star@2x.png */; };
		11C1FFAD14FC797800B0250B /* 39-circle-check.png in Resources */ = {isa = PBXBuildFile; fileRef = 11C1FFA914FC797800B0250B /* 39-circle-check.png */; };
		11C1FFAE14FC797800B0250B /* 39-circle-check@2x.png in Resources */ = {isa = PBXBuildFile; fileRef = 11C1FFAA14FC797800B0250B /* 39-circle-check@2x.png */; };
		11C1FFAF14FC797800B0250B /* 40-inbox.png in Resources */ = {isa = PBXBuildFile; fileRef = 11C1FFAB14FC797800B0250B /* 40-inbox.png */; };
		11C1FFB014FC797800B0250B /* 40-inbox@2x.png in Resources */ = {isa = PBXBuildFile; fileRef = 11C1FFAC14FC797800B0250B /* 40-inbox@2x.png */; };
		11C3A266154B9FB800720A20 /* pi-cats.png in Resources */ = {isa = PBXBuildFile; fileRef = 11C3A25A154B9FB800720A20 /* pi-cats.png */; };
		11C3A267154B9FB800720A20 /* pi-dogs.png in Resources */ = {isa = PBXBuildFile; fileRef = 11C3A25B154B9FB800720A20 /* pi-dogs.png */; };
		11C3A268154B9FB800720A20 /* tcc-shrooms.png in Resources */ = {isa = PBXBuildFile; fileRef = 11C3A25C154B9FB800720A20 /* tcc-shrooms.png */; };
		11C3A269154B9FB800720A20 /* tviv-cable.png in Resources */ = {isa = PBXBuildFile; fileRef = 11C3A25D154B9FB800720A20 /* tviv-cable.png */; };
		11C3A26A154B9FB800720A20 /* tviv-cartoon.png in Resources */ = {isa = PBXBuildFile; fileRef = 11C3A25E154B9FB800720A20 /* tviv-cartoon.png */; };
		11C3A26B154B9FB800720A20 /* ycs-goomba.png in Resources */ = {isa = PBXBuildFile; fileRef = 11C3A25F154B9FB800720A20 /* ycs-goomba.png */; };
		11C3A26C154B9FB800720A20 /* ycs-letsgo.png in Resources */ = {isa = PBXBuildFile; fileRef = 11C3A260154B9FB800720A20 /* ycs-letsgo.png */; };
		11C3A26D154B9FB800720A20 /* yospos-blurit.png in Resources */ = {isa = PBXBuildFile; fileRef = 11C3A261154B9FB800720A20 /* yospos-blurit.png */; };
		11C3A26E154B9FB800720A20 /* YOSPOS-DOS.png in Resources */ = {isa = PBXBuildFile; fileRef = 11C3A262154B9FB800720A20 /* YOSPOS-DOS.png */; };
		11C3A26F154B9FB800720A20 /* yp-c64.png in Resources */ = {isa = PBXBuildFile; fileRef = 11C3A263154B9FB800720A20 /* yp-c64.png */; };
		11C3A270154B9FB800720A20 /* yp-snowcrash971.png in Resources */ = {isa = PBXBuildFile; fileRef = 11C3A264154B9FB800720A20 /* yp-snowcrash971.png */; };
		11C3A271154B9FB800720A20 /* yp-tubes296.png in Resources */ = {isa = PBXBuildFile; fileRef = 11C3A265154B9FB800720A20 /* yp-tubes296.png */; };
		11CED26715228E5300E95EE1 /* action.png in Resources */ = {isa = PBXBuildFile; fileRef = 11CED26515228E5300E95EE1 /* action.png */; };
		11CED26815228E5300E95EE1 /* action@2x.png in Resources */ = {isa = PBXBuildFile; fileRef = 11CED26615228E5300E95EE1 /* action@2x.png */; };
		11CED26C1522901100E95EE1 /* ButtonSegmentedControl.m in Sources */ = {isa = PBXBuildFile; fileRef = 11CED26B1522901100E95EE1 /* ButtonSegmentedControl.m */; };
		11D27507151E592A00E1AE9A /* arrowleft@2x.png in Resources */ = {isa = PBXBuildFile; fileRef = 11D27501151E592A00E1AE9A /* arrowleft@2x.png */; };
		11D27508151E592A00E1AE9A /* arrowright@2x.png in Resources */ = {isa = PBXBuildFile; fileRef = 11D27502151E592A00E1AE9A /* arrowright@2x.png */; };
		11D27509151E592A00E1AE9A /* cog.png in Resources */ = {isa = PBXBuildFile; fileRef = 11D27503151E592A00E1AE9A /* cog.png */; };
		11D2750A151E592A00E1AE9A /* cog@2x.png in Resources */ = {isa = PBXBuildFile; fileRef = 11D27504151E592A00E1AE9A /* cog@2x.png */; };
		11D2750B151E592A00E1AE9A /* compose.png in Resources */ = {isa = PBXBuildFile; fileRef = 11D27505151E592A00E1AE9A /* compose.png */; };
		11D2750C151E592A00E1AE9A /* compose@2x.png in Resources */ = {isa = PBXBuildFile; fileRef = 11D27506151E592A00E1AE9A /* compose@2x.png */; };
		11D31C5013C40FDF0018C6E0 /* tiny_arrow_right@2x.png in Resources */ = {isa = PBXBuildFile; fileRef = 11D31C4F13C40FDF0018C6E0 /* tiny_arrow_right@2x.png */; };
		11D46FE5154793B8004D800B /* ai-cycles.png in Resources */ = {isa = PBXBuildFile; fileRef = 11D46FB9154793B8004D800B /* ai-cycles.png */; };
		11D46FE6154793B8004D800B /* bb-nonfiction.png in Resources */ = {isa = PBXBuildFile; fileRef = 11D46FBA154793B8004D800B /* bb-nonfiction.png */; };
		11D46FE7154793B8004D800B /* byob-explosion.png in Resources */ = {isa = PBXBuildFile; fileRef = 11D46FBB154793B8004D800B /* byob-explosion.png */; };
		11D46FE8154793B8004D800B /* byob-gents.png in Resources */ = {isa = PBXBuildFile; fileRef = 11D46FBC154793B8004D800B /* byob-gents.png */; };
		11D46FE9154793B8004D800B /* byob-slax.png in Resources */ = {isa = PBXBuildFile; fileRef = 11D46FBD154793B8004D800B /* byob-slax.png */; };
		11D46FEA154793B8004D800B /* cc-poetry.png in Resources */ = {isa = PBXBuildFile; fileRef = 11D46FBE154793B8004D800B /* cc-poetry.png */; };
		11D46FEB154793B8004D800B /* cc-project.png in Resources */ = {isa = PBXBuildFile; fileRef = 11D46FBF154793B8004D800B /* cc-project.png */; };
		11D46FEC154793B8004D800B /* cc-tutorial.png in Resources */ = {isa = PBXBuildFile; fileRef = 11D46FC0154793B8004D800B /* cc-tutorial.png */; };
		11D46FED154793B8004D800B /* cd_action.png in Resources */ = {isa = PBXBuildFile; fileRef = 11D46FC1154793B8004D800B /* cd_action.png */; };
		11D46FEE154793B8004D800B /* cd_director.png in Resources */ = {isa = PBXBuildFile; fileRef = 11D46FC2154793B8004D800B /* cd_director.png */; };
		11D46FEF154793B8004D800B /* cd_horror2.png in Resources */ = {isa = PBXBuildFile; fileRef = 11D46FC3154793B8004D800B /* cd_horror2.png */; };
		11D46FF0154793B8004D800B /* cell-cdma.png in Resources */ = {isa = PBXBuildFile; fileRef = 11D46FC4154793B8004D800B /* cell-cdma.png */; };
		11D46FF1154793B8004D800B /* dd-dems.png in Resources */ = {isa = PBXBuildFile; fileRef = 11D46FC5154793B8004D800B /* dd-dems.png */; };
		11D46FF2154793B8004D800B /* dd-economics.png in Resources */ = {isa = PBXBuildFile; fileRef = 11D46FC6154793B8004D800B /* dd-economics.png */; };
		11D46FF3154793B8004D800B /* dd-environment.png in Resources */ = {isa = PBXBuildFile; fileRef = 11D46FC7154793B8004D800B /* dd-environment.png */; };
		11D46FF4154793B8004D800B /* dd-history.png in Resources */ = {isa = PBXBuildFile; fileRef = 11D46FC8154793B8004D800B /* dd-history.png */; };
		11D46FF5154793B8004D800B /* fyad-tim.png in Resources */ = {isa = PBXBuildFile; fileRef = 11D46FC9154793B8004D800B /* fyad-tim.png */; };
		11D46FF6154793B8004D800B /* gip-EMT4.png in Resources */ = {isa = PBXBuildFile; fileRef = 11D46FCA154793B8004D800B /* gip-EMT4.png */; };
		11D46FF7154793B8004D800B /* gip-firetruck.png in Resources */ = {isa = PBXBuildFile; fileRef = 11D46FCB154793B8004D800B /* gip-firetruck.png */; };
		11D46FF8154793B8004D800B /* guns-ohshi.png in Resources */ = {isa = PBXBuildFile; fileRef = 11D46FCC154793B8004D800B /* guns-ohshi.png */; };
		11D46FF9154793B8004D800B /* hell-spergin.png in Resources */ = {isa = PBXBuildFile; fileRef = 11D46FCD154793B8004D800B /* hell-spergin.png */; };
		11D46FFA154793B8004D800B /* lan-canada.png in Resources */ = {isa = PBXBuildFile; fileRef = 11D46FCE154793B8004D800B /* lan-canada.png */; };
		11D46FFB154793B8004D800B /* lf-arecountry.png in Resources */ = {isa = PBXBuildFile; fileRef = 11D46FCF154793B8004D800B /* lf-arecountry.png */; };
		11D46FFC154793B8004D800B /* LF-article.png in Resources */ = {isa = PBXBuildFile; fileRef = 11D46FD0154793B8004D800B /* LF-article.png */; };
		11D46FFD154793B8004D800B /* LF-BiCurious.png in Resources */ = {isa = PBXBuildFile; fileRef = 11D46FD1154793B8004D800B /* LF-BiCurious.png */; };
		11D46FFE154793B8004D800B /* lf-gipper.png in Resources */ = {isa = PBXBuildFile; fileRef = 11D46FD2154793B8004D800B /* lf-gipper.png */; };
		11D46FFF154793B8004D800B /* LF-japan_clean_fast.png in Resources */ = {isa = PBXBuildFile; fileRef = 11D46FD3154793B8004D800B /* LF-japan_clean_fast.png */; };
		11D47000154793B8004D800B /* LF-pennybags.png in Resources */ = {isa = PBXBuildFile; fileRef = 11D46FD4154793B8004D800B /* LF-pennybags.png */; };
		11D47001154793B8004D800B /* lp-text.png in Resources */ = {isa = PBXBuildFile; fileRef = 11D46FD5154793B8004D800B /* lp-text.png */; };
		11D47002154793B8004D800B /* phiz-dontlike.png in Resources */ = {isa = PBXBuildFile; fileRef = 11D46FD6154793B8004D800B /* phiz-dontlike.png */; };
		11D47003154793B8004D800B /* phiz-kayne.png in Resources */ = {isa = PBXBuildFile; fileRef = 11D46FD7154793B8004D800B /* phiz-kayne.png */; };
		11D47004154793B8004D800B /* pi-fish.png in Resources */ = {isa = PBXBuildFile; fileRef = 11D46FD8154793B8004D800B /* pi-fish.png */; };
		11D47005154793B8004D800B /* RP-mls_tag.png in Resources */ = {isa = PBXBuildFile; fileRef = 11D46FD9154793B8004D800B /* RP-mls_tag.png */; };
		11D47006154793B8004D800B /* sas-fantasy.png in Resources */ = {isa = PBXBuildFile; fileRef = 11D46FDA154793B8004D800B /* sas-fantasy.png */; };
		11D47007154793B8004D800B /* shsc-code.png in Resources */ = {isa = PBXBuildFile; fileRef = 11D46FDB154793B8004D800B /* shsc-code.png */; };
		11D47008154793B8004D800B /* shsc-linux.png in Resources */ = {isa = PBXBuildFile; fileRef = 11D46FDC154793B8004D800B /* shsc-linux.png */; };
		11D47009154793B8004D800B /* sports-nascar.png in Resources */ = {isa = PBXBuildFile; fileRef = 11D46FDD154793B8004D800B /* sports-nascar.png */; };
		11D4700A154793B8004D800B /* sports-nhl.png in Resources */ = {isa = PBXBuildFile; fileRef = 11D46FDE154793B8004D800B /* sports-nhl.png */; };
		11D4700B154793B8004D800B /* tava-gadget.png in Resources */ = {isa = PBXBuildFile; fileRef = 11D46FDF154793B8004D800B /* tava-gadget.png */; };
		11D4700C154793B8004D800B /* tava-highdef.png in Resources */ = {isa = PBXBuildFile; fileRef = 11D46FE0154793B8004D800B /* tava-highdef.png */; };
		11D4700D154793B8004D800B /* tviv-competition.png in Resources */ = {isa = PBXBuildFile; fileRef = 11D46FE1154793B8004D800B /* tviv-competition.png */; };
		11D4700E154793B8004D800B /* tviv-dvd.png in Resources */ = {isa = PBXBuildFile; fileRef = 11D46FE2154793B8004D800B /* tviv-dvd.png */; };
		11D4700F154793B8004D800B /* tviv-on-demand.png in Resources */ = {isa = PBXBuildFile; fileRef = 11D46FE3154793B8004D800B /* tviv-on-demand.png */; };
		11D47010154793B8004D800B /* tviv-spoilers.png in Resources */ = {isa = PBXBuildFile; fileRef = 11D46FE4154793B8004D800B /* tviv-spoilers.png */; };
		11D53B7D154CAD8500D4EA82 /* quote-block-off.png in Resources */ = {isa = PBXBuildFile; fileRef = 11D53B7B154CAD8500D4EA82 /* quote-block-off.png */; };
		11D53B7E154CAD8500D4EA82 /* quote-block-on.png in Resources */ = {isa = PBXBuildFile; fileRef = 11D53B7C154CAD8500D4EA82 /* quote-block-on.png */; };
		11D5E85814DC5FA000C1002D /* AwfulPageDataController.m in Sources */ = {isa = PBXBuildFile; fileRef = 11D5E85714DC5FA000C1002D /* AwfulPageDataController.m */; };
		11D5E85D14DC6D5C00C1002D /* AwfulPageTemplate.m in Sources */ = {isa = PBXBuildFile; fileRef = 11D5E85C14DC6D5C00C1002D /* AwfulPageTemplate.m */; };
		11D6EFC9154DE00A005801AC /* iPadStartupPortrait.png in Resources */ = {isa = PBXBuildFile; fileRef = 11D6EFC7154DE00A005801AC /* iPadStartupPortrait.png */; };
		11D6EFD3154DE116005801AC /* Default-Landscape.png in Resources */ = {isa = PBXBuildFile; fileRef = 11D6EFD1154DE116005801AC /* Default-Landscape.png */; };
		11D6EFD4154DE116005801AC /* Default-Landscape@2x~ipad.png in Resources */ = {isa = PBXBuildFile; fileRef = 11D6EFD2154DE116005801AC /* Default-Landscape@2x~ipad.png */; };
		11D6EFD9154DE1DD005801AC /* Default-Portrait.png in Resources */ = {isa = PBXBuildFile; fileRef = 11D6EFD7154DE1DD005801AC /* Default-Portrait.png */; };
		11D6EFDA154DE1DD005801AC /* Default-Portrait@2x~ipad.png in Resources */ = {isa = PBXBuildFile; fileRef = 11D6EFD8154DE1DD005801AC /* Default-Portrait@2x~ipad.png */; };
		11D6EFDF154DE405005801AC /* Default@2x.png in Resources */ = {isa = PBXBuildFile; fileRef = 11D6EFDE154DE405005801AC /* Default@2x.png */; };
		11D6EFE1154DE4D3005801AC /* Default.png in Resources */ = {isa = PBXBuildFile; fileRef = 11D6EFE0154DE4D3005801AC /* Default.png */; };
		11D6EFE7154DE705005801AC /* bss-discussion.png in Resources */ = {isa = PBXBuildFile; fileRef = 11D6EFE2154DE705005801AC /* bss-discussion.png */; };
		11D6EFE8154DE705005801AC /* cc-fiction.png in Resources */ = {isa = PBXBuildFile; fileRef = 11D6EFE3154DE705005801AC /* cc-fiction.png */; };
		11D6EFE9154DE705005801AC /* cd_scifi.png in Resources */ = {isa = PBXBuildFile; fileRef = 11D6EFE4154DE705005801AC /* cd_scifi.png */; };
		11D6EFEA154DE705005801AC /* dd-law.png in Resources */ = {isa = PBXBuildFile; fileRef = 11D6EFE5154DE705005801AC /* dd-law.png */; };
		11D6EFEB154DE705005801AC /* fyad-falconry.png in Resources */ = {isa = PBXBuildFile; fileRef = 11D6EFE6154DE705005801AC /* fyad-falconry.png */; };
		11D6EFFD154F1EE3005801AC /* shitpost.png in Resources */ = {isa = PBXBuildFile; fileRef = 11D6EFFC154F1EE3005801AC /* shitpost.png */; };
		11D6F003154F2532005801AC /* Settings.plist in Resources */ = {isa = PBXBuildFile; fileRef = 11D6F002154F2532005801AC /* Settings.plist */; };
		11D6F005154F28BA005801AC /* icon_114.png in Resources */ = {isa = PBXBuildFile; fileRef = 11D6F004154F28BA005801AC /* icon_114.png */; };
		11D7CB9214EA0867000DA96A /* icon23-banme.png in Resources */ = {isa = PBXBuildFile; fileRef = 11D7CB8D14EA0867000DA96A /* icon23-banme.png */; };
		11D7CB9314EA0867000DA96A /* link.png in Resources */ = {isa = PBXBuildFile; fileRef = 11D7CB8E14EA0867000DA96A /* link.png */; };
		11D7CB9414EA0867000DA96A /* photoshop.png in Resources */ = {isa = PBXBuildFile; fileRef = 11D7CB8F14EA0867000DA96A /* photoshop.png */; };
		11D7CB9514EA0867000DA96A /* repeat.png in Resources */ = {isa = PBXBuildFile; fileRef = 11D7CB9014EA0867000DA96A /* repeat.png */; };
		11D7CB9614EA0867000DA96A /* school.png in Resources */ = {isa = PBXBuildFile; fileRef = 11D7CB9114EA0867000DA96A /* school.png */; };
		11D7CB9814EA0CED000DA96A /* Main.storyboard in Resources */ = {isa = PBXBuildFile; fileRef = 11D7CB9714EA0CED000DA96A /* Main.storyboard */; };
		11DA5611155C9E980058C8BD /* coc-db.png in Resources */ = {isa = PBXBuildFile; fileRef = 11DA560D155C9E980058C8BD /* coc-db.png */; };
		11DA5612155C9E980058C8BD /* icon-60-pig.png in Resources */ = {isa = PBXBuildFile; fileRef = 11DA560E155C9E980058C8BD /* icon-60-pig.png */; };
		11DA5613155C9E980058C8BD /* LF-fuckshitdamntag2.png in Resources */ = {isa = PBXBuildFile; fileRef = 11DA560F155C9E980058C8BD /* LF-fuckshitdamntag2.png */; };
		11DA5614155C9E980058C8BD /* yospos-janitor.png in Resources */ = {isa = PBXBuildFile; fileRef = 11DA5610155C9E980058C8BD /* yospos-janitor.png */; };
		11DFB44214FF1CBB0001A34C /* AwfulTableViewController.m in Sources */ = {isa = PBXBuildFile; fileRef = 11DFB44114FF1CBB0001A34C /* AwfulTableViewController.m */; };
		11E53666151E8AB600EA74EA /* reply.png in Resources */ = {isa = PBXBuildFile; fileRef = 11E53664151E8AB600EA74EA /* reply.png */; };
		11E53667151E8AB600EA74EA /* reply@2x.png in Resources */ = {isa = PBXBuildFile; fileRef = 11E53665151E8AB600EA74EA /* reply@2x.png */; };
		11E5366B151E8B4C00EA74EA /* bookmarks.png in Resources */ = {isa = PBXBuildFile; fileRef = 11E53669151E8B4C00EA74EA /* bookmarks.png */; };
		11E5366C151E8B4C00EA74EA /* bookmarks@2x.png in Resources */ = {isa = PBXBuildFile; fileRef = 11E5366A151E8B4C00EA74EA /* bookmarks@2x.png */; };
		11E9F961154B9AFC00E8543E /* Icon-72.png in Resources */ = {isa = PBXBuildFile; fileRef = 11E9F957154B9AFC00E8543E /* Icon-72.png */; };
		11E9F962154B9AFC00E8543E /* Icon-72@2x.png in Resources */ = {isa = PBXBuildFile; fileRef = 11E9F958154B9AFC00E8543E /* Icon-72@2x.png */; };
		11E9F963154B9AFC00E8543E /* Icon-Small-50.png in Resources */ = {isa = PBXBuildFile; fileRef = 11E9F959154B9AFC00E8543E /* Icon-Small-50.png */; };
		11E9F964154B9AFC00E8543E /* Icon-Small-50@2x.png in Resources */ = {isa = PBXBuildFile; fileRef = 11E9F95A154B9AFC00E8543E /* Icon-Small-50@2x.png */; };
		11E9F965154B9AFC00E8543E /* Icon-Small.png in Resources */ = {isa = PBXBuildFile; fileRef = 11E9F95B154B9AFC00E8543E /* Icon-Small.png */; };
		11E9F966154B9AFC00E8543E /* Icon-Small@2x.png in Resources */ = {isa = PBXBuildFile; fileRef = 11E9F95C154B9AFC00E8543E /* Icon-Small@2x.png */; };
		11E9F967154B9AFC00E8543E /* icon_57.png in Resources */ = {isa = PBXBuildFile; fileRef = 11E9F95D154B9AFC00E8543E /* icon_57.png */; };
		11FBF8A615633A1200734FAC /* asktell-jobs.png in Resources */ = {isa = PBXBuildFile; fileRef = 11FBF89815633A1200734FAC /* asktell-jobs.png */; };
		11FBF8A715633A1200734FAC /* coc-binbash.png in Resources */ = {isa = PBXBuildFile; fileRef = 11FBF89915633A1200734FAC /* coc-binbash.png */; };
		11FBF8A815633A1200734FAC /* coc-java.png in Resources */ = {isa = PBXBuildFile; fileRef = 11FBF89A15633A1200734FAC /* coc-java.png */; };
		11FBF8A915633A1200734FAC /* coc-theory.png in Resources */ = {isa = PBXBuildFile; fileRef = 11FBF89B15633A1200734FAC /* coc-theory.png */; };
		11FBF8AA15633A1200734FAC /* dd-asia.png in Resources */ = {isa = PBXBuildFile; fileRef = 11FBF89C15633A1200734FAC /* dd-asia.png */; };
		11FBF8AB15633A1200734FAC /* hell-boot.png in Resources */ = {isa = PBXBuildFile; fileRef = 11FBF89D15633A1200734FAC /* hell-boot.png */; };
		11FBF8AC15633A1200734FAC /* hell-glomp.png in Resources */ = {isa = PBXBuildFile; fileRef = 11FBF89E15633A1200734FAC /* hell-glomp.png */; };
		11FBF8AD15633A1200734FAC /* icon-honk.png in Resources */ = {isa = PBXBuildFile; fileRef = 11FBF89F15633A1200734FAC /* icon-honk.png */; };
		11FBF8AE15633A1200734FAC /* LF-purestrain2.png in Resources */ = {isa = PBXBuildFile; fileRef = 11FBF8A015633A1200734FAC /* LF-purestrain2.png */; };
		11FBF8AF15633A1200734FAC /* shsc-hardware.png in Resources */ = {isa = PBXBuildFile; fileRef = 11FBF8A115633A1200734FAC /* shsc-hardware.png */; };
		11FBF8B015633A1200734FAC /* yospos-hackersafe.png in Resources */ = {isa = PBXBuildFile; fileRef = 11FBF8A215633A1200734FAC /* yospos-hackersafe.png */; };
		11FBF8B115633A1200734FAC /* yospos-web20.png in Resources */ = {isa = PBXBuildFile; fileRef = 11FBF8A315633A1200734FAC /* yospos-web20.png */; };
		11FBF8B215633A1200734FAC /* yp-amiga859.png in Resources */ = {isa = PBXBuildFile; fileRef = 11FBF8A415633A1200734FAC /* yp-amiga859.png */; };
		11FBF8B315633A1200734FAC /* yp-apple.png in Resources */ = {isa = PBXBuildFile; fileRef = 11FBF8A515633A1200734FAC /* yp-apple.png */; };
		11FBF8BF1564174200734FAC /* cc-critique.png in Resources */ = {isa = PBXBuildFile; fileRef = 11FBF8B51564174000734FAC /* cc-critique.png */; };
		11FBF8C01564174200734FAC /* fyad-archery.png in Resources */ = {isa = PBXBuildFile; fileRef = 11FBF8B61564174000734FAC /* fyad-archery.png */; };
		11FBF8C11564174200734FAC /* fyad-nilbog.png in Resources */ = {isa = PBXBuildFile; fileRef = 11FBF8B71564174100734FAC /* fyad-nilbog.png */; };
		11FBF8C21564174200734FAC /* lan-asia.png in Resources */ = {isa = PBXBuildFile; fileRef = 11FBF8B81564174100734FAC /* lan-asia.png */; };
		11FBF8C31564174200734FAC /* nmd-country.png in Resources */ = {isa = PBXBuildFile; fileRef = 11FBF8B91564174100734FAC /* nmd-country.png */; };
		11FBF8C41564174200734FAC /* nmd-hiphop.png in Resources */ = {isa = PBXBuildFile; fileRef = 11FBF8BA1564174100734FAC /* nmd-hiphop.png */; };
		11FBF8C51564174200734FAC /* nmd-metal.png in Resources */ = {isa = PBXBuildFile; fileRef = 11FBF8BB1564174200734FAC /* nmd-metal.png */; };
		11FBF8C61564174200734FAC /* nmd-us.png in Resources */ = {isa = PBXBuildFile; fileRef = 11FBF8BC1564174200734FAC /* nmd-us.png */; };
		11FBF8C71564174200734FAC /* nmd-world.png in Resources */ = {isa = PBXBuildFile; fileRef = 11FBF8BD1564174200734FAC /* nmd-world.png */; };
		11FBF8C81564174200734FAC /* yp-gnugpl.png in Resources */ = {isa = PBXBuildFile; fileRef = 11FBF8BE1564174200734FAC /* yp-gnugpl.png */; };
		11FDA290151017490014FDCD /* MainiPad.storyboard in Resources */ = {isa = PBXBuildFile; fileRef = 11FDA28E151017490014FDCD /* MainiPad.storyboard */; };
		11FDA296151018600014FDCD /* AwfulSettingsViewController.m in Sources */ = {isa = PBXBuildFile; fileRef = 11FDA295151018600014FDCD /* AwfulSettingsViewController.m */; };
		11FDA299151018740014FDCD /* OtherWebController.m in Sources */ = {isa = PBXBuildFile; fileRef = 11FDA298151018740014FDCD /* OtherWebController.m */; };
		11FDA29C1510187F0014FDCD /* AwfulSplitViewController.m in Sources */ = {isa = PBXBuildFile; fileRef = 11FDA29B1510187F0014FDCD /* AwfulSplitViewController.m */; };
		11FDA31F151567810014FDCD /* rating0.png in Resources */ = {isa = PBXBuildFile; fileRef = 11FDA319151567810014FDCD /* rating0.png */; };
		11FDA320151567810014FDCD /* rating1.png in Resources */ = {isa = PBXBuildFile; fileRef = 11FDA31A151567810014FDCD /* rating1.png */; };
		11FDA321151567810014FDCD /* rating2.png in Resources */ = {isa = PBXBuildFile; fileRef = 11FDA31B151567810014FDCD /* rating2.png */; };
		11FDA322151567810014FDCD /* rating3.png in Resources */ = {isa = PBXBuildFile; fileRef = 11FDA31C151567810014FDCD /* rating3.png */; };
		11FDA323151567810014FDCD /* rating4.png in Resources */ = {isa = PBXBuildFile; fileRef = 11FDA31D151567810014FDCD /* rating4.png */; };
		11FDA324151567810014FDCD /* rating5.png in Resources */ = {isa = PBXBuildFile; fileRef = 11FDA31E151567810014FDCD /* rating5.png */; };
		11FDA32815156E020014FDCD /* forum-arrow-down.png in Resources */ = {isa = PBXBuildFile; fileRef = 11FDA32615156E010014FDCD /* forum-arrow-down.png */; };
		11FDA32915156E020014FDCD /* forum-arrow-right.png in Resources */ = {isa = PBXBuildFile; fileRef = 11FDA32715156E010014FDCD /* forum-arrow-right.png */; };
		1C277CA51543554700CD2CCE /* AwfulSettingsChoiceViewController.m in Sources */ = {isa = PBXBuildFile; fileRef = 1C277CA41543554700CD2CCE /* AwfulSettingsChoiceViewController.m */; };
		1C2BFA25158AB59800692D85 /* AwfulCSSTemplate.m in Sources */ = {isa = PBXBuildFile; fileRef = 1C2BFA24158AB59800692D85 /* AwfulCSSTemplate.m */; };
		1C5D59C0155CDDB200D00DBB /* AwfulWebViewDelegate.m in Sources */ = {isa = PBXBuildFile; fileRef = 1C5D59BF155CDDB200D00DBB /* AwfulWebViewDelegate.m */; };
		1C5D59C3155CFE9900D00DBB /* ObjCBridge.js in Resources */ = {isa = PBXBuildFile; fileRef = 1C5D59C1155CF85D00D00DBB /* ObjCBridge.js */; };
		1C5D59C6155CFF8100D00DBB /* awful.js in Resources */ = {isa = PBXBuildFile; fileRef = 1C5D59C4155CFEB200D00DBB /* awful.js */; };
		1C6474C51569989800C72657 /* AwfulFavorite.m in Sources */ = {isa = PBXBuildFile; fileRef = 1C6474A81569989800C72657 /* AwfulFavorite.m */; };
		1C6474C61569989800C72657 /* AwfulForum+AwfulMethods.m in Sources */ = {isa = PBXBuildFile; fileRef = 1C6474AA1569989800C72657 /* AwfulForum+AwfulMethods.m */; };
		1C6474C71569989800C72657 /* AwfulForum.m in Sources */ = {isa = PBXBuildFile; fileRef = 1C6474AC1569989800C72657 /* AwfulForum.m */; };
		1C6474C91569989800C72657 /* AwfulPost.m in Sources */ = {isa = PBXBuildFile; fileRef = 1C6474B11569989800C72657 /* AwfulPost.m */; };
		1C6474CA1569989800C72657 /* AwfulThread+AwfulMethods.m in Sources */ = {isa = PBXBuildFile; fileRef = 1C6474B31569989800C72657 /* AwfulThread+AwfulMethods.m */; };
		1C6474CB1569989800C72657 /* AwfulThread.m in Sources */ = {isa = PBXBuildFile; fileRef = 1C6474B51569989800C72657 /* AwfulThread.m */; };
		1C6474CC1569989800C72657 /* AwfulUser+AwfulMethods.m in Sources */ = {isa = PBXBuildFile; fileRef = 1C6474B71569989800C72657 /* AwfulUser+AwfulMethods.m */; };
		1C6474CD1569989800C72657 /* AwfulUser.m in Sources */ = {isa = PBXBuildFile; fileRef = 1C6474B91569989800C72657 /* AwfulUser.m */; };
		1C6474CE1569989800C72657 /* _AwfulFavorite.m in Sources */ = {isa = PBXBuildFile; fileRef = 1C6474BC1569989800C72657 /* _AwfulFavorite.m */; };
		1C6474CF1569989800C72657 /* _AwfulForum.m in Sources */ = {isa = PBXBuildFile; fileRef = 1C6474BE1569989800C72657 /* _AwfulForum.m */; };
		1C6474D01569989800C72657 /* _AwfulThread.m in Sources */ = {isa = PBXBuildFile; fileRef = 1C6474C01569989800C72657 /* _AwfulThread.m */; };
		1C6474D11569989800C72657 /* _AwfulUser.m in Sources */ = {isa = PBXBuildFile; fileRef = 1C6474C21569989800C72657 /* _AwfulUser.m */; };
		1C6474D21569989800C72657 /* Model.xcdatamodeld in Sources */ = {isa = PBXBuildFile; fileRef = 1C6474C31569989800C72657 /* Model.xcdatamodeld */; };
		1C92258515719D8300559312 /* UIKit.framework in Frameworks */ = {isa = PBXBuildFile; fileRef = 1DF5F4DF0D08C38300B7A737 /* UIKit.framework */; };
		1C92258615719D8300559312 /* Foundation.framework in Frameworks */ = {isa = PBXBuildFile; fileRef = 1D30AB110D05D00D00671497 /* Foundation.framework */; };
		1C92258715719D8300559312 /* CoreGraphics.framework in Frameworks */ = {isa = PBXBuildFile; fileRef = 288765070DF74369002DB57D /* CoreGraphics.framework */; };
		1C92258D15719D8300559312 /* InfoPlist.strings in Resources */ = {isa = PBXBuildFile; fileRef = 1C92258B15719D8300559312 /* InfoPlist.strings */; };
		1C92258F15719D8300559312 /* main.m in Sources */ = {isa = PBXBuildFile; fileRef = 1C92258E15719D8300559312 /* main.m */; };
		1C92259315719D8300559312 /* AppDelegate.m in Sources */ = {isa = PBXBuildFile; fileRef = 1C92259215719D8300559312 /* AppDelegate.m */; };
		1C9225A815719EE700559312 /* ReloadingWebViewController.m in Sources */ = {isa = PBXBuildFile; fileRef = 1C9225A715719EE700559312 /* ReloadingWebViewController.m */; };
		1C9225B31571A48D00559312 /* GRMustache.m in Sources */ = {isa = PBXBuildFile; fileRef = 1CDF7A011537C157008EFAE4 /* GRMustache.m */; settings = {COMPILER_FLAGS = "-fno-objc-arc"; }; };
		1C9225B41571A48D00559312 /* GRMustacheContext.m in Sources */ = {isa = PBXBuildFile; fileRef = 1CDF7A051537C157008EFAE4 /* GRMustacheContext.m */; settings = {COMPILER_FLAGS = "-fno-objc-arc"; }; };
		1C9225B51571A48D00559312 /* GRMustacheError.m in Sources */ = {isa = PBXBuildFile; fileRef = 1CDF7A081537C157008EFAE4 /* GRMustacheError.m */; settings = {COMPILER_FLAGS = "-fno-objc-arc"; }; };
		1C9225B61571A48D00559312 /* GRMustacheHelper.m in Sources */ = {isa = PBXBuildFile; fileRef = 1CDF7A0A1537C157008EFAE4 /* GRMustacheHelper.m */; settings = {COMPILER_FLAGS = "-fno-objc-arc"; }; };
		1C9225B71571A48D00559312 /* GRMustacheInvocation.m in Sources */ = {isa = PBXBuildFile; fileRef = 1CDF7A0D1537C157008EFAE4 /* GRMustacheInvocation.m */; settings = {COMPILER_FLAGS = "-fno-objc-arc"; }; };
		1C9225B81571A48D00559312 /* GRMustacheNSUndefinedKeyExceptionGuard.m in Sources */ = {isa = PBXBuildFile; fileRef = 1CDF7A0F1537C157008EFAE4 /* GRMustacheNSUndefinedKeyExceptionGuard.m */; settings = {COMPILER_FLAGS = "-fno-objc-arc"; }; };
		1C9225B91571A48D00559312 /* GRMustacheProperty.m in Sources */ = {isa = PBXBuildFile; fileRef = 1CDF7A111537C157008EFAE4 /* GRMustacheProperty.m */; settings = {COMPILER_FLAGS = "-fno-objc-arc"; }; };
		1C9225BA1571A48D00559312 /* GRMustacheSection.m in Sources */ = {isa = PBXBuildFile; fileRef = 1CDF7A151537C157008EFAE4 /* GRMustacheSection.m */; settings = {COMPILER_FLAGS = "-fno-objc-arc"; }; };
		1C9225BB1571A48D00559312 /* GRMustacheTemplate.m in Sources */ = {isa = PBXBuildFile; fileRef = 1CDF7A181537C157008EFAE4 /* GRMustacheTemplate.m */; settings = {COMPILER_FLAGS = "-fno-objc-arc"; }; };
		1C9225BC1571A48D00559312 /* GRMustacheTemplateParser.m in Sources */ = {isa = PBXBuildFile; fileRef = 1CDF7A1B1537C157008EFAE4 /* GRMustacheTemplateParser.m */; settings = {COMPILER_FLAGS = "-fno-objc-arc"; }; };
		1C9225BD1571A48D00559312 /* GRMustacheTemplateRepository.m in Sources */ = {isa = PBXBuildFile; fileRef = 1CDF7A1E1537C157008EFAE4 /* GRMustacheTemplateRepository.m */; settings = {COMPILER_FLAGS = "-fno-objc-arc"; }; };
		1C9225BE1571A53700559312 /* GRMustacheTextElement.m in Sources */ = {isa = PBXBuildFile; fileRef = 1CDF7A201537C157008EFAE4 /* GRMustacheTextElement.m */; settings = {COMPILER_FLAGS = "-fno-objc-arc"; }; };
		1C9225BF1571A53700559312 /* GRMustacheToken.m in Sources */ = {isa = PBXBuildFile; fileRef = 1CDF7A221537C157008EFAE4 /* GRMustacheToken.m */; settings = {COMPILER_FLAGS = "-fno-objc-arc"; }; };
		1C9225C01571A53700559312 /* GRMustacheTokenizer.m in Sources */ = {isa = PBXBuildFile; fileRef = 1CDF7A241537C157008EFAE4 /* GRMustacheTokenizer.m */; settings = {COMPILER_FLAGS = "-fno-objc-arc"; }; };
		1C9225C11571A53700559312 /* GRMustacheVariableElement.m in Sources */ = {isa = PBXBuildFile; fileRef = 1CDF7A261537C157008EFAE4 /* GRMustacheVariableElement.m */; settings = {COMPILER_FLAGS = "-fno-objc-arc"; }; };
		1CAB36B11548F0FE00A4A362 /* libxml2.dylib in Frameworks */ = {isa = PBXBuildFile; fileRef = 1CAB36B01548F0FE00A4A362 /* libxml2.dylib */; };
		1CD59CDC1571A9C3008F8E2F /* libxml2.dylib in Frameworks */ = {isa = PBXBuildFile; fileRef = 1CAB36B01548F0FE00A4A362 /* libxml2.dylib */; };
		1CD59CDF1572F862008F8E2F /* fixture.json in Resources */ = {isa = PBXBuildFile; fileRef = 1CD59CDE1572F862008F8E2F /* fixture.json */; };
		1CD59CF11573147A008F8E2F /* posts.html in Resources */ = {isa = PBXBuildFile; fileRef = 1CD59CF015731479008F8E2F /* posts.html */; };
		1CD59CF51573186B008F8E2F /* TemplateListViewController.m in Sources */ = {isa = PBXBuildFile; fileRef = 1CD59CF41573186B008F8E2F /* TemplateListViewController.m */; };
		1CD59CF7157336F5008F8E2F /* default.css in Resources */ = {isa = PBXBuildFile; fileRef = 1CD59CF6157336F5008F8E2F /* default.css */; };
		1CD59CF9157338FC008F8E2F /* dark.css in Resources */ = {isa = PBXBuildFile; fileRef = 1CD59CF8157338FC008F8E2F /* dark.css */; };
		1CDD5199154294D400326C7B /* AwfulSettings.m in Sources */ = {isa = PBXBuildFile; fileRef = 1CDD5198154294D400326C7B /* AwfulSettings.m */; };
		1CDF7A3E1537C157008EFAE4 /* GRMustache.m in Sources */ = {isa = PBXBuildFile; fileRef = 1CDF7A011537C157008EFAE4 /* GRMustache.m */; };
		1CDF7A3F1537C157008EFAE4 /* GRMustacheContext.m in Sources */ = {isa = PBXBuildFile; fileRef = 1CDF7A051537C157008EFAE4 /* GRMustacheContext.m */; settings = {COMPILER_FLAGS = "-fno-objc-arc"; }; };
		1CDF7A401537C157008EFAE4 /* GRMustacheError.m in Sources */ = {isa = PBXBuildFile; fileRef = 1CDF7A081537C157008EFAE4 /* GRMustacheError.m */; };
		1CDF7A411537C157008EFAE4 /* GRMustacheHelper.m in Sources */ = {isa = PBXBuildFile; fileRef = 1CDF7A0A1537C157008EFAE4 /* GRMustacheHelper.m */; settings = {COMPILER_FLAGS = "-fno-objc-arc"; }; };
		1CDF7A421537C157008EFAE4 /* GRMustacheInvocation.m in Sources */ = {isa = PBXBuildFile; fileRef = 1CDF7A0D1537C157008EFAE4 /* GRMustacheInvocation.m */; settings = {COMPILER_FLAGS = "-fno-objc-arc"; }; };
		1CDF7A431537C157008EFAE4 /* GRMustacheNSUndefinedKeyExceptionGuard.m in Sources */ = {isa = PBXBuildFile; fileRef = 1CDF7A0F1537C157008EFAE4 /* GRMustacheNSUndefinedKeyExceptionGuard.m */; };
		1CDF7A441537C157008EFAE4 /* GRMustacheProperty.m in Sources */ = {isa = PBXBuildFile; fileRef = 1CDF7A111537C157008EFAE4 /* GRMustacheProperty.m */; };
		1CDF7A451537C157008EFAE4 /* GRMustacheSection.m in Sources */ = {isa = PBXBuildFile; fileRef = 1CDF7A151537C157008EFAE4 /* GRMustacheSection.m */; settings = {COMPILER_FLAGS = "-fno-objc-arc"; }; };
		1CDF7A461537C157008EFAE4 /* GRMustacheTemplate.m in Sources */ = {isa = PBXBuildFile; fileRef = 1CDF7A181537C157008EFAE4 /* GRMustacheTemplate.m */; settings = {COMPILER_FLAGS = "-fno-objc-arc"; }; };
		1CDF7A471537C157008EFAE4 /* GRMustacheTemplateParser.m in Sources */ = {isa = PBXBuildFile; fileRef = 1CDF7A1B1537C157008EFAE4 /* GRMustacheTemplateParser.m */; settings = {COMPILER_FLAGS = "-fno-objc-arc"; }; };
		1CDF7A481537C157008EFAE4 /* GRMustacheTemplateRepository.m in Sources */ = {isa = PBXBuildFile; fileRef = 1CDF7A1E1537C157008EFAE4 /* GRMustacheTemplateRepository.m */; settings = {COMPILER_FLAGS = "-fno-objc-arc"; }; };
		1CDF7A491537C157008EFAE4 /* GRMustacheTextElement.m in Sources */ = {isa = PBXBuildFile; fileRef = 1CDF7A201537C157008EFAE4 /* GRMustacheTextElement.m */; settings = {COMPILER_FLAGS = "-fno-objc-arc"; }; };
		1CDF7A4A1537C157008EFAE4 /* GRMustacheToken.m in Sources */ = {isa = PBXBuildFile; fileRef = 1CDF7A221537C157008EFAE4 /* GRMustacheToken.m */; settings = {COMPILER_FLAGS = "-fno-objc-arc"; }; };
		1CDF7A4B1537C157008EFAE4 /* GRMustacheTokenizer.m in Sources */ = {isa = PBXBuildFile; fileRef = 1CDF7A241537C157008EFAE4 /* GRMustacheTokenizer.m */; settings = {COMPILER_FLAGS = "-fno-objc-arc"; }; };
		1CDF7A4C1537C157008EFAE4 /* GRMustacheVariableElement.m in Sources */ = {isa = PBXBuildFile; fileRef = 1CDF7A261537C157008EFAE4 /* GRMustacheVariableElement.m */; settings = {COMPILER_FLAGS = "-fno-objc-arc"; }; };
		1CDF7A5A1537C157008EFAE4 /* JRSwizzle.m in Sources */ = {isa = PBXBuildFile; fileRef = 1CDF7A3C1537C157008EFAE4 /* JRSwizzle.m */; };
		1CDF7A5E1537DD2D008EFAE4 /* PostContext.m in Sources */ = {isa = PBXBuildFile; fileRef = 1CDF7A5D1537DD2D008EFAE4 /* PostContext.m */; };
		1CF2C5061543B51200E327F5 /* AwfulFavoritesViewController.m in Sources */ = {isa = PBXBuildFile; fileRef = 1CF2C5051543B51200E327F5 /* AwfulFavoritesViewController.m */; };
		1D60589F0D05DD5A006BFB54 /* Foundation.framework in Frameworks */ = {isa = PBXBuildFile; fileRef = 1D30AB110D05D00D00671497 /* Foundation.framework */; };
		1DF5F4E00D08C38300B7A737 /* UIKit.framework in Frameworks */ = {isa = PBXBuildFile; fileRef = 1DF5F4DF0D08C38300B7A737 /* UIKit.framework */; };
		288765080DF74369002DB57D /* CoreGraphics.framework in Frameworks */ = {isa = PBXBuildFile; fileRef = 288765070DF74369002DB57D /* CoreGraphics.framework */; };
		5040D23E14D0BC5D009E73F7 /* back.png in Resources */ = {isa = PBXBuildFile; fileRef = 5040D23C14D0BC59009E73F7 /* back.png */; };
		5040D23F14D0BC5D009E73F7 /* back@2x.png in Resources */ = {isa = PBXBuildFile; fileRef = 5040D23D14D0BC5B009E73F7 /* back@2x.png */; };
		50574ECD14CA187D00FD1F92 /* dotdotdot-clear.png in Resources */ = {isa = PBXBuildFile; fileRef = 50574ECC14CA187D00FD1F92 /* dotdotdot-clear.png */; };
		50A8B96D1541D57E0065F3D9 /* MasterViewButton.png in Resources */ = {isa = PBXBuildFile; fileRef = 50A8B9681541D57E0065F3D9 /* MasterViewButton.png */; };
		50A8B96E1541D57E0065F3D9 /* multiPageMovement.png in Resources */ = {isa = PBXBuildFile; fileRef = 50A8B9691541D57E0065F3D9 /* multiPageMovement.png */; };
		50A8B96F1541D57E0065F3D9 /* ReplyButton.png in Resources */ = {isa = PBXBuildFile; fileRef = 50A8B96A1541D57E0065F3D9 /* ReplyButton.png */; };
		50A8B9701541D57E0065F3D9 /* singlePageMovement.png in Resources */ = {isa = PBXBuildFile; fileRef = 50A8B96B1541D57E0065F3D9 /* singlePageMovement.png */; };
		50A8B9711541D57E0065F3D9 /* ThreadActions.png in Resources */ = {isa = PBXBuildFile; fileRef = 50A8B96C1541D57E0065F3D9 /* ThreadActions.png */; };
<<<<<<< HEAD
		8C48E9FE159A1B2B00A59691 /* AwfulRefreshControl.m in Sources */ = {isa = PBXBuildFile; fileRef = 8C48E9FD159A1B2B00A59691 /* AwfulRefreshControl.m */; };
		8C48EA01159A353400A59691 /* AwfulLoadNextControl.m in Sources */ = {isa = PBXBuildFile; fileRef = 8C48EA00159A353400A59691 /* AwfulLoadNextControl.m */; };
		8C48EA1E159BC2AC00A59691 /* AwfulFetchedTableViewController.m in Sources */ = {isa = PBXBuildFile; fileRef = 8C48EA1D159BC2AC00A59691 /* AwfulFetchedTableViewController.m */; };
		8C48EA22159BF14B00A59691 /* AwfulParentForumCell.m in Sources */ = {isa = PBXBuildFile; fileRef = 8C48EA21159BF14A00A59691 /* AwfulParentForumCell.m */; };
		8C48EA25159BF9C900A59691 /* forum-arrow-down@2x.png in Resources */ = {isa = PBXBuildFile; fileRef = 8C48EA23159BF9C900A59691 /* forum-arrow-down@2x.png */; };
		8C48EA26159BF9C900A59691 /* forum-arrow-right@2x.png in Resources */ = {isa = PBXBuildFile; fileRef = 8C48EA24159BF9C900A59691 /* forum-arrow-right@2x.png */; };
		8C48EA34159C904500A59691 /* AwfulSubForumCell.m in Sources */ = {isa = PBXBuildFile; fileRef = 8C48EA33159C904500A59691 /* AwfulSubForumCell.m */; };
		8C48EA42159CED8700A59691 /* AwfulForumCell.m in Sources */ = {isa = PBXBuildFile; fileRef = 8C48EA41159CED8700A59691 /* AwfulForumCell.m */; };
		8C79D4371561CE44006FEE48 /* AwfulPullForActionController.m in Sources */ = {isa = PBXBuildFile; fileRef = 8C79D4361561CE44006FEE48 /* AwfulPullForActionController.m */; };
		8C79D43B1562E79E006FEE48 /* AwfulPage+Transitions.m in Sources */ = {isa = PBXBuildFile; fileRef = 8C79D43A1562E79E006FEE48 /* AwfulPage+Transitions.m */; };
		8C8B227A1594AE9D003C50AB /* AwfulLoadingHeaderView.m in Sources */ = {isa = PBXBuildFile; fileRef = 8C8B22791594AE9C003C50AB /* AwfulLoadingHeaderView.m */; };
		8C90518C155BEEB40098266A /* AwfulLoadingFooterView.m in Sources */ = {isa = PBXBuildFile; fileRef = 8C90518B155BEEB40098266A /* AwfulLoadingFooterView.m */; };
		8C905197155D6CAD0098266A /* UIView+Lazy.m in Sources */ = {isa = PBXBuildFile; fileRef = 8C905196155D6CAD0098266A /* UIView+Lazy.m */; };
		8C9AB6101597C8C60084B608 /* biggrin.gif in Resources */ = {isa = PBXBuildFile; fileRef = 8C9AB4401597C8C60084B608 /* biggrin.gif */; };
		8C9AB6111597C8C60084B608 /* classic_fillmore.gif in Resources */ = {isa = PBXBuildFile; fileRef = 8C9AB4411597C8C60084B608 /* classic_fillmore.gif */; };
		8C9AB6121597C8C60084B608 /* confused.gif in Resources */ = {isa = PBXBuildFile; fileRef = 8C9AB4421597C8C60084B608 /* confused.gif */; };
		8C9AB6131597C8C60084B608 /* cool.gif in Resources */ = {isa = PBXBuildFile; fileRef = 8C9AB4431597C8C60084B608 /* cool.gif */; };
		8C9AB6141597C8C60084B608 /* emot-04.gif in Resources */ = {isa = PBXBuildFile; fileRef = 8C9AB4441597C8C60084B608 /* emot-04.gif */; };
		8C9AB6151597C8C60084B608 /* emot-05.gif in Resources */ = {isa = PBXBuildFile; fileRef = 8C9AB4451597C8C60084B608 /* emot-05.gif */; };
		8C9AB6161597C8C60084B608 /* emot-06.gif in Resources */ = {isa = PBXBuildFile; fileRef = 8C9AB4461597C8C60084B608 /* emot-06.gif */; };
		8C9AB6171597C8C60084B608 /* emot-07.gif in Resources */ = {isa = PBXBuildFile; fileRef = 8C9AB4471597C8C60084B608 /* emot-07.gif */; };
		8C9AB6181597C8C60084B608 /* emot-10bux.gif in Resources */ = {isa = PBXBuildFile; fileRef = 8C9AB4481597C8C60084B608 /* emot-10bux.gif */; };
		8C9AB6191597C8C60084B608 /* emot-11tea.gif in Resources */ = {isa = PBXBuildFile; fileRef = 8C9AB4491597C8C60084B608 /* emot-11tea.gif */; };
		8C9AB61A1597C8C60084B608 /* emot-20bux.gif in Resources */ = {isa = PBXBuildFile; fileRef = 8C9AB44A1597C8C60084B608 /* emot-20bux.gif */; };
		8C9AB61B1597C8C60084B608 /* emot-2bong.png in Resources */ = {isa = PBXBuildFile; fileRef = 8C9AB44B1597C8C60084B608 /* emot-2bong.png */; };
		8C9AB61C1597C8C60084B608 /* emot-3.gif in Resources */ = {isa = PBXBuildFile; fileRef = 8C9AB44C1597C8C60084B608 /* emot-3.gif */; };
		8C9AB61D1597C8C60084B608 /* emot-350.gif in Resources */ = {isa = PBXBuildFile; fileRef = 8C9AB44D1597C8C60084B608 /* emot-350.gif */; };
		8C9AB61E1597C8C60084B608 /* emot-911.gif in Resources */ = {isa = PBXBuildFile; fileRef = 8C9AB44E1597C8C60084B608 /* emot-911.gif */; };
		8C9AB61F1597C8C60084B608 /* emot-a2m.gif in Resources */ = {isa = PBXBuildFile; fileRef = 8C9AB44F1597C8C60084B608 /* emot-a2m.gif */; };
		8C9AB6201597C8C60084B608 /* emot-aaa.gif in Resources */ = {isa = PBXBuildFile; fileRef = 8C9AB4501597C8C60084B608 /* emot-aaa.gif */; };
		8C9AB6211597C8C60084B608 /* emot-aaaaa.gif in Resources */ = {isa = PBXBuildFile; fileRef = 8C9AB4511597C8C60084B608 /* emot-aaaaa.gif */; };
		8C9AB6221597C8C60084B608 /* emot-airquote.gif in Resources */ = {isa = PBXBuildFile; fileRef = 8C9AB4521597C8C60084B608 /* emot-airquote.gif */; };
		8C9AB6231597C8C60084B608 /* emot-allears.gif in Resources */ = {isa = PBXBuildFile; fileRef = 8C9AB4531597C8C60084B608 /* emot-allears.gif */; };
		8C9AB6241597C8C60084B608 /* emot-am.gif in Resources */ = {isa = PBXBuildFile; fileRef = 8C9AB4541597C8C60084B608 /* emot-am.gif */; };
		8C9AB6251597C8C60084B608 /* emot-angel.gif in Resources */ = {isa = PBXBuildFile; fileRef = 8C9AB4551597C8C60084B608 /* emot-angel.gif */; };
		8C9AB6261597C8C60084B608 /* emot-anime.png in Resources */ = {isa = PBXBuildFile; fileRef = 8C9AB4561597C8C60084B608 /* emot-anime.png */; };
		8C9AB6271597C8C60084B608 /* emot-argh.gif in Resources */ = {isa = PBXBuildFile; fileRef = 8C9AB4571597C8C60084B608 /* emot-argh.gif */; };
		8C9AB6281597C8C60084B608 /* emot-arghfist.gif in Resources */ = {isa = PBXBuildFile; fileRef = 8C9AB4581597C8C60084B608 /* emot-arghfist.gif */; };
		8C9AB6291597C8C60084B608 /* emot-aslol.gif in Resources */ = {isa = PBXBuildFile; fileRef = 8C9AB4591597C8C60084B608 /* emot-aslol.gif */; };
		8C9AB62A1597C8C60084B608 /* emot-australia.gif in Resources */ = {isa = PBXBuildFile; fileRef = 8C9AB45A1597C8C60084B608 /* emot-australia.gif */; };
		8C9AB62B1597C8C60084B608 /* emot-awesome.gif in Resources */ = {isa = PBXBuildFile; fileRef = 8C9AB45B1597C8C60084B608 /* emot-awesome.gif */; };
		8C9AB62C1597C8C60084B608 /* emot-awesomelon.gif in Resources */ = {isa = PBXBuildFile; fileRef = 8C9AB45C1597C8C60084B608 /* emot-awesomelon.gif */; };
		8C9AB62D1597C8C60084B608 /* emot-axe.gif in Resources */ = {isa = PBXBuildFile; fileRef = 8C9AB45D1597C8C60084B608 /* emot-axe.gif */; };
		8C9AB62E1597C8C60084B608 /* emot-baby.png in Resources */ = {isa = PBXBuildFile; fileRef = 8C9AB45E1597C8C60084B608 /* emot-baby.png */; };
		8C9AB62F1597C8C60084B608 /* emot-backtowork.gif in Resources */ = {isa = PBXBuildFile; fileRef = 8C9AB45F1597C8C60084B608 /* emot-backtowork.gif */; };
		8C9AB6301597C8C60084B608 /* emot-bahgawd.gif in Resources */ = {isa = PBXBuildFile; fileRef = 8C9AB4601597C8C60084B608 /* emot-bahgawd.gif */; };
		8C9AB6311597C8C60084B608 /* emot-bandwagon.gif in Resources */ = {isa = PBXBuildFile; fileRef = 8C9AB4611597C8C60084B608 /* emot-bandwagon.gif */; };
		8C9AB6321597C8C60084B608 /* emot-bang.gif in Resources */ = {isa = PBXBuildFile; fileRef = 8C9AB4621597C8C60084B608 /* emot-bang.gif */; };
		8C9AB6331597C8C60084B608 /* emot-banjo.gif in Resources */ = {isa = PBXBuildFile; fileRef = 8C9AB4631597C8C60084B608 /* emot-banjo.gif */; };
		8C9AB6341597C8C60084B608 /* emot-banme.gif in Resources */ = {isa = PBXBuildFile; fileRef = 8C9AB4641597C8C60084B608 /* emot-banme.gif */; };
		8C9AB6351597C8C60084B608 /* emot-barf.gif in Resources */ = {isa = PBXBuildFile; fileRef = 8C9AB4651597C8C60084B608 /* emot-barf.gif */; };
		8C9AB6361597C8C60084B608 /* emot-belarus.gif in Resources */ = {isa = PBXBuildFile; fileRef = 8C9AB4661597C8C60084B608 /* emot-belarus.gif */; };
		8C9AB6371597C8C60084B608 /* emot-bick.gif in Resources */ = {isa = PBXBuildFile; fileRef = 8C9AB4671597C8C60084B608 /* emot-bick.gif */; };
		8C9AB6381597C8C60084B608 /* emot-bigtran.gif in Resources */ = {isa = PBXBuildFile; fileRef = 8C9AB4681597C8C60084B608 /* emot-bigtran.gif */; };
		8C9AB6391597C8C60084B608 /* emot-black101.gif in Resources */ = {isa = PBXBuildFile; fileRef = 8C9AB4691597C8C60084B608 /* emot-black101.gif */; };
		8C9AB63A1597C8C60084B608 /* emot-blush.gif in Resources */ = {isa = PBXBuildFile; fileRef = 8C9AB46A1597C8C60084B608 /* emot-blush.gif */; };
		8C9AB63B1597C8C60084B608 /* emot-boonie.gif in Resources */ = {isa = PBXBuildFile; fileRef = 8C9AB46B1597C8C60084B608 /* emot-boonie.gif */; };
		8C9AB63C1597C8C60084B608 /* emot-bravo.gif in Resources */ = {isa = PBXBuildFile; fileRef = 8C9AB46C1597C8C60084B608 /* emot-bravo.gif */; };
		8C9AB63D1597C8C60084B608 /* emot-bravo2.gif in Resources */ = {isa = PBXBuildFile; fileRef = 8C9AB46D1597C8C60084B608 /* emot-bravo2.gif */; };
		8C9AB63E1597C8C60084B608 /* emot-britain.gif in Resources */ = {isa = PBXBuildFile; fileRef = 8C9AB46E1597C8C60084B608 /* emot-britain.gif */; };
		8C9AB63F1597C8C60084B608 /* emot-bsg.gif in Resources */ = {isa = PBXBuildFile; fileRef = 8C9AB46F1597C8C60084B608 /* emot-bsg.gif */; };
		8C9AB6401597C8C60084B608 /* emot-bubblewoop.gif in Resources */ = {isa = PBXBuildFile; fileRef = 8C9AB4701597C8C60084B608 /* emot-bubblewoop.gif */; };
		8C9AB6411597C8C60084B608 /* emot-buddy.gif in Resources */ = {isa = PBXBuildFile; fileRef = 8C9AB4711597C8C60084B608 /* emot-buddy.gif */; };
		8C9AB6421597C8C60084B608 /* emot-burger.gif in Resources */ = {isa = PBXBuildFile; fileRef = 8C9AB4721597C8C60084B608 /* emot-burger.gif */; };
		8C9AB6431597C8C60084B608 /* emot-bustem.png in Resources */ = {isa = PBXBuildFile; fileRef = 8C9AB4731597C8C60084B608 /* emot-bustem.png */; };
		8C9AB6441597C8C60084B608 /* emot-butt.gif in Resources */ = {isa = PBXBuildFile; fileRef = 8C9AB4741597C8C60084B608 /* emot-butt.gif */; };
		8C9AB6451597C8C60084B608 /* emot-buttertroll.gif in Resources */ = {isa = PBXBuildFile; fileRef = 8C9AB4751597C8C60084B608 /* emot-buttertroll.gif */; };
		8C9AB6461597C8C60084B608 /* emot-byewhore.gif in Resources */ = {isa = PBXBuildFile; fileRef = 8C9AB4761597C8C60084B608 /* emot-byewhore.gif */; };
		8C9AB6471597C8C60084B608 /* emot-byob.gif in Resources */ = {isa = PBXBuildFile; fileRef = 8C9AB4771597C8C60084B608 /* emot-byob.gif */; };
		8C9AB6481597C8C60084B608 /* emot-byobear.gif in Resources */ = {isa = PBXBuildFile; fileRef = 8C9AB4781597C8C60084B608 /* emot-byobear.gif */; };
		8C9AB6491597C8C60084B608 /* emot-byodame.gif in Resources */ = {isa = PBXBuildFile; fileRef = 8C9AB4791597C8C60084B608 /* emot-byodame.gif */; };
		8C9AB64A1597C8C60084B608 /* emot-byodood.gif in Resources */ = {isa = PBXBuildFile; fileRef = 8C9AB47A1597C8C60084B608 /* emot-byodood.gif */; };
		8C9AB64B1597C8C60084B608 /* emot-c.png in Resources */ = {isa = PBXBuildFile; fileRef = 8C9AB47B1597C8C60084B608 /* emot-c.png */; };
		8C9AB64C1597C8C60084B608 /* emot-c00l.gif in Resources */ = {isa = PBXBuildFile; fileRef = 8C9AB47C1597C8C60084B608 /* emot-c00l.gif */; };
		8C9AB64D1597C8C60084B608 /* emot-c00lbert.gif in Resources */ = {isa = PBXBuildFile; fileRef = 8C9AB47D1597C8C60084B608 /* emot-c00lbert.gif */; };
		8C9AB64E1597C8C60084B608 /* emot-c00lbutt.gif in Resources */ = {isa = PBXBuildFile; fileRef = 8C9AB47E1597C8C60084B608 /* emot-c00lbutt.gif */; };
		8C9AB64F1597C8C60084B608 /* emot-ca.gif in Resources */ = {isa = PBXBuildFile; fileRef = 8C9AB47F1597C8C60084B608 /* emot-ca.gif */; };
		8C9AB6501597C8C60084B608 /* emot-camera6.gif in Resources */ = {isa = PBXBuildFile; fileRef = 8C9AB4801597C8C60084B608 /* emot-camera6.gif */; };
		8C9AB6511597C8C60084B608 /* emot-can.gif in Resources */ = {isa = PBXBuildFile; fileRef = 8C9AB4811597C8C60084B608 /* emot-can.gif */; };
		8C9AB6521597C8C60084B608 /* emot-canada.gif in Resources */ = {isa = PBXBuildFile; fileRef = 8C9AB4821597C8C60084B608 /* emot-canada.gif */; };
		8C9AB6531597C8C60084B608 /* emot-catdrugs.gif in Resources */ = {isa = PBXBuildFile; fileRef = 8C9AB4831597C8C60084B608 /* emot-catdrugs.gif */; };
		8C9AB6541597C8C60084B608 /* emot-catholic.gif in Resources */ = {isa = PBXBuildFile; fileRef = 8C9AB4841597C8C60084B608 /* emot-catholic.gif */; };
		8C9AB6551597C8C60084B608 /* emot-cawg.gif in Resources */ = {isa = PBXBuildFile; fileRef = 8C9AB4851597C8C60084B608 /* emot-cawg.gif */; };
		8C9AB6561597C8C60084B608 /* emot-ccb.gif in Resources */ = {isa = PBXBuildFile; fileRef = 8C9AB4861597C8C60084B608 /* emot-ccb.gif */; };
		8C9AB6571597C8C60084B608 /* emot-chatter.gif in Resources */ = {isa = PBXBuildFile; fileRef = 8C9AB4871597C8C60084B608 /* emot-chatter.gif */; };
		8C9AB6581597C8C60084B608 /* emot-cheers.gif in Resources */ = {isa = PBXBuildFile; fileRef = 8C9AB4881597C8C60084B608 /* emot-cheers.gif */; };
		8C9AB6591597C8C60084B608 /* emot-chef.gif in Resources */ = {isa = PBXBuildFile; fileRef = 8C9AB4891597C8C60084B608 /* emot-chef.gif */; };
		8C9AB65A1597C8C60084B608 /* emot-china.gif in Resources */ = {isa = PBXBuildFile; fileRef = 8C9AB48A1597C8C60084B608 /* emot-china.gif */; };
		8C9AB65B1597C8C60084B608 /* emot-chio.gif in Resources */ = {isa = PBXBuildFile; fileRef = 8C9AB48B1597C8C60084B608 /* emot-chio.gif */; };
		8C9AB65C1597C8C60084B608 /* emot-chord.gif in Resources */ = {isa = PBXBuildFile; fileRef = 8C9AB48C1597C8C60084B608 /* emot-chord.gif */; };
		8C9AB65D1597C8C60084B608 /* emot-circlefap.gif in Resources */ = {isa = PBXBuildFile; fileRef = 8C9AB48D1597C8C60084B608 /* emot-circlefap.gif */; };
		8C9AB65E1597C8C60084B608 /* emot-clint.gif in Resources */ = {isa = PBXBuildFile; fileRef = 8C9AB48E1597C8C60084B608 /* emot-clint.gif */; };
		8C9AB65F1597C8C60084B608 /* emot-clownballoon.gif in Resources */ = {isa = PBXBuildFile; fileRef = 8C9AB48F1597C8C60084B608 /* emot-clownballoon.gif */; };
		8C9AB6601597C8C60084B608 /* emot-cmon.gif in Resources */ = {isa = PBXBuildFile; fileRef = 8C9AB4901597C8C60084B608 /* emot-cmon.gif */; };
		8C9AB6611597C8C60084B608 /* emot-coal.gif in Resources */ = {isa = PBXBuildFile; fileRef = 8C9AB4911597C8C60084B608 /* emot-coal.gif */; };
		8C9AB6621597C8C60084B608 /* emot-coffee.gif in Resources */ = {isa = PBXBuildFile; fileRef = 8C9AB4921597C8C60084B608 /* emot-coffee.gif */; };
		8C9AB6631597C8C60084B608 /* emot-colbert.gif in Resources */ = {isa = PBXBuildFile; fileRef = 8C9AB4931597C8C60084B608 /* emot-colbert.gif */; };
		8C9AB6641597C8C60084B608 /* emot-comeback.gif in Resources */ = {isa = PBXBuildFile; fileRef = 8C9AB4941597C8C60084B608 /* emot-comeback.gif */; };
		8C9AB6651597C8C60084B608 /* emot-commissar.gif in Resources */ = {isa = PBXBuildFile; fileRef = 8C9AB4951597C8C60084B608 /* emot-commissar.gif */; };
		8C9AB6661597C8C60084B608 /* emot-coolfish.gif in Resources */ = {isa = PBXBuildFile; fileRef = 8C9AB4961597C8C60084B608 /* emot-coolfish.gif */; };
		8C9AB6671597C8C60084B608 /* emot-cop.gif in Resources */ = {isa = PBXBuildFile; fileRef = 8C9AB4971597C8C60084B608 /* emot-cop.gif */; };
		8C9AB6681597C8C60084B608 /* emot-corsair.gif in Resources */ = {isa = PBXBuildFile; fileRef = 8C9AB4981597C8C60084B608 /* emot-corsair.gif */; };
		8C9AB6691597C8C60084B608 /* emot-coupons.gif in Resources */ = {isa = PBXBuildFile; fileRef = 8C9AB4991597C8C60084B608 /* emot-coupons.gif */; };
		8C9AB66A1597C8C60084B608 /* emot-crossarms.gif in Resources */ = {isa = PBXBuildFile; fileRef = 8C9AB49A1597C8C60084B608 /* emot-crossarms.gif */; };
		8C9AB66B1597C8C60084B608 /* emot-crow.gif in Resources */ = {isa = PBXBuildFile; fileRef = 8C9AB49B1597C8C60084B608 /* emot-crow.gif */; };
		8C9AB66C1597C8C60084B608 /* emot-crying.gif in Resources */ = {isa = PBXBuildFile; fileRef = 8C9AB49C1597C8C60084B608 /* emot-crying.gif */; };
		8C9AB66D1597C8C60084B608 /* emot-cthulhu.gif in Resources */ = {isa = PBXBuildFile; fileRef = 8C9AB49D1597C8C60084B608 /* emot-cthulhu.gif */; };
		8C9AB66E1597C8C60084B608 /* emot-d.png in Resources */ = {isa = PBXBuildFile; fileRef = 8C9AB49E1597C8C60084B608 /* emot-d.png */; };
		8C9AB66F1597C8C60084B608 /* emot-damn.gif in Resources */ = {isa = PBXBuildFile; fileRef = 8C9AB49F1597C8C60084B608 /* emot-damn.gif */; };
		8C9AB6701597C8C60084B608 /* emot-dance.gif in Resources */ = {isa = PBXBuildFile; fileRef = 8C9AB4A01597C8C60084B608 /* emot-dance.gif */; };
		8C9AB6711597C8C60084B608 /* emot-Dawkins102.gif in Resources */ = {isa = PBXBuildFile; fileRef = 8C9AB4A11597C8C60084B608 /* emot-Dawkins102.gif */; };
		8C9AB6721597C8C60084B608 /* emot-dealwithit.jpg in Resources */ = {isa = PBXBuildFile; fileRef = 8C9AB4A21597C8C60084B608 /* emot-dealwithit.jpg */; };
		8C9AB6731597C8C60084B608 /* emot-denmark.gif in Resources */ = {isa = PBXBuildFile; fileRef = 8C9AB4A31597C8C60084B608 /* emot-denmark.gif */; };
		8C9AB6741597C8C60084B608 /* emot-derp.gif in Resources */ = {isa = PBXBuildFile; fileRef = 8C9AB4A41597C8C60084B608 /* emot-derp.gif */; };
		8C9AB6751597C8C60084B608 /* emot-devil.gif in Resources */ = {isa = PBXBuildFile; fileRef = 8C9AB4A51597C8C60084B608 /* emot-devil.gif */; };
		8C9AB6761597C8C60084B608 /* emot-dogout.gif in Resources */ = {isa = PBXBuildFile; fileRef = 8C9AB4A61597C8C60084B608 /* emot-dogout.gif */; };
		8C9AB6771597C8C60084B608 /* emot-doh.gif in Resources */ = {isa = PBXBuildFile; fileRef = 8C9AB4A71597C8C60084B608 /* emot-doh.gif */; };
		8C9AB6781597C8C60084B608 /* emot-doink.gif in Resources */ = {isa = PBXBuildFile; fileRef = 8C9AB4A81597C8C60084B608 /* emot-doink.gif */; };
		8C9AB6791597C8C60084B608 /* emot-dominic.gif in Resources */ = {isa = PBXBuildFile; fileRef = 8C9AB4A91597C8C60084B608 /* emot-dominic.gif */; };
		8C9AB67A1597C8C60084B608 /* emot-dong.gif in Resources */ = {isa = PBXBuildFile; fileRef = 8C9AB4AA1597C8C60084B608 /* emot-dong.gif */; };
		8C9AB67B1597C8C60084B608 /* emot-doom.gif in Resources */ = {isa = PBXBuildFile; fileRef = 8C9AB4AB1597C8C60084B608 /* emot-doom.gif */; };
		8C9AB67C1597C8C60084B608 /* emot-dota101.gif in Resources */ = {isa = PBXBuildFile; fileRef = 8C9AB4AC1597C8C60084B608 /* emot-dota101.gif */; };
		8C9AB67D1597C8C60084B608 /* emot-downs.gif in Resources */ = {isa = PBXBuildFile; fileRef = 8C9AB4AD1597C8C60084B608 /* emot-downs.gif */; };
		8C9AB67E1597C8C60084B608 /* emot-downsbravo.gif in Resources */ = {isa = PBXBuildFile; fileRef = 8C9AB4AE1597C8C60084B608 /* emot-downsbravo.gif */; };
		8C9AB67F1597C8C60084B608 /* emot-downsgun.gif in Resources */ = {isa = PBXBuildFile; fileRef = 8C9AB4AF1597C8C60084B608 /* emot-downsgun.gif */; };
		8C9AB6801597C8C60084B608 /* emot-downsowned.gif in Resources */ = {isa = PBXBuildFile; fileRef = 8C9AB4B01597C8C60084B608 /* emot-downsowned.gif */; };
		8C9AB6811597C8C60084B608 /* emot-downsrim.gif in Resources */ = {isa = PBXBuildFile; fileRef = 8C9AB4B11597C8C60084B608 /* emot-downsrim.gif */; };
		8C9AB6821597C8C60084B608 /* emot-downswords.gif in Resources */ = {isa = PBXBuildFile; fileRef = 8C9AB4B21597C8C60084B608 /* emot-downswords.gif */; };
		8C9AB6831597C8C60084B608 /* emot-drac.gif in Resources */ = {isa = PBXBuildFile; fileRef = 8C9AB4B31597C8C60084B608 /* emot-drac.gif */; };
		8C9AB6841597C8C60084B608 /* emot-drugnerd.gif in Resources */ = {isa = PBXBuildFile; fileRef = 8C9AB4B41597C8C60084B608 /* emot-drugnerd.gif */; };
		8C9AB6851597C8C60084B608 /* emot-drum.gif in Resources */ = {isa = PBXBuildFile; fileRef = 8C9AB4B51597C8C60084B608 /* emot-drum.gif */; };
		8C9AB6861597C8C60084B608 /* emot-eek.gif in Resources */ = {isa = PBXBuildFile; fileRef = 8C9AB4B61597C8C60084B608 /* emot-eek.gif */; };
		8C9AB6871597C8C60084B608 /* emot-effort.gif in Resources */ = {isa = PBXBuildFile; fileRef = 8C9AB4B71597C8C60084B608 /* emot-effort.gif */; };
		8C9AB6881597C8C60084B608 /* emot-emo.gif in Resources */ = {isa = PBXBuildFile; fileRef = 8C9AB4B81597C8C60084B608 /* emot-emo.gif */; };
		8C9AB6891597C8C60084B608 /* emot-emoticon.gif in Resources */ = {isa = PBXBuildFile; fileRef = 8C9AB4B91597C8C60084B608 /* emot-emoticon.gif */; };
		8C9AB68A1597C8C60084B608 /* emot-eng101.gif in Resources */ = {isa = PBXBuildFile; fileRef = 8C9AB4BA1597C8C60084B608 /* emot-eng101.gif */; };
		8C9AB68B1597C8C60084B608 /* emot-eng99.gif in Resources */ = {isa = PBXBuildFile; fileRef = 8C9AB4BB1597C8C60084B608 /* emot-eng99.gif */; };
		8C9AB68C1597C8C60084B608 /* emot-engleft.gif in Resources */ = {isa = PBXBuildFile; fileRef = 8C9AB4BC1597C8C60084B608 /* emot-engleft.gif */; };
		8C9AB68D1597C8C60084B608 /* emot-ese.gif in Resources */ = {isa = PBXBuildFile; fileRef = 8C9AB4BD1597C8C60084B608 /* emot-ese.gif */; };
		8C9AB68E1597C8C60084B608 /* emot-eurovision.png in Resources */ = {isa = PBXBuildFile; fileRef = 8C9AB4BE1597C8C60084B608 /* emot-eurovision.png */; };
		8C9AB68F1597C8C60084B608 /* emot-f5.gif in Resources */ = {isa = PBXBuildFile; fileRef = 8C9AB4BF1597C8C60084B608 /* emot-f5.gif */; };
		8C9AB6901597C8C60084B608 /* emot-f5h.gif in Resources */ = {isa = PBXBuildFile; fileRef = 8C9AB4C01597C8C60084B608 /* emot-f5h.gif */; };
		8C9AB6911597C8C60084B608 /* emot-faggot.gif in Resources */ = {isa = PBXBuildFile; fileRef = 8C9AB4C11597C8C60084B608 /* emot-faggot.gif */; };
		8C9AB6921597C8C60084B608 /* emot-fappery.gif in Resources */ = {isa = PBXBuildFile; fileRef = 8C9AB4C21597C8C60084B608 /* emot-fappery.gif */; };
		8C9AB6931597C8C60084B608 /* emot-fh.gif in Resources */ = {isa = PBXBuildFile; fileRef = 8C9AB4C31597C8C60084B608 /* emot-fh.gif */; };
		8C9AB6941597C8C60084B608 /* emot-fiesta.gif in Resources */ = {isa = PBXBuildFile; fileRef = 8C9AB4C41597C8C60084B608 /* emot-fiesta.gif */; };
		8C9AB6951597C8C60084B608 /* emot-filez.gif in Resources */ = {isa = PBXBuildFile; fileRef = 8C9AB4C51597C8C60084B608 /* emot-filez.gif */; };
		8C9AB6961597C8C60084B608 /* emot-fireman.gif in Resources */ = {isa = PBXBuildFile; fileRef = 8C9AB4C61597C8C60084B608 /* emot-fireman.gif */; };
		8C9AB6971597C8C60084B608 /* emot-firstpost.gif in Resources */ = {isa = PBXBuildFile; fileRef = 8C9AB4C71597C8C60084B608 /* emot-firstpost.gif */; };
		8C9AB6981597C8C60084B608 /* emot-flaccid.gif in Resources */ = {isa = PBXBuildFile; fileRef = 8C9AB4C81597C8C60084B608 /* emot-flaccid.gif */; };
		8C9AB6991597C8C60084B608 /* emot-flag.gif in Resources */ = {isa = PBXBuildFile; fileRef = 8C9AB4C91597C8C60084B608 /* emot-flag.gif */; };
		8C9AB69A1597C8C60084B608 /* emot-flame.gif in Resources */ = {isa = PBXBuildFile; fileRef = 8C9AB4CA1597C8C60084B608 /* emot-flame.gif */; };
		8C9AB69B1597C8C60084B608 /* emot-flashfact.gif in Resources */ = {isa = PBXBuildFile; fileRef = 8C9AB4CB1597C8C60084B608 /* emot-flashfact.gif */; };
		8C9AB69C1597C8C60084B608 /* emot-flashfap.gif in Resources */ = {isa = PBXBuildFile; fileRef = 8C9AB4CC1597C8C60084B608 /* emot-flashfap.gif */; };
		8C9AB69D1597C8C60084B608 /* emot-fork.png in Resources */ = {isa = PBXBuildFile; fileRef = 8C9AB4CD1597C8C60084B608 /* emot-fork.png */; };
		8C9AB69E1597C8C60084B608 /* emot-foxnews.gif in Resources */ = {isa = PBXBuildFile; fileRef = 8C9AB4CE1597C8C60084B608 /* emot-foxnews.gif */; };
		8C9AB69F1597C8C60084B608 /* emot-france.gif in Resources */ = {isa = PBXBuildFile; fileRef = 8C9AB4CF1597C8C60084B608 /* emot-france.gif */; };
		8C9AB6A01597C8C60084B608 /* emot-frog.gif in Resources */ = {isa = PBXBuildFile; fileRef = 8C9AB4D01597C8C60084B608 /* emot-frog.gif */; };
		8C9AB6A11597C8C60084B608 /* emot-frogbon.gif in Resources */ = {isa = PBXBuildFile; fileRef = 8C9AB4D11597C8C60084B608 /* emot-frogbon.gif */; };
		8C9AB6A21597C8C60084B608 /* emot-frogc00l.gif in Resources */ = {isa = PBXBuildFile; fileRef = 8C9AB4D21597C8C60084B608 /* emot-frogc00l.gif */; };
		8C9AB6A31597C8C60084B608 /* emot-frogdowns.png in Resources */ = {isa = PBXBuildFile; fileRef = 8C9AB4D31597C8C60084B608 /* emot-frogdowns.png */; };
		8C9AB6A41597C8C60084B608 /* emot-froggonk.gif in Resources */ = {isa = PBXBuildFile; fileRef = 8C9AB4D41597C8C60084B608 /* emot-froggonk.gif */; };
		8C9AB6A51597C8C60084B608 /* emot-frogout.gif in Resources */ = {isa = PBXBuildFile; fileRef = 8C9AB4D51597C8C60084B608 /* emot-frogout.gif */; };
		8C9AB6A61597C8C60084B608 /* emot-frogsiren.gif in Resources */ = {isa = PBXBuildFile; fileRef = 8C9AB4D61597C8C60084B608 /* emot-frogsiren.gif */; };
		8C9AB6A71597C8C60084B608 /* emot-fry.gif in Resources */ = {isa = PBXBuildFile; fileRef = 8C9AB4D71597C8C60084B608 /* emot-fry.gif */; };
		8C9AB6A81597C8C60084B608 /* emot-fsmug.gif in Resources */ = {isa = PBXBuildFile; fileRef = 8C9AB4D81597C8C60084B608 /* emot-fsmug.gif */; };
		8C9AB6A91597C8C60084B608 /* emot-fsn.gif in Resources */ = {isa = PBXBuildFile; fileRef = 8C9AB4D91597C8C60084B608 /* emot-fsn.gif */; };
		8C9AB6AA1597C8C60084B608 /* emot-ftbrg.gif in Resources */ = {isa = PBXBuildFile; fileRef = 8C9AB4DA1597C8C60084B608 /* emot-ftbrg.gif */; };
		8C9AB6AB1597C8C60084B608 /* emot-fuckoff.gif in Resources */ = {isa = PBXBuildFile; fileRef = 8C9AB4DB1597C8C60084B608 /* emot-fuckoff.gif */; };
		8C9AB6AC1597C8C60084B608 /* emot-fuckyou.gif in Resources */ = {isa = PBXBuildFile; fileRef = 8C9AB4DC1597C8C60084B608 /* emot-fuckyou.gif */; };
		8C9AB6AD1597C8C60084B608 /* emot-furcry.gif in Resources */ = {isa = PBXBuildFile; fileRef = 8C9AB4DD1597C8C60084B608 /* emot-furcry.gif */; };
		8C9AB6AE1597C8C60084B608 /* emot-fyadride.gif in Resources */ = {isa = PBXBuildFile; fileRef = 8C9AB4DE1597C8C60084B608 /* emot-fyadride.gif */; };
		8C9AB6AF1597C8C60084B608 /* emot-FYH.gif in Resources */ = {isa = PBXBuildFile; fileRef = 8C9AB4DF1597C8C60084B608 /* emot-FYH.gif */; };
		8C9AB6B01597C8C60084B608 /* emot-gay.gif in Resources */ = {isa = PBXBuildFile; fileRef = 8C9AB4E01597C8C60084B608 /* emot-gay.gif */; };
		8C9AB6B11597C8C60084B608 /* emot-gb2byob.gif in Resources */ = {isa = PBXBuildFile; fileRef = 8C9AB4E11597C8C60084B608 /* emot-gb2byob.gif */; };
		8C9AB6B21597C8C60084B608 /* emot-gb2fyad.gif in Resources */ = {isa = PBXBuildFile; fileRef = 8C9AB4E21597C8C60084B608 /* emot-gb2fyad.gif */; };
		8C9AB6B31597C8C60084B608 /* emot-gb2gbs.gif in Resources */ = {isa = PBXBuildFile; fileRef = 8C9AB4E31597C8C60084B608 /* emot-gb2gbs.gif */; };
		8C9AB6B41597C8C60084B608 /* emot-gb2hd2k.gif in Resources */ = {isa = PBXBuildFile; fileRef = 8C9AB4E41597C8C60084B608 /* emot-gb2hd2k.gif */; };
		8C9AB6B51597C8C60084B608 /* emot-gbsmith.gif in Resources */ = {isa = PBXBuildFile; fileRef = 8C9AB4E51597C8C60084B608 /* emot-gbsmith.gif */; };
		8C9AB6B61597C8C60084B608 /* emot-geno.gif in Resources */ = {isa = PBXBuildFile; fileRef = 8C9AB4E61597C8C60084B608 /* emot-geno.gif */; };
		8C9AB6B71597C8C60084B608 /* emot-george.gif in Resources */ = {isa = PBXBuildFile; fileRef = 8C9AB4E71597C8C60084B608 /* emot-george.gif */; };
		8C9AB6B81597C8C60084B608 /* emot-getout.png in Resources */ = {isa = PBXBuildFile; fileRef = 8C9AB4E81597C8C60084B608 /* emot-getout.png */; };
		8C9AB6B91597C8C60084B608 /* emot-ghost.gif in Resources */ = {isa = PBXBuildFile; fileRef = 8C9AB4E91597C8C60084B608 /* emot-ghost.gif */; };
		8C9AB6BA1597C8C60084B608 /* emot-gibs.gif in Resources */ = {isa = PBXBuildFile; fileRef = 8C9AB4EA1597C8C60084B608 /* emot-gibs.gif */; };
		8C9AB6BB1597C8C60084B608 /* emot-gizz.gif in Resources */ = {isa = PBXBuildFile; fileRef = 8C9AB4EB1597C8C60084B608 /* emot-gizz.gif */; };
		8C9AB6BC1597C8C60084B608 /* emot-glomp.gif in Resources */ = {isa = PBXBuildFile; fileRef = 8C9AB4EC1597C8C60084B608 /* emot-glomp.gif */; };
		8C9AB6BD1597C8C60084B608 /* emot-goatse.gif in Resources */ = {isa = PBXBuildFile; fileRef = 8C9AB4ED1597C8C60084B608 /* emot-goatse.gif */; };
		8C9AB6BE1597C8C60084B608 /* emot-godwin.gif in Resources */ = {isa = PBXBuildFile; fileRef = 8C9AB4EE1597C8C60084B608 /* emot-godwin.gif */; };
		8C9AB6BF1597C8C60084B608 /* emot-goleft.gif in Resources */ = {isa = PBXBuildFile; fileRef = 8C9AB4EF1597C8C60084B608 /* emot-goleft.gif */; };
		8C9AB6C01597C8C60084B608 /* emot-golfclap.gif in Resources */ = {isa = PBXBuildFile; fileRef = 8C9AB4F01597C8C60084B608 /* emot-golfclap.gif */; };
		8C9AB6C11597C8C60084B608 /* emot-golgo.gif in Resources */ = {isa = PBXBuildFile; fileRef = 8C9AB4F11597C8C60084B608 /* emot-golgo.gif */; };
		8C9AB6C21597C8C60084B608 /* emot-gonchar.gif in Resources */ = {isa = PBXBuildFile; fileRef = 8C9AB4F21597C8C60084B608 /* emot-gonchar.gif */; };
		8C9AB6C31597C8C60084B608 /* emot-gonk.gif in Resources */ = {isa = PBXBuildFile; fileRef = 8C9AB4F31597C8C60084B608 /* emot-gonk.gif */; };
		8C9AB6C41597C8C60084B608 /* emot-goof.gif in Resources */ = {isa = PBXBuildFile; fileRef = 8C9AB4F41597C8C60084B608 /* emot-goof.gif */; };
		8C9AB6C51597C8C60084B608 /* emot-google.gif in Resources */ = {isa = PBXBuildFile; fileRef = 8C9AB4F51597C8C60084B608 /* emot-google.gif */; };
		8C9AB6C61597C8C60084B608 /* emot-goon.gif in Resources */ = {isa = PBXBuildFile; fileRef = 8C9AB4F61597C8C60084B608 /* emot-goon.gif */; };
		8C9AB6C71597C8C60084B608 /* emot-goonboot.gif in Resources */ = {isa = PBXBuildFile; fileRef = 8C9AB4F71597C8C60084B608 /* emot-goonboot.gif */; };
		8C9AB6C81597C8C60084B608 /* emot-gooncamp.gif in Resources */ = {isa = PBXBuildFile; fileRef = 8C9AB4F81597C8C60084B608 /* emot-gooncamp.gif */; };
		8C9AB6C91597C8C60084B608 /* emot-goonsay.gif in Resources */ = {isa = PBXBuildFile; fileRef = 8C9AB4F91597C8C60084B608 /* emot-goonsay.gif */; };
		8C9AB6CA1597C8C60084B608 /* emot-greatgift.gif in Resources */ = {isa = PBXBuildFile; fileRef = 8C9AB4FA1597C8C60084B608 /* emot-greatgift.gif */; };
		8C9AB6CB1597C8C60084B608 /* emot-gtfoycs.gif in Resources */ = {isa = PBXBuildFile; fileRef = 8C9AB4FB1597C8C60084B608 /* emot-gtfoycs.gif */; };
		8C9AB6CC1597C8C60084B608 /* emot-guitar.gif in Resources */ = {isa = PBXBuildFile; fileRef = 8C9AB4FC1597C8C60084B608 /* emot-guitar.gif */; };
		8C9AB6CD1597C8C60084B608 /* emot-gurf.gif in Resources */ = {isa = PBXBuildFile; fileRef = 8C9AB4FD1597C8C60084B608 /* emot-gurf.gif */; };
		8C9AB6CE1597C8C60084B608 /* emot-h.png in Resources */ = {isa = PBXBuildFile; fileRef = 8C9AB4FE1597C8C60084B608 /* emot-h.png */; };
		8C9AB6CF1597C8C60084B608 /* emot-hampants.gif in Resources */ = {isa = PBXBuildFile; fileRef = 8C9AB4FF1597C8C60084B608 /* emot-hampants.gif */; };
		8C9AB6D01597C8C60084B608 /* emot-happyelf.gif in Resources */ = {isa = PBXBuildFile; fileRef = 8C9AB5001597C8C60084B608 /* emot-happyelf.gif */; };
		8C9AB6D11597C8C60084B608 /* emot-havlat.gif in Resources */ = {isa = PBXBuildFile; fileRef = 8C9AB5011597C8C60084B608 /* emot-havlat.gif */; };
		8C9AB6D21597C8C60084B608 /* emot-haw.gif in Resources */ = {isa = PBXBuildFile; fileRef = 8C9AB5021597C8C60084B608 /* emot-haw.gif */; };
		8C9AB6D31597C8C60084B608 /* emot-hawaaaafap.gif in Resources */ = {isa = PBXBuildFile; fileRef = 8C9AB5031597C8C60084B608 /* emot-hawaaaafap.gif */; };
		8C9AB6D41597C8C60084B608 /* emot-hb.gif in Resources */ = {isa = PBXBuildFile; fileRef = 8C9AB5041597C8C60084B608 /* emot-hb.gif */; };
		8C9AB6D51597C8C60084B608 /* emot-hchatter.gif in Resources */ = {isa = PBXBuildFile; fileRef = 8C9AB5051597C8C60084B608 /* emot-hchatter.gif */; };
		8C9AB6D61597C8C60084B608 /* emot-hehe.gif in Resources */ = {isa = PBXBuildFile; fileRef = 8C9AB5061597C8C60084B608 /* emot-hehe.gif */; };
		8C9AB6D71597C8C60084B608 /* emot-hellyeah.gif in Resources */ = {isa = PBXBuildFile; fileRef = 8C9AB5071597C8C60084B608 /* emot-hellyeah.gif */; };
		8C9AB6D81597C8C60084B608 /* emot-hf.gif in Resources */ = {isa = PBXBuildFile; fileRef = 8C9AB5081597C8C60084B608 /* emot-hf.gif */; };
		8C9AB6D91597C8C60084B608 /* emot-hfive.gif in Resources */ = {isa = PBXBuildFile; fileRef = 8C9AB5091597C8C60084B608 /* emot-hfive.gif */; };
		8C9AB6DA1597C8C60084B608 /* emot-hist101.gif in Resources */ = {isa = PBXBuildFile; fileRef = 8C9AB50A1597C8C60084B608 /* emot-hist101.gif */; };
		8C9AB6DB1597C8C60084B608 /* emot-hitler.gif in Resources */ = {isa = PBXBuildFile; fileRef = 8C9AB50B1597C8C60084B608 /* emot-hitler.gif */; };
		8C9AB6DC1597C8C60084B608 /* emot-holy.gif in Resources */ = {isa = PBXBuildFile; fileRef = 8C9AB50C1597C8C60084B608 /* emot-holy.gif */; };
		8C9AB6DD1597C8C60084B608 /* emot-holymoley.gif in Resources */ = {isa = PBXBuildFile; fileRef = 8C9AB50D1597C8C60084B608 /* emot-holymoley.gif */; };
		8C9AB6DE1597C8C60084B608 /* emot-horse.gif in Resources */ = {isa = PBXBuildFile; fileRef = 8C9AB50E1597C8C60084B608 /* emot-horse.gif */; };
		8C9AB6DF1597C8C60084B608 /* emot-hr.gif in Resources */ = {isa = PBXBuildFile; fileRef = 8C9AB50F1597C8C60084B608 /* emot-hr.gif */; };
		8C9AB6E01597C8C60084B608 /* emot-huh.gif in Resources */ = {isa = PBXBuildFile; fileRef = 8C9AB5101597C8C60084B608 /* emot-huh.gif */; };
		8C9AB6E11597C8C60084B608 /* emot-hurr.gif in Resources */ = {isa = PBXBuildFile; fileRef = 8C9AB5111597C8C60084B608 /* emot-hurr.gif */; };
		8C9AB6E21597C8C60084B608 /* emot-hydrogen.gif in Resources */ = {isa = PBXBuildFile; fileRef = 8C9AB5121597C8C60084B608 /* emot-hydrogen.gif */; };
		8C9AB6E31597C8C60084B608 /* emot-iceburn.gif in Resources */ = {isa = PBXBuildFile; fileRef = 8C9AB5131597C8C60084B608 /* emot-iceburn.gif */; };
		8C9AB6E41597C8C60084B608 /* emot-iia.png in Resources */ = {isa = PBXBuildFile; fileRef = 8C9AB5141597C8C60084B608 /* emot-iia.png */; };
		8C9AB6E51597C8C60084B608 /* emot-iiaca.gif in Resources */ = {isa = PBXBuildFile; fileRef = 8C9AB5151597C8C60084B608 /* emot-iiaca.gif */; };
		8C9AB6E61597C8C60084B608 /* emot-iiam.gif in Resources */ = {isa = PBXBuildFile; fileRef = 8C9AB5161597C8C60084B608 /* emot-iiam.gif */; };
		8C9AB6E71597C8C60084B608 /* emot-ironicat.gif in Resources */ = {isa = PBXBuildFile; fileRef = 8C9AB5171597C8C60084B608 /* emot-ironicat.gif */; };
		8C9AB6E81597C8C60084B608 /* emot-irony.gif in Resources */ = {isa = PBXBuildFile; fileRef = 8C9AB5181597C8C60084B608 /* emot-irony.gif */; };
		8C9AB6E91597C8C60084B608 /* emot-italy.gif in Resources */ = {isa = PBXBuildFile; fileRef = 8C9AB5191597C8C60084B608 /* emot-italy.gif */; };
		8C9AB6EA1597C8C60084B608 /* emot-itjb.gif in Resources */ = {isa = PBXBuildFile; fileRef = 8C9AB51A1597C8C60084B608 /* emot-itjb.gif */; };
		8C9AB6EB1597C8C60084B608 /* emot-j.gif in Resources */ = {isa = PBXBuildFile; fileRef = 8C9AB51B1597C8C60084B608 /* emot-j.gif */; };
		8C9AB6EC1597C8C60084B608 /* emot-jerkbag.gif in Resources */ = {isa = PBXBuildFile; fileRef = 8C9AB51C1597C8C60084B608 /* emot-jerkbag.gif */; };
		8C9AB6ED1597C8C60084B608 /* emot-jewish.gif in Resources */ = {isa = PBXBuildFile; fileRef = 8C9AB51D1597C8C60084B608 /* emot-jewish.gif */; };
		8C9AB6EE1597C8C60084B608 /* emot-jiggled.gif in Resources */ = {isa = PBXBuildFile; fileRef = 8C9AB51E1597C8C60084B608 /* emot-jiggled.gif */; };
		8C9AB6EF1597C8C60084B608 /* emot-jihad.gif in Resources */ = {isa = PBXBuildFile; fileRef = 8C9AB51F1597C8C60084B608 /* emot-jihad.gif */; };
		8C9AB6F01597C8C60084B608 /* emot-joel.gif in Resources */ = {isa = PBXBuildFile; fileRef = 8C9AB5201597C8C60084B608 /* emot-joel.gif */; };
		8C9AB6F11597C8C60084B608 /* emot-jp.gif in Resources */ = {isa = PBXBuildFile; fileRef = 8C9AB5211597C8C60084B608 /* emot-jp.gif */; };
		8C9AB6F21597C8C60084B608 /* emot-kakashi.gif in Resources */ = {isa = PBXBuildFile; fileRef = 8C9AB5221597C8C60084B608 /* emot-kakashi.gif */; };
		8C9AB6F31597C8C60084B608 /* emot-kamina.gif in Resources */ = {isa = PBXBuildFile; fileRef = 8C9AB5231597C8C60084B608 /* emot-kamina.gif */; };
		8C9AB6F41597C8C60084B608 /* emot-keke.gif in Resources */ = {isa = PBXBuildFile; fileRef = 8C9AB5241597C8C60084B608 /* emot-keke.gif */; };
		8C9AB6F51597C8C60084B608 /* emot-kiddo.gif in Resources */ = {isa = PBXBuildFile; fileRef = 8C9AB5251597C8C60084B608 /* emot-kiddo.gif */; };
		8C9AB6F61597C8C60084B608 /* emot-killdozer.gif in Resources */ = {isa = PBXBuildFile; fileRef = 8C9AB5261597C8C60084B608 /* emot-killdozer.gif */; };
		8C9AB6F71597C8C60084B608 /* emot-krad2.gif in Resources */ = {isa = PBXBuildFile; fileRef = 8C9AB5271597C8C60084B608 /* emot-krad2.gif */; };
		8C9AB6F81597C8C60084B608 /* emot-kraken.gif in Resources */ = {isa = PBXBuildFile; fileRef = 8C9AB5281597C8C60084B608 /* emot-kraken.gif */; };
		8C9AB6F91597C8C60084B608 /* emot-kratos.gif in Resources */ = {isa = PBXBuildFile; fileRef = 8C9AB5291597C8C60084B608 /* emot-kratos.gif */; };
		8C9AB6FA1597C8C60084B608 /* emot-laffo.gif in Resources */ = {isa = PBXBuildFile; fileRef = 8C9AB52A1597C8C60084B608 /* emot-laffo.gif */; };
		8C9AB6FB1597C8C60084B608 /* emot-laugh.gif in Resources */ = {isa = PBXBuildFile; fileRef = 8C9AB52B1597C8C60084B608 /* emot-laugh.gif */; };
		8C9AB6FC1597C8C60084B608 /* emot-lol.gif in Resources */ = {isa = PBXBuildFile; fileRef = 8C9AB52C1597C8C60084B608 /* emot-lol.gif */; };
		8C9AB6FD1597C8C60084B608 /* emot-lost.gif in Resources */ = {isa = PBXBuildFile; fileRef = 8C9AB52D1597C8C60084B608 /* emot-lost.gif */; };
		8C9AB6FE1597C8C60084B608 /* emot-love.gif in Resources */ = {isa = PBXBuildFile; fileRef = 8C9AB52E1597C8C60084B608 /* emot-love.gif */; };
		8C9AB6FF1597C8C60084B608 /* emot-lovewcc.gif in Resources */ = {isa = PBXBuildFile; fileRef = 8C9AB52F1597C8C60084B608 /* emot-lovewcc.gif */; };
		8C9AB7001597C8C60084B608 /* emot-lron.gif in Resources */ = {isa = PBXBuildFile; fileRef = 8C9AB5301597C8C60084B608 /* emot-lron.gif */; };
		8C9AB7011597C8C60084B608 /* emot-lsd.gif in Resources */ = {isa = PBXBuildFile; fileRef = 8C9AB5311597C8C60084B608 /* emot-lsd.gif */; };
		8C9AB7021597C8C60084B608 /* emot-m10.gif in Resources */ = {isa = PBXBuildFile; fileRef = 8C9AB5321597C8C60084B608 /* emot-m10.gif */; };
		8C9AB7031597C8C60084B608 /* emot-madmax.gif in Resources */ = {isa = PBXBuildFile; fileRef = 8C9AB5331597C8C60084B608 /* emot-madmax.gif */; };
		8C9AB7041597C8C60084B608 /* emot-mario.gif in Resources */ = {isa = PBXBuildFile; fileRef = 8C9AB5341597C8C60084B608 /* emot-mario.gif */; };
		8C9AB7051597C8C60084B608 /* emot-mason.gif in Resources */ = {isa = PBXBuildFile; fileRef = 8C9AB5351597C8C60084B608 /* emot-mason.gif */; };
		8C9AB7061597C8C60084B608 /* emot-master.gif in Resources */ = {isa = PBXBuildFile; fileRef = 8C9AB5361597C8C60084B608 /* emot-master.gif */; };
		8C9AB7071597C8C60084B608 /* emot-mcnabb.png in Resources */ = {isa = PBXBuildFile; fileRef = 8C9AB5371597C8C60084B608 /* emot-mcnabb.png */; };
		8C9AB7081597C8C60084B608 /* emot-megaman.gif in Resources */ = {isa = PBXBuildFile; fileRef = 8C9AB5381597C8C60084B608 /* emot-megaman.gif */; };
		8C9AB7091597C8C60084B608 /* emot-mexico.gif in Resources */ = {isa = PBXBuildFile; fileRef = 8C9AB5391597C8C60084B608 /* emot-mexico.gif */; };
		8C9AB70A1597C8C60084B608 /* emot-milk.gif in Resources */ = {isa = PBXBuildFile; fileRef = 8C9AB53A1597C8C60084B608 /* emot-milk.gif */; };
		8C9AB70B1597C8C60084B608 /* emot-mmmsmug.gif in Resources */ = {isa = PBXBuildFile; fileRef = 8C9AB53B1597C8C60084B608 /* emot-mmmsmug.gif */; };
		8C9AB70C1597C8C60084B608 /* emot-monar.gif in Resources */ = {isa = PBXBuildFile; fileRef = 8C9AB53C1597C8C60084B608 /* emot-monar.gif */; };
		8C9AB70D1597C8C60084B608 /* emot-monocle.gif in Resources */ = {isa = PBXBuildFile; fileRef = 8C9AB53D1597C8C60084B608 /* emot-monocle.gif */; };
		8C9AB70E1597C8C60084B608 /* emot-mordin.gif in Resources */ = {isa = PBXBuildFile; fileRef = 8C9AB53E1597C8C60084B608 /* emot-mordin.gif */; };
		8C9AB70F1597C8C60084B608 /* emot-moustache.gif in Resources */ = {isa = PBXBuildFile; fileRef = 8C9AB53F1597C8C60084B608 /* emot-moustache.gif */; };
		8C9AB7101597C8C60084B608 /* emot-ms.gif in Resources */ = {isa = PBXBuildFile; fileRef = 8C9AB5401597C8C60084B608 /* emot-ms.gif */; };
		8C9AB7111597C8C60084B608 /* emot-mufasa.png in Resources */ = {isa = PBXBuildFile; fileRef = 8C9AB5411597C8C60084B608 /* emot-mufasa.png */; };
		8C9AB7121597C8C60084B608 /* emot-munch.gif in Resources */ = {isa = PBXBuildFile; fileRef = 8C9AB5421597C8C60084B608 /* emot-munch.gif */; };
		8C9AB7131597C8C60084B608 /* emot-nattyburn.gif in Resources */ = {isa = PBXBuildFile; fileRef = 8C9AB5431597C8C60084B608 /* emot-nattyburn.gif */; };
		8C9AB7141597C8C60084B608 /* emot-neckbeard.gif in Resources */ = {isa = PBXBuildFile; fileRef = 8C9AB5441597C8C60084B608 /* emot-neckbeard.gif */; };
		8C9AB7151597C8C60084B608 /* emot-niggly.gif in Resources */ = {isa = PBXBuildFile; fileRef = 8C9AB5451597C8C60084B608 /* emot-niggly.gif */; };
		8C9AB7161597C8C60084B608 /* emot-ninja.gif in Resources */ = {isa = PBXBuildFile; fileRef = 8C9AB5461597C8C60084B608 /* emot-ninja.gif */; };
		8C9AB7171597C8C60084B608 /* emot-nixon.gif in Resources */ = {isa = PBXBuildFile; fileRef = 8C9AB5471597C8C60084B608 /* emot-nixon.gif */; };
		8C9AB7181597C8C60084B608 /* emot-nms.gif in Resources */ = {isa = PBXBuildFile; fileRef = 8C9AB5481597C8C60084B608 /* emot-nms.gif */; };
		8C9AB7191597C8C60084B608 /* emot-norway.gif in Resources */ = {isa = PBXBuildFile; fileRef = 8C9AB5491597C8C60084B608 /* emot-norway.gif */; };
		8C9AB71A1597C8C60084B608 /* emot-notfunny.gif in Resources */ = {isa = PBXBuildFile; fileRef = 8C9AB54A1597C8C60084B608 /* emot-notfunny.gif */; };
		8C9AB71B1597C8C60084B608 /* emot-nws.gif in Resources */ = {isa = PBXBuildFile; fileRef = 8C9AB54B1597C8C60084B608 /* emot-nws.gif */; };
		8C9AB71C1597C8C60084B608 /* emot-nyd.gif in Resources */ = {isa = PBXBuildFile; fileRef = 8C9AB54C1597C8C60084B608 /* emot-nyd.gif */; };
		8C9AB71D1597C8C60084B608 /* emot-nyoron.gif in Resources */ = {isa = PBXBuildFile; fileRef = 8C9AB54D1597C8C60084B608 /* emot-nyoron.gif */; };
		8C9AB71E1597C8C60084B608 /* emot-obama.gif in Resources */ = {isa = PBXBuildFile; fileRef = 8C9AB54E1597C8C60084B608 /* emot-obama.gif */; };
		8C9AB71F1597C8C60084B608 /* emot-objection.gif in Resources */ = {isa = PBXBuildFile; fileRef = 8C9AB54F1597C8C60084B608 /* emot-objection.gif */; };
		8C9AB7201597C8C60084B608 /* emot-ocelot.gif in Resources */ = {isa = PBXBuildFile; fileRef = 8C9AB5501597C8C60084B608 /* emot-ocelot.gif */; };
		8C9AB7211597C8C60084B608 /* emot-ohdear.png in Resources */ = {isa = PBXBuildFile; fileRef = 8C9AB5511597C8C60084B608 /* emot-ohdear.png */; };
		8C9AB7221597C8C60084B608 /* emot-onlyoption.gif in Resources */ = {isa = PBXBuildFile; fileRef = 8C9AB5521597C8C60084B608 /* emot-onlyoption.gif */; };
		8C9AB7231597C8C60084B608 /* emot-orks.gif in Resources */ = {isa = PBXBuildFile; fileRef = 8C9AB5531597C8C60084B608 /* emot-orks.gif */; };
		8C9AB7241597C8C60084B608 /* emot-owned.gif in Resources */ = {isa = PBXBuildFile; fileRef = 8C9AB5541597C8C60084B608 /* emot-owned.gif */; };
		8C9AB7251597C8C60084B608 /* emot-page3.gif in Resources */ = {isa = PBXBuildFile; fileRef = 8C9AB5551597C8C60084B608 /* emot-page3.gif */; };
		8C9AB7261597C8C60084B608 /* emot-parrot.gif in Resources */ = {isa = PBXBuildFile; fileRef = 8C9AB5561597C8C60084B608 /* emot-parrot.gif */; };
		8C9AB7271597C8C60084B608 /* emot-patriot.gif in Resources */ = {isa = PBXBuildFile; fileRef = 8C9AB5571597C8C60084B608 /* emot-patriot.gif */; };
		8C9AB7281597C8C60084B608 /* emot-pcgaming.gif in Resources */ = {isa = PBXBuildFile; fileRef = 8C9AB5581597C8C60084B608 /* emot-pcgaming.gif */; };
		8C9AB7291597C8C60084B608 /* emot-pcgaming1.gif in Resources */ = {isa = PBXBuildFile; fileRef = 8C9AB5591597C8C60084B608 /* emot-pcgaming1.gif */; };
		8C9AB72A1597C8C60084B608 /* emot-pedo.gif in Resources */ = {isa = PBXBuildFile; fileRef = 8C9AB55A1597C8C60084B608 /* emot-pedo.gif */; };
		8C9AB72B1597C8C60084B608 /* emot-pervert.gif in Resources */ = {isa = PBXBuildFile; fileRef = 8C9AB55B1597C8C60084B608 /* emot-pervert.gif */; };
		8C9AB72C1597C8C60084B608 /* emot-phone.gif in Resources */ = {isa = PBXBuildFile; fileRef = 8C9AB55C1597C8C60084B608 /* emot-phone.gif */; };
		8C9AB72D1597C8C60084B608 /* emot-phoneb.gif in Resources */ = {isa = PBXBuildFile; fileRef = 8C9AB55D1597C8C60084B608 /* emot-phoneb.gif */; };
		8C9AB72E1597C8C60084B608 /* emot-phoneline.gif in Resources */ = {isa = PBXBuildFile; fileRef = 8C9AB55E1597C8C60084B608 /* emot-phoneline.gif */; };
		8C9AB72F1597C8C60084B608 /* emot-pipe.gif in Resources */ = {isa = PBXBuildFile; fileRef = 8C9AB55F1597C8C60084B608 /* emot-pipe.gif */; };
		8C9AB7301597C8C60084B608 /* emot-pirate.gif in Resources */ = {isa = PBXBuildFile; fileRef = 8C9AB5601597C8C60084B608 /* emot-pirate.gif */; };
		8C9AB7311597C8C60084B608 /* emot-pluto.gif in Resources */ = {isa = PBXBuildFile; fileRef = 8C9AB5611597C8C60084B608 /* emot-pluto.gif */; };
		8C9AB7321597C8C60084B608 /* emot-pranke.gif in Resources */ = {isa = PBXBuildFile; fileRef = 8C9AB5621597C8C60084B608 /* emot-pranke.gif */; };
		8C9AB7331597C8C60084B608 /* emot-pray.gif in Resources */ = {isa = PBXBuildFile; fileRef = 8C9AB5631597C8C60084B608 /* emot-pray.gif */; };
		8C9AB7341597C8C60084B608 /* emot-protarget.gif in Resources */ = {isa = PBXBuildFile; fileRef = 8C9AB5641597C8C60084B608 /* emot-protarget.gif */; };
		8C9AB7351597C8C60084B608 /* emot-pseudo.gif in Resources */ = {isa = PBXBuildFile; fileRef = 8C9AB5651597C8C60084B608 /* emot-pseudo.gif */; };
		8C9AB7361597C8C60084B608 /* emot-psyberger.gif in Resources */ = {isa = PBXBuildFile; fileRef = 8C9AB5661597C8C60084B608 /* emot-psyberger.gif */; };
		8C9AB7371597C8C60084B608 /* emot-psyboom.gif in Resources */ = {isa = PBXBuildFile; fileRef = 8C9AB5671597C8C60084B608 /* emot-psyboom.gif */; };
		8C9AB7381597C8C60084B608 /* emot-psyduck.gif in Resources */ = {isa = PBXBuildFile; fileRef = 8C9AB5681597C8C60084B608 /* emot-psyduck.gif */; };
		8C9AB7391597C8C60084B608 /* emot-psylon.gif in Resources */ = {isa = PBXBuildFile; fileRef = 8C9AB5691597C8C60084B608 /* emot-psylon.gif */; };
		8C9AB73A1597C8C60084B608 /* emot-psypop.gif in Resources */ = {isa = PBXBuildFile; fileRef = 8C9AB56A1597C8C60084B608 /* emot-psypop.gif */; };
		8C9AB73B1597C8C60084B608 /* emot-punto.gif in Resources */ = {isa = PBXBuildFile; fileRef = 8C9AB56B1597C8C60084B608 /* emot-punto.gif */; };
		8C9AB73C1597C8C60084B608 /* emot-pwm.gif in Resources */ = {isa = PBXBuildFile; fileRef = 8C9AB56C1597C8C60084B608 /* emot-pwm.gif */; };
		8C9AB73D1597C8C60084B608 /* emot-pwn.gif in Resources */ = {isa = PBXBuildFile; fileRef = 8C9AB56D1597C8C60084B608 /* emot-pwn.gif */; };
		8C9AB73E1597C8C60084B608 /* emot-q.gif in Resources */ = {isa = PBXBuildFile; fileRef = 8C9AB56E1597C8C60084B608 /* emot-q.gif */; };
		8C9AB73F1597C8C60084B608 /* emot-qfg.gif in Resources */ = {isa = PBXBuildFile; fileRef = 8C9AB56F1597C8C60084B608 /* emot-qfg.gif */; };
		8C9AB7401597C8C60084B608 /* emot-qirex.gif in Resources */ = {isa = PBXBuildFile; fileRef = 8C9AB5701597C8C60084B608 /* emot-qirex.gif */; };
		8C9AB7411597C8C60084B608 /* emot-qq.gif in Resources */ = {isa = PBXBuildFile; fileRef = 8C9AB5711597C8C60084B608 /* emot-qq.gif */; };
		8C9AB7421597C8C60084B608 /* emot-qqsay.gif in Resources */ = {isa = PBXBuildFile; fileRef = 8C9AB5721597C8C60084B608 /* emot-qqsay.gif */; };
		8C9AB7431597C8C60084B608 /* emot-quagmire.gif in Resources */ = {isa = PBXBuildFile; fileRef = 8C9AB5731597C8C60084B608 /* emot-quagmire.gif */; };
		8C9AB7441597C8C60084B608 /* emot-question.gif in Resources */ = {isa = PBXBuildFile; fileRef = 8C9AB5741597C8C60084B608 /* emot-question.gif */; };
		8C9AB7451597C8C60084B608 /* emot-raise.gif in Resources */ = {isa = PBXBuildFile; fileRef = 8C9AB5751597C8C60084B608 /* emot-raise.gif */; };
		8C9AB7461597C8C60084B608 /* emot-ramsay.gif in Resources */ = {isa = PBXBuildFile; fileRef = 8C9AB5761597C8C60084B608 /* emot-ramsay.gif */; };
		8C9AB7471597C8C60084B608 /* emot-rant.gif in Resources */ = {isa = PBXBuildFile; fileRef = 8C9AB5771597C8C60084B608 /* emot-rant.gif */; };
		8C9AB7481597C8C60084B608 /* emot-razz.gif in Resources */ = {isa = PBXBuildFile; fileRef = 8C9AB5781597C8C60084B608 /* emot-razz.gif */; };
		8C9AB7491597C8C60084B608 /* emot-redhammer.gif in Resources */ = {isa = PBXBuildFile; fileRef = 8C9AB5791597C8C60084B608 /* emot-redhammer.gif */; };
		8C9AB74A1597C8C60084B608 /* emot-regd08.gif in Resources */ = {isa = PBXBuildFile; fileRef = 8C9AB57A1597C8C60084B608 /* emot-regd08.gif */; };
		8C9AB74B1597C8C60084B608 /* emot-regd09.gif in Resources */ = {isa = PBXBuildFile; fileRef = 8C9AB57B1597C8C60084B608 /* emot-regd09.gif */; };
		8C9AB74C1597C8C60084B608 /* emot-regd10.png in Resources */ = {isa = PBXBuildFile; fileRef = 8C9AB57C1597C8C60084B608 /* emot-regd10.png */; };
		8C9AB74D1597C8C60084B608 /* emot-reject.gif in Resources */ = {isa = PBXBuildFile; fileRef = 8C9AB57D1597C8C60084B608 /* emot-reject.gif */; };
		8C9AB74E1597C8C60084B608 /* emot-respek.gif in Resources */ = {isa = PBXBuildFile; fileRef = 8C9AB57E1597C8C60084B608 /* emot-respek.gif */; };
		8C9AB74F1597C8C60084B608 /* emot-rice.gif in Resources */ = {isa = PBXBuildFile; fileRef = 8C9AB57F1597C8C60084B608 /* emot-rice.gif */; };
		8C9AB7501597C8C60084B608 /* emot-riker.gif in Resources */ = {isa = PBXBuildFile; fileRef = 8C9AB5801597C8C60084B608 /* emot-riker.gif */; };
		8C9AB7511597C8C60084B608 /* emot-rimshot.gif in Resources */ = {isa = PBXBuildFile; fileRef = 8C9AB5811597C8C60084B608 /* emot-rimshot.gif */; };
		8C9AB7521597C8C60084B608 /* emot-roboluv.gif in Resources */ = {isa = PBXBuildFile; fileRef = 8C9AB5821597C8C60084B608 /* emot-roboluv.gif */; };
		8C9AB7531597C8C60084B608 /* emot-rock.gif in Resources */ = {isa = PBXBuildFile; fileRef = 8C9AB5831597C8C60084B608 /* emot-rock.gif */; };
		8C9AB7541597C8C60084B608 /* emot-rodimus.gif in Resources */ = {isa = PBXBuildFile; fileRef = 8C9AB5841597C8C60084B608 /* emot-rodimus.gif */; };
		8C9AB7551597C8C60084B608 /* emot-roflolmao.gif in Resources */ = {isa = PBXBuildFile; fileRef = 8C9AB5851597C8C60084B608 /* emot-roflolmao.gif */; };
		8C9AB7561597C8C60084B608 /* emot-rolleye.gif in Resources */ = {isa = PBXBuildFile; fileRef = 8C9AB5861597C8C60084B608 /* emot-rolleye.gif */; };
		8C9AB7571597C8C60084B608 /* emot-rudebox.gif in Resources */ = {isa = PBXBuildFile; fileRef = 8C9AB5871597C8C60084B608 /* emot-rudebox.gif */; };
		8C9AB7581597C8C60084B608 /* emot-russbus.gif in Resources */ = {isa = PBXBuildFile; fileRef = 8C9AB5881597C8C60084B608 /* emot-russbus.gif */; };
		8C9AB7591597C8C60084B608 /* emot-s.png in Resources */ = {isa = PBXBuildFile; fileRef = 8C9AB5891597C8C60084B608 /* emot-s.png */; };
		8C9AB75A1597C8C60084B608 /* emot-saddowns.gif in Resources */ = {isa = PBXBuildFile; fileRef = 8C9AB58A1597C8C60084B608 /* emot-saddowns.gif */; };
		8C9AB75B1597C8C60084B608 /* emot-sax.gif in Resources */ = {isa = PBXBuildFile; fileRef = 8C9AB58B1597C8C60084B608 /* emot-sax.gif */; };
		8C9AB75C1597C8C60084B608 /* emot-sbahj.gif in Resources */ = {isa = PBXBuildFile; fileRef = 8C9AB58C1597C8C60084B608 /* emot-sbahj.gif */; };
		8C9AB75D1597C8C60084B608 /* emot-science.gif in Resources */ = {isa = PBXBuildFile; fileRef = 8C9AB58D1597C8C60084B608 /* emot-science.gif */; };
		8C9AB75E1597C8C60084B608 /* emot-scotland.gif in Resources */ = {isa = PBXBuildFile; fileRef = 8C9AB58E1597C8C60084B608 /* emot-scotland.gif */; };
		8C9AB75F1597C8C60084B608 /* emot-sg.gif in Resources */ = {isa = PBXBuildFile; fileRef = 8C9AB58F1597C8C60084B608 /* emot-sg.gif */; };
		8C9AB7601597C8C60084B608 /* emot-sharpton.gif in Resources */ = {isa = PBXBuildFile; fileRef = 8C9AB5901597C8C60084B608 /* emot-sharpton.gif */; };
		8C9AB7611597C8C60084B608 /* emot-shepface.gif in Resources */ = {isa = PBXBuildFile; fileRef = 8C9AB5911597C8C60084B608 /* emot-shepface.gif */; };
		8C9AB7621597C8C60084B608 /* emot-shibaz.png in Resources */ = {isa = PBXBuildFile; fileRef = 8C9AB5921597C8C60084B608 /* emot-shibaz.png */; };
		8C9AB7631597C8C60084B608 /* emot-shivdurf.gif in Resources */ = {isa = PBXBuildFile; fileRef = 8C9AB5931597C8C60084B608 /* emot-shivdurf.gif */; };
		8C9AB7641597C8C60084B608 /* emot-shlick.gif in Resources */ = {isa = PBXBuildFile; fileRef = 8C9AB5941597C8C60084B608 /* emot-shlick.gif */; };
		8C9AB7651597C8C60084B608 /* emot-shobon.gif in Resources */ = {isa = PBXBuildFile; fileRef = 8C9AB5951597C8C60084B608 /* emot-shobon.gif */; };
		8C9AB7661597C8C60084B608 /* emot-shopkeeper.gif in Resources */ = {isa = PBXBuildFile; fileRef = 8C9AB5961597C8C60084B608 /* emot-shopkeeper.gif */; };
		8C9AB7671597C8C60084B608 /* emot-shroom.gif in Resources */ = {isa = PBXBuildFile; fileRef = 8C9AB5971597C8C60084B608 /* emot-shroom.gif */; };
		8C9AB7681597C8C60084B608 /* emot-sicknasty.gif in Resources */ = {isa = PBXBuildFile; fileRef = 8C9AB5981597C8C60084B608 /* emot-sicknasty.gif */; };
		8C9AB7691597C8C60084B608 /* emot-sigh.gif in Resources */ = {isa = PBXBuildFile; fileRef = 8C9AB5991597C8C60084B608 /* emot-sigh.gif */; };
		8C9AB76A1597C8C60084B608 /* emot-signings.gif in Resources */ = {isa = PBXBuildFile; fileRef = 8C9AB59A1597C8C60084B608 /* emot-signings.gif */; };
		8C9AB76B1597C8C60084B608 /* emot-silent.gif in Resources */ = {isa = PBXBuildFile; fileRef = 8C9AB59B1597C8C60084B608 /* emot-silent.gif */; };
		8C9AB76C1597C8C60084B608 /* emot-siren.gif in Resources */ = {isa = PBXBuildFile; fileRef = 8C9AB59C1597C8C60084B608 /* emot-siren.gif */; };
		8C9AB76D1597C8C60084B608 /* emot-sissies.gif in Resources */ = {isa = PBXBuildFile; fileRef = 8C9AB59D1597C8C60084B608 /* emot-sissies.gif */; };
		8C9AB76E1597C8C60084B608 /* emot-slick.gif in Resources */ = {isa = PBXBuildFile; fileRef = 8C9AB59E1597C8C60084B608 /* emot-slick.gif */; };
		8C9AB76F1597C8C60084B608 /* emot-smith.gif in Resources */ = {isa = PBXBuildFile; fileRef = 8C9AB59F1597C8C60084B608 /* emot-smith.gif */; };
		8C9AB7701597C8C60084B608 /* emot-smithfrog.png in Resources */ = {isa = PBXBuildFile; fileRef = 8C9AB5A01597C8C60084B608 /* emot-smithfrog.png */; };
		8C9AB7711597C8C60084B608 /* emot-smithicide.gif in Resources */ = {isa = PBXBuildFile; fileRef = 8C9AB5A11597C8C60084B608 /* emot-smithicide.gif */; };
		8C9AB7721597C8C60084B608 /* emot-smug.gif in Resources */ = {isa = PBXBuildFile; fileRef = 8C9AB5A21597C8C60084B608 /* emot-smug.gif */; };
		8C9AB7731597C8C60084B608 /* emot-smugbert.gif in Resources */ = {isa = PBXBuildFile; fileRef = 8C9AB5A31597C8C60084B608 /* emot-smugbert.gif */; };
		8C9AB7741597C8C60084B608 /* emot-smugbird.gif in Resources */ = {isa = PBXBuildFile; fileRef = 8C9AB5A41597C8C60084B608 /* emot-smugbird.gif */; };
		8C9AB7751597C8C60084B608 /* emot-smugdog.gif in Resources */ = {isa = PBXBuildFile; fileRef = 8C9AB5A51597C8C60084B608 /* emot-smugdog.gif */; };
		8C9AB7761597C8C60084B608 /* emot-smuggo.gif in Resources */ = {isa = PBXBuildFile; fileRef = 8C9AB5A61597C8C60084B608 /* emot-smuggo.gif */; };
		8C9AB7771597C8C60084B608 /* emot-smugissar.gif in Resources */ = {isa = PBXBuildFile; fileRef = 8C9AB5A71597C8C60084B608 /* emot-smugissar.gif */; };
		8C9AB7781597C8C60084B608 /* emot-smugndar.gif in Resources */ = {isa = PBXBuildFile; fileRef = 8C9AB5A81597C8C60084B608 /* emot-smugndar.gif */; };
		8C9AB7791597C8C60084B608 /* emot-smugspike.png in Resources */ = {isa = PBXBuildFile; fileRef = 8C9AB5A91597C8C60084B608 /* emot-smugspike.png */; };
		8C9AB77A1597C8C60084B608 /* emot-smugteddie.gif in Resources */ = {isa = PBXBuildFile; fileRef = 8C9AB5AA1597C8C60084B608 /* emot-smugteddie.gif */; };
		8C9AB77B1597C8C60084B608 /* emot-snoop.gif in Resources */ = {isa = PBXBuildFile; fileRef = 8C9AB5AB1597C8C60084B608 /* emot-snoop.gif */; };
		8C9AB77C1597C8C60084B608 /* emot-solanadumb.png in Resources */ = {isa = PBXBuildFile; fileRef = 8C9AB5AC1597C8C60084B608 /* emot-solanadumb.png */; };
		8C9AB77D1597C8C60084B608 /* emot-sonia.gif in Resources */ = {isa = PBXBuildFile; fileRef = 8C9AB5AD1597C8C60084B608 /* emot-sonia.gif */; };
		8C9AB77E1597C8C60084B608 /* emot-sotw.gif in Resources */ = {isa = PBXBuildFile; fileRef = 8C9AB5AE1597C8C60084B608 /* emot-sotw.gif */; };
		8C9AB77F1597C8C60084B608 /* emot-spain.gif in Resources */ = {isa = PBXBuildFile; fileRef = 8C9AB5AF1597C8C60084B608 /* emot-spain.gif */; };
		8C9AB7801597C8C60084B608 /* emot-spergin.png in Resources */ = {isa = PBXBuildFile; fileRef = 8C9AB5B01597C8C60084B608 /* emot-spergin.png */; };
		8C9AB7811597C8C60084B608 /* emot-spidey.gif in Resources */ = {isa = PBXBuildFile; fileRef = 8C9AB5B11597C8C60084B608 /* emot-spidey.gif */; };
		8C9AB7821597C8C60084B608 /* emot-spooky.gif in Resources */ = {isa = PBXBuildFile; fileRef = 8C9AB5B21597C8C60084B608 /* emot-spooky.gif */; };
		8C9AB7831597C8C60084B608 /* emot-ssh.gif in Resources */ = {isa = PBXBuildFile; fileRef = 8C9AB5B31597C8C60084B608 /* emot-ssh.gif */; };
		8C9AB7841597C8C60084B608 /* emot-ssj.gif in Resources */ = {isa = PBXBuildFile; fileRef = 8C9AB5B41597C8C60084B608 /* emot-ssj.gif */; };
		8C9AB7851597C8C60084B608 /* emot-stalker.gif in Resources */ = {isa = PBXBuildFile; fileRef = 8C9AB5B51597C8C60084B608 /* emot-stalker.gif */; };
		8C9AB7861597C8C60084B608 /* emot-stare.gif in Resources */ = {isa = PBXBuildFile; fileRef = 8C9AB5B61597C8C60084B608 /* emot-stare.gif */; };
		8C9AB7871597C8C60084B608 /* emot-stat.gif in Resources */ = {isa = PBXBuildFile; fileRef = 8C9AB5B71597C8C60084B608 /* emot-stat.gif */; };
		8C9AB7881597C8C60084B608 /* emot-stoat.gif in Resources */ = {isa = PBXBuildFile; fileRef = 8C9AB5B81597C8C60084B608 /* emot-stoat.gif */; };
		8C9AB7891597C8C60084B608 /* emot-suicide.gif in Resources */ = {isa = PBXBuildFile; fileRef = 8C9AB5B91597C8C60084B608 /* emot-suicide.gif */; };
		8C9AB78A1597C8C60084B608 /* emot-sun.gif in Resources */ = {isa = PBXBuildFile; fileRef = 8C9AB5BA1597C8C60084B608 /* emot-sun.gif */; };
		8C9AB78B1597C8C60084B608 /* emot-supaburn.gif in Resources */ = {isa = PBXBuildFile; fileRef = 8C9AB5BB1597C8C60084B608 /* emot-supaburn.gif */; };
		8C9AB78C1597C8C60084B608 /* emot-sweatdrop.gif in Resources */ = {isa = PBXBuildFile; fileRef = 8C9AB5BC1597C8C60084B608 /* emot-sweatdrop.gif */; };
		8C9AB78D1597C8C60084B608 /* emot-sweden.gif in Resources */ = {isa = PBXBuildFile; fileRef = 8C9AB5BD1597C8C60084B608 /* emot-sweden.gif */; };
		8C9AB78E1597C8C60084B608 /* emot-sweep.gif in Resources */ = {isa = PBXBuildFile; fileRef = 8C9AB5BE1597C8C60084B608 /* emot-sweep.gif */; };
		8C9AB78F1597C8C60084B608 /* emot-swoon.gif in Resources */ = {isa = PBXBuildFile; fileRef = 8C9AB5BF1597C8C60084B608 /* emot-swoon.gif */; };
		8C9AB7901597C8C60084B608 /* emot-sympathy.gif in Resources */ = {isa = PBXBuildFile; fileRef = 8C9AB5C01597C8C60084B608 /* emot-sympathy.gif */; };
		8C9AB7911597C8C60084B608 /* emot-synpa.gif in Resources */ = {isa = PBXBuildFile; fileRef = 8C9AB5C11597C8C60084B608 /* emot-synpa.gif */; };
		8C9AB7921597C8C60084B608 /* emot-taco.gif in Resources */ = {isa = PBXBuildFile; fileRef = 8C9AB5C21597C8C60084B608 /* emot-taco.gif */; };
		8C9AB7931597C8C60084B608 /* emot-techno.gif in Resources */ = {isa = PBXBuildFile; fileRef = 8C9AB5C31597C8C60084B608 /* emot-techno.gif */; };
		8C9AB7941597C8C60084B608 /* emot-tf.gif in Resources */ = {isa = PBXBuildFile; fileRef = 8C9AB5C41597C8C60084B608 /* emot-tf.gif */; };
		8C9AB7951597C8C60084B608 /* emot-their.gif in Resources */ = {isa = PBXBuildFile; fileRef = 8C9AB5C51597C8C60084B608 /* emot-their.gif */; };
		8C9AB7961597C8C60084B608 /* emot-thumbsup.gif in Resources */ = {isa = PBXBuildFile; fileRef = 8C9AB5C61597C8C60084B608 /* emot-thumbsup.gif */; };
		8C9AB7971597C8C60084B608 /* emot-thurman.gif in Resources */ = {isa = PBXBuildFile; fileRef = 8C9AB5C71597C8C60084B608 /* emot-thurman.gif */; };
		8C9AB7981597C8C60084B608 /* emot-tinfoil.gif in Resources */ = {isa = PBXBuildFile; fileRef = 8C9AB5C81597C8C60084B608 /* emot-tinfoil.gif */; };
		8C9AB7991597C8C60084B608 /* emot-tiphat.gif in Resources */ = {isa = PBXBuildFile; fileRef = 8C9AB5C91597C8C60084B608 /* emot-tiphat.gif */; };
		8C9AB79A1597C8C60084B608 /* emot-tito.gif in Resources */ = {isa = PBXBuildFile; fileRef = 8C9AB5CA1597C8C60084B608 /* emot-tito.gif */; };
		8C9AB79B1597C8C60084B608 /* emot-tizzy.gif in Resources */ = {isa = PBXBuildFile; fileRef = 8C9AB5CB1597C8C60084B608 /* emot-tizzy.gif */; };
		8C9AB79C1597C8C60084B608 /* emot-todd.gif in Resources */ = {isa = PBXBuildFile; fileRef = 8C9AB5CC1597C8C60084B608 /* emot-todd.gif */; };
		8C9AB79D1597C8C60084B608 /* emot-toot.gif in Resources */ = {isa = PBXBuildFile; fileRef = 8C9AB5CD1597C8C60084B608 /* emot-toot.gif */; };
		8C9AB79E1597C8C60084B608 /* emot-toughguy.gif in Resources */ = {isa = PBXBuildFile; fileRef = 8C9AB5CE1597C8C60084B608 /* emot-toughguy.gif */; };
		8C9AB79F1597C8C60084B608 /* emot-toxx.gif in Resources */ = {isa = PBXBuildFile; fileRef = 8C9AB5CF1597C8C60084B608 /* emot-toxx.gif */; };
		8C9AB7A01597C8C60084B608 /* emot-trashbear.gif in Resources */ = {isa = PBXBuildFile; fileRef = 8C9AB5D01597C8C60084B608 /* emot-trashbear.gif */; };
		8C9AB7A11597C8C60084B608 /* emot-tubular.gif in Resources */ = {isa = PBXBuildFile; fileRef = 8C9AB5D11597C8C60084B608 /* emot-tubular.gif */; };
		8C9AB7A21597C8C60084B608 /* emot-turianass.gif in Resources */ = {isa = PBXBuildFile; fileRef = 8C9AB5D21597C8C60084B608 /* emot-turianass.gif */; };
		8C9AB7A31597C8C60084B608 /* emot-tviv.gif in Resources */ = {isa = PBXBuildFile; fileRef = 8C9AB5D31597C8C60084B608 /* emot-tviv.gif */; };
		8C9AB7A41597C8C60084B608 /* emot-twentyfour.gif in Resources */ = {isa = PBXBuildFile; fileRef = 8C9AB5D41597C8C60084B608 /* emot-twentyfour.gif */; };
		8C9AB7A51597C8C60084B608 /* emot-twisted.gif in Resources */ = {isa = PBXBuildFile; fileRef = 8C9AB5D51597C8C60084B608 /* emot-twisted.gif */; };
		8C9AB7A61597C8C60084B608 /* emot-ughh.gif in Resources */ = {isa = PBXBuildFile; fileRef = 8C9AB5D61597C8C60084B608 /* emot-ughh.gif */; };
		8C9AB7A71597C8C60084B608 /* emot-uhaul.gif in Resources */ = {isa = PBXBuildFile; fileRef = 8C9AB5D71597C8C60084B608 /* emot-uhaul.gif */; };
		8C9AB7A81597C8C60084B608 /* emot-unsmigghh.gif in Resources */ = {isa = PBXBuildFile; fileRef = 8C9AB5D81597C8C60084B608 /* emot-unsmigghh.gif */; };
		8C9AB7A91597C8C60084B608 /* emot-unsmith.gif in Resources */ = {isa = PBXBuildFile; fileRef = 8C9AB5D91597C8C60084B608 /* emot-unsmith.gif */; };
		8C9AB7AA1597C8C60084B608 /* emot-ussr.gif in Resources */ = {isa = PBXBuildFile; fileRef = 8C9AB5DA1597C8C60084B608 /* emot-ussr.gif */; };
		8C9AB7AB1597C8C60084B608 /* emot-v.gif in Resources */ = {isa = PBXBuildFile; fileRef = 8C9AB5DB1597C8C60084B608 /* emot-v.gif */; };
		8C9AB7AC1597C8C60084B608 /* emot-vd.gif in Resources */ = {isa = PBXBuildFile; fileRef = 8C9AB5DC1597C8C60084B608 /* emot-vd.gif */; };
		8C9AB7AD1597C8C60084B608 /* emot-vick.gif in Resources */ = {isa = PBXBuildFile; fileRef = 8C9AB5DD1597C8C60084B608 /* emot-vick.gif */; };
		8C9AB7AE1597C8C60084B608 /* emot-viconia.gif in Resources */ = {isa = PBXBuildFile; fileRef = 8C9AB5DE1597C8C60084B608 /* emot-viconia.gif */; };
		8C9AB7AF1597C8C60084B608 /* emot-viggo.gif in Resources */ = {isa = PBXBuildFile; fileRef = 8C9AB5DF1597C8C60084B608 /* emot-viggo.gif */; };
		8C9AB7B01597C8C60084B608 /* emot-w00t.gif in Resources */ = {isa = PBXBuildFile; fileRef = 8C9AB5E01597C8C60084B608 /* emot-w00t.gif */; };
		8C9AB7B11597C8C60084B608 /* emot-w2byob.gif in Resources */ = {isa = PBXBuildFile; fileRef = 8C9AB5E11597C8C60084B608 /* emot-w2byob.gif */; };
		8C9AB7B21597C8C60084B608 /* emot-wal.gif in Resources */ = {isa = PBXBuildFile; fileRef = 8C9AB5E21597C8C60084B608 /* emot-wal.gif */; };
		8C9AB7B31597C8C60084B608 /* emot-waycool.gif in Resources */ = {isa = PBXBuildFile; fileRef = 8C9AB5E31597C8C60084B608 /* emot-waycool.gif */; };
		8C9AB7B41597C8C60084B608 /* emot-wcc.gif in Resources */ = {isa = PBXBuildFile; fileRef = 8C9AB5E41597C8C60084B608 /* emot-wcc.gif */; };
		8C9AB7B51597C8C60084B608 /* emot-wcw.gif in Resources */ = {isa = PBXBuildFile; fileRef = 8C9AB5E51597C8C60084B608 /* emot-wcw.gif */; };
		8C9AB7B61597C8C60084B608 /* emot-weed.gif in Resources */ = {isa = PBXBuildFile; fileRef = 8C9AB5E61597C8C60084B608 /* emot-weed.gif */; };
		8C9AB7B71597C8C60084B608 /* emot-what.gif in Resources */ = {isa = PBXBuildFile; fileRef = 8C9AB5E71597C8C60084B608 /* emot-what.gif */; };
		8C9AB7B81597C8C60084B608 /* emot-whatup.gif in Resources */ = {isa = PBXBuildFile; fileRef = 8C9AB5E81597C8C60084B608 /* emot-whatup.gif */; };
		8C9AB7B91597C8C60084B608 /* emot-whip.gif in Resources */ = {isa = PBXBuildFile; fileRef = 8C9AB5E91597C8C60084B608 /* emot-whip.gif */; };
		8C9AB7BA1597C8C60084B608 /* emot-whoptc.gif in Resources */ = {isa = PBXBuildFile; fileRef = 8C9AB5EA1597C8C60084B608 /* emot-whoptc.gif */; };
		8C9AB7BB1597C8C60084B608 /* emot-wink.gif in Resources */ = {isa = PBXBuildFile; fileRef = 8C9AB5EB1597C8C60084B608 /* emot-wink.gif */; };
		8C9AB7BC1597C8C60084B608 /* emot-witch.gif in Resources */ = {isa = PBXBuildFile; fileRef = 8C9AB5EC1597C8C60084B608 /* emot-witch.gif */; };
		8C9AB7BD1597C8C60084B608 /* emot-wmwink.png in Resources */ = {isa = PBXBuildFile; fileRef = 8C9AB5ED1597C8C60084B608 /* emot-wmwink.png */; };
		8C9AB7BE1597C8C60084B608 /* emot-wom.gif in Resources */ = {isa = PBXBuildFile; fileRef = 8C9AB5EE1597C8C60084B608 /* emot-wom.gif */; };
		8C9AB7BF1597C8C60084B608 /* emot-woof.gif in Resources */ = {isa = PBXBuildFile; fileRef = 8C9AB5EF1597C8C60084B608 /* emot-woof.gif */; };
		8C9AB7C01597C8C60084B608 /* emot-wookie.gif in Resources */ = {isa = PBXBuildFile; fileRef = 8C9AB5F01597C8C60084B608 /* emot-wookie.gif */; };
		8C9AB7C11597C8C60084B608 /* emot-woop.gif in Resources */ = {isa = PBXBuildFile; fileRef = 8C9AB5F11597C8C60084B608 /* emot-woop.gif */; };
		8C9AB7C21597C8C60084B608 /* emot-wooper.gif in Resources */ = {isa = PBXBuildFile; fileRef = 8C9AB5F21597C8C60084B608 /* emot-wooper.gif */; };
		8C9AB7C31597C8C60084B608 /* emot-words.gif in Resources */ = {isa = PBXBuildFile; fileRef = 8C9AB5F31597C8C60084B608 /* emot-words.gif */; };
		8C9AB7C41597C8C60084B608 /* emot-worship.gif in Resources */ = {isa = PBXBuildFile; fileRef = 8C9AB5F41597C8C60084B608 /* emot-worship.gif */; };
		8C9AB7C51597C8C60084B608 /* emot-wotwot.gif in Resources */ = {isa = PBXBuildFile; fileRef = 8C9AB5F51597C8C60084B608 /* emot-wotwot.gif */; };
		8C9AB7C61597C8C60084B608 /* emot-wrongful.gif in Resources */ = {isa = PBXBuildFile; fileRef = 8C9AB5F61597C8C60084B608 /* emot-wrongful.gif */; };
		8C9AB7C71597C8C60084B608 /* emot-wtc.gif in Resources */ = {isa = PBXBuildFile; fileRef = 8C9AB5F71597C8C60084B608 /* emot-wtc.gif */; };
		8C9AB7C81597C8C60084B608 /* emot-wtf.gif in Resources */ = {isa = PBXBuildFile; fileRef = 8C9AB5F81597C8C60084B608 /* emot-wtf.gif */; };
		8C9AB7C91597C8C60084B608 /* emot-wth.gif in Resources */ = {isa = PBXBuildFile; fileRef = 8C9AB5F91597C8C60084B608 /* emot-wth.gif */; };
		8C9AB7CA1597C8C60084B608 /* emot-xd.gif in Resources */ = {isa = PBXBuildFile; fileRef = 8C9AB5FA1597C8C60084B608 /* emot-xd.gif */; };
		8C9AB7CB1597C8C60084B608 /* emot-xie.gif in Resources */ = {isa = PBXBuildFile; fileRef = 8C9AB5FB1597C8C60084B608 /* emot-xie.gif */; };
		8C9AB7CC1597C8C60084B608 /* emot-yarr.gif in Resources */ = {isa = PBXBuildFile; fileRef = 8C9AB5FC1597C8C60084B608 /* emot-yarr.gif */; };
		8C9AB7CD1597C8C60084B608 /* emot-yohoho.gif in Resources */ = {isa = PBXBuildFile; fileRef = 8C9AB5FD1597C8C60084B608 /* emot-yohoho.gif */; };
		8C9AB7CE1597C8C60084B608 /* emot-yoshi.gif in Resources */ = {isa = PBXBuildFile; fileRef = 8C9AB5FE1597C8C60084B608 /* emot-yoshi.gif */; };
		8C9AB7CF1597C8C60084B608 /* emot-zerg.gif in Resources */ = {isa = PBXBuildFile; fileRef = 8C9AB5FF1597C8C60084B608 /* emot-zerg.gif */; };
		8C9AB7D01597C8C60084B608 /* emot-zoid.gif in Resources */ = {isa = PBXBuildFile; fileRef = 8C9AB6001597C8C60084B608 /* emot-zoid.gif */; };
		8C9AB7D11597C8C60084B608 /* emot-zombie.gif in Resources */ = {isa = PBXBuildFile; fileRef = 8C9AB6011597C8C60084B608 /* emot-zombie.gif */; };
		8C9AB7D21597C8C60084B608 /* emot-zoro.gif in Resources */ = {isa = PBXBuildFile; fileRef = 8C9AB6021597C8C60084B608 /* emot-zoro.gif */; };
		8C9AB7D31597C8C60084B608 /* evol-anim.gif in Resources */ = {isa = PBXBuildFile; fileRef = 8C9AB6031597C8C60084B608 /* evol-anim.gif */; };
		8C9AB7D41597C8C60084B608 /* forums.sqlite in Resources */ = {isa = PBXBuildFile; fileRef = 8C9AB6041597C8C60084B608 /* forums.sqlite */; };
		8C9AB7D51597C8C60084B608 /* frown.gif in Resources */ = {isa = PBXBuildFile; fileRef = 8C9AB6051597C8C60084B608 /* frown.gif */; };
		8C9AB7D61597C8C60084B608 /* livestock~01-14-04-whore.gif in Resources */ = {isa = PBXBuildFile; fileRef = 8C9AB6061597C8C60084B608 /* livestock~01-14-04-whore.gif */; };
		8C9AB7D71597C8C60084B608 /* mad.gif in Resources */ = {isa = PBXBuildFile; fileRef = 8C9AB6071597C8C60084B608 /* mad.gif */; };
		8C9AB7D81597C8C60084B608 /* mmmhmm.gif in Resources */ = {isa = PBXBuildFile; fileRef = 8C9AB6081597C8C60084B608 /* mmmhmm.gif */; };
		8C9AB7D91597C8C60084B608 /* negativeman-55f.png in Resources */ = {isa = PBXBuildFile; fileRef = 8C9AB6091597C8C60084B608 /* negativeman-55f.png */; };
		8C9AB7DA1597C8C60084B608 /* redface.gif in Resources */ = {isa = PBXBuildFile; fileRef = 8C9AB60A1597C8C60084B608 /* redface.gif */; };
		8C9AB7DB1597C8C60084B608 /* rolleyes.gif in Resources */ = {isa = PBXBuildFile; fileRef = 8C9AB60B1597C8C60084B608 /* rolleyes.gif */; };
		8C9AB7DC1597C8C60084B608 /* rubshandstogetherandgrinsevilly.gif in Resources */ = {isa = PBXBuildFile; fileRef = 8C9AB60C1597C8C60084B608 /* rubshandstogetherandgrinsevilly.gif */; };
		8C9AB7DD1597C8C60084B608 /* smile.gif in Resources */ = {isa = PBXBuildFile; fileRef = 8C9AB60D1597C8C60084B608 /* smile.gif */; };
		8C9AB7DE1597C8C60084B608 /* smile@2x.gif in Resources */ = {isa = PBXBuildFile; fileRef = 8C9AB60E1597C8C60084B608 /* smile@2x.gif */; };
		8C9AB7DF1597C8C60084B608 /* wink.gif in Resources */ = {isa = PBXBuildFile; fileRef = 8C9AB60F1597C8C60084B608 /* wink.gif */; };
		8CCEC5A11598DF9B00DEBFE8 /* README.md in Resources */ = {isa = PBXBuildFile; fileRef = 8CCEC5861598DF9B00DEBFE8 /* README.md */; };
		8CCEC5A31598DF9B00DEBFE8 /* InfoPlist.strings in Resources */ = {isa = PBXBuildFile; fileRef = 8CCEC58A1598DF9B00DEBFE8 /* InfoPlist.strings */; };
		8CCEC5A51598DF9B00DEBFE8 /* License.txt in Resources */ = {isa = PBXBuildFile; fileRef = 8CCEC58E1598DF9B00DEBFE8 /* License.txt */; };
		8CCEC5A61598DF9B00DEBFE8 /* sr_refresh.png in Resources */ = {isa = PBXBuildFile; fileRef = 8CCEC58F1598DF9B00DEBFE8 /* sr_refresh.png */; };
		8CCEC5A71598DF9B00DEBFE8 /* sr_refresh@2X.png in Resources */ = {isa = PBXBuildFile; fileRef = 8CCEC5901598DF9B00DEBFE8 /* sr_refresh@2X.png */; };
		8CCEC5AA1598DF9B00DEBFE8 /* SlimeRefresh-Info.plist in Resources */ = {isa = PBXBuildFile; fileRef = 8CCEC5961598DF9B00DEBFE8 /* SlimeRefresh-Info.plist */; };
		8CCEC5C81598E0D000DEBFE8 /* liblibSlimeRefresh.a in Frameworks */ = {isa = PBXBuildFile; fileRef = 8CCEC5C71598E06400DEBFE8 /* liblibSlimeRefresh.a */; };
		8CCFBD251598B9AF00336F55 /* AwfulThreadTitleView.m in Sources */ = {isa = PBXBuildFile; fileRef = 8CCFBD241598B9AF00336F55 /* AwfulThreadTitleView.m */; };
=======
		8C8B224315935AC4003C50AB /* CoreImage.framework in Frameworks */ = {isa = PBXBuildFile; fileRef = 8C8B224215935AC4003C50AB /* CoreImage.framework */; };
		8C9A1B361582718D00BD28BB /* TDBadgedCell.m in Sources */ = {isa = PBXBuildFile; fileRef = 8C9A1B351582718D00BD28BB /* TDBadgedCell.m */; };
		8CFC22AB15813EC900B26904 /* AwfulCustomForums.m in Sources */ = {isa = PBXBuildFile; fileRef = 8CFC22A615813EC900B26904 /* AwfulCustomForums.m */; };
		8CFC22AC15813EC900B26904 /* AwfulFYADThreadCell.m in Sources */ = {isa = PBXBuildFile; fileRef = 8CFC22A815813EC900B26904 /* AwfulFYADThreadCell.m */; };
		8CFC22AD15813EC900B26904 /* AwfulYOSPOSThreadCell.m in Sources */ = {isa = PBXBuildFile; fileRef = 8CFC22AA15813EC900B26904 /* AwfulYOSPOSThreadCell.m */; };
		8CFC22B01581403C00B26904 /* AwfulFilmDumpThreadCell.m in Sources */ = {isa = PBXBuildFile; fileRef = 8CFC22AF1581403B00B26904 /* AwfulFilmDumpThreadCell.m */; };
		8CFC22B31581404E00B26904 /* AwfulAskTellThreadCell.m in Sources */ = {isa = PBXBuildFile; fileRef = 8CFC22B21581404E00B26904 /* AwfulAskTellThreadCell.m */; };
		8CFC22C01581414500B26904 /* 0.0stars.png in Resources */ = {isa = PBXBuildFile; fileRef = 8CFC22B51581414500B26904 /* 0.0stars.png */; };
		8CFC22C11581414500B26904 /* 0.5stars.png in Resources */ = {isa = PBXBuildFile; fileRef = 8CFC22B61581414500B26904 /* 0.5stars.png */; };
		8CFC22C21581414500B26904 /* 1.0stars.png in Resources */ = {isa = PBXBuildFile; fileRef = 8CFC22B71581414500B26904 /* 1.0stars.png */; };
		8CFC22C31581414500B26904 /* 1.5stars.png in Resources */ = {isa = PBXBuildFile; fileRef = 8CFC22B81581414500B26904 /* 1.5stars.png */; };
		8CFC22C41581414500B26904 /* 2.0stars.png in Resources */ = {isa = PBXBuildFile; fileRef = 8CFC22B91581414500B26904 /* 2.0stars.png */; };
		8CFC22C51581414500B26904 /* 2.5stars.png in Resources */ = {isa = PBXBuildFile; fileRef = 8CFC22BA1581414500B26904 /* 2.5stars.png */; };
		8CFC22C61581414500B26904 /* 3.0stars.png in Resources */ = {isa = PBXBuildFile; fileRef = 8CFC22BB1581414500B26904 /* 3.0stars.png */; };
		8CFC22C71581414500B26904 /* 3.5stars.png in Resources */ = {isa = PBXBuildFile; fileRef = 8CFC22BC1581414500B26904 /* 3.5stars.png */; };
		8CFC22C81581414500B26904 /* 4.0stars.png in Resources */ = {isa = PBXBuildFile; fileRef = 8CFC22BD1581414500B26904 /* 4.0stars.png */; };
		8CFC22C91581414500B26904 /* 4.5stars.png in Resources */ = {isa = PBXBuildFile; fileRef = 8CFC22BE1581414500B26904 /* 4.5stars.png */; };
		8CFC22CA1581414500B26904 /* 5.0stars.png in Resources */ = {isa = PBXBuildFile; fileRef = 8CFC22BF1581414500B26904 /* 5.0stars.png */; };
>>>>>>> d93b9f36
/* End PBXBuildFile section */

/* Begin PBXContainerItemProxy section */
		8CCEC5C61598E06400DEBFE8 /* PBXContainerItemProxy */ = {
			isa = PBXContainerItemProxy;
			containerPortal = 8CCEC59A1598DF9B00DEBFE8 /* SlimeRefresh.xcodeproj */;
			proxyType = 2;
			remoteGlobalIDString = 8CCEC5B41598DFD800DEBFE8;
			remoteInfo = libSlimeRefresh;
		};
/* End PBXContainerItemProxy section */

/* Begin PBXFileReference section */
		107CF9A211FF7776007C16F4 /* libxml2.2.7.3.dylib */ = {isa = PBXFileReference; lastKnownFileType = "compiled.mach-o.dylib"; name = libxml2.2.7.3.dylib; path = usr/lib/libxml2.2.7.3.dylib; sourceTree = SDKROOT; };
		107CF9E011FF79D5007C16F4 /* libsqlite3.0.dylib */ = {isa = PBXFileReference; lastKnownFileType = "compiled.mach-o.dylib"; name = libsqlite3.0.dylib; path = usr/lib/libsqlite3.0.dylib; sourceTree = SDKROOT; };
		10913AA612CBF13A007583AC /* list_icon.png */ = {isa = PBXFileReference; lastKnownFileType = image.png; name = list_icon.png; path = images/list_icon.png; sourceTree = "<group>"; };
		10913AA712CBF13A007583AC /* list_icon@2x.png */ = {isa = PBXFileReference; lastKnownFileType = image.png; name = "list_icon@2x.png"; path = "images/list_icon@2x.png"; sourceTree = "<group>"; };
		10913AA812CBF13A007583AC /* reload@2x.png */ = {isa = PBXFileReference; lastKnownFileType = image.png; name = "reload@2x.png"; path = "images/reload@2x.png"; sourceTree = "<group>"; };
		10913AA912CBF13A007583AC /* stop.png */ = {isa = PBXFileReference; lastKnownFileType = image.png; name = stop.png; path = images/stop.png; sourceTree = "<group>"; };
		10913AAA12CBF13A007583AC /* stop@2x.png */ = {isa = PBXFileReference; lastKnownFileType = image.png; name = "stop@2x.png"; path = "images/stop@2x.png"; sourceTree = "<group>"; };
		10913AE612CBF871007583AC /* number-background.png */ = {isa = PBXFileReference; lastKnownFileType = image.png; name = "number-background.png"; path = "images/number-background.png"; sourceTree = "<group>"; };
		10913B6312CC03F3007583AC /* number-background@2x.png */ = {isa = PBXFileReference; lastKnownFileType = image.png; name = "number-background@2x.png"; path = "images/number-background@2x.png"; sourceTree = "<group>"; };
		10D34FA8128F41160026C7C2 /* CFNetwork.framework */ = {isa = PBXFileReference; lastKnownFileType = wrapper.framework; name = CFNetwork.framework; path = System/Library/Frameworks/CFNetwork.framework; sourceTree = SDKROOT; };
		10D34FAE128F413C0026C7C2 /* MobileCoreServices.framework */ = {isa = PBXFileReference; lastKnownFileType = wrapper.framework; name = MobileCoreServices.framework; path = System/Library/Frameworks/MobileCoreServices.framework; sourceTree = SDKROOT; };
		10D34FB0128F413C0026C7C2 /* SystemConfiguration.framework */ = {isa = PBXFileReference; lastKnownFileType = wrapper.framework; name = SystemConfiguration.framework; path = System/Library/Frameworks/SystemConfiguration.framework; sourceTree = SDKROOT; };
		10D34FB6128F414E0026C7C2 /* libz.dylib */ = {isa = PBXFileReference; lastKnownFileType = "compiled.mach-o.dylib"; name = libz.dylib; path = usr/lib/libz.dylib; sourceTree = SDKROOT; };
		10E38BF912BEC14F002DBA3F /* arrowleft.png */ = {isa = PBXFileReference; lastKnownFileType = image.png; name = arrowleft.png; path = images/arrowleft.png; sourceTree = "<group>"; };
		10E38BFA12BEC14F002DBA3F /* btn_template_bg.png */ = {isa = PBXFileReference; lastKnownFileType = image.png; name = btn_template_bg.png; path = images/btn_template_bg.png; sourceTree = "<group>"; };
		10E38BFC12BEC14F002DBA3F /* folder.png */ = {isa = PBXFileReference; lastKnownFileType = image.png; name = folder.png; path = images/folder.png; sourceTree = "<group>"; };
		10E38BFD12BEC14F002DBA3F /* icon_arrow_left.png */ = {isa = PBXFileReference; lastKnownFileType = image.png; name = icon_arrow_left.png; path = images/icon_arrow_left.png; sourceTree = "<group>"; };
		10E38BFE12BEC14F002DBA3F /* icon_arrow_right.png */ = {isa = PBXFileReference; lastKnownFileType = image.png; name = icon_arrow_right.png; path = images/icon_arrow_right.png; sourceTree = "<group>"; };
		10E38BFF12BEC14F002DBA3F /* icon_delete.png */ = {isa = PBXFileReference; lastKnownFileType = image.png; name = icon_delete.png; path = images/icon_delete.png; sourceTree = "<group>"; };
		10E38C0012BEC14F002DBA3F /* icon_delete@2x.png */ = {isa = PBXFileReference; lastKnownFileType = image.png; name = "icon_delete@2x.png"; path = "images/icon_delete@2x.png"; sourceTree = "<group>"; };
		10E38C0412BEC14F002DBA3F /* notloaded.png */ = {isa = PBXFileReference; lastKnownFileType = image.png; name = notloaded.png; path = images/notloaded.png; sourceTree = "<group>"; };
		10E38C0512BEC14F002DBA3F /* piggy.png */ = {isa = PBXFileReference; lastKnownFileType = image.png; name = piggy.png; path = images/piggy.png; sourceTree = "<group>"; };
		10E38C0612BEC14F002DBA3F /* preferences.png */ = {isa = PBXFileReference; lastKnownFileType = image.png; name = preferences.png; path = images/preferences.png; sourceTree = "<group>"; };
		10E38C0712BEC14F002DBA3F /* reload.png */ = {isa = PBXFileReference; lastKnownFileType = image.png; name = reload.png; path = images/reload.png; sourceTree = "<group>"; };
		10E38C0812BEC14F002DBA3F /* star_off.png */ = {isa = PBXFileReference; lastKnownFileType = image.png; name = star_off.png; path = images/star_off.png; sourceTree = "<group>"; };
		10E38C0912BEC14F002DBA3F /* star_on.png */ = {isa = PBXFileReference; lastKnownFileType = image.png; name = star_on.png; path = images/star_on.png; sourceTree = "<group>"; };
		10E38C0A12BEC14F002DBA3F /* star_on@2x.png */ = {isa = PBXFileReference; lastKnownFileType = image.png; name = "star_on@2x.png"; path = "images/star_on@2x.png"; sourceTree = "<group>"; };
		10E38C0B12BEC14F002DBA3F /* sticky.png */ = {isa = PBXFileReference; lastKnownFileType = image.png; name = sticky.png; path = images/sticky.png; sourceTree = "<group>"; };
		11099066134B86FC0013444C /* QuartzCore.framework */ = {isa = PBXFileReference; lastKnownFileType = wrapper.framework; name = QuartzCore.framework; path = System/Library/Frameworks/QuartzCore.framework; sourceTree = SDKROOT; };
		110FABC515745C1E00ECF535 /* AFHTTPClient.h */ = {isa = PBXFileReference; fileEncoding = 4; lastKnownFileType = sourcecode.c.h; path = AFHTTPClient.h; sourceTree = "<group>"; };
		110FABC615745C1E00ECF535 /* AFHTTPClient.m */ = {isa = PBXFileReference; fileEncoding = 4; lastKnownFileType = sourcecode.c.objc; path = AFHTTPClient.m; sourceTree = "<group>"; };
		110FABC715745C1E00ECF535 /* AFHTTPRequestOperation.h */ = {isa = PBXFileReference; fileEncoding = 4; lastKnownFileType = sourcecode.c.h; path = AFHTTPRequestOperation.h; sourceTree = "<group>"; };
		110FABC815745C1E00ECF535 /* AFHTTPRequestOperation.m */ = {isa = PBXFileReference; fileEncoding = 4; lastKnownFileType = sourcecode.c.objc; path = AFHTTPRequestOperation.m; sourceTree = "<group>"; };
		110FABC915745C1E00ECF535 /* AFImageRequestOperation.h */ = {isa = PBXFileReference; fileEncoding = 4; lastKnownFileType = sourcecode.c.h; path = AFImageRequestOperation.h; sourceTree = "<group>"; };
		110FABCA15745C1E00ECF535 /* AFImageRequestOperation.m */ = {isa = PBXFileReference; fileEncoding = 4; lastKnownFileType = sourcecode.c.objc; path = AFImageRequestOperation.m; sourceTree = "<group>"; };
		110FABCB15745C1E00ECF535 /* AFJSONRequestOperation.h */ = {isa = PBXFileReference; fileEncoding = 4; lastKnownFileType = sourcecode.c.h; path = AFJSONRequestOperation.h; sourceTree = "<group>"; };
		110FABCC15745C1E00ECF535 /* AFJSONRequestOperation.m */ = {isa = PBXFileReference; fileEncoding = 4; lastKnownFileType = sourcecode.c.objc; path = AFJSONRequestOperation.m; sourceTree = "<group>"; };
		110FABCD15745C1E00ECF535 /* AFJSONUtilities.h */ = {isa = PBXFileReference; fileEncoding = 4; lastKnownFileType = sourcecode.c.h; path = AFJSONUtilities.h; sourceTree = "<group>"; };
		110FABCE15745C1E00ECF535 /* AFJSONUtilities.m */ = {isa = PBXFileReference; fileEncoding = 4; lastKnownFileType = sourcecode.c.objc; path = AFJSONUtilities.m; sourceTree = "<group>"; };
		110FABCF15745C1E00ECF535 /* AFNetworkActivityIndicatorManager.h */ = {isa = PBXFileReference; fileEncoding = 4; lastKnownFileType = sourcecode.c.h; path = AFNetworkActivityIndicatorManager.h; sourceTree = "<group>"; };
		110FABD015745C1E00ECF535 /* AFNetworkActivityIndicatorManager.m */ = {isa = PBXFileReference; fileEncoding = 4; lastKnownFileType = sourcecode.c.objc; path = AFNetworkActivityIndicatorManager.m; sourceTree = "<group>"; };
		110FABD115745C1E00ECF535 /* AFNetworking.h */ = {isa = PBXFileReference; fileEncoding = 4; lastKnownFileType = sourcecode.c.h; path = AFNetworking.h; sourceTree = "<group>"; };
		110FABD215745C1E00ECF535 /* AFPropertyListRequestOperation.h */ = {isa = PBXFileReference; fileEncoding = 4; lastKnownFileType = sourcecode.c.h; path = AFPropertyListRequestOperation.h; sourceTree = "<group>"; };
		110FABD315745C1E00ECF535 /* AFPropertyListRequestOperation.m */ = {isa = PBXFileReference; fileEncoding = 4; lastKnownFileType = sourcecode.c.objc; path = AFPropertyListRequestOperation.m; sourceTree = "<group>"; };
		110FABD415745C1E00ECF535 /* AFURLConnectionOperation.h */ = {isa = PBXFileReference; fileEncoding = 4; lastKnownFileType = sourcecode.c.h; path = AFURLConnectionOperation.h; sourceTree = "<group>"; };
		110FABD515745C1E00ECF535 /* AFURLConnectionOperation.m */ = {isa = PBXFileReference; fileEncoding = 4; lastKnownFileType = sourcecode.c.objc; path = AFURLConnectionOperation.m; sourceTree = "<group>"; };
		110FABD615745C1E00ECF535 /* AFXMLRequestOperation.h */ = {isa = PBXFileReference; fileEncoding = 4; lastKnownFileType = sourcecode.c.h; path = AFXMLRequestOperation.h; sourceTree = "<group>"; };
		110FABD715745C1E00ECF535 /* AFXMLRequestOperation.m */ = {isa = PBXFileReference; fileEncoding = 4; lastKnownFileType = sourcecode.c.objc; path = AFXMLRequestOperation.m; sourceTree = "<group>"; };
		110FABD815745C1E00ECF535 /* UIImageView+AFNetworking.h */ = {isa = PBXFileReference; fileEncoding = 4; lastKnownFileType = sourcecode.c.h; path = "UIImageView+AFNetworking.h"; sourceTree = "<group>"; };
		110FABD915745C1E00ECF535 /* UIImageView+AFNetworking.m */ = {isa = PBXFileReference; fileEncoding = 4; lastKnownFileType = sourcecode.c.objc; path = "UIImageView+AFNetworking.m"; sourceTree = "<group>"; };
		110FABE415745C3B00ECF535 /* AwfulHTTPClient.h */ = {isa = PBXFileReference; fileEncoding = 4; lastKnownFileType = sourcecode.c.h; name = AwfulHTTPClient.h; path = AwfulNetworking/AwfulHTTPClient.h; sourceTree = "<group>"; };
		110FABE515745C3B00ECF535 /* AwfulHTTPClient.m */ = {isa = PBXFileReference; fileEncoding = 4; lastKnownFileType = sourcecode.c.objc; name = AwfulHTTPClient.m; path = AwfulNetworking/AwfulHTTPClient.m; sourceTree = "<group>"; };
		110FABE615745C3B00ECF535 /* NetworkingFileLogger.h */ = {isa = PBXFileReference; fileEncoding = 4; lastKnownFileType = sourcecode.c.h; name = NetworkingFileLogger.h; path = AwfulNetworking/NetworkingFileLogger.h; sourceTree = "<group>"; };
		110FABE715745C3B00ECF535 /* NetworkingFileLogger.m */ = {isa = PBXFileReference; fileEncoding = 4; lastKnownFileType = sourcecode.c.objc; name = NetworkingFileLogger.m; path = AwfulNetworking/NetworkingFileLogger.m; sourceTree = "<group>"; };
		110FABEB15745C5C00ECF535 /* DDAbstractDatabaseLogger.h */ = {isa = PBXFileReference; fileEncoding = 4; lastKnownFileType = sourcecode.c.h; path = DDAbstractDatabaseLogger.h; sourceTree = "<group>"; };
		110FABEC15745C5C00ECF535 /* DDAbstractDatabaseLogger.m */ = {isa = PBXFileReference; fileEncoding = 4; lastKnownFileType = sourcecode.c.objc; path = DDAbstractDatabaseLogger.m; sourceTree = "<group>"; };
		110FABED15745C5C00ECF535 /* DDASLLogger.h */ = {isa = PBXFileReference; fileEncoding = 4; lastKnownFileType = sourcecode.c.h; path = DDASLLogger.h; sourceTree = "<group>"; };
		110FABEE15745C5C00ECF535 /* DDASLLogger.m */ = {isa = PBXFileReference; fileEncoding = 4; lastKnownFileType = sourcecode.c.objc; path = DDASLLogger.m; sourceTree = "<group>"; };
		110FABEF15745C5C00ECF535 /* DDFileLogger.h */ = {isa = PBXFileReference; fileEncoding = 4; lastKnownFileType = sourcecode.c.h; path = DDFileLogger.h; sourceTree = "<group>"; };
		110FABF015745C5C00ECF535 /* DDFileLogger.m */ = {isa = PBXFileReference; fileEncoding = 4; lastKnownFileType = sourcecode.c.objc; path = DDFileLogger.m; sourceTree = "<group>"; };
		110FABF115745C5C00ECF535 /* DDLog.h */ = {isa = PBXFileReference; fileEncoding = 4; lastKnownFileType = sourcecode.c.h; path = DDLog.h; sourceTree = "<group>"; };
		110FABF215745C5C00ECF535 /* DDLog.m */ = {isa = PBXFileReference; fileEncoding = 4; lastKnownFileType = sourcecode.c.objc; path = DDLog.m; sourceTree = "<group>"; };
		110FABF315745C5C00ECF535 /* DDTTYLogger.h */ = {isa = PBXFileReference; fileEncoding = 4; lastKnownFileType = sourcecode.c.h; path = DDTTYLogger.h; sourceTree = "<group>"; };
		110FABF415745C5C00ECF535 /* DDTTYLogger.m */ = {isa = PBXFileReference; fileEncoding = 4; lastKnownFileType = sourcecode.c.objc; path = DDTTYLogger.m; sourceTree = "<group>"; };
		110FABF615745C5C00ECF535 /* ContextFilterLogFormatter.h */ = {isa = PBXFileReference; fileEncoding = 4; lastKnownFileType = sourcecode.c.h; path = ContextFilterLogFormatter.h; sourceTree = "<group>"; };
		110FABF715745C5C00ECF535 /* ContextFilterLogFormatter.m */ = {isa = PBXFileReference; fileEncoding = 4; lastKnownFileType = sourcecode.c.objc; path = ContextFilterLogFormatter.m; sourceTree = "<group>"; };
		110FABF815745C5C00ECF535 /* DispatchQueueLogFormatter.h */ = {isa = PBXFileReference; fileEncoding = 4; lastKnownFileType = sourcecode.c.h; path = DispatchQueueLogFormatter.h; sourceTree = "<group>"; };
		110FABF915745C5C00ECF535 /* DispatchQueueLogFormatter.m */ = {isa = PBXFileReference; fileEncoding = 4; lastKnownFileType = sourcecode.c.objc; path = DispatchQueueLogFormatter.m; sourceTree = "<group>"; };
		110FABFA15745C5C00ECF535 /* README.txt */ = {isa = PBXFileReference; fileEncoding = 4; lastKnownFileType = text; path = README.txt; sourceTree = "<group>"; };
		110FAC0315745CE700ECF535 /* MessageUI.framework */ = {isa = PBXFileReference; lastKnownFileType = wrapper.framework; name = MessageUI.framework; path = System/Library/Frameworks/MessageUI.framework; sourceTree = SDKROOT; };
		11243F7214D7187C00B06470 /* shsc-apple.png */ = {isa = PBXFileReference; lastKnownFileType = image.png; path = "shsc-apple.png"; sourceTree = "<group>"; };
		112764EB14DB44E6003ACE76 /* AwfulForumHeader.h */ = {isa = PBXFileReference; fileEncoding = 4; lastKnownFileType = sourcecode.c.h; path = AwfulForumHeader.h; sourceTree = "<group>"; };
		112764EC14DB44E6003ACE76 /* AwfulForumHeader.m */ = {isa = PBXFileReference; fileEncoding = 4; lastKnownFileType = sourcecode.c.objc; path = AwfulForumHeader.m; sourceTree = "<group>"; };
		112764EF14DB4F6A003ACE76 /* AwfulThreadCell.h */ = {isa = PBXFileReference; fileEncoding = 4; lastKnownFileType = sourcecode.c.h; path = AwfulThreadCell.h; sourceTree = "<group>"; };
		112764F014DB4F6A003ACE76 /* AwfulThreadCell.m */ = {isa = PBXFileReference; fileEncoding = 4; lastKnownFileType = sourcecode.c.objc; path = AwfulThreadCell.m; sourceTree = "<group>"; };
		112DB4B914211F24005A98CB /* SALR.h */ = {isa = PBXFileReference; fileEncoding = 4; lastKnownFileType = sourcecode.c.h; path = SALR.h; sourceTree = "<group>"; };
		112DB4BA14211F24005A98CB /* SALR.m */ = {isa = PBXFileReference; fileEncoding = 4; lastKnownFileType = sourcecode.c.objc; path = SALR.m; sourceTree = "<group>"; };
		112DB4BD14211F54005A98CB /* jquery.js */ = {isa = PBXFileReference; fileEncoding = 4; lastKnownFileType = sourcecode.javascript; path = jquery.js; sourceTree = "<group>"; };
		112DB4BE14211F54005A98CB /* salr.js */ = {isa = PBXFileReference; fileEncoding = 4; lastKnownFileType = sourcecode.javascript; path = salr.js; sourceTree = "<group>"; };
		112ECF1014D7100A007EE7B6 /* art.png */ = {isa = PBXFileReference; lastKnownFileType = image.png; path = art.png; sourceTree = "<group>"; };
		112ECF1114D7100A007EE7B6 /* audio.png */ = {isa = PBXFileReference; lastKnownFileType = image.png; path = audio.png; sourceTree = "<group>"; };
		112ECF1214D7100A007EE7B6 /* books.png */ = {isa = PBXFileReference; lastKnownFileType = image.png; path = books.png; sourceTree = "<group>"; };
		112ECF1314D7100A007EE7B6 /* cars.png */ = {isa = PBXFileReference; lastKnownFileType = image.png; path = cars.png; sourceTree = "<group>"; };
		112ECF1414D7100A007EE7B6 /* dd-9-11.png */ = {isa = PBXFileReference; lastKnownFileType = image.png; path = "dd-9-11.png"; sourceTree = "<group>"; };
		112ECF1514D7100A007EE7B6 /* drugs.png */ = {isa = PBXFileReference; lastKnownFileType = image.png; path = drugs.png; sourceTree = "<group>"; };
		112ECF1614D7100A007EE7B6 /* en.png */ = {isa = PBXFileReference; lastKnownFileType = image.png; path = en.png; sourceTree = "<group>"; };
		112ECF1714D7100A007EE7B6 /* event.png */ = {isa = PBXFileReference; lastKnownFileType = image.png; path = event.png; sourceTree = "<group>"; };
		112ECF1814D7100A007EE7B6 /* food.png */ = {isa = PBXFileReference; lastKnownFileType = image.png; path = food.png; sourceTree = "<group>"; };
		112ECF1914D7100A007EE7B6 /* games.png */ = {isa = PBXFileReference; lastKnownFileType = image.png; path = games.png; sourceTree = "<group>"; };
		112ECF1A14D7100A007EE7B6 /* gross.png */ = {isa = PBXFileReference; lastKnownFileType = image.png; path = gross.png; sourceTree = "<group>"; };
		112ECF1B14D7100A007EE7B6 /* guns.png */ = {isa = PBXFileReference; lastKnownFileType = image.png; path = guns.png; sourceTree = "<group>"; };
		112ECF1C14D7100A007EE7B6 /* help.png */ = {isa = PBXFileReference; lastKnownFileType = image.png; path = help.png; sourceTree = "<group>"; };
		112ECF1D14D7100A007EE7B6 /* humor.png */ = {isa = PBXFileReference; lastKnownFileType = image.png; path = humor.png; sourceTree = "<group>"; };
		112ECF1E14D7100A007EE7B6 /* icon-30-attnmod.png */ = {isa = PBXFileReference; lastKnownFileType = image.png; path = "icon-30-attnmod.png"; sourceTree = "<group>"; };
		112ECF1F14D7100A007EE7B6 /* icon-31-hotthread.png */ = {isa = PBXFileReference; lastKnownFileType = image.png; path = "icon-31-hotthread.png"; sourceTree = "<group>"; };
		112ECF2014D7100A007EE7B6 /* movies.png */ = {isa = PBXFileReference; lastKnownFileType = image.png; path = movies.png; sourceTree = "<group>"; };
		112ECF2114D7100A007EE7B6 /* music.png */ = {isa = PBXFileReference; lastKnownFileType = image.png; path = music.png; sourceTree = "<group>"; };
		112ECF2214D7100A007EE7B6 /* newbie.png */ = {isa = PBXFileReference; lastKnownFileType = image.png; path = newbie.png; sourceTree = "<group>"; };
		112ECF2314D7100A007EE7B6 /* news.png */ = {isa = PBXFileReference; lastKnownFileType = image.png; path = news.png; sourceTree = "<group>"; };
		112ECF2414D7100A007EE7B6 /* photos.png */ = {isa = PBXFileReference; lastKnownFileType = image.png; path = photos.png; sourceTree = "<group>"; };
		112ECF2514D7100A007EE7B6 /* politics.png */ = {isa = PBXFileReference; lastKnownFileType = image.png; path = politics.png; sourceTree = "<group>"; };
		112ECF2614D7100A007EE7B6 /* poll.png */ = {isa = PBXFileReference; lastKnownFileType = image.png; path = poll.png; sourceTree = "<group>"; };
		112ECF2714D7100A007EE7B6 /* question.png */ = {isa = PBXFileReference; lastKnownFileType = image.png; path = question.png; sourceTree = "<group>"; };
		112ECF2814D7100A007EE7B6 /* rant.png */ = {isa = PBXFileReference; lastKnownFileType = image.png; path = rant.png; sourceTree = "<group>"; };
		112ECF2914D7100A007EE7B6 /* request.png */ = {isa = PBXFileReference; lastKnownFileType = image.png; path = request.png; sourceTree = "<group>"; };
		112ECF2A14D7100A007EE7B6 /* sam-clothing.png */ = {isa = PBXFileReference; lastKnownFileType = image.png; path = "sam-clothing.png"; sourceTree = "<group>"; };
		112ECF2C14D7100A007EE7B6 /* stupid.png */ = {isa = PBXFileReference; lastKnownFileType = image.png; path = stupid.png; sourceTree = "<group>"; };
		112ECF2D14D7100A007EE7B6 /* tv.png */ = {isa = PBXFileReference; lastKnownFileType = image.png; path = tv.png; sourceTree = "<group>"; };
		112ECF2E14D7100A007EE7B6 /* unfunny.png */ = {isa = PBXFileReference; lastKnownFileType = image.png; path = unfunny.png; sourceTree = "<group>"; };
		112ECF2F14D7100A007EE7B6 /* video.png */ = {isa = PBXFileReference; lastKnownFileType = image.png; path = video.png; sourceTree = "<group>"; };
		112ECF3014D7100A007EE7B6 /* weird.png */ = {isa = PBXFileReference; lastKnownFileType = image.png; path = weird.png; sourceTree = "<group>"; };
		112ECF3114D7100A007EE7B6 /* whine.png */ = {isa = PBXFileReference; lastKnownFileType = image.png; path = whine.png; sourceTree = "<group>"; };
		11366691154C5B5800D74F9A /* coupon-coupon.png */ = {isa = PBXFileReference; lastKnownFileType = image.png; path = "coupon-coupon.png"; sourceTree = "<group>"; };
		11366692154C5B5800D74F9A /* coupon-free.png */ = {isa = PBXFileReference; lastKnownFileType = image.png; path = "coupon-free.png"; sourceTree = "<group>"; };
		11366693154C5B5800D74F9A /* coupon-instore.png */ = {isa = PBXFileReference; lastKnownFileType = image.png; path = "coupon-instore.png"; sourceTree = "<group>"; };
		11366694154C5B5800D74F9A /* coupon-nonus.png */ = {isa = PBXFileReference; lastKnownFileType = image.png; path = "coupon-nonus.png"; sourceTree = "<group>"; };
		11366695154C5B5800D74F9A /* icon-59-lobster.png */ = {isa = PBXFileReference; lastKnownFileType = image.png; path = "icon-59-lobster.png"; sourceTree = "<group>"; };
		11366696154C5B5800D74F9A /* icon-61-comics.png */ = {isa = PBXFileReference; lastKnownFileType = image.png; path = "icon-61-comics.png"; sourceTree = "<group>"; };
		11366697154C5B5800D74F9A /* lan-europe.png */ = {isa = PBXFileReference; lastKnownFileType = image.png; path = "lan-europe.png"; sourceTree = "<group>"; };
		11366698154C5B5800D74F9A /* lf-eurabia.png */ = {isa = PBXFileReference; lastKnownFileType = image.png; path = "lf-eurabia.png"; sourceTree = "<group>"; };
		11366699154C5B5800D74F9A /* lf-race2.png */ = {isa = PBXFileReference; lastKnownFileType = image.png; path = "lf-race2.png"; sourceTree = "<group>"; };
		1136669A154C5B5800D74F9A /* nmd-rock.png */ = {isa = PBXFileReference; lastKnownFileType = image.png; path = "nmd-rock.png"; sourceTree = "<group>"; };
		1136669B154C5B5800D74F9A /* nmd-tour.png */ = {isa = PBXFileReference; lastKnownFileType = image.png; path = "nmd-tour.png"; sourceTree = "<group>"; };
		1136669C154C5B5800D74F9A /* sports-mlb.png */ = {isa = PBXFileReference; lastKnownFileType = image.png; path = "sports-mlb.png"; sourceTree = "<group>"; };
		1136669D154C5B5800D74F9A /* sports-nba.png */ = {isa = PBXFileReference; lastKnownFileType = image.png; path = "sports-nba.png"; sourceTree = "<group>"; };
		1136669E154C5B5800D74F9A /* tfr-box.png */ = {isa = PBXFileReference; lastKnownFileType = image.png; path = "tfr-box.png"; sourceTree = "<group>"; };
		1153D0D3144E5BA6007602E8 /* AwfulSpecificPageViewController.h */ = {isa = PBXFileReference; fileEncoding = 4; lastKnownFileType = sourcecode.c.h; path = AwfulSpecificPageViewController.h; sourceTree = "<group>"; };
		1153D0D4144E5BA6007602E8 /* AwfulSpecificPageViewController.m */ = {isa = PBXFileReference; fileEncoding = 4; lastKnownFileType = sourcecode.c.objc; path = AwfulSpecificPageViewController.m; sourceTree = "<group>"; };
		1156F003144B985000C0455B /* grey-gradient.png */ = {isa = PBXFileReference; lastKnownFileType = image.png; name = "grey-gradient.png"; path = "images/grey-gradient.png"; sourceTree = "<group>"; };
		115A05D9134814B6004FDCE5 /* arrowright.png */ = {isa = PBXFileReference; lastKnownFileType = image.png; name = arrowright.png; path = images/arrowright.png; sourceTree = "<group>"; };
		115A05DE13490D39004FDCE5 /* dotdotdot.png */ = {isa = PBXFileReference; lastKnownFileType = image.png; name = dotdotdot.png; path = images/dotdotdot.png; sourceTree = "<group>"; };
		11603854153F673000DCC448 /* byob-grouch.png */ = {isa = PBXFileReference; lastKnownFileType = image.png; path = "byob-grouch.png"; sourceTree = "<group>"; };
		11603856153F673000DCC448 /* cd_hype.png */ = {isa = PBXFileReference; lastKnownFileType = image.png; path = cd_hype.png; sourceTree = "<group>"; };
		11603857153F673000DCC448 /* lf-gotmine.png */ = {isa = PBXFileReference; lastKnownFileType = image.png; path = "lf-gotmine.png"; sourceTree = "<group>"; };
		11603858153F673000DCC448 /* tava-cables.png */ = {isa = PBXFileReference; lastKnownFileType = image.png; path = "tava-cables.png"; sourceTree = "<group>"; };
		11603859153F673000DCC448 /* tava-headphones.png */ = {isa = PBXFileReference; lastKnownFileType = image.png; path = "tava-headphones.png"; sourceTree = "<group>"; };
		1160385A153F673000DCC448 /* tava-mp3.png */ = {isa = PBXFileReference; lastKnownFileType = image.png; path = "tava-mp3.png"; sourceTree = "<group>"; };
		1160385B153F673000DCC448 /* tava-vintage.png */ = {isa = PBXFileReference; lastKnownFileType = image.png; path = "tava-vintage.png"; sourceTree = "<group>"; };
		1160385C153F673000DCC448 /* tcc-addiction.png */ = {isa = PBXFileReference; lastKnownFileType = image.png; path = "tcc-addiction.png"; sourceTree = "<group>"; };
		11603867153F684400DCC448 /* cc-design.png */ = {isa = PBXFileReference; lastKnownFileType = image.png; path = "cc-design.png"; sourceTree = "<group>"; };
		11682ABE1536348700D6B9B7 /* attention.png */ = {isa = PBXFileReference; lastKnownFileType = image.png; path = attention.png; sourceTree = "<group>"; };
		11682ABF1536348700D6B9B7 /* cd_classic.png */ = {isa = PBXFileReference; lastKnownFileType = image.png; path = cd_classic.png; sourceTree = "<group>"; };
		11682AC01536348700D6B9B7 /* cd_comedy.png */ = {isa = PBXFileReference; lastKnownFileType = image.png; path = cd_comedy.png; sourceTree = "<group>"; };
		11682AC11536348700D6B9B7 /* computers.png */ = {isa = PBXFileReference; lastKnownFileType = image.png; path = computers.png; sourceTree = "<group>"; };
		11682AC21536348700D6B9B7 /* diy-advice.png */ = {isa = PBXFileReference; lastKnownFileType = image.png; path = "diy-advice.png"; sourceTree = "<group>"; };
		11682AC31536348700D6B9B7 /* flame.png */ = {isa = PBXFileReference; lastKnownFileType = image.png; path = flame.png; sourceTree = "<group>"; };
		11682AC41536348700D6B9B7 /* fruity.png */ = {isa = PBXFileReference; lastKnownFileType = image.png; path = fruity.png; sourceTree = "<group>"; };
		11682AC51536348700D6B9B7 /* games-3ds.png */ = {isa = PBXFileReference; lastKnownFileType = image.png; path = "games-3ds.png"; sourceTree = "<group>"; };
		11682AC61536348700D6B9B7 /* games-360.png */ = {isa = PBXFileReference; lastKnownFileType = image.png; path = "games-360.png"; sourceTree = "<group>"; };
		11682AC71536348700D6B9B7 /* games-360ps3tag.png */ = {isa = PBXFileReference; lastKnownFileType = image.png; path = "games-360ps3tag.png"; sourceTree = "<group>"; };
		11682AC81536348700D6B9B7 /* games-ds.png */ = {isa = PBXFileReference; lastKnownFileType = image.png; path = "games-ds.png"; sourceTree = "<group>"; };
		11682AC91536348700D6B9B7 /* games-letsplay.png */ = {isa = PBXFileReference; lastKnownFileType = image.png; path = "games-letsplay.png"; sourceTree = "<group>"; };
		11682ACA1536348700D6B9B7 /* games-ps3.png */ = {isa = PBXFileReference; lastKnownFileType = image.png; path = "games-ps3.png"; sourceTree = "<group>"; };
		11682ACB1536348700D6B9B7 /* games-psp.png */ = {isa = PBXFileReference; lastKnownFileType = image.png; path = "games-psp.png"; sourceTree = "<group>"; };
		11682ACC1536348700D6B9B7 /* Games-vita.png */ = {isa = PBXFileReference; lastKnownFileType = image.png; path = "Games-vita.png"; sourceTree = "<group>"; };
		11682ACD1536348700D6B9B7 /* games-wii.png */ = {isa = PBXFileReference; lastKnownFileType = image.png; path = "games-wii.png"; sourceTree = "<group>"; };
		11682ACE1536348700D6B9B7 /* goonmeet.png */ = {isa = PBXFileReference; lastKnownFileType = image.png; path = goonmeet.png; sourceTree = "<group>"; };
		11682ACF1536348700D6B9B7 /* hell-fuckthis.png */ = {isa = PBXFileReference; lastKnownFileType = image.png; path = "hell-fuckthis.png"; sourceTree = "<group>"; };
		11682AD01536348700D6B9B7 /* hell-hive.png */ = {isa = PBXFileReference; lastKnownFileType = image.png; path = "hell-hive.png"; sourceTree = "<group>"; };
		11682AD11536348700D6B9B7 /* hell-stfu.png */ = {isa = PBXFileReference; lastKnownFileType = image.png; path = "hell-stfu.png"; sourceTree = "<group>"; };
		11682AD21536348700D6B9B7 /* hell-whore.png */ = {isa = PBXFileReference; lastKnownFileType = image.png; path = "hell-whore.png"; sourceTree = "<group>"; };
		11682AD31536348700D6B9B7 /* icon-41-game-xbox.png */ = {isa = PBXFileReference; lastKnownFileType = image.png; path = "icon-41-game-xbox.png"; sourceTree = "<group>"; };
		11682AD41536348700D6B9B7 /* icon-42-game-ps2.png */ = {isa = PBXFileReference; lastKnownFileType = image.png; path = "icon-42-game-ps2.png"; sourceTree = "<group>"; };
		11682AD51536348700D6B9B7 /* icon-43-game-gamecube.png */ = {isa = PBXFileReference; lastKnownFileType = image.png; path = "icon-43-game-gamecube.png"; sourceTree = "<group>"; };
		11682AD61536348700D6B9B7 /* icon-44-game-gba.png */ = {isa = PBXFileReference; lastKnownFileType = image.png; path = "icon-44-game-gba.png"; sourceTree = "<group>"; };
		11682AD71536348700D6B9B7 /* icon-45-game-pc.png */ = {isa = PBXFileReference; lastKnownFileType = image.png; path = "icon-45-game-pc.png"; sourceTree = "<group>"; };
		11682AD81536348700D6B9B7 /* icon-dear_richard.png */ = {isa = PBXFileReference; lastKnownFileType = image.png; path = "icon-dear_richard.png"; sourceTree = "<group>"; };
		11682AD91536348700D6B9B7 /* lf-fff.png */ = {isa = PBXFileReference; lastKnownFileType = image.png; path = "lf-fff.png"; sourceTree = "<group>"; };
		11682ADA1536348700D6B9B7 /* lf-fuckit3.png */ = {isa = PBXFileReference; lastKnownFileType = image.png; path = "lf-fuckit3.png"; sourceTree = "<group>"; };
		11682ADB1536348700D6B9B7 /* lf-hansen2.png */ = {isa = PBXFileReference; lastKnownFileType = image.png; path = "lf-hansen2.png"; sourceTree = "<group>"; };
		11682ADC1536348700D6B9B7 /* science.png */ = {isa = PBXFileReference; lastKnownFileType = image.png; path = science.png; sourceTree = "<group>"; };
		11682ADD1536348700D6B9B7 /* serious.png */ = {isa = PBXFileReference; lastKnownFileType = image.png; path = serious.png; sourceTree = "<group>"; };
		11682ADE1536348700D6B9B7 /* sex.png */ = {isa = PBXFileReference; lastKnownFileType = image.png; path = sex.png; sourceTree = "<group>"; };
		11682ADF1536348700D6B9B7 /* shsc-win.png */ = {isa = PBXFileReference; lastKnownFileType = image.png; path = "shsc-win.png"; sourceTree = "<group>"; };
		11682AE01536348700D6B9B7 /* sports-golf.png */ = {isa = PBXFileReference; lastKnownFileType = image.png; path = "sports-golf.png"; sourceTree = "<group>"; };
		11682AE11536348700D6B9B7 /* sports-ncaa.png */ = {isa = PBXFileReference; lastKnownFileType = image.png; path = "sports-ncaa.png"; sourceTree = "<group>"; };
		11682AE21536348700D6B9B7 /* sports-nfl.png */ = {isa = PBXFileReference; lastKnownFileType = image.png; path = "sports-nfl.png"; sourceTree = "<group>"; };
		11682AE31536348700D6B9B7 /* sports-soccer.png */ = {isa = PBXFileReference; lastKnownFileType = image.png; path = "sports-soccer.png"; sourceTree = "<group>"; };
		11682AE41536348700D6B9B7 /* sports-wwe.png */ = {isa = PBXFileReference; lastKnownFileType = image.png; path = "sports-wwe.png"; sourceTree = "<group>"; };
		11682AE51536348700D6B9B7 /* sports.png */ = {isa = PBXFileReference; lastKnownFileType = image.png; path = sports.png; sourceTree = "<group>"; };
		11682AE61536348700D6B9B7 /* tech.png */ = {isa = PBXFileReference; lastKnownFileType = image.png; path = tech.png; sourceTree = "<group>"; };
		11682AE71536348700D6B9B7 /* wrestlehut-ecw.png */ = {isa = PBXFileReference; lastKnownFileType = image.png; path = "wrestlehut-ecw.png"; sourceTree = "<group>"; };
		11682AE81536348700D6B9B7 /* wrestlehut-thunder.png */ = {isa = PBXFileReference; lastKnownFileType = image.png; path = "wrestlehut-thunder.png"; sourceTree = "<group>"; };
		11682AE91536348700D6B9B7 /* wrestlehut-tna.png */ = {isa = PBXFileReference; lastKnownFileType = image.png; path = "wrestlehut-tna.png"; sourceTree = "<group>"; };
		11682AEA1536348700D6B9B7 /* wrestling-raw.png */ = {isa = PBXFileReference; lastKnownFileType = image.png; path = "wrestling-raw.png"; sourceTree = "<group>"; };
		11682AEB1536348700D6B9B7 /* wrestling-roh.png */ = {isa = PBXFileReference; lastKnownFileType = image.png; path = "wrestling-roh.png"; sourceTree = "<group>"; };
		11682AEC1536348700D6B9B7 /* wrestling-sd.png */ = {isa = PBXFileReference; lastKnownFileType = image.png; path = "wrestling-sd.png"; sourceTree = "<group>"; };
		116EF43B15265D390018580D /* icon-37-selling.png */ = {isa = PBXFileReference; lastKnownFileType = image.png; path = "icon-37-selling.png"; sourceTree = "<group>"; };
		116EF43C15265D390018580D /* icon-38-buying.png */ = {isa = PBXFileReference; lastKnownFileType = image.png; path = "icon-38-buying.png"; sourceTree = "<group>"; };
		116EF43D15265D390018580D /* icon-46-trading.png */ = {isa = PBXFileReference; lastKnownFileType = image.png; path = "icon-46-trading.png"; sourceTree = "<group>"; };
		116EF43E15265D390018580D /* icon-52-trading.png */ = {isa = PBXFileReference; lastKnownFileType = image.png; path = "icon-52-trading.png"; sourceTree = "<group>"; };
		1172A62D14F5DB160026CDA8 /* Security.framework */ = {isa = PBXFileReference; lastKnownFileType = wrapper.framework; name = Security.framework; path = System/Library/Frameworks/Security.framework; sourceTree = SDKROOT; };
		117CE6DC15433504005DD47B /* asktell-lifestyle.png */ = {isa = PBXFileReference; lastKnownFileType = image.png; path = "asktell-lifestyle.png"; sourceTree = "<group>"; };
		117CE6DD15433504005DD47B /* asktell-travel.png */ = {isa = PBXFileReference; lastKnownFileType = image.png; path = "asktell-travel.png"; sourceTree = "<group>"; };
		117CE6DE15433504005DD47B /* bb-fantasy.png */ = {isa = PBXFileReference; lastKnownFileType = image.png; path = "bb-fantasy.png"; sourceTree = "<group>"; };
		117CE6DF15433504005DD47B /* cc_design.png */ = {isa = PBXFileReference; lastKnownFileType = image.png; path = cc_design.png; sourceTree = "<group>"; };
		117CE6E015433504005DD47B /* cc-film.png */ = {isa = PBXFileReference; lastKnownFileType = image.png; path = "cc-film.png"; sourceTree = "<group>"; };
		117CE6E115433504005DD47B /* coc-c.png */ = {isa = PBXFileReference; lastKnownFileType = image.png; path = "coc-c.png"; sourceTree = "<group>"; };
		117CE6E215433504005DD47B /* coc-web.png */ = {isa = PBXFileReference; lastKnownFileType = image.png; path = "coc-web.png"; sourceTree = "<group>"; };
		117CE6E315433504005DD47B /* cps-android.png */ = {isa = PBXFileReference; lastKnownFileType = image.png; path = "cps-android.png"; sourceTree = "<group>"; };
		117CE6E415433504005DD47B /* dd-gotcha.png */ = {isa = PBXFileReference; lastKnownFileType = image.png; path = "dd-gotcha.png"; sourceTree = "<group>"; };
		117CE6E515433504005DD47B /* dd-notracist.png */ = {isa = PBXFileReference; lastKnownFileType = image.png; path = "dd-notracist.png"; sourceTree = "<group>"; };
		117CE6E615433504005DD47B /* dd-philosophy.png */ = {isa = PBXFileReference; lastKnownFileType = image.png; path = "dd-philosophy.png"; sourceTree = "<group>"; };
		117CE6E715433504005DD47B /* yospos-netscape.png */ = {isa = PBXFileReference; lastKnownFileType = image.png; path = "yospos-netscape.png"; sourceTree = "<group>"; };
		117CE6E815433504005DD47B /* yp-bsod.png */ = {isa = PBXFileReference; lastKnownFileType = image.png; path = "yp-bsod.png"; sourceTree = "<group>"; };
		117DBE3A1522A39A007125EF /* CoreData.framework */ = {isa = PBXFileReference; lastKnownFileType = wrapper.framework; name = CoreData.framework; path = System/Library/Frameworks/CoreData.framework; sourceTree = SDKROOT; };
		11817E141565E5E7000E765A /* bss-indie.png */ = {isa = PBXFileReference; lastKnownFileType = image.png; path = "bss-indie.png"; sourceTree = "<group>"; };
		11817E151565E5E7000E765A /* cd_drama.png */ = {isa = PBXFileReference; lastKnownFileType = image.png; path = cd_drama.png; sourceTree = "<group>"; };
		11817E161565E5E7000E765A /* cell-gsm.png */ = {isa = PBXFileReference; lastKnownFileType = image.png; path = "cell-gsm.png"; sourceTree = "<group>"; };
		11817E171565E5E7000E765A /* diy-homeimprove.png */ = {isa = PBXFileReference; lastKnownFileType = image.png; path = "diy-homeimprove.png"; sourceTree = "<group>"; };
		11817E181565E5E7000E765A /* shsc-bsd.png */ = {isa = PBXFileReference; lastKnownFileType = image.png; path = "shsc-bsd.png"; sourceTree = "<group>"; };
		11817E191565E5E7000E765A /* shsc-laptop.png */ = {isa = PBXFileReference; lastKnownFileType = image.png; path = "shsc-laptop.png"; sourceTree = "<group>"; };
		11817E1A1565E5E7000E765A /* shsc-networking.png */ = {isa = PBXFileReference; lastKnownFileType = image.png; path = "shsc-networking.png"; sourceTree = "<group>"; };
		11817E1B1565E5E7000E765A /* shsc-sysadmin.png */ = {isa = PBXFileReference; lastKnownFileType = image.png; path = "shsc-sysadmin.png"; sourceTree = "<group>"; };
		11817E1C1565E5E7000E765A /* tava-analog.png */ = {isa = PBXFileReference; lastKnownFileType = image.png; path = "tava-analog.png"; sourceTree = "<group>"; };
		11817E1D1565E5E7000E765A /* tava-speakers.png */ = {isa = PBXFileReference; lastKnownFileType = image.png; path = "tava-speakers.png"; sourceTree = "<group>"; };
		11817E1E1565E5E7000E765A /* tg-gurps.png */ = {isa = PBXFileReference; lastKnownFileType = image.png; path = "tg-gurps.png"; sourceTree = "<group>"; };
		1182A3B415509060005BBBF9 /* icon-37-selling-secondary.png */ = {isa = PBXFileReference; lastKnownFileType = image.png; path = "icon-37-selling-secondary.png"; sourceTree = "<group>"; };
		1182A3B515509060005BBBF9 /* icon-38-buying-secondary.png */ = {isa = PBXFileReference; lastKnownFileType = image.png; path = "icon-38-buying-secondary.png"; sourceTree = "<group>"; };
		1182A3B615509060005BBBF9 /* icon-46-trading-secondary.png */ = {isa = PBXFileReference; lastKnownFileType = image.png; path = "icon-46-trading-secondary.png"; sourceTree = "<group>"; };
		1182A3B715509060005BBBF9 /* icon-52-trading-secondary.png */ = {isa = PBXFileReference; lastKnownFileType = image.png; path = "icon-52-trading-secondary.png"; sourceTree = "<group>"; };
		1182A3BC15509167005BBBF9 /* ama-secondary.png */ = {isa = PBXFileReference; lastKnownFileType = image.png; path = "ama-secondary.png"; sourceTree = "<group>"; };
		1182A3BD15509167005BBBF9 /* tma-secondary.png */ = {isa = PBXFileReference; lastKnownFileType = image.png; path = "tma-secondary.png"; sourceTree = "<group>"; };
		1185923513B93F3B0036E607 /* post-action-icon.png */ = {isa = PBXFileReference; lastKnownFileType = image.png; name = "post-action-icon.png"; path = "images/post-action-icon.png"; sourceTree = "<group>"; };
		1185923713B9425B0036E607 /* star_admin.gif */ = {isa = PBXFileReference; lastKnownFileType = image.gif; name = star_admin.gif; path = images/star_admin.gif; sourceTree = "<group>"; };
		1185923813B9425B0036E607 /* star_moderator.gif */ = {isa = PBXFileReference; lastKnownFileType = image.gif; name = star_moderator.gif; path = images/star_moderator.gif; sourceTree = "<group>"; };
		118CF807152D281600126AAC /* AwfulAddFavoriteViewController.h */ = {isa = PBXFileReference; fileEncoding = 4; lastKnownFileType = sourcecode.c.h; path = AwfulAddFavoriteViewController.h; sourceTree = "<group>"; };
		118CF808152D281600126AAC /* AwfulAddFavoriteViewController.m */ = {isa = PBXFileReference; fileEncoding = 4; lastKnownFileType = sourcecode.c.objc; path = AwfulAddFavoriteViewController.m; sourceTree = "<group>"; };
		1190F6CD13BE4EA900B9D271 /* AwfulActions.h */ = {isa = PBXFileReference; fileEncoding = 4; lastKnownFileType = sourcecode.c.h; path = AwfulActions.h; sourceTree = "<group>"; };
		1190F6CE13BE4EA900B9D271 /* AwfulActions.m */ = {isa = PBXFileReference; fileEncoding = 4; lastKnownFileType = sourcecode.c.objc; path = AwfulActions.m; sourceTree = "<group>"; };
		1190F6CF13BE4EA900B9D271 /* AwfulPostActions.h */ = {isa = PBXFileReference; fileEncoding = 4; lastKnownFileType = sourcecode.c.h; path = AwfulPostActions.h; sourceTree = "<group>"; };
		1190F6D013BE4EA900B9D271 /* AwfulPostActions.m */ = {isa = PBXFileReference; fileEncoding = 4; lastKnownFileType = sourcecode.c.objc; path = AwfulPostActions.m; sourceTree = "<group>"; };
		1190F6D113BE4EA900B9D271 /* AwfulThreadActions.h */ = {isa = PBXFileReference; fileEncoding = 4; lastKnownFileType = sourcecode.c.h; path = AwfulThreadActions.h; sourceTree = "<group>"; };
		1190F6D213BE4EA900B9D271 /* AwfulThreadActions.m */ = {isa = PBXFileReference; fileEncoding = 4; lastKnownFileType = sourcecode.c.objc; path = AwfulThreadActions.m; sourceTree = "<group>"; };
		1190F6D513BE4EA900B9D271 /* AwfulVoteActions.h */ = {isa = PBXFileReference; fileEncoding = 4; lastKnownFileType = sourcecode.c.h; path = AwfulVoteActions.h; sourceTree = "<group>"; };
		1190F6D613BE4EA900B9D271 /* AwfulVoteActions.m */ = {isa = PBXFileReference; fileEncoding = 4; lastKnownFileType = sourcecode.c.objc; path = AwfulVoteActions.m; sourceTree = "<group>"; };
		1190F6DB13BE4EA900B9D271 /* AwfulForumHeaderView.xib */ = {isa = PBXFileReference; fileEncoding = 4; lastKnownFileType = file.xib; path = AwfulForumHeaderView.xib; sourceTree = "<group>"; };
		1190F6DD13BE4EA900B9D271 /* AwfulForumsListController.h */ = {isa = PBXFileReference; fileEncoding = 4; lastKnownFileType = sourcecode.c.h; path = AwfulForumsListController.h; sourceTree = "<group>"; };
		1190F6DE13BE4EA900B9D271 /* AwfulForumsListController.m */ = {isa = PBXFileReference; fileEncoding = 4; lastKnownFileType = sourcecode.c.objc; path = AwfulForumsListController.m; sourceTree = "<group>"; };
		1190F6EA13BE4EA900B9D271 /* AwfulPage.h */ = {isa = PBXFileReference; fileEncoding = 4; lastKnownFileType = sourcecode.c.h; path = AwfulPage.h; sourceTree = "<group>"; };
		1190F6EB13BE4EA900B9D271 /* AwfulPage.m */ = {isa = PBXFileReference; fileEncoding = 4; lastKnownFileType = sourcecode.c.objc; path = AwfulPage.m; sourceTree = "<group>"; };
		1190F6F013BE4EA900B9D271 /* AwfulPostBoxController.h */ = {isa = PBXFileReference; fileEncoding = 4; lastKnownFileType = sourcecode.c.h; path = AwfulPostBoxController.h; sourceTree = "<group>"; };
		1190F6F113BE4EA900B9D271 /* AwfulPostBoxController.m */ = {isa = PBXFileReference; fileEncoding = 4; lastKnownFileType = sourcecode.c.objc; path = AwfulPostBoxController.m; sourceTree = "<group>"; };
		1190F70613BE4EA900B9D271 /* AwfulBookmarksController.h */ = {isa = PBXFileReference; fileEncoding = 4; lastKnownFileType = sourcecode.c.h; path = AwfulBookmarksController.h; sourceTree = "<group>"; };
		1190F70713BE4EA900B9D271 /* AwfulBookmarksController.m */ = {isa = PBXFileReference; fileEncoding = 4; lastKnownFileType = sourcecode.c.objc; path = AwfulBookmarksController.m; sourceTree = "<group>"; };
		1190F70813BE4EA900B9D271 /* AwfulThreadListController.h */ = {isa = PBXFileReference; fileEncoding = 4; lastKnownFileType = sourcecode.c.h; path = AwfulThreadListController.h; sourceTree = "<group>"; };
		1190F70913BE4EA900B9D271 /* AwfulThreadListController.m */ = {isa = PBXFileReference; fileEncoding = 4; lastKnownFileType = sourcecode.c.objc; path = AwfulThreadListController.m; sourceTree = "<group>"; };
		1190F71913BE4EA900B9D271 /* AwfulLoginController.h */ = {isa = PBXFileReference; fileEncoding = 4; lastKnownFileType = sourcecode.c.h; path = AwfulLoginController.h; sourceTree = "<group>"; };
		1190F71A13BE4EA900B9D271 /* AwfulLoginController.m */ = {isa = PBXFileReference; fileEncoding = 4; lastKnownFileType = sourcecode.c.objc; path = AwfulLoginController.m; sourceTree = "<group>"; };
		1190F71D13BE4EA900B9D271 /* AwfulAppDelegate.h */ = {isa = PBXFileReference; fileEncoding = 4; lastKnownFileType = sourcecode.c.h; path = AwfulAppDelegate.h; sourceTree = "<group>"; };
		1190F71E13BE4EA900B9D271 /* AwfulAppDelegate.m */ = {isa = PBXFileReference; fileEncoding = 4; lastKnownFileType = sourcecode.c.objc; path = AwfulAppDelegate.m; sourceTree = "<group>"; };
		1190F73213BE4EA900B9D271 /* SmilieGrabber.h */ = {isa = PBXFileReference; fileEncoding = 4; lastKnownFileType = sourcecode.c.h; path = SmilieGrabber.h; sourceTree = "<group>"; };
		1190F73313BE4EA900B9D271 /* SmilieGrabber.m */ = {isa = PBXFileReference; fileEncoding = 4; lastKnownFileType = sourcecode.c.objc; path = SmilieGrabber.m; sourceTree = "<group>"; };
		1190F7A913BE4ECB00B9D271 /* 37x-Checkmark.png */ = {isa = PBXFileReference; lastKnownFileType = image.png; path = "37x-Checkmark.png"; sourceTree = "<group>"; };
		1190F7AA13BE4ECB00B9D271 /* MBProgressHUD.h */ = {isa = PBXFileReference; fileEncoding = 4; lastKnownFileType = sourcecode.c.h; path = MBProgressHUD.h; sourceTree = "<group>"; };
		1190F7AB13BE4ECB00B9D271 /* MBProgressHUD.m */ = {isa = PBXFileReference; fileEncoding = 4; lastKnownFileType = sourcecode.c.objc; path = MBProgressHUD.m; sourceTree = "<group>"; };
		1190F7B013BE4ECB00B9D271 /* NSString+HTML.h */ = {isa = PBXFileReference; fileEncoding = 4; lastKnownFileType = sourcecode.c.h; path = "NSString+HTML.h"; sourceTree = "<group>"; };
		1190F7B113BE4ECB00B9D271 /* NSString+HTML.m */ = {isa = PBXFileReference; fileEncoding = 4; lastKnownFileType = sourcecode.c.objc; path = "NSString+HTML.m"; sourceTree = "<group>"; };
		1190F7B313BE4ECB00B9D271 /* MWPhoto.h */ = {isa = PBXFileReference; fileEncoding = 4; lastKnownFileType = sourcecode.c.h; path = MWPhoto.h; sourceTree = "<group>"; };
		1190F7B413BE4ECB00B9D271 /* MWPhoto.m */ = {isa = PBXFileReference; fileEncoding = 4; lastKnownFileType = sourcecode.c.objc; path = MWPhoto.m; sourceTree = "<group>"; };
		1190F7B513BE4ECB00B9D271 /* MWPhotoBrowser.h */ = {isa = PBXFileReference; fileEncoding = 4; lastKnownFileType = sourcecode.c.h; path = MWPhotoBrowser.h; sourceTree = "<group>"; };
		1190F7B613BE4ECB00B9D271 /* MWPhotoBrowser.m */ = {isa = PBXFileReference; fileEncoding = 4; lastKnownFileType = sourcecode.c.objc; path = MWPhotoBrowser.m; sourceTree = "<group>"; };
		1190F7B713BE4ECB00B9D271 /* UIImage+Decompress.h */ = {isa = PBXFileReference; fileEncoding = 4; lastKnownFileType = sourcecode.c.h; path = "UIImage+Decompress.h"; sourceTree = "<group>"; };
		1190F7B813BE4ECB00B9D271 /* UIImage+Decompress.m */ = {isa = PBXFileReference; fileEncoding = 4; lastKnownFileType = sourcecode.c.objc; path = "UIImage+Decompress.m"; sourceTree = "<group>"; };
		1190F7B913BE4ECB00B9D271 /* UIImageViewTap.h */ = {isa = PBXFileReference; fileEncoding = 4; lastKnownFileType = sourcecode.c.h; path = UIImageViewTap.h; sourceTree = "<group>"; };
		1190F7BA13BE4ECB00B9D271 /* UIImageViewTap.m */ = {isa = PBXFileReference; fileEncoding = 4; lastKnownFileType = sourcecode.c.objc; path = UIImageViewTap.m; sourceTree = "<group>"; };
		1190F7BB13BE4ECB00B9D271 /* UIViewTap.h */ = {isa = PBXFileReference; fileEncoding = 4; lastKnownFileType = sourcecode.c.h; path = UIViewTap.h; sourceTree = "<group>"; };
		1190F7BC13BE4ECB00B9D271 /* UIViewTap.m */ = {isa = PBXFileReference; fileEncoding = 4; lastKnownFileType = sourcecode.c.objc; path = UIViewTap.m; sourceTree = "<group>"; };
		1190F7BD13BE4ECB00B9D271 /* ZoomingScrollView.h */ = {isa = PBXFileReference; fileEncoding = 4; lastKnownFileType = sourcecode.c.h; path = ZoomingScrollView.h; sourceTree = "<group>"; };
		1190F7BE13BE4ECB00B9D271 /* ZoomingScrollView.m */ = {isa = PBXFileReference; fileEncoding = 4; lastKnownFileType = sourcecode.c.objc; path = ZoomingScrollView.m; sourceTree = "<group>"; };
		1190F7C013BE4ECB00B9D271 /* LICENSE.txt */ = {isa = PBXFileReference; fileEncoding = 4; lastKnownFileType = text; path = LICENSE.txt; sourceTree = "<group>"; };
		1190F7C113BE4ECB00B9D271 /* TFHpple.h */ = {isa = PBXFileReference; fileEncoding = 4; lastKnownFileType = sourcecode.c.h; path = TFHpple.h; sourceTree = "<group>"; };
		1190F7C213BE4ECB00B9D271 /* TFHpple.m */ = {isa = PBXFileReference; fileEncoding = 4; lastKnownFileType = sourcecode.c.objc; path = TFHpple.m; sourceTree = "<group>"; };
		1190F7C313BE4ECB00B9D271 /* TFHppleElement.h */ = {isa = PBXFileReference; fileEncoding = 4; lastKnownFileType = sourcecode.c.h; path = TFHppleElement.h; sourceTree = "<group>"; };
		1190F7C413BE4ECB00B9D271 /* TFHppleElement.m */ = {isa = PBXFileReference; fileEncoding = 4; lastKnownFileType = sourcecode.c.objc; path = TFHppleElement.m; sourceTree = "<group>"; };
		1190F7C513BE4ECB00B9D271 /* XPathQuery.h */ = {isa = PBXFileReference; fileEncoding = 4; lastKnownFileType = sourcecode.c.h; path = XPathQuery.h; sourceTree = "<group>"; };
		1190F7C613BE4ECB00B9D271 /* XPathQuery.m */ = {isa = PBXFileReference; fileEncoding = 4; lastKnownFileType = sourcecode.c.objc; path = XPathQuery.m; sourceTree = "<group>"; };
		1190F7F113BE4EDA00B9D271 /* Awful_Prefix.pch */ = {isa = PBXFileReference; fileEncoding = 4; lastKnownFileType = sourcecode.c.h; path = Awful_Prefix.pch; sourceTree = "<group>"; };
		1190F7F213BE4EDA00B9D271 /* main.m */ = {isa = PBXFileReference; fileEncoding = 4; lastKnownFileType = sourcecode.c.objc; path = main.m; sourceTree = "<group>"; };
		1195D59014C4CB4400CA3A48 /* threadrating.png */ = {isa = PBXFileReference; lastKnownFileType = image.png; name = threadrating.png; path = images/threadrating.png; sourceTree = "<group>"; };
		1199D7CE13AA9C4200264DE9 /* tiny_arrow_right.png */ = {isa = PBXFileReference; lastKnownFileType = image.png; name = tiny_arrow_right.png; path = images/tiny_arrow_right.png; sourceTree = "<group>"; };
		11BBD68615799C190070C793 /* tava-cellphone.png */ = {isa = PBXFileReference; lastKnownFileType = image.png; path = "tava-cellphone.png"; sourceTree = "<group>"; };
		11C1FFA514FC78D500B0250B /* 28-star.png */ = {isa = PBXFileReference; lastKnownFileType = image.png; name = "28-star.png"; path = "images/28-star.png"; sourceTree = "<group>"; };
		11C1FFA614FC78D500B0250B /* 28-star@2x.png */ = {isa = PBXFileReference; lastKnownFileType = image.png; name = "28-star@2x.png"; path = "images/28-star@2x.png"; sourceTree = "<group>"; };
		11C1FFA914FC797800B0250B /* 39-circle-check.png */ = {isa = PBXFileReference; lastKnownFileType = image.png; name = "39-circle-check.png"; path = "images/39-circle-check.png"; sourceTree = "<group>"; };
		11C1FFAA14FC797800B0250B /* 39-circle-check@2x.png */ = {isa = PBXFileReference; lastKnownFileType = image.png; name = "39-circle-check@2x.png"; path = "images/39-circle-check@2x.png"; sourceTree = "<group>"; };
		11C1FFAB14FC797800B0250B /* 40-inbox.png */ = {isa = PBXFileReference; lastKnownFileType = image.png; name = "40-inbox.png"; path = "images/40-inbox.png"; sourceTree = "<group>"; };
		11C1FFAC14FC797800B0250B /* 40-inbox@2x.png */ = {isa = PBXFileReference; lastKnownFileType = image.png; name = "40-inbox@2x.png"; path = "images/40-inbox@2x.png"; sourceTree = "<group>"; };
		11C3A25A154B9FB800720A20 /* pi-cats.png */ = {isa = PBXFileReference; lastKnownFileType = image.png; path = "pi-cats.png"; sourceTree = "<group>"; };
		11C3A25B154B9FB800720A20 /* pi-dogs.png */ = {isa = PBXFileReference; lastKnownFileType = image.png; path = "pi-dogs.png"; sourceTree = "<group>"; };
		11C3A25C154B9FB800720A20 /* tcc-shrooms.png */ = {isa = PBXFileReference; lastKnownFileType = image.png; path = "tcc-shrooms.png"; sourceTree = "<group>"; };
		11C3A25D154B9FB800720A20 /* tviv-cable.png */ = {isa = PBXFileReference; lastKnownFileType = image.png; path = "tviv-cable.png"; sourceTree = "<group>"; };
		11C3A25E154B9FB800720A20 /* tviv-cartoon.png */ = {isa = PBXFileReference; lastKnownFileType = image.png; path = "tviv-cartoon.png"; sourceTree = "<group>"; };
		11C3A25F154B9FB800720A20 /* ycs-goomba.png */ = {isa = PBXFileReference; lastKnownFileType = image.png; path = "ycs-goomba.png"; sourceTree = "<group>"; };
		11C3A260154B9FB800720A20 /* ycs-letsgo.png */ = {isa = PBXFileReference; lastKnownFileType = image.png; path = "ycs-letsgo.png"; sourceTree = "<group>"; };
		11C3A261154B9FB800720A20 /* yospos-blurit.png */ = {isa = PBXFileReference; lastKnownFileType = image.png; path = "yospos-blurit.png"; sourceTree = "<group>"; };
		11C3A262154B9FB800720A20 /* YOSPOS-DOS.png */ = {isa = PBXFileReference; lastKnownFileType = image.png; path = "YOSPOS-DOS.png"; sourceTree = "<group>"; };
		11C3A263154B9FB800720A20 /* yp-c64.png */ = {isa = PBXFileReference; lastKnownFileType = image.png; path = "yp-c64.png"; sourceTree = "<group>"; };
		11C3A264154B9FB800720A20 /* yp-snowcrash971.png */ = {isa = PBXFileReference; lastKnownFileType = image.png; path = "yp-snowcrash971.png"; sourceTree = "<group>"; };
		11C3A265154B9FB800720A20 /* yp-tubes296.png */ = {isa = PBXFileReference; lastKnownFileType = image.png; path = "yp-tubes296.png"; sourceTree = "<group>"; };
		11CED26515228E5300E95EE1 /* action.png */ = {isa = PBXFileReference; lastKnownFileType = image.png; name = action.png; path = images/action.png; sourceTree = "<group>"; };
		11CED26615228E5300E95EE1 /* action@2x.png */ = {isa = PBXFileReference; lastKnownFileType = image.png; name = "action@2x.png"; path = "images/action@2x.png"; sourceTree = "<group>"; };
		11CED26A1522901100E95EE1 /* ButtonSegmentedControl.h */ = {isa = PBXFileReference; fileEncoding = 4; lastKnownFileType = sourcecode.c.h; path = ButtonSegmentedControl.h; sourceTree = "<group>"; };
		11CED26B1522901100E95EE1 /* ButtonSegmentedControl.m */ = {isa = PBXFileReference; fileEncoding = 4; lastKnownFileType = sourcecode.c.objc; path = ButtonSegmentedControl.m; sourceTree = "<group>"; };
		11D27501151E592A00E1AE9A /* arrowleft@2x.png */ = {isa = PBXFileReference; lastKnownFileType = image.png; name = "arrowleft@2x.png"; path = "images/arrowleft@2x.png"; sourceTree = "<group>"; };
		11D27502151E592A00E1AE9A /* arrowright@2x.png */ = {isa = PBXFileReference; lastKnownFileType = image.png; name = "arrowright@2x.png"; path = "images/arrowright@2x.png"; sourceTree = "<group>"; };
		11D27503151E592A00E1AE9A /* cog.png */ = {isa = PBXFileReference; lastKnownFileType = image.png; name = cog.png; path = images/cog.png; sourceTree = "<group>"; };
		11D27504151E592A00E1AE9A /* cog@2x.png */ = {isa = PBXFileReference; lastKnownFileType = image.png; name = "cog@2x.png"; path = "images/cog@2x.png"; sourceTree = "<group>"; };
		11D27505151E592A00E1AE9A /* compose.png */ = {isa = PBXFileReference; lastKnownFileType = image.png; name = compose.png; path = images/compose.png; sourceTree = "<group>"; };
		11D27506151E592A00E1AE9A /* compose@2x.png */ = {isa = PBXFileReference; lastKnownFileType = image.png; name = "compose@2x.png"; path = "images/compose@2x.png"; sourceTree = "<group>"; };
		11D31C4F13C40FDF0018C6E0 /* tiny_arrow_right@2x.png */ = {isa = PBXFileReference; lastKnownFileType = image.png; name = "tiny_arrow_right@2x.png"; path = "images/tiny_arrow_right@2x.png"; sourceTree = "<group>"; };
		11D46FB9154793B8004D800B /* ai-cycles.png */ = {isa = PBXFileReference; lastKnownFileType = image.png; path = "ai-cycles.png"; sourceTree = "<group>"; };
		11D46FBA154793B8004D800B /* bb-nonfiction.png */ = {isa = PBXFileReference; lastKnownFileType = image.png; path = "bb-nonfiction.png"; sourceTree = "<group>"; };
		11D46FBB154793B8004D800B /* byob-explosion.png */ = {isa = PBXFileReference; lastKnownFileType = image.png; path = "byob-explosion.png"; sourceTree = "<group>"; };
		11D46FBC154793B8004D800B /* byob-gents.png */ = {isa = PBXFileReference; lastKnownFileType = image.png; path = "byob-gents.png"; sourceTree = "<group>"; };
		11D46FBD154793B8004D800B /* byob-slax.png */ = {isa = PBXFileReference; lastKnownFileType = image.png; path = "byob-slax.png"; sourceTree = "<group>"; };
		11D46FBE154793B8004D800B /* cc-poetry.png */ = {isa = PBXFileReference; lastKnownFileType = image.png; path = "cc-poetry.png"; sourceTree = "<group>"; };
		11D46FBF154793B8004D800B /* cc-project.png */ = {isa = PBXFileReference; lastKnownFileType = image.png; path = "cc-project.png"; sourceTree = "<group>"; };
		11D46FC0154793B8004D800B /* cc-tutorial.png */ = {isa = PBXFileReference; lastKnownFileType = image.png; path = "cc-tutorial.png"; sourceTree = "<group>"; };
		11D46FC1154793B8004D800B /* cd_action.png */ = {isa = PBXFileReference; lastKnownFileType = image.png; path = cd_action.png; sourceTree = "<group>"; };
		11D46FC2154793B8004D800B /* cd_director.png */ = {isa = PBXFileReference; lastKnownFileType = image.png; path = cd_director.png; sourceTree = "<group>"; };
		11D46FC3154793B8004D800B /* cd_horror2.png */ = {isa = PBXFileReference; lastKnownFileType = image.png; path = cd_horror2.png; sourceTree = "<group>"; };
		11D46FC4154793B8004D800B /* cell-cdma.png */ = {isa = PBXFileReference; lastKnownFileType = image.png; path = "cell-cdma.png"; sourceTree = "<group>"; };
		11D46FC5154793B8004D800B /* dd-dems.png */ = {isa = PBXFileReference; lastKnownFileType = image.png; path = "dd-dems.png"; sourceTree = "<group>"; };
		11D46FC6154793B8004D800B /* dd-economics.png */ = {isa = PBXFileReference; lastKnownFileType = image.png; path = "dd-economics.png"; sourceTree = "<group>"; };
		11D46FC7154793B8004D800B /* dd-environment.png */ = {isa = PBXFileReference; lastKnownFileType = image.png; path = "dd-environment.png"; sourceTree = "<group>"; };
		11D46FC8154793B8004D800B /* dd-history.png */ = {isa = PBXFileReference; lastKnownFileType = image.png; path = "dd-history.png"; sourceTree = "<group>"; };
		11D46FC9154793B8004D800B /* fyad-tim.png */ = {isa = PBXFileReference; lastKnownFileType = image.png; path = "fyad-tim.png"; sourceTree = "<group>"; };
		11D46FCA154793B8004D800B /* gip-EMT4.png */ = {isa = PBXFileReference; lastKnownFileType = image.png; path = "gip-EMT4.png"; sourceTree = "<group>"; };
		11D46FCB154793B8004D800B /* gip-firetruck.png */ = {isa = PBXFileReference; lastKnownFileType = image.png; path = "gip-firetruck.png"; sourceTree = "<group>"; };
		11D46FCC154793B8004D800B /* guns-ohshi.png */ = {isa = PBXFileReference; lastKnownFileType = image.png; path = "guns-ohshi.png"; sourceTree = "<group>"; };
		11D46FCD154793B8004D800B /* hell-spergin.png */ = {isa = PBXFileReference; lastKnownFileType = image.png; path = "hell-spergin.png"; sourceTree = "<group>"; };
		11D46FCE154793B8004D800B /* lan-canada.png */ = {isa = PBXFileReference; lastKnownFileType = image.png; path = "lan-canada.png"; sourceTree = "<group>"; };
		11D46FCF154793B8004D800B /* lf-arecountry.png */ = {isa = PBXFileReference; lastKnownFileType = image.png; path = "lf-arecountry.png"; sourceTree = "<group>"; };
		11D46FD0154793B8004D800B /* LF-article.png */ = {isa = PBXFileReference; lastKnownFileType = image.png; path = "LF-article.png"; sourceTree = "<group>"; };
		11D46FD1154793B8004D800B /* LF-BiCurious.png */ = {isa = PBXFileReference; lastKnownFileType = image.png; path = "LF-BiCurious.png"; sourceTree = "<group>"; };
		11D46FD2154793B8004D800B /* lf-gipper.png */ = {isa = PBXFileReference; lastKnownFileType = image.png; path = "lf-gipper.png"; sourceTree = "<group>"; };
		11D46FD3154793B8004D800B /* LF-japan_clean_fast.png */ = {isa = PBXFileReference; lastKnownFileType = image.png; path = "LF-japan_clean_fast.png"; sourceTree = "<group>"; };
		11D46FD4154793B8004D800B /* LF-pennybags.png */ = {isa = PBXFileReference; lastKnownFileType = image.png; path = "LF-pennybags.png"; sourceTree = "<group>"; };
		11D46FD5154793B8004D800B /* lp-text.png */ = {isa = PBXFileReference; lastKnownFileType = image.png; path = "lp-text.png"; sourceTree = "<group>"; };
		11D46FD6154793B8004D800B /* phiz-dontlike.png */ = {isa = PBXFileReference; lastKnownFileType = image.png; path = "phiz-dontlike.png"; sourceTree = "<group>"; };
		11D46FD7154793B8004D800B /* phiz-kayne.png */ = {isa = PBXFileReference; lastKnownFileType = image.png; path = "phiz-kayne.png"; sourceTree = "<group>"; };
		11D46FD8154793B8004D800B /* pi-fish.png */ = {isa = PBXFileReference; lastKnownFileType = image.png; path = "pi-fish.png"; sourceTree = "<group>"; };
		11D46FD9154793B8004D800B /* RP-mls_tag.png */ = {isa = PBXFileReference; lastKnownFileType = image.png; path = "RP-mls_tag.png"; sourceTree = "<group>"; };
		11D46FDA154793B8004D800B /* sas-fantasy.png */ = {isa = PBXFileReference; lastKnownFileType = image.png; path = "sas-fantasy.png"; sourceTree = "<group>"; };
		11D46FDB154793B8004D800B /* shsc-code.png */ = {isa = PBXFileReference; lastKnownFileType = image.png; path = "shsc-code.png"; sourceTree = "<group>"; };
		11D46FDC154793B8004D800B /* shsc-linux.png */ = {isa = PBXFileReference; lastKnownFileType = image.png; path = "shsc-linux.png"; sourceTree = "<group>"; };
		11D46FDD154793B8004D800B /* sports-nascar.png */ = {isa = PBXFileReference; lastKnownFileType = image.png; path = "sports-nascar.png"; sourceTree = "<group>"; };
		11D46FDE154793B8004D800B /* sports-nhl.png */ = {isa = PBXFileReference; lastKnownFileType = image.png; path = "sports-nhl.png"; sourceTree = "<group>"; };
		11D46FDF154793B8004D800B /* tava-gadget.png */ = {isa = PBXFileReference; lastKnownFileType = image.png; path = "tava-gadget.png"; sourceTree = "<group>"; };
		11D46FE0154793B8004D800B /* tava-highdef.png */ = {isa = PBXFileReference; lastKnownFileType = image.png; path = "tava-highdef.png"; sourceTree = "<group>"; };
		11D46FE1154793B8004D800B /* tviv-competition.png */ = {isa = PBXFileReference; lastKnownFileType = image.png; path = "tviv-competition.png"; sourceTree = "<group>"; };
		11D46FE2154793B8004D800B /* tviv-dvd.png */ = {isa = PBXFileReference; lastKnownFileType = image.png; path = "tviv-dvd.png"; sourceTree = "<group>"; };
		11D46FE3154793B8004D800B /* tviv-on-demand.png */ = {isa = PBXFileReference; lastKnownFileType = image.png; path = "tviv-on-demand.png"; sourceTree = "<group>"; };
		11D46FE4154793B8004D800B /* tviv-spoilers.png */ = {isa = PBXFileReference; lastKnownFileType = image.png; path = "tviv-spoilers.png"; sourceTree = "<group>"; };
		11D53B7B154CAD8500D4EA82 /* quote-block-off.png */ = {isa = PBXFileReference; lastKnownFileType = image.png; path = "quote-block-off.png"; sourceTree = "<group>"; };
		11D53B7C154CAD8500D4EA82 /* quote-block-on.png */ = {isa = PBXFileReference; lastKnownFileType = image.png; path = "quote-block-on.png"; sourceTree = "<group>"; };
		11D5E85614DC5FA000C1002D /* AwfulPageDataController.h */ = {isa = PBXFileReference; fileEncoding = 4; lastKnownFileType = sourcecode.c.h; path = AwfulPageDataController.h; sourceTree = "<group>"; };
		11D5E85714DC5FA000C1002D /* AwfulPageDataController.m */ = {isa = PBXFileReference; fileEncoding = 4; lastKnownFileType = sourcecode.c.objc; path = AwfulPageDataController.m; sourceTree = "<group>"; };
		11D5E85B14DC6D5C00C1002D /* AwfulPageTemplate.h */ = {isa = PBXFileReference; fileEncoding = 4; lastKnownFileType = sourcecode.c.h; name = AwfulPageTemplate.h; path = Templates/AwfulPageTemplate.h; sourceTree = "<group>"; };
		11D5E85C14DC6D5C00C1002D /* AwfulPageTemplate.m */ = {isa = PBXFileReference; fileEncoding = 4; lastKnownFileType = sourcecode.c.objc; name = AwfulPageTemplate.m; path = Templates/AwfulPageTemplate.m; sourceTree = "<group>"; };
		11D6EFC7154DE00A005801AC /* iPadStartupPortrait.png */ = {isa = PBXFileReference; lastKnownFileType = image.png; path = iPadStartupPortrait.png; sourceTree = "<group>"; };
		11D6EFD1154DE116005801AC /* Default-Landscape.png */ = {isa = PBXFileReference; lastKnownFileType = image.png; path = "Default-Landscape.png"; sourceTree = "<group>"; };
		11D6EFD2154DE116005801AC /* Default-Landscape@2x~ipad.png */ = {isa = PBXFileReference; lastKnownFileType = image.png; path = "Default-Landscape@2x~ipad.png"; sourceTree = "<group>"; };
		11D6EFD7154DE1DD005801AC /* Default-Portrait.png */ = {isa = PBXFileReference; lastKnownFileType = image.png; path = "Default-Portrait.png"; sourceTree = "<group>"; };
		11D6EFD8154DE1DD005801AC /* Default-Portrait@2x~ipad.png */ = {isa = PBXFileReference; lastKnownFileType = image.png; path = "Default-Portrait@2x~ipad.png"; sourceTree = "<group>"; };
		11D6EFDE154DE405005801AC /* Default@2x.png */ = {isa = PBXFileReference; lastKnownFileType = image.png; path = "Default@2x.png"; sourceTree = "<group>"; };
		11D6EFE0154DE4D3005801AC /* Default.png */ = {isa = PBXFileReference; lastKnownFileType = image.png; path = Default.png; sourceTree = "<group>"; };
		11D6EFE2154DE705005801AC /* bss-discussion.png */ = {isa = PBXFileReference; lastKnownFileType = image.png; path = "bss-discussion.png"; sourceTree = "<group>"; };
		11D6EFE3154DE705005801AC /* cc-fiction.png */ = {isa = PBXFileReference; lastKnownFileType = image.png; path = "cc-fiction.png"; sourceTree = "<group>"; };
		11D6EFE4154DE705005801AC /* cd_scifi.png */ = {isa = PBXFileReference; lastKnownFileType = image.png; path = cd_scifi.png; sourceTree = "<group>"; };
		11D6EFE5154DE705005801AC /* dd-law.png */ = {isa = PBXFileReference; lastKnownFileType = image.png; path = "dd-law.png"; sourceTree = "<group>"; };
		11D6EFE6154DE705005801AC /* fyad-falconry.png */ = {isa = PBXFileReference; lastKnownFileType = image.png; path = "fyad-falconry.png"; sourceTree = "<group>"; };
		11D6EFFC154F1EE3005801AC /* shitpost.png */ = {isa = PBXFileReference; lastKnownFileType = image.png; path = shitpost.png; sourceTree = "<group>"; };
		11D6F002154F2532005801AC /* Settings.plist */ = {isa = PBXFileReference; fileEncoding = 4; lastKnownFileType = text.plist.xml; path = Settings.plist; sourceTree = "<group>"; };
		11D6F004154F28BA005801AC /* icon_114.png */ = {isa = PBXFileReference; lastKnownFileType = image.png; name = icon_114.png; path = Icons/icon_114.png; sourceTree = "<group>"; };
		11D7CB8D14EA0867000DA96A /* icon23-banme.png */ = {isa = PBXFileReference; lastKnownFileType = image.png; path = "icon23-banme.png"; sourceTree = "<group>"; };
		11D7CB8E14EA0867000DA96A /* link.png */ = {isa = PBXFileReference; lastKnownFileType = image.png; path = link.png; sourceTree = "<group>"; };
		11D7CB8F14EA0867000DA96A /* photoshop.png */ = {isa = PBXFileReference; lastKnownFileType = image.png; path = photoshop.png; sourceTree = "<group>"; };
		11D7CB9014EA0867000DA96A /* repeat.png */ = {isa = PBXFileReference; lastKnownFileType = image.png; path = repeat.png; sourceTree = "<group>"; };
		11D7CB9114EA0867000DA96A /* school.png */ = {isa = PBXFileReference; lastKnownFileType = image.png; path = school.png; sourceTree = "<group>"; };
		11D7CB9714EA0CED000DA96A /* Main.storyboard */ = {isa = PBXFileReference; fileEncoding = 4; lastKnownFileType = file.storyboard; path = Main.storyboard; sourceTree = SOURCE_ROOT; };
		11DA560D155C9E980058C8BD /* coc-db.png */ = {isa = PBXFileReference; lastKnownFileType = image.png; path = "coc-db.png"; sourceTree = "<group>"; };
		11DA560E155C9E980058C8BD /* icon-60-pig.png */ = {isa = PBXFileReference; lastKnownFileType = image.png; path = "icon-60-pig.png"; sourceTree = "<group>"; };
		11DA560F155C9E980058C8BD /* LF-fuckshitdamntag2.png */ = {isa = PBXFileReference; lastKnownFileType = image.png; path = "LF-fuckshitdamntag2.png"; sourceTree = "<group>"; };
		11DA5610155C9E980058C8BD /* yospos-janitor.png */ = {isa = PBXFileReference; lastKnownFileType = image.png; path = "yospos-janitor.png"; sourceTree = "<group>"; };
		11DFB44014FF1CBB0001A34C /* AwfulTableViewController.h */ = {isa = PBXFileReference; fileEncoding = 4; lastKnownFileType = sourcecode.c.h; path = AwfulTableViewController.h; sourceTree = "<group>"; };
		11DFB44114FF1CBB0001A34C /* AwfulTableViewController.m */ = {isa = PBXFileReference; fileEncoding = 4; lastKnownFileType = sourcecode.c.objc; path = AwfulTableViewController.m; sourceTree = "<group>"; };
		11E53664151E8AB600EA74EA /* reply.png */ = {isa = PBXFileReference; lastKnownFileType = image.png; name = reply.png; path = images/reply.png; sourceTree = "<group>"; };
		11E53665151E8AB600EA74EA /* reply@2x.png */ = {isa = PBXFileReference; lastKnownFileType = image.png; name = "reply@2x.png"; path = "images/reply@2x.png"; sourceTree = "<group>"; };
		11E53669151E8B4C00EA74EA /* bookmarks.png */ = {isa = PBXFileReference; lastKnownFileType = image.png; name = bookmarks.png; path = images/bookmarks.png; sourceTree = "<group>"; };
		11E5366A151E8B4C00EA74EA /* bookmarks@2x.png */ = {isa = PBXFileReference; lastKnownFileType = image.png; name = "bookmarks@2x.png"; path = "images/bookmarks@2x.png"; sourceTree = "<group>"; };
		11E9F957154B9AFC00E8543E /* Icon-72.png */ = {isa = PBXFileReference; lastKnownFileType = image.png; name = "Icon-72.png"; path = "Icons/Icon-72.png"; sourceTree = "<group>"; };
		11E9F958154B9AFC00E8543E /* Icon-72@2x.png */ = {isa = PBXFileReference; lastKnownFileType = image.png; name = "Icon-72@2x.png"; path = "Icons/Icon-72@2x.png"; sourceTree = "<group>"; };
		11E9F959154B9AFC00E8543E /* Icon-Small-50.png */ = {isa = PBXFileReference; lastKnownFileType = image.png; name = "Icon-Small-50.png"; path = "Icons/Icon-Small-50.png"; sourceTree = "<group>"; };
		11E9F95A154B9AFC00E8543E /* Icon-Small-50@2x.png */ = {isa = PBXFileReference; lastKnownFileType = image.png; name = "Icon-Small-50@2x.png"; path = "Icons/Icon-Small-50@2x.png"; sourceTree = "<group>"; };
		11E9F95B154B9AFC00E8543E /* Icon-Small.png */ = {isa = PBXFileReference; lastKnownFileType = image.png; name = "Icon-Small.png"; path = "Icons/Icon-Small.png"; sourceTree = "<group>"; };
		11E9F95C154B9AFC00E8543E /* Icon-Small@2x.png */ = {isa = PBXFileReference; lastKnownFileType = image.png; name = "Icon-Small@2x.png"; path = "Icons/Icon-Small@2x.png"; sourceTree = "<group>"; };
		11E9F95D154B9AFC00E8543E /* icon_57.png */ = {isa = PBXFileReference; lastKnownFileType = image.png; name = icon_57.png; path = Icons/icon_57.png; sourceTree = "<group>"; };
		11FBF89815633A1200734FAC /* asktell-jobs.png */ = {isa = PBXFileReference; lastKnownFileType = image.png; path = "asktell-jobs.png"; sourceTree = "<group>"; };
		11FBF89915633A1200734FAC /* coc-binbash.png */ = {isa = PBXFileReference; lastKnownFileType = image.png; path = "coc-binbash.png"; sourceTree = "<group>"; };
		11FBF89A15633A1200734FAC /* coc-java.png */ = {isa = PBXFileReference; lastKnownFileType = image.png; path = "coc-java.png"; sourceTree = "<group>"; };
		11FBF89B15633A1200734FAC /* coc-theory.png */ = {isa = PBXFileReference; lastKnownFileType = image.png; path = "coc-theory.png"; sourceTree = "<group>"; };
		11FBF89C15633A1200734FAC /* dd-asia.png */ = {isa = PBXFileReference; lastKnownFileType = image.png; path = "dd-asia.png"; sourceTree = "<group>"; };
		11FBF89D15633A1200734FAC /* hell-boot.png */ = {isa = PBXFileReference; lastKnownFileType = image.png; path = "hell-boot.png"; sourceTree = "<group>"; };
		11FBF89E15633A1200734FAC /* hell-glomp.png */ = {isa = PBXFileReference; lastKnownFileType = image.png; path = "hell-glomp.png"; sourceTree = "<group>"; };
		11FBF89F15633A1200734FAC /* icon-honk.png */ = {isa = PBXFileReference; lastKnownFileType = image.png; path = "icon-honk.png"; sourceTree = "<group>"; };
		11FBF8A015633A1200734FAC /* LF-purestrain2.png */ = {isa = PBXFileReference; lastKnownFileType = image.png; path = "LF-purestrain2.png"; sourceTree = "<group>"; };
		11FBF8A115633A1200734FAC /* shsc-hardware.png */ = {isa = PBXFileReference; lastKnownFileType = image.png; path = "shsc-hardware.png"; sourceTree = "<group>"; };
		11FBF8A215633A1200734FAC /* yospos-hackersafe.png */ = {isa = PBXFileReference; lastKnownFileType = image.png; path = "yospos-hackersafe.png"; sourceTree = "<group>"; };
		11FBF8A315633A1200734FAC /* yospos-web20.png */ = {isa = PBXFileReference; lastKnownFileType = image.png; path = "yospos-web20.png"; sourceTree = "<group>"; };
		11FBF8A415633A1200734FAC /* yp-amiga859.png */ = {isa = PBXFileReference; lastKnownFileType = image.png; path = "yp-amiga859.png"; sourceTree = "<group>"; };
		11FBF8A515633A1200734FAC /* yp-apple.png */ = {isa = PBXFileReference; lastKnownFileType = image.png; path = "yp-apple.png"; sourceTree = "<group>"; };
		11FBF8B51564174000734FAC /* cc-critique.png */ = {isa = PBXFileReference; lastKnownFileType = image.png; path = "cc-critique.png"; sourceTree = "<group>"; };
		11FBF8B61564174000734FAC /* fyad-archery.png */ = {isa = PBXFileReference; lastKnownFileType = image.png; path = "fyad-archery.png"; sourceTree = "<group>"; };
		11FBF8B71564174100734FAC /* fyad-nilbog.png */ = {isa = PBXFileReference; lastKnownFileType = image.png; path = "fyad-nilbog.png"; sourceTree = "<group>"; };
		11FBF8B81564174100734FAC /* lan-asia.png */ = {isa = PBXFileReference; lastKnownFileType = image.png; path = "lan-asia.png"; sourceTree = "<group>"; };
		11FBF8B91564174100734FAC /* nmd-country.png */ = {isa = PBXFileReference; lastKnownFileType = image.png; path = "nmd-country.png"; sourceTree = "<group>"; };
		11FBF8BA1564174100734FAC /* nmd-hiphop.png */ = {isa = PBXFileReference; lastKnownFileType = image.png; path = "nmd-hiphop.png"; sourceTree = "<group>"; };
		11FBF8BB1564174200734FAC /* nmd-metal.png */ = {isa = PBXFileReference; lastKnownFileType = image.png; path = "nmd-metal.png"; sourceTree = "<group>"; };
		11FBF8BC1564174200734FAC /* nmd-us.png */ = {isa = PBXFileReference; lastKnownFileType = image.png; path = "nmd-us.png"; sourceTree = "<group>"; };
		11FBF8BD1564174200734FAC /* nmd-world.png */ = {isa = PBXFileReference; lastKnownFileType = image.png; path = "nmd-world.png"; sourceTree = "<group>"; };
		11FBF8BE1564174200734FAC /* yp-gnugpl.png */ = {isa = PBXFileReference; lastKnownFileType = image.png; path = "yp-gnugpl.png"; sourceTree = "<group>"; };
		11FDA28E151017490014FDCD /* MainiPad.storyboard */ = {isa = PBXFileReference; fileEncoding = 4; lastKnownFileType = file.storyboard; path = MainiPad.storyboard; sourceTree = "<group>"; };
		11FDA294151018600014FDCD /* AwfulSettingsViewController.h */ = {isa = PBXFileReference; fileEncoding = 4; lastKnownFileType = sourcecode.c.h; path = AwfulSettingsViewController.h; sourceTree = "<group>"; };
		11FDA295151018600014FDCD /* AwfulSettingsViewController.m */ = {isa = PBXFileReference; fileEncoding = 4; lastKnownFileType = sourcecode.c.objc; path = AwfulSettingsViewController.m; sourceTree = "<group>"; };
		11FDA297151018740014FDCD /* OtherWebController.h */ = {isa = PBXFileReference; fileEncoding = 4; lastKnownFileType = sourcecode.c.h; path = OtherWebController.h; sourceTree = "<group>"; };
		11FDA298151018740014FDCD /* OtherWebController.m */ = {isa = PBXFileReference; fileEncoding = 4; lastKnownFileType = sourcecode.c.objc; path = OtherWebController.m; sourceTree = "<group>"; };
		11FDA29A1510187F0014FDCD /* AwfulSplitViewController.h */ = {isa = PBXFileReference; fileEncoding = 4; lastKnownFileType = sourcecode.c.h; path = AwfulSplitViewController.h; sourceTree = "<group>"; };
		11FDA29B1510187F0014FDCD /* AwfulSplitViewController.m */ = {isa = PBXFileReference; fileEncoding = 4; lastKnownFileType = sourcecode.c.objc; path = AwfulSplitViewController.m; sourceTree = "<group>"; };
		11FDA319151567810014FDCD /* rating0.png */ = {isa = PBXFileReference; lastKnownFileType = image.png; name = rating0.png; path = images/rating0.png; sourceTree = "<group>"; };
		11FDA31A151567810014FDCD /* rating1.png */ = {isa = PBXFileReference; lastKnownFileType = image.png; name = rating1.png; path = images/rating1.png; sourceTree = "<group>"; };
		11FDA31B151567810014FDCD /* rating2.png */ = {isa = PBXFileReference; lastKnownFileType = image.png; name = rating2.png; path = images/rating2.png; sourceTree = "<group>"; };
		11FDA31C151567810014FDCD /* rating3.png */ = {isa = PBXFileReference; lastKnownFileType = image.png; name = rating3.png; path = images/rating3.png; sourceTree = "<group>"; };
		11FDA31D151567810014FDCD /* rating4.png */ = {isa = PBXFileReference; lastKnownFileType = image.png; name = rating4.png; path = images/rating4.png; sourceTree = "<group>"; };
		11FDA31E151567810014FDCD /* rating5.png */ = {isa = PBXFileReference; lastKnownFileType = image.png; name = rating5.png; path = images/rating5.png; sourceTree = "<group>"; };
		11FDA32615156E010014FDCD /* forum-arrow-down.png */ = {isa = PBXFileReference; lastKnownFileType = image.png; name = "forum-arrow-down.png"; path = "images/forum-arrow-down.png"; sourceTree = "<group>"; };
		11FDA32715156E010014FDCD /* forum-arrow-right.png */ = {isa = PBXFileReference; lastKnownFileType = image.png; name = "forum-arrow-right.png"; path = "images/forum-arrow-right.png"; sourceTree = "<group>"; };
		1C277CA31543554700CD2CCE /* AwfulSettingsChoiceViewController.h */ = {isa = PBXFileReference; fileEncoding = 4; lastKnownFileType = sourcecode.c.h; path = AwfulSettingsChoiceViewController.h; sourceTree = "<group>"; };
		1C277CA41543554700CD2CCE /* AwfulSettingsChoiceViewController.m */ = {isa = PBXFileReference; fileEncoding = 4; lastKnownFileType = sourcecode.c.objc; path = AwfulSettingsChoiceViewController.m; sourceTree = "<group>"; };
		1C2BFA23158AB59800692D85 /* AwfulCSSTemplate.h */ = {isa = PBXFileReference; fileEncoding = 4; lastKnownFileType = sourcecode.c.h; name = AwfulCSSTemplate.h; path = Templates/AwfulCSSTemplate.h; sourceTree = "<group>"; };
		1C2BFA24158AB59800692D85 /* AwfulCSSTemplate.m */ = {isa = PBXFileReference; fileEncoding = 4; lastKnownFileType = sourcecode.c.objc; name = AwfulCSSTemplate.m; path = Templates/AwfulCSSTemplate.m; sourceTree = "<group>"; };
		1C5D59BE155CDDB200D00DBB /* AwfulWebViewDelegate.h */ = {isa = PBXFileReference; fileEncoding = 4; lastKnownFileType = sourcecode.c.h; path = AwfulWebViewDelegate.h; sourceTree = "<group>"; };
		1C5D59BF155CDDB200D00DBB /* AwfulWebViewDelegate.m */ = {isa = PBXFileReference; fileEncoding = 4; lastKnownFileType = sourcecode.c.objc; path = AwfulWebViewDelegate.m; sourceTree = "<group>"; };
		1C5D59C1155CF85D00D00DBB /* ObjCBridge.js */ = {isa = PBXFileReference; fileEncoding = 4; lastKnownFileType = sourcecode.javascript; path = ObjCBridge.js; sourceTree = "<group>"; };
		1C5D59C4155CFEB200D00DBB /* awful.js */ = {isa = PBXFileReference; fileEncoding = 4; lastKnownFileType = sourcecode.javascript; path = awful.js; sourceTree = "<group>"; };
		1C6474A71569989800C72657 /* AwfulFavorite.h */ = {isa = PBXFileReference; fileEncoding = 4; lastKnownFileType = sourcecode.c.h; path = AwfulFavorite.h; sourceTree = "<group>"; };
		1C6474A81569989800C72657 /* AwfulFavorite.m */ = {isa = PBXFileReference; fileEncoding = 4; lastKnownFileType = sourcecode.c.objc; path = AwfulFavorite.m; sourceTree = "<group>"; };
		1C6474A91569989800C72657 /* AwfulForum+AwfulMethods.h */ = {isa = PBXFileReference; fileEncoding = 4; lastKnownFileType = sourcecode.c.h; path = "AwfulForum+AwfulMethods.h"; sourceTree = "<group>"; };
		1C6474AA1569989800C72657 /* AwfulForum+AwfulMethods.m */ = {isa = PBXFileReference; fileEncoding = 4; lastKnownFileType = sourcecode.c.objc; path = "AwfulForum+AwfulMethods.m"; sourceTree = "<group>"; };
		1C6474AB1569989800C72657 /* AwfulForum.h */ = {isa = PBXFileReference; fileEncoding = 4; lastKnownFileType = sourcecode.c.h; path = AwfulForum.h; sourceTree = "<group>"; };
		1C6474AC1569989800C72657 /* AwfulForum.m */ = {isa = PBXFileReference; fileEncoding = 4; lastKnownFileType = sourcecode.c.objc; path = AwfulForum.m; sourceTree = "<group>"; };
		1C6474AD1569989800C72657 /* AwfulModels.h */ = {isa = PBXFileReference; fileEncoding = 4; lastKnownFileType = sourcecode.c.h; path = AwfulModels.h; sourceTree = "<group>"; };
		1C6474B01569989800C72657 /* AwfulPost.h */ = {isa = PBXFileReference; fileEncoding = 4; lastKnownFileType = sourcecode.c.h; path = AwfulPost.h; sourceTree = "<group>"; };
		1C6474B11569989800C72657 /* AwfulPost.m */ = {isa = PBXFileReference; fileEncoding = 4; lastKnownFileType = sourcecode.c.objc; path = AwfulPost.m; sourceTree = "<group>"; };
		1C6474B21569989800C72657 /* AwfulThread+AwfulMethods.h */ = {isa = PBXFileReference; fileEncoding = 4; lastKnownFileType = sourcecode.c.h; path = "AwfulThread+AwfulMethods.h"; sourceTree = "<group>"; };
		1C6474B31569989800C72657 /* AwfulThread+AwfulMethods.m */ = {isa = PBXFileReference; fileEncoding = 4; lastKnownFileType = sourcecode.c.objc; path = "AwfulThread+AwfulMethods.m"; sourceTree = "<group>"; };
		1C6474B41569989800C72657 /* AwfulThread.h */ = {isa = PBXFileReference; fileEncoding = 4; lastKnownFileType = sourcecode.c.h; path = AwfulThread.h; sourceTree = "<group>"; };
		1C6474B51569989800C72657 /* AwfulThread.m */ = {isa = PBXFileReference; fileEncoding = 4; lastKnownFileType = sourcecode.c.objc; path = AwfulThread.m; sourceTree = "<group>"; };
		1C6474B61569989800C72657 /* AwfulUser+AwfulMethods.h */ = {isa = PBXFileReference; fileEncoding = 4; lastKnownFileType = sourcecode.c.h; path = "AwfulUser+AwfulMethods.h"; sourceTree = "<group>"; };
		1C6474B71569989800C72657 /* AwfulUser+AwfulMethods.m */ = {isa = PBXFileReference; fileEncoding = 4; lastKnownFileType = sourcecode.c.objc; path = "AwfulUser+AwfulMethods.m"; sourceTree = "<group>"; };
		1C6474B81569989800C72657 /* AwfulUser.h */ = {isa = PBXFileReference; fileEncoding = 4; lastKnownFileType = sourcecode.c.h; path = AwfulUser.h; sourceTree = "<group>"; };
		1C6474B91569989800C72657 /* AwfulUser.m */ = {isa = PBXFileReference; fileEncoding = 4; lastKnownFileType = sourcecode.c.objc; path = AwfulUser.m; sourceTree = "<group>"; };
		1C6474BC1569989800C72657 /* _AwfulFavorite.m */ = {isa = PBXFileReference; fileEncoding = 4; lastKnownFileType = sourcecode.c.objc; path = _AwfulFavorite.m; sourceTree = "<group>"; };
		1C6474BD1569989800C72657 /* _AwfulForum.h */ = {isa = PBXFileReference; fileEncoding = 4; lastKnownFileType = sourcecode.c.h; path = _AwfulForum.h; sourceTree = "<group>"; };
		1C6474BE1569989800C72657 /* _AwfulForum.m */ = {isa = PBXFileReference; fileEncoding = 4; lastKnownFileType = sourcecode.c.objc; path = _AwfulForum.m; sourceTree = "<group>"; };
		1C6474BF1569989800C72657 /* _AwfulThread.h */ = {isa = PBXFileReference; fileEncoding = 4; lastKnownFileType = sourcecode.c.h; path = _AwfulThread.h; sourceTree = "<group>"; };
		1C6474C01569989800C72657 /* _AwfulThread.m */ = {isa = PBXFileReference; fileEncoding = 4; lastKnownFileType = sourcecode.c.objc; path = _AwfulThread.m; sourceTree = "<group>"; };
		1C6474C11569989800C72657 /* _AwfulUser.h */ = {isa = PBXFileReference; fileEncoding = 4; lastKnownFileType = sourcecode.c.h; path = _AwfulUser.h; sourceTree = "<group>"; };
		1C6474C21569989800C72657 /* _AwfulUser.m */ = {isa = PBXFileReference; fileEncoding = 4; lastKnownFileType = sourcecode.c.objc; path = _AwfulUser.m; sourceTree = "<group>"; };
		1C6474C41569989800C72657 /* Model.xcdatamodel */ = {isa = PBXFileReference; lastKnownFileType = wrapper.xcdatamodel; path = Model.xcdatamodel; sourceTree = "<group>"; };
		1C92258315719D8300559312 /* AwfulTemplateTester.app */ = {isa = PBXFileReference; explicitFileType = wrapper.application; includeInIndex = 0; path = AwfulTemplateTester.app; sourceTree = BUILT_PRODUCTS_DIR; };
		1C92258A15719D8300559312 /* AwfulTemplateTester-Info.plist */ = {isa = PBXFileReference; lastKnownFileType = text.plist.xml; path = "AwfulTemplateTester-Info.plist"; sourceTree = "<group>"; };
		1C92258C15719D8300559312 /* en */ = {isa = PBXFileReference; lastKnownFileType = text.plist.strings; name = en; path = en.lproj/InfoPlist.strings; sourceTree = "<group>"; };
		1C92258E15719D8300559312 /* main.m */ = {isa = PBXFileReference; lastKnownFileType = sourcecode.c.objc; path = main.m; sourceTree = "<group>"; };
		1C92259015719D8300559312 /* AwfulTemplateTester-Prefix.pch */ = {isa = PBXFileReference; lastKnownFileType = sourcecode.c.h; path = "AwfulTemplateTester-Prefix.pch"; sourceTree = "<group>"; };
		1C92259115719D8300559312 /* AppDelegate.h */ = {isa = PBXFileReference; lastKnownFileType = sourcecode.c.h; path = AppDelegate.h; sourceTree = "<group>"; };
		1C92259215719D8300559312 /* AppDelegate.m */ = {isa = PBXFileReference; lastKnownFileType = sourcecode.c.objc; path = AppDelegate.m; sourceTree = "<group>"; };
		1C9225A615719EE700559312 /* ReloadingWebViewController.h */ = {isa = PBXFileReference; fileEncoding = 4; lastKnownFileType = sourcecode.c.h; path = ReloadingWebViewController.h; sourceTree = "<group>"; };
		1C9225A715719EE700559312 /* ReloadingWebViewController.m */ = {isa = PBXFileReference; fileEncoding = 4; lastKnownFileType = sourcecode.c.objc; path = ReloadingWebViewController.m; sourceTree = "<group>"; };
		1C9C16451569994C0047C06E /* _AwfulFavorite.h */ = {isa = PBXFileReference; fileEncoding = 4; lastKnownFileType = sourcecode.c.h; path = _AwfulFavorite.h; sourceTree = "<group>"; };
		1CAB36B01548F0FE00A4A362 /* libxml2.dylib */ = {isa = PBXFileReference; lastKnownFileType = "compiled.mach-o.dylib"; name = libxml2.dylib; path = usr/lib/libxml2.dylib; sourceTree = SDKROOT; };
		1CD59CDE1572F862008F8E2F /* fixture.json */ = {isa = PBXFileReference; fileEncoding = 4; lastKnownFileType = text.json; path = fixture.json; sourceTree = "<group>"; };
		1CD59CF015731479008F8E2F /* posts.html */ = {isa = PBXFileReference; fileEncoding = 4; lastKnownFileType = text.html; path = posts.html; sourceTree = "<group>"; };
		1CD59CF31573186B008F8E2F /* TemplateListViewController.h */ = {isa = PBXFileReference; fileEncoding = 4; lastKnownFileType = sourcecode.c.h; path = TemplateListViewController.h; sourceTree = "<group>"; };
		1CD59CF41573186B008F8E2F /* TemplateListViewController.m */ = {isa = PBXFileReference; fileEncoding = 4; lastKnownFileType = sourcecode.c.objc; path = TemplateListViewController.m; sourceTree = "<group>"; };
		1CD59CF6157336F5008F8E2F /* default.css */ = {isa = PBXFileReference; fileEncoding = 4; lastKnownFileType = text.css; path = default.css; sourceTree = "<group>"; };
		1CD59CF8157338FC008F8E2F /* dark.css */ = {isa = PBXFileReference; fileEncoding = 4; lastKnownFileType = text.css; path = dark.css; sourceTree = "<group>"; };
		1CDD5197154294D400326C7B /* AwfulSettings.h */ = {isa = PBXFileReference; fileEncoding = 4; lastKnownFileType = sourcecode.c.h; path = AwfulSettings.h; sourceTree = "<group>"; };
		1CDD5198154294D400326C7B /* AwfulSettings.m */ = {isa = PBXFileReference; fileEncoding = 4; lastKnownFileType = sourcecode.c.objc; path = AwfulSettings.m; sourceTree = "<group>"; };
		1CDF7A001537C157008EFAE4 /* GRMustache.h */ = {isa = PBXFileReference; fileEncoding = 4; lastKnownFileType = sourcecode.c.h; path = GRMustache.h; sourceTree = "<group>"; };
		1CDF7A011537C157008EFAE4 /* GRMustache.m */ = {isa = PBXFileReference; fileEncoding = 4; lastKnownFileType = sourcecode.c.objc; path = GRMustache.m; sourceTree = "<group>"; };
		1CDF7A021537C157008EFAE4 /* GRMustache_private.h */ = {isa = PBXFileReference; fileEncoding = 4; lastKnownFileType = sourcecode.c.h; path = GRMustache_private.h; sourceTree = "<group>"; };
		1CDF7A031537C157008EFAE4 /* GRMustacheAvailabilityMacros.h */ = {isa = PBXFileReference; fileEncoding = 4; lastKnownFileType = sourcecode.c.h; path = GRMustacheAvailabilityMacros.h; sourceTree = "<group>"; };
		1CDF7A041537C157008EFAE4 /* GRMustacheAvailabilityMacros_private.h */ = {isa = PBXFileReference; fileEncoding = 4; lastKnownFileType = sourcecode.c.h; path = GRMustacheAvailabilityMacros_private.h; sourceTree = "<group>"; };
		1CDF7A051537C157008EFAE4 /* GRMustacheContext.m */ = {isa = PBXFileReference; fileEncoding = 4; lastKnownFileType = sourcecode.c.objc; path = GRMustacheContext.m; sourceTree = "<group>"; };
		1CDF7A061537C157008EFAE4 /* GRMustacheContext_private.h */ = {isa = PBXFileReference; fileEncoding = 4; lastKnownFileType = sourcecode.c.h; path = GRMustacheContext_private.h; sourceTree = "<group>"; };
		1CDF7A071537C157008EFAE4 /* GRMustacheError.h */ = {isa = PBXFileReference; fileEncoding = 4; lastKnownFileType = sourcecode.c.h; path = GRMustacheError.h; sourceTree = "<group>"; };
		1CDF7A081537C157008EFAE4 /* GRMustacheError.m */ = {isa = PBXFileReference; fileEncoding = 4; lastKnownFileType = sourcecode.c.objc; path = GRMustacheError.m; sourceTree = "<group>"; };
		1CDF7A091537C157008EFAE4 /* GRMustacheHelper.h */ = {isa = PBXFileReference; fileEncoding = 4; lastKnownFileType = sourcecode.c.h; path = GRMustacheHelper.h; sourceTree = "<group>"; };
		1CDF7A0A1537C157008EFAE4 /* GRMustacheHelper.m */ = {isa = PBXFileReference; fileEncoding = 4; lastKnownFileType = sourcecode.c.objc; path = GRMustacheHelper.m; sourceTree = "<group>"; };
		1CDF7A0B1537C157008EFAE4 /* GRMustacheHelper_private.h */ = {isa = PBXFileReference; fileEncoding = 4; lastKnownFileType = sourcecode.c.h; path = GRMustacheHelper_private.h; sourceTree = "<group>"; };
		1CDF7A0C1537C157008EFAE4 /* GRMustacheInvocation.h */ = {isa = PBXFileReference; fileEncoding = 4; lastKnownFileType = sourcecode.c.h; path = GRMustacheInvocation.h; sourceTree = "<group>"; };
		1CDF7A0D1537C157008EFAE4 /* GRMustacheInvocation.m */ = {isa = PBXFileReference; fileEncoding = 4; lastKnownFileType = sourcecode.c.objc; path = GRMustacheInvocation.m; sourceTree = "<group>"; };
		1CDF7A0E1537C157008EFAE4 /* GRMustacheInvocation_private.h */ = {isa = PBXFileReference; fileEncoding = 4; lastKnownFileType = sourcecode.c.h; path = GRMustacheInvocation_private.h; sourceTree = "<group>"; };
		1CDF7A0F1537C157008EFAE4 /* GRMustacheNSUndefinedKeyExceptionGuard.m */ = {isa = PBXFileReference; fileEncoding = 4; lastKnownFileType = sourcecode.c.objc; path = GRMustacheNSUndefinedKeyExceptionGuard.m; sourceTree = "<group>"; };
		1CDF7A101537C157008EFAE4 /* GRMustacheNSUndefinedKeyExceptionGuard_private.h */ = {isa = PBXFileReference; fileEncoding = 4; lastKnownFileType = sourcecode.c.h; path = GRMustacheNSUndefinedKeyExceptionGuard_private.h; sourceTree = "<group>"; };
		1CDF7A111537C157008EFAE4 /* GRMustacheProperty.m */ = {isa = PBXFileReference; fileEncoding = 4; lastKnownFileType = sourcecode.c.objc; path = GRMustacheProperty.m; sourceTree = "<group>"; };
		1CDF7A121537C157008EFAE4 /* GRMustacheProperty_private.h */ = {isa = PBXFileReference; fileEncoding = 4; lastKnownFileType = sourcecode.c.h; path = GRMustacheProperty_private.h; sourceTree = "<group>"; };
		1CDF7A131537C157008EFAE4 /* GRMustacheRenderingElement_private.h */ = {isa = PBXFileReference; fileEncoding = 4; lastKnownFileType = sourcecode.c.h; path = GRMustacheRenderingElement_private.h; sourceTree = "<group>"; };
		1CDF7A141537C157008EFAE4 /* GRMustacheSection.h */ = {isa = PBXFileReference; fileEncoding = 4; lastKnownFileType = sourcecode.c.h; path = GRMustacheSection.h; sourceTree = "<group>"; };
		1CDF7A151537C157008EFAE4 /* GRMustacheSection.m */ = {isa = PBXFileReference; fileEncoding = 4; lastKnownFileType = sourcecode.c.objc; path = GRMustacheSection.m; sourceTree = "<group>"; };
		1CDF7A161537C157008EFAE4 /* GRMustacheSection_private.h */ = {isa = PBXFileReference; fileEncoding = 4; lastKnownFileType = sourcecode.c.h; path = GRMustacheSection_private.h; sourceTree = "<group>"; };
		1CDF7A171537C157008EFAE4 /* GRMustacheTemplate.h */ = {isa = PBXFileReference; fileEncoding = 4; lastKnownFileType = sourcecode.c.h; path = GRMustacheTemplate.h; sourceTree = "<group>"; };
		1CDF7A181537C157008EFAE4 /* GRMustacheTemplate.m */ = {isa = PBXFileReference; fileEncoding = 4; lastKnownFileType = sourcecode.c.objc; path = GRMustacheTemplate.m; sourceTree = "<group>"; };
		1CDF7A191537C157008EFAE4 /* GRMustacheTemplate_private.h */ = {isa = PBXFileReference; fileEncoding = 4; lastKnownFileType = sourcecode.c.h; path = GRMustacheTemplate_private.h; sourceTree = "<group>"; };
		1CDF7A1A1537C157008EFAE4 /* GRMustacheTemplateDelegate.h */ = {isa = PBXFileReference; fileEncoding = 4; lastKnownFileType = sourcecode.c.h; path = GRMustacheTemplateDelegate.h; sourceTree = "<group>"; };
		1CDF7A1B1537C157008EFAE4 /* GRMustacheTemplateParser.m */ = {isa = PBXFileReference; fileEncoding = 4; lastKnownFileType = sourcecode.c.objc; path = GRMustacheTemplateParser.m; sourceTree = "<group>"; };
		1CDF7A1C1537C157008EFAE4 /* GRMustacheTemplateParser_private.h */ = {isa = PBXFileReference; fileEncoding = 4; lastKnownFileType = sourcecode.c.h; path = GRMustacheTemplateParser_private.h; sourceTree = "<group>"; };
		1CDF7A1D1537C157008EFAE4 /* GRMustacheTemplateRepository.h */ = {isa = PBXFileReference; fileEncoding = 4; lastKnownFileType = sourcecode.c.h; path = GRMustacheTemplateRepository.h; sourceTree = "<group>"; };
		1CDF7A1E1537C157008EFAE4 /* GRMustacheTemplateRepository.m */ = {isa = PBXFileReference; fileEncoding = 4; lastKnownFileType = sourcecode.c.objc; path = GRMustacheTemplateRepository.m; sourceTree = "<group>"; };
		1CDF7A1F1537C157008EFAE4 /* GRMustacheTemplateRepository_private.h */ = {isa = PBXFileReference; fileEncoding = 4; lastKnownFileType = sourcecode.c.h; path = GRMustacheTemplateRepository_private.h; sourceTree = "<group>"; };
		1CDF7A201537C157008EFAE4 /* GRMustacheTextElement.m */ = {isa = PBXFileReference; fileEncoding = 4; lastKnownFileType = sourcecode.c.objc; path = GRMustacheTextElement.m; sourceTree = "<group>"; };
		1CDF7A211537C157008EFAE4 /* GRMustacheTextElement_private.h */ = {isa = PBXFileReference; fileEncoding = 4; lastKnownFileType = sourcecode.c.h; path = GRMustacheTextElement_private.h; sourceTree = "<group>"; };
		1CDF7A221537C157008EFAE4 /* GRMustacheToken.m */ = {isa = PBXFileReference; fileEncoding = 4; lastKnownFileType = sourcecode.c.objc; path = GRMustacheToken.m; sourceTree = "<group>"; };
		1CDF7A231537C157008EFAE4 /* GRMustacheToken_private.h */ = {isa = PBXFileReference; fileEncoding = 4; lastKnownFileType = sourcecode.c.h; path = GRMustacheToken_private.h; sourceTree = "<group>"; };
		1CDF7A241537C157008EFAE4 /* GRMustacheTokenizer.m */ = {isa = PBXFileReference; fileEncoding = 4; lastKnownFileType = sourcecode.c.objc; path = GRMustacheTokenizer.m; sourceTree = "<group>"; };
		1CDF7A251537C157008EFAE4 /* GRMustacheTokenizer_private.h */ = {isa = PBXFileReference; fileEncoding = 4; lastKnownFileType = sourcecode.c.h; path = GRMustacheTokenizer_private.h; sourceTree = "<group>"; };
		1CDF7A261537C157008EFAE4 /* GRMustacheVariableElement.m */ = {isa = PBXFileReference; fileEncoding = 4; lastKnownFileType = sourcecode.c.objc; path = GRMustacheVariableElement.m; sourceTree = "<group>"; };
		1CDF7A271537C157008EFAE4 /* GRMustacheVariableElement_private.h */ = {isa = PBXFileReference; fileEncoding = 4; lastKnownFileType = sourcecode.c.h; path = GRMustacheVariableElement_private.h; sourceTree = "<group>"; };
		1CDF7A281537C157008EFAE4 /* GRMustacheVersion.h */ = {isa = PBXFileReference; fileEncoding = 4; lastKnownFileType = sourcecode.c.h; path = GRMustacheVersion.h; sourceTree = "<group>"; };
		1CDF7A3B1537C157008EFAE4 /* JRSwizzle.h */ = {isa = PBXFileReference; fileEncoding = 4; lastKnownFileType = sourcecode.c.h; path = JRSwizzle.h; sourceTree = "<group>"; };
		1CDF7A3C1537C157008EFAE4 /* JRSwizzle.m */ = {isa = PBXFileReference; fileEncoding = 4; lastKnownFileType = sourcecode.c.objc; path = JRSwizzle.m; sourceTree = "<group>"; };
		1CDF7A5C1537DD2D008EFAE4 /* PostContext.h */ = {isa = PBXFileReference; fileEncoding = 4; lastKnownFileType = sourcecode.c.h; name = PostContext.h; path = Templates/PostContext.h; sourceTree = "<group>"; };
		1CDF7A5D1537DD2D008EFAE4 /* PostContext.m */ = {isa = PBXFileReference; fileEncoding = 4; lastKnownFileType = sourcecode.c.objc; name = PostContext.m; path = Templates/PostContext.m; sourceTree = "<group>"; };
		1CF2C5041543B51200E327F5 /* AwfulFavoritesViewController.h */ = {isa = PBXFileReference; fileEncoding = 4; lastKnownFileType = sourcecode.c.h; path = AwfulFavoritesViewController.h; sourceTree = "<group>"; };
		1CF2C5051543B51200E327F5 /* AwfulFavoritesViewController.m */ = {isa = PBXFileReference; fileEncoding = 4; lastKnownFileType = sourcecode.c.objc; path = AwfulFavoritesViewController.m; sourceTree = "<group>"; };
		1D30AB110D05D00D00671497 /* Foundation.framework */ = {isa = PBXFileReference; lastKnownFileType = wrapper.framework; name = Foundation.framework; path = System/Library/Frameworks/Foundation.framework; sourceTree = SDKROOT; };
		1D6058910D05DD3D006BFB54 /* Awful.app */ = {isa = PBXFileReference; explicitFileType = wrapper.application; includeInIndex = 0; path = Awful.app; sourceTree = BUILT_PRODUCTS_DIR; };
		1DF5F4DF0D08C38300B7A737 /* UIKit.framework */ = {isa = PBXFileReference; lastKnownFileType = wrapper.framework; name = UIKit.framework; path = System/Library/Frameworks/UIKit.framework; sourceTree = SDKROOT; };
		288765070DF74369002DB57D /* CoreGraphics.framework */ = {isa = PBXFileReference; lastKnownFileType = wrapper.framework; name = CoreGraphics.framework; path = System/Library/Frameworks/CoreGraphics.framework; sourceTree = SDKROOT; };
		5040D23C14D0BC59009E73F7 /* back.png */ = {isa = PBXFileReference; lastKnownFileType = image.png; name = back.png; path = images/back.png; sourceTree = "<group>"; };
		5040D23D14D0BC5B009E73F7 /* back@2x.png */ = {isa = PBXFileReference; lastKnownFileType = image.png; name = "back@2x.png"; path = "images/back@2x.png"; sourceTree = "<group>"; };
		50574ECC14CA187D00FD1F92 /* dotdotdot-clear.png */ = {isa = PBXFileReference; lastKnownFileType = image.png; name = "dotdotdot-clear.png"; path = "images/dotdotdot-clear.png"; sourceTree = "<group>"; };
		50A8B9681541D57E0065F3D9 /* MasterViewButton.png */ = {isa = PBXFileReference; lastKnownFileType = image.png; name = MasterViewButton.png; path = images/help/MasterViewButton.png; sourceTree = "<group>"; };
		50A8B9691541D57E0065F3D9 /* multiPageMovement.png */ = {isa = PBXFileReference; lastKnownFileType = image.png; name = multiPageMovement.png; path = images/help/multiPageMovement.png; sourceTree = "<group>"; };
		50A8B96A1541D57E0065F3D9 /* ReplyButton.png */ = {isa = PBXFileReference; lastKnownFileType = image.png; name = ReplyButton.png; path = images/help/ReplyButton.png; sourceTree = "<group>"; };
		50A8B96B1541D57E0065F3D9 /* singlePageMovement.png */ = {isa = PBXFileReference; lastKnownFileType = image.png; name = singlePageMovement.png; path = images/help/singlePageMovement.png; sourceTree = "<group>"; };
		50A8B96C1541D57E0065F3D9 /* ThreadActions.png */ = {isa = PBXFileReference; lastKnownFileType = image.png; name = ThreadActions.png; path = images/help/ThreadActions.png; sourceTree = "<group>"; };
<<<<<<< HEAD
		8C48E9FC159A1B2B00A59691 /* AwfulRefreshControl.h */ = {isa = PBXFileReference; fileEncoding = 4; lastKnownFileType = sourcecode.c.h; path = AwfulRefreshControl.h; sourceTree = "<group>"; };
		8C48E9FD159A1B2B00A59691 /* AwfulRefreshControl.m */ = {isa = PBXFileReference; fileEncoding = 4; lastKnownFileType = sourcecode.c.objc; path = AwfulRefreshControl.m; sourceTree = "<group>"; };
		8C48E9FF159A353400A59691 /* AwfulLoadNextControl.h */ = {isa = PBXFileReference; fileEncoding = 4; lastKnownFileType = sourcecode.c.h; path = AwfulLoadNextControl.h; sourceTree = "<group>"; };
		8C48EA00159A353400A59691 /* AwfulLoadNextControl.m */ = {isa = PBXFileReference; fileEncoding = 4; lastKnownFileType = sourcecode.c.objc; path = AwfulLoadNextControl.m; sourceTree = "<group>"; };
		8C48EA1C159BC2AC00A59691 /* AwfulFetchedTableViewController.h */ = {isa = PBXFileReference; fileEncoding = 4; lastKnownFileType = sourcecode.c.h; path = AwfulFetchedTableViewController.h; sourceTree = "<group>"; };
		8C48EA1D159BC2AC00A59691 /* AwfulFetchedTableViewController.m */ = {isa = PBXFileReference; fileEncoding = 4; lastKnownFileType = sourcecode.c.objc; path = AwfulFetchedTableViewController.m; sourceTree = "<group>"; };
		8C48EA1F159BD5BD00A59691 /* Model 2.xcdatamodel */ = {isa = PBXFileReference; lastKnownFileType = wrapper.xcdatamodel; path = "Model 2.xcdatamodel"; sourceTree = "<group>"; };
		8C48EA20159BF14A00A59691 /* AwfulParentForumCell.h */ = {isa = PBXFileReference; fileEncoding = 4; lastKnownFileType = sourcecode.c.h; path = AwfulParentForumCell.h; sourceTree = "<group>"; };
		8C48EA21159BF14A00A59691 /* AwfulParentForumCell.m */ = {isa = PBXFileReference; fileEncoding = 4; lastKnownFileType = sourcecode.c.objc; path = AwfulParentForumCell.m; sourceTree = "<group>"; };
		8C48EA23159BF9C900A59691 /* forum-arrow-down@2x.png */ = {isa = PBXFileReference; lastKnownFileType = image.png; name = "forum-arrow-down@2x.png"; path = "images/forum-arrow-down@2x.png"; sourceTree = "<group>"; };
		8C48EA24159BF9C900A59691 /* forum-arrow-right@2x.png */ = {isa = PBXFileReference; lastKnownFileType = image.png; name = "forum-arrow-right@2x.png"; path = "images/forum-arrow-right@2x.png"; sourceTree = "<group>"; };
		8C48EA32159C904500A59691 /* AwfulSubForumCell.h */ = {isa = PBXFileReference; fileEncoding = 4; lastKnownFileType = sourcecode.c.h; path = AwfulSubForumCell.h; sourceTree = "<group>"; };
		8C48EA33159C904500A59691 /* AwfulSubForumCell.m */ = {isa = PBXFileReference; fileEncoding = 4; lastKnownFileType = sourcecode.c.objc; path = AwfulSubForumCell.m; sourceTree = "<group>"; };
		8C48EA40159CED8700A59691 /* AwfulForumCell.h */ = {isa = PBXFileReference; fileEncoding = 4; lastKnownFileType = sourcecode.c.h; path = AwfulForumCell.h; sourceTree = "<group>"; };
		8C48EA41159CED8700A59691 /* AwfulForumCell.m */ = {isa = PBXFileReference; fileEncoding = 4; lastKnownFileType = sourcecode.c.objc; path = AwfulForumCell.m; sourceTree = "<group>"; };
		8C79D4351561CE44006FEE48 /* AwfulPullForActionController.h */ = {isa = PBXFileReference; fileEncoding = 4; lastKnownFileType = sourcecode.c.h; path = AwfulPullForActionController.h; sourceTree = "<group>"; };
		8C79D4361561CE44006FEE48 /* AwfulPullForActionController.m */ = {isa = PBXFileReference; fileEncoding = 4; lastKnownFileType = sourcecode.c.objc; path = AwfulPullForActionController.m; sourceTree = "<group>"; };
		8C79D4391562E79E006FEE48 /* AwfulPage+Transitions.h */ = {isa = PBXFileReference; fileEncoding = 4; lastKnownFileType = sourcecode.c.h; path = "AwfulPage+Transitions.h"; sourceTree = "<group>"; };
		8C79D43A1562E79E006FEE48 /* AwfulPage+Transitions.m */ = {isa = PBXFileReference; fileEncoding = 4; lastKnownFileType = sourcecode.c.objc; path = "AwfulPage+Transitions.m"; sourceTree = "<group>"; };
		8C8B22781594AE9B003C50AB /* AwfulLoadingHeaderView.h */ = {isa = PBXFileReference; fileEncoding = 4; lastKnownFileType = sourcecode.c.h; path = AwfulLoadingHeaderView.h; sourceTree = "<group>"; };
		8C8B22791594AE9C003C50AB /* AwfulLoadingHeaderView.m */ = {isa = PBXFileReference; fileEncoding = 4; lastKnownFileType = sourcecode.c.objc; path = AwfulLoadingHeaderView.m; sourceTree = "<group>"; };
		8C90518A155BEEB40098266A /* AwfulLoadingFooterView.h */ = {isa = PBXFileReference; fileEncoding = 4; lastKnownFileType = sourcecode.c.h; path = AwfulLoadingFooterView.h; sourceTree = "<group>"; };
		8C90518B155BEEB40098266A /* AwfulLoadingFooterView.m */ = {isa = PBXFileReference; fileEncoding = 4; lastKnownFileType = sourcecode.c.objc; path = AwfulLoadingFooterView.m; sourceTree = "<group>"; };
		8C905195155D6CAD0098266A /* UIView+Lazy.h */ = {isa = PBXFileReference; fileEncoding = 4; lastKnownFileType = sourcecode.c.h; path = "UIView+Lazy.h"; sourceTree = "<group>"; };
		8C905196155D6CAD0098266A /* UIView+Lazy.m */ = {isa = PBXFileReference; fileEncoding = 4; lastKnownFileType = sourcecode.c.objc; path = "UIView+Lazy.m"; sourceTree = "<group>"; };
		8C9AB4401597C8C60084B608 /* biggrin.gif */ = {isa = PBXFileReference; lastKnownFileType = image.gif; path = biggrin.gif; sourceTree = "<group>"; };
		8C9AB4411597C8C60084B608 /* classic_fillmore.gif */ = {isa = PBXFileReference; lastKnownFileType = image.gif; path = classic_fillmore.gif; sourceTree = "<group>"; };
		8C9AB4421597C8C60084B608 /* confused.gif */ = {isa = PBXFileReference; lastKnownFileType = image.gif; path = confused.gif; sourceTree = "<group>"; };
		8C9AB4431597C8C60084B608 /* cool.gif */ = {isa = PBXFileReference; lastKnownFileType = image.gif; path = cool.gif; sourceTree = "<group>"; };
		8C9AB4441597C8C60084B608 /* emot-04.gif */ = {isa = PBXFileReference; lastKnownFileType = image.gif; path = "emot-04.gif"; sourceTree = "<group>"; };
		8C9AB4451597C8C60084B608 /* emot-05.gif */ = {isa = PBXFileReference; lastKnownFileType = image.gif; path = "emot-05.gif"; sourceTree = "<group>"; };
		8C9AB4461597C8C60084B608 /* emot-06.gif */ = {isa = PBXFileReference; lastKnownFileType = image.gif; path = "emot-06.gif"; sourceTree = "<group>"; };
		8C9AB4471597C8C60084B608 /* emot-07.gif */ = {isa = PBXFileReference; lastKnownFileType = image.gif; path = "emot-07.gif"; sourceTree = "<group>"; };
		8C9AB4481597C8C60084B608 /* emot-10bux.gif */ = {isa = PBXFileReference; lastKnownFileType = image.gif; path = "emot-10bux.gif"; sourceTree = "<group>"; };
		8C9AB4491597C8C60084B608 /* emot-11tea.gif */ = {isa = PBXFileReference; lastKnownFileType = image.gif; path = "emot-11tea.gif"; sourceTree = "<group>"; };
		8C9AB44A1597C8C60084B608 /* emot-20bux.gif */ = {isa = PBXFileReference; lastKnownFileType = image.gif; path = "emot-20bux.gif"; sourceTree = "<group>"; };
		8C9AB44B1597C8C60084B608 /* emot-2bong.png */ = {isa = PBXFileReference; lastKnownFileType = image.png; path = "emot-2bong.png"; sourceTree = "<group>"; };
		8C9AB44C1597C8C60084B608 /* emot-3.gif */ = {isa = PBXFileReference; lastKnownFileType = image.gif; path = "emot-3.gif"; sourceTree = "<group>"; };
		8C9AB44D1597C8C60084B608 /* emot-350.gif */ = {isa = PBXFileReference; lastKnownFileType = image.gif; path = "emot-350.gif"; sourceTree = "<group>"; };
		8C9AB44E1597C8C60084B608 /* emot-911.gif */ = {isa = PBXFileReference; lastKnownFileType = image.gif; path = "emot-911.gif"; sourceTree = "<group>"; };
		8C9AB44F1597C8C60084B608 /* emot-a2m.gif */ = {isa = PBXFileReference; lastKnownFileType = image.gif; path = "emot-a2m.gif"; sourceTree = "<group>"; };
		8C9AB4501597C8C60084B608 /* emot-aaa.gif */ = {isa = PBXFileReference; lastKnownFileType = image.gif; path = "emot-aaa.gif"; sourceTree = "<group>"; };
		8C9AB4511597C8C60084B608 /* emot-aaaaa.gif */ = {isa = PBXFileReference; lastKnownFileType = image.gif; path = "emot-aaaaa.gif"; sourceTree = "<group>"; };
		8C9AB4521597C8C60084B608 /* emot-airquote.gif */ = {isa = PBXFileReference; lastKnownFileType = image.gif; path = "emot-airquote.gif"; sourceTree = "<group>"; };
		8C9AB4531597C8C60084B608 /* emot-allears.gif */ = {isa = PBXFileReference; lastKnownFileType = image.gif; path = "emot-allears.gif"; sourceTree = "<group>"; };
		8C9AB4541597C8C60084B608 /* emot-am.gif */ = {isa = PBXFileReference; lastKnownFileType = image.gif; path = "emot-am.gif"; sourceTree = "<group>"; };
		8C9AB4551597C8C60084B608 /* emot-angel.gif */ = {isa = PBXFileReference; lastKnownFileType = image.gif; path = "emot-angel.gif"; sourceTree = "<group>"; };
		8C9AB4561597C8C60084B608 /* emot-anime.png */ = {isa = PBXFileReference; lastKnownFileType = image.png; path = "emot-anime.png"; sourceTree = "<group>"; };
		8C9AB4571597C8C60084B608 /* emot-argh.gif */ = {isa = PBXFileReference; lastKnownFileType = image.gif; path = "emot-argh.gif"; sourceTree = "<group>"; };
		8C9AB4581597C8C60084B608 /* emot-arghfist.gif */ = {isa = PBXFileReference; lastKnownFileType = image.gif; path = "emot-arghfist.gif"; sourceTree = "<group>"; };
		8C9AB4591597C8C60084B608 /* emot-aslol.gif */ = {isa = PBXFileReference; lastKnownFileType = image.gif; path = "emot-aslol.gif"; sourceTree = "<group>"; };
		8C9AB45A1597C8C60084B608 /* emot-australia.gif */ = {isa = PBXFileReference; lastKnownFileType = image.gif; path = "emot-australia.gif"; sourceTree = "<group>"; };
		8C9AB45B1597C8C60084B608 /* emot-awesome.gif */ = {isa = PBXFileReference; lastKnownFileType = image.gif; path = "emot-awesome.gif"; sourceTree = "<group>"; };
		8C9AB45C1597C8C60084B608 /* emot-awesomelon.gif */ = {isa = PBXFileReference; lastKnownFileType = image.gif; path = "emot-awesomelon.gif"; sourceTree = "<group>"; };
		8C9AB45D1597C8C60084B608 /* emot-axe.gif */ = {isa = PBXFileReference; lastKnownFileType = image.gif; path = "emot-axe.gif"; sourceTree = "<group>"; };
		8C9AB45E1597C8C60084B608 /* emot-baby.png */ = {isa = PBXFileReference; lastKnownFileType = image.png; path = "emot-baby.png"; sourceTree = "<group>"; };
		8C9AB45F1597C8C60084B608 /* emot-backtowork.gif */ = {isa = PBXFileReference; lastKnownFileType = image.gif; path = "emot-backtowork.gif"; sourceTree = "<group>"; };
		8C9AB4601597C8C60084B608 /* emot-bahgawd.gif */ = {isa = PBXFileReference; lastKnownFileType = image.gif; path = "emot-bahgawd.gif"; sourceTree = "<group>"; };
		8C9AB4611597C8C60084B608 /* emot-bandwagon.gif */ = {isa = PBXFileReference; lastKnownFileType = image.gif; path = "emot-bandwagon.gif"; sourceTree = "<group>"; };
		8C9AB4621597C8C60084B608 /* emot-bang.gif */ = {isa = PBXFileReference; lastKnownFileType = image.gif; path = "emot-bang.gif"; sourceTree = "<group>"; };
		8C9AB4631597C8C60084B608 /* emot-banjo.gif */ = {isa = PBXFileReference; lastKnownFileType = image.gif; path = "emot-banjo.gif"; sourceTree = "<group>"; };
		8C9AB4641597C8C60084B608 /* emot-banme.gif */ = {isa = PBXFileReference; lastKnownFileType = image.gif; path = "emot-banme.gif"; sourceTree = "<group>"; };
		8C9AB4651597C8C60084B608 /* emot-barf.gif */ = {isa = PBXFileReference; lastKnownFileType = image.gif; path = "emot-barf.gif"; sourceTree = "<group>"; };
		8C9AB4661597C8C60084B608 /* emot-belarus.gif */ = {isa = PBXFileReference; lastKnownFileType = image.gif; path = "emot-belarus.gif"; sourceTree = "<group>"; };
		8C9AB4671597C8C60084B608 /* emot-bick.gif */ = {isa = PBXFileReference; lastKnownFileType = image.gif; path = "emot-bick.gif"; sourceTree = "<group>"; };
		8C9AB4681597C8C60084B608 /* emot-bigtran.gif */ = {isa = PBXFileReference; lastKnownFileType = image.gif; path = "emot-bigtran.gif"; sourceTree = "<group>"; };
		8C9AB4691597C8C60084B608 /* emot-black101.gif */ = {isa = PBXFileReference; lastKnownFileType = image.gif; path = "emot-black101.gif"; sourceTree = "<group>"; };
		8C9AB46A1597C8C60084B608 /* emot-blush.gif */ = {isa = PBXFileReference; lastKnownFileType = image.gif; path = "emot-blush.gif"; sourceTree = "<group>"; };
		8C9AB46B1597C8C60084B608 /* emot-boonie.gif */ = {isa = PBXFileReference; lastKnownFileType = image.gif; path = "emot-boonie.gif"; sourceTree = "<group>"; };
		8C9AB46C1597C8C60084B608 /* emot-bravo.gif */ = {isa = PBXFileReference; lastKnownFileType = image.gif; path = "emot-bravo.gif"; sourceTree = "<group>"; };
		8C9AB46D1597C8C60084B608 /* emot-bravo2.gif */ = {isa = PBXFileReference; lastKnownFileType = image.gif; path = "emot-bravo2.gif"; sourceTree = "<group>"; };
		8C9AB46E1597C8C60084B608 /* emot-britain.gif */ = {isa = PBXFileReference; lastKnownFileType = image.gif; path = "emot-britain.gif"; sourceTree = "<group>"; };
		8C9AB46F1597C8C60084B608 /* emot-bsg.gif */ = {isa = PBXFileReference; lastKnownFileType = image.gif; path = "emot-bsg.gif"; sourceTree = "<group>"; };
		8C9AB4701597C8C60084B608 /* emot-bubblewoop.gif */ = {isa = PBXFileReference; lastKnownFileType = image.gif; path = "emot-bubblewoop.gif"; sourceTree = "<group>"; };
		8C9AB4711597C8C60084B608 /* emot-buddy.gif */ = {isa = PBXFileReference; lastKnownFileType = image.gif; path = "emot-buddy.gif"; sourceTree = "<group>"; };
		8C9AB4721597C8C60084B608 /* emot-burger.gif */ = {isa = PBXFileReference; lastKnownFileType = image.gif; path = "emot-burger.gif"; sourceTree = "<group>"; };
		8C9AB4731597C8C60084B608 /* emot-bustem.png */ = {isa = PBXFileReference; lastKnownFileType = image.png; path = "emot-bustem.png"; sourceTree = "<group>"; };
		8C9AB4741597C8C60084B608 /* emot-butt.gif */ = {isa = PBXFileReference; lastKnownFileType = image.gif; path = "emot-butt.gif"; sourceTree = "<group>"; };
		8C9AB4751597C8C60084B608 /* emot-buttertroll.gif */ = {isa = PBXFileReference; lastKnownFileType = image.gif; path = "emot-buttertroll.gif"; sourceTree = "<group>"; };
		8C9AB4761597C8C60084B608 /* emot-byewhore.gif */ = {isa = PBXFileReference; lastKnownFileType = image.gif; path = "emot-byewhore.gif"; sourceTree = "<group>"; };
		8C9AB4771597C8C60084B608 /* emot-byob.gif */ = {isa = PBXFileReference; lastKnownFileType = image.gif; path = "emot-byob.gif"; sourceTree = "<group>"; };
		8C9AB4781597C8C60084B608 /* emot-byobear.gif */ = {isa = PBXFileReference; lastKnownFileType = image.gif; path = "emot-byobear.gif"; sourceTree = "<group>"; };
		8C9AB4791597C8C60084B608 /* emot-byodame.gif */ = {isa = PBXFileReference; lastKnownFileType = image.gif; path = "emot-byodame.gif"; sourceTree = "<group>"; };
		8C9AB47A1597C8C60084B608 /* emot-byodood.gif */ = {isa = PBXFileReference; lastKnownFileType = image.gif; path = "emot-byodood.gif"; sourceTree = "<group>"; };
		8C9AB47B1597C8C60084B608 /* emot-c.png */ = {isa = PBXFileReference; lastKnownFileType = image.png; path = "emot-c.png"; sourceTree = "<group>"; };
		8C9AB47C1597C8C60084B608 /* emot-c00l.gif */ = {isa = PBXFileReference; lastKnownFileType = image.gif; path = "emot-c00l.gif"; sourceTree = "<group>"; };
		8C9AB47D1597C8C60084B608 /* emot-c00lbert.gif */ = {isa = PBXFileReference; lastKnownFileType = image.gif; path = "emot-c00lbert.gif"; sourceTree = "<group>"; };
		8C9AB47E1597C8C60084B608 /* emot-c00lbutt.gif */ = {isa = PBXFileReference; lastKnownFileType = image.gif; path = "emot-c00lbutt.gif"; sourceTree = "<group>"; };
		8C9AB47F1597C8C60084B608 /* emot-ca.gif */ = {isa = PBXFileReference; lastKnownFileType = image.gif; path = "emot-ca.gif"; sourceTree = "<group>"; };
		8C9AB4801597C8C60084B608 /* emot-camera6.gif */ = {isa = PBXFileReference; lastKnownFileType = image.gif; path = "emot-camera6.gif"; sourceTree = "<group>"; };
		8C9AB4811597C8C60084B608 /* emot-can.gif */ = {isa = PBXFileReference; lastKnownFileType = image.gif; path = "emot-can.gif"; sourceTree = "<group>"; };
		8C9AB4821597C8C60084B608 /* emot-canada.gif */ = {isa = PBXFileReference; lastKnownFileType = image.gif; path = "emot-canada.gif"; sourceTree = "<group>"; };
		8C9AB4831597C8C60084B608 /* emot-catdrugs.gif */ = {isa = PBXFileReference; lastKnownFileType = image.gif; path = "emot-catdrugs.gif"; sourceTree = "<group>"; };
		8C9AB4841597C8C60084B608 /* emot-catholic.gif */ = {isa = PBXFileReference; lastKnownFileType = image.gif; path = "emot-catholic.gif"; sourceTree = "<group>"; };
		8C9AB4851597C8C60084B608 /* emot-cawg.gif */ = {isa = PBXFileReference; lastKnownFileType = image.gif; path = "emot-cawg.gif"; sourceTree = "<group>"; };
		8C9AB4861597C8C60084B608 /* emot-ccb.gif */ = {isa = PBXFileReference; lastKnownFileType = image.gif; path = "emot-ccb.gif"; sourceTree = "<group>"; };
		8C9AB4871597C8C60084B608 /* emot-chatter.gif */ = {isa = PBXFileReference; lastKnownFileType = image.gif; path = "emot-chatter.gif"; sourceTree = "<group>"; };
		8C9AB4881597C8C60084B608 /* emot-cheers.gif */ = {isa = PBXFileReference; lastKnownFileType = image.gif; path = "emot-cheers.gif"; sourceTree = "<group>"; };
		8C9AB4891597C8C60084B608 /* emot-chef.gif */ = {isa = PBXFileReference; lastKnownFileType = image.gif; path = "emot-chef.gif"; sourceTree = "<group>"; };
		8C9AB48A1597C8C60084B608 /* emot-china.gif */ = {isa = PBXFileReference; lastKnownFileType = image.gif; path = "emot-china.gif"; sourceTree = "<group>"; };
		8C9AB48B1597C8C60084B608 /* emot-chio.gif */ = {isa = PBXFileReference; lastKnownFileType = image.gif; path = "emot-chio.gif"; sourceTree = "<group>"; };
		8C9AB48C1597C8C60084B608 /* emot-chord.gif */ = {isa = PBXFileReference; lastKnownFileType = image.gif; path = "emot-chord.gif"; sourceTree = "<group>"; };
		8C9AB48D1597C8C60084B608 /* emot-circlefap.gif */ = {isa = PBXFileReference; lastKnownFileType = image.gif; path = "emot-circlefap.gif"; sourceTree = "<group>"; };
		8C9AB48E1597C8C60084B608 /* emot-clint.gif */ = {isa = PBXFileReference; lastKnownFileType = image.gif; path = "emot-clint.gif"; sourceTree = "<group>"; };
		8C9AB48F1597C8C60084B608 /* emot-clownballoon.gif */ = {isa = PBXFileReference; lastKnownFileType = image.gif; path = "emot-clownballoon.gif"; sourceTree = "<group>"; };
		8C9AB4901597C8C60084B608 /* emot-cmon.gif */ = {isa = PBXFileReference; lastKnownFileType = image.gif; path = "emot-cmon.gif"; sourceTree = "<group>"; };
		8C9AB4911597C8C60084B608 /* emot-coal.gif */ = {isa = PBXFileReference; lastKnownFileType = image.gif; path = "emot-coal.gif"; sourceTree = "<group>"; };
		8C9AB4921597C8C60084B608 /* emot-coffee.gif */ = {isa = PBXFileReference; lastKnownFileType = image.gif; path = "emot-coffee.gif"; sourceTree = "<group>"; };
		8C9AB4931597C8C60084B608 /* emot-colbert.gif */ = {isa = PBXFileReference; lastKnownFileType = image.gif; path = "emot-colbert.gif"; sourceTree = "<group>"; };
		8C9AB4941597C8C60084B608 /* emot-comeback.gif */ = {isa = PBXFileReference; lastKnownFileType = image.gif; path = "emot-comeback.gif"; sourceTree = "<group>"; };
		8C9AB4951597C8C60084B608 /* emot-commissar.gif */ = {isa = PBXFileReference; lastKnownFileType = image.gif; path = "emot-commissar.gif"; sourceTree = "<group>"; };
		8C9AB4961597C8C60084B608 /* emot-coolfish.gif */ = {isa = PBXFileReference; lastKnownFileType = image.gif; path = "emot-coolfish.gif"; sourceTree = "<group>"; };
		8C9AB4971597C8C60084B608 /* emot-cop.gif */ = {isa = PBXFileReference; lastKnownFileType = image.gif; path = "emot-cop.gif"; sourceTree = "<group>"; };
		8C9AB4981597C8C60084B608 /* emot-corsair.gif */ = {isa = PBXFileReference; lastKnownFileType = image.gif; path = "emot-corsair.gif"; sourceTree = "<group>"; };
		8C9AB4991597C8C60084B608 /* emot-coupons.gif */ = {isa = PBXFileReference; lastKnownFileType = image.gif; path = "emot-coupons.gif"; sourceTree = "<group>"; };
		8C9AB49A1597C8C60084B608 /* emot-crossarms.gif */ = {isa = PBXFileReference; lastKnownFileType = image.gif; path = "emot-crossarms.gif"; sourceTree = "<group>"; };
		8C9AB49B1597C8C60084B608 /* emot-crow.gif */ = {isa = PBXFileReference; lastKnownFileType = image.gif; path = "emot-crow.gif"; sourceTree = "<group>"; };
		8C9AB49C1597C8C60084B608 /* emot-crying.gif */ = {isa = PBXFileReference; lastKnownFileType = image.gif; path = "emot-crying.gif"; sourceTree = "<group>"; };
		8C9AB49D1597C8C60084B608 /* emot-cthulhu.gif */ = {isa = PBXFileReference; lastKnownFileType = image.gif; path = "emot-cthulhu.gif"; sourceTree = "<group>"; };
		8C9AB49E1597C8C60084B608 /* emot-d.png */ = {isa = PBXFileReference; lastKnownFileType = image.png; path = "emot-d.png"; sourceTree = "<group>"; };
		8C9AB49F1597C8C60084B608 /* emot-damn.gif */ = {isa = PBXFileReference; lastKnownFileType = image.gif; path = "emot-damn.gif"; sourceTree = "<group>"; };
		8C9AB4A01597C8C60084B608 /* emot-dance.gif */ = {isa = PBXFileReference; lastKnownFileType = image.gif; path = "emot-dance.gif"; sourceTree = "<group>"; };
		8C9AB4A11597C8C60084B608 /* emot-Dawkins102.gif */ = {isa = PBXFileReference; lastKnownFileType = image.gif; path = "emot-Dawkins102.gif"; sourceTree = "<group>"; };
		8C9AB4A21597C8C60084B608 /* emot-dealwithit.jpg */ = {isa = PBXFileReference; lastKnownFileType = image.jpeg; path = "emot-dealwithit.jpg"; sourceTree = "<group>"; };
		8C9AB4A31597C8C60084B608 /* emot-denmark.gif */ = {isa = PBXFileReference; lastKnownFileType = image.gif; path = "emot-denmark.gif"; sourceTree = "<group>"; };
		8C9AB4A41597C8C60084B608 /* emot-derp.gif */ = {isa = PBXFileReference; lastKnownFileType = image.gif; path = "emot-derp.gif"; sourceTree = "<group>"; };
		8C9AB4A51597C8C60084B608 /* emot-devil.gif */ = {isa = PBXFileReference; lastKnownFileType = image.gif; path = "emot-devil.gif"; sourceTree = "<group>"; };
		8C9AB4A61597C8C60084B608 /* emot-dogout.gif */ = {isa = PBXFileReference; lastKnownFileType = image.gif; path = "emot-dogout.gif"; sourceTree = "<group>"; };
		8C9AB4A71597C8C60084B608 /* emot-doh.gif */ = {isa = PBXFileReference; lastKnownFileType = image.gif; path = "emot-doh.gif"; sourceTree = "<group>"; };
		8C9AB4A81597C8C60084B608 /* emot-doink.gif */ = {isa = PBXFileReference; lastKnownFileType = image.gif; path = "emot-doink.gif"; sourceTree = "<group>"; };
		8C9AB4A91597C8C60084B608 /* emot-dominic.gif */ = {isa = PBXFileReference; lastKnownFileType = image.gif; path = "emot-dominic.gif"; sourceTree = "<group>"; };
		8C9AB4AA1597C8C60084B608 /* emot-dong.gif */ = {isa = PBXFileReference; lastKnownFileType = image.gif; path = "emot-dong.gif"; sourceTree = "<group>"; };
		8C9AB4AB1597C8C60084B608 /* emot-doom.gif */ = {isa = PBXFileReference; lastKnownFileType = image.gif; path = "emot-doom.gif"; sourceTree = "<group>"; };
		8C9AB4AC1597C8C60084B608 /* emot-dota101.gif */ = {isa = PBXFileReference; lastKnownFileType = image.gif; path = "emot-dota101.gif"; sourceTree = "<group>"; };
		8C9AB4AD1597C8C60084B608 /* emot-downs.gif */ = {isa = PBXFileReference; lastKnownFileType = image.gif; path = "emot-downs.gif"; sourceTree = "<group>"; };
		8C9AB4AE1597C8C60084B608 /* emot-downsbravo.gif */ = {isa = PBXFileReference; lastKnownFileType = image.gif; path = "emot-downsbravo.gif"; sourceTree = "<group>"; };
		8C9AB4AF1597C8C60084B608 /* emot-downsgun.gif */ = {isa = PBXFileReference; lastKnownFileType = image.gif; path = "emot-downsgun.gif"; sourceTree = "<group>"; };
		8C9AB4B01597C8C60084B608 /* emot-downsowned.gif */ = {isa = PBXFileReference; lastKnownFileType = image.gif; path = "emot-downsowned.gif"; sourceTree = "<group>"; };
		8C9AB4B11597C8C60084B608 /* emot-downsrim.gif */ = {isa = PBXFileReference; lastKnownFileType = image.gif; path = "emot-downsrim.gif"; sourceTree = "<group>"; };
		8C9AB4B21597C8C60084B608 /* emot-downswords.gif */ = {isa = PBXFileReference; lastKnownFileType = image.gif; path = "emot-downswords.gif"; sourceTree = "<group>"; };
		8C9AB4B31597C8C60084B608 /* emot-drac.gif */ = {isa = PBXFileReference; lastKnownFileType = image.gif; path = "emot-drac.gif"; sourceTree = "<group>"; };
		8C9AB4B41597C8C60084B608 /* emot-drugnerd.gif */ = {isa = PBXFileReference; lastKnownFileType = image.gif; path = "emot-drugnerd.gif"; sourceTree = "<group>"; };
		8C9AB4B51597C8C60084B608 /* emot-drum.gif */ = {isa = PBXFileReference; lastKnownFileType = image.gif; path = "emot-drum.gif"; sourceTree = "<group>"; };
		8C9AB4B61597C8C60084B608 /* emot-eek.gif */ = {isa = PBXFileReference; lastKnownFileType = image.gif; path = "emot-eek.gif"; sourceTree = "<group>"; };
		8C9AB4B71597C8C60084B608 /* emot-effort.gif */ = {isa = PBXFileReference; lastKnownFileType = image.gif; path = "emot-effort.gif"; sourceTree = "<group>"; };
		8C9AB4B81597C8C60084B608 /* emot-emo.gif */ = {isa = PBXFileReference; lastKnownFileType = image.gif; path = "emot-emo.gif"; sourceTree = "<group>"; };
		8C9AB4B91597C8C60084B608 /* emot-emoticon.gif */ = {isa = PBXFileReference; lastKnownFileType = image.gif; path = "emot-emoticon.gif"; sourceTree = "<group>"; };
		8C9AB4BA1597C8C60084B608 /* emot-eng101.gif */ = {isa = PBXFileReference; lastKnownFileType = image.gif; path = "emot-eng101.gif"; sourceTree = "<group>"; };
		8C9AB4BB1597C8C60084B608 /* emot-eng99.gif */ = {isa = PBXFileReference; lastKnownFileType = image.gif; path = "emot-eng99.gif"; sourceTree = "<group>"; };
		8C9AB4BC1597C8C60084B608 /* emot-engleft.gif */ = {isa = PBXFileReference; lastKnownFileType = image.gif; path = "emot-engleft.gif"; sourceTree = "<group>"; };
		8C9AB4BD1597C8C60084B608 /* emot-ese.gif */ = {isa = PBXFileReference; lastKnownFileType = image.gif; path = "emot-ese.gif"; sourceTree = "<group>"; };
		8C9AB4BE1597C8C60084B608 /* emot-eurovision.png */ = {isa = PBXFileReference; lastKnownFileType = image.png; path = "emot-eurovision.png"; sourceTree = "<group>"; };
		8C9AB4BF1597C8C60084B608 /* emot-f5.gif */ = {isa = PBXFileReference; lastKnownFileType = image.gif; path = "emot-f5.gif"; sourceTree = "<group>"; };
		8C9AB4C01597C8C60084B608 /* emot-f5h.gif */ = {isa = PBXFileReference; lastKnownFileType = image.gif; path = "emot-f5h.gif"; sourceTree = "<group>"; };
		8C9AB4C11597C8C60084B608 /* emot-faggot.gif */ = {isa = PBXFileReference; lastKnownFileType = image.gif; path = "emot-faggot.gif"; sourceTree = "<group>"; };
		8C9AB4C21597C8C60084B608 /* emot-fappery.gif */ = {isa = PBXFileReference; lastKnownFileType = image.gif; path = "emot-fappery.gif"; sourceTree = "<group>"; };
		8C9AB4C31597C8C60084B608 /* emot-fh.gif */ = {isa = PBXFileReference; lastKnownFileType = image.gif; path = "emot-fh.gif"; sourceTree = "<group>"; };
		8C9AB4C41597C8C60084B608 /* emot-fiesta.gif */ = {isa = PBXFileReference; lastKnownFileType = image.gif; path = "emot-fiesta.gif"; sourceTree = "<group>"; };
		8C9AB4C51597C8C60084B608 /* emot-filez.gif */ = {isa = PBXFileReference; lastKnownFileType = image.gif; path = "emot-filez.gif"; sourceTree = "<group>"; };
		8C9AB4C61597C8C60084B608 /* emot-fireman.gif */ = {isa = PBXFileReference; lastKnownFileType = image.gif; path = "emot-fireman.gif"; sourceTree = "<group>"; };
		8C9AB4C71597C8C60084B608 /* emot-firstpost.gif */ = {isa = PBXFileReference; lastKnownFileType = image.gif; path = "emot-firstpost.gif"; sourceTree = "<group>"; };
		8C9AB4C81597C8C60084B608 /* emot-flaccid.gif */ = {isa = PBXFileReference; lastKnownFileType = image.gif; path = "emot-flaccid.gif"; sourceTree = "<group>"; };
		8C9AB4C91597C8C60084B608 /* emot-flag.gif */ = {isa = PBXFileReference; lastKnownFileType = image.gif; path = "emot-flag.gif"; sourceTree = "<group>"; };
		8C9AB4CA1597C8C60084B608 /* emot-flame.gif */ = {isa = PBXFileReference; lastKnownFileType = image.gif; path = "emot-flame.gif"; sourceTree = "<group>"; };
		8C9AB4CB1597C8C60084B608 /* emot-flashfact.gif */ = {isa = PBXFileReference; lastKnownFileType = image.gif; path = "emot-flashfact.gif"; sourceTree = "<group>"; };
		8C9AB4CC1597C8C60084B608 /* emot-flashfap.gif */ = {isa = PBXFileReference; lastKnownFileType = image.gif; path = "emot-flashfap.gif"; sourceTree = "<group>"; };
		8C9AB4CD1597C8C60084B608 /* emot-fork.png */ = {isa = PBXFileReference; lastKnownFileType = image.png; path = "emot-fork.png"; sourceTree = "<group>"; };
		8C9AB4CE1597C8C60084B608 /* emot-foxnews.gif */ = {isa = PBXFileReference; lastKnownFileType = image.gif; path = "emot-foxnews.gif"; sourceTree = "<group>"; };
		8C9AB4CF1597C8C60084B608 /* emot-france.gif */ = {isa = PBXFileReference; lastKnownFileType = image.gif; path = "emot-france.gif"; sourceTree = "<group>"; };
		8C9AB4D01597C8C60084B608 /* emot-frog.gif */ = {isa = PBXFileReference; lastKnownFileType = image.gif; path = "emot-frog.gif"; sourceTree = "<group>"; };
		8C9AB4D11597C8C60084B608 /* emot-frogbon.gif */ = {isa = PBXFileReference; lastKnownFileType = image.gif; path = "emot-frogbon.gif"; sourceTree = "<group>"; };
		8C9AB4D21597C8C60084B608 /* emot-frogc00l.gif */ = {isa = PBXFileReference; lastKnownFileType = image.gif; path = "emot-frogc00l.gif"; sourceTree = "<group>"; };
		8C9AB4D31597C8C60084B608 /* emot-frogdowns.png */ = {isa = PBXFileReference; lastKnownFileType = image.png; path = "emot-frogdowns.png"; sourceTree = "<group>"; };
		8C9AB4D41597C8C60084B608 /* emot-froggonk.gif */ = {isa = PBXFileReference; lastKnownFileType = image.gif; path = "emot-froggonk.gif"; sourceTree = "<group>"; };
		8C9AB4D51597C8C60084B608 /* emot-frogout.gif */ = {isa = PBXFileReference; lastKnownFileType = image.gif; path = "emot-frogout.gif"; sourceTree = "<group>"; };
		8C9AB4D61597C8C60084B608 /* emot-frogsiren.gif */ = {isa = PBXFileReference; lastKnownFileType = image.gif; path = "emot-frogsiren.gif"; sourceTree = "<group>"; };
		8C9AB4D71597C8C60084B608 /* emot-fry.gif */ = {isa = PBXFileReference; lastKnownFileType = image.gif; path = "emot-fry.gif"; sourceTree = "<group>"; };
		8C9AB4D81597C8C60084B608 /* emot-fsmug.gif */ = {isa = PBXFileReference; lastKnownFileType = image.gif; path = "emot-fsmug.gif"; sourceTree = "<group>"; };
		8C9AB4D91597C8C60084B608 /* emot-fsn.gif */ = {isa = PBXFileReference; lastKnownFileType = image.gif; path = "emot-fsn.gif"; sourceTree = "<group>"; };
		8C9AB4DA1597C8C60084B608 /* emot-ftbrg.gif */ = {isa = PBXFileReference; lastKnownFileType = image.gif; path = "emot-ftbrg.gif"; sourceTree = "<group>"; };
		8C9AB4DB1597C8C60084B608 /* emot-fuckoff.gif */ = {isa = PBXFileReference; lastKnownFileType = image.gif; path = "emot-fuckoff.gif"; sourceTree = "<group>"; };
		8C9AB4DC1597C8C60084B608 /* emot-fuckyou.gif */ = {isa = PBXFileReference; lastKnownFileType = image.gif; path = "emot-fuckyou.gif"; sourceTree = "<group>"; };
		8C9AB4DD1597C8C60084B608 /* emot-furcry.gif */ = {isa = PBXFileReference; lastKnownFileType = image.gif; path = "emot-furcry.gif"; sourceTree = "<group>"; };
		8C9AB4DE1597C8C60084B608 /* emot-fyadride.gif */ = {isa = PBXFileReference; lastKnownFileType = image.gif; path = "emot-fyadride.gif"; sourceTree = "<group>"; };
		8C9AB4DF1597C8C60084B608 /* emot-FYH.gif */ = {isa = PBXFileReference; lastKnownFileType = image.gif; path = "emot-FYH.gif"; sourceTree = "<group>"; };
		8C9AB4E01597C8C60084B608 /* emot-gay.gif */ = {isa = PBXFileReference; lastKnownFileType = image.gif; path = "emot-gay.gif"; sourceTree = "<group>"; };
		8C9AB4E11597C8C60084B608 /* emot-gb2byob.gif */ = {isa = PBXFileReference; lastKnownFileType = image.gif; path = "emot-gb2byob.gif"; sourceTree = "<group>"; };
		8C9AB4E21597C8C60084B608 /* emot-gb2fyad.gif */ = {isa = PBXFileReference; lastKnownFileType = image.gif; path = "emot-gb2fyad.gif"; sourceTree = "<group>"; };
		8C9AB4E31597C8C60084B608 /* emot-gb2gbs.gif */ = {isa = PBXFileReference; lastKnownFileType = image.gif; path = "emot-gb2gbs.gif"; sourceTree = "<group>"; };
		8C9AB4E41597C8C60084B608 /* emot-gb2hd2k.gif */ = {isa = PBXFileReference; lastKnownFileType = image.gif; path = "emot-gb2hd2k.gif"; sourceTree = "<group>"; };
		8C9AB4E51597C8C60084B608 /* emot-gbsmith.gif */ = {isa = PBXFileReference; lastKnownFileType = image.gif; path = "emot-gbsmith.gif"; sourceTree = "<group>"; };
		8C9AB4E61597C8C60084B608 /* emot-geno.gif */ = {isa = PBXFileReference; lastKnownFileType = image.gif; path = "emot-geno.gif"; sourceTree = "<group>"; };
		8C9AB4E71597C8C60084B608 /* emot-george.gif */ = {isa = PBXFileReference; lastKnownFileType = image.gif; path = "emot-george.gif"; sourceTree = "<group>"; };
		8C9AB4E81597C8C60084B608 /* emot-getout.png */ = {isa = PBXFileReference; lastKnownFileType = image.png; path = "emot-getout.png"; sourceTree = "<group>"; };
		8C9AB4E91597C8C60084B608 /* emot-ghost.gif */ = {isa = PBXFileReference; lastKnownFileType = image.gif; path = "emot-ghost.gif"; sourceTree = "<group>"; };
		8C9AB4EA1597C8C60084B608 /* emot-gibs.gif */ = {isa = PBXFileReference; lastKnownFileType = image.gif; path = "emot-gibs.gif"; sourceTree = "<group>"; };
		8C9AB4EB1597C8C60084B608 /* emot-gizz.gif */ = {isa = PBXFileReference; lastKnownFileType = image.gif; path = "emot-gizz.gif"; sourceTree = "<group>"; };
		8C9AB4EC1597C8C60084B608 /* emot-glomp.gif */ = {isa = PBXFileReference; lastKnownFileType = image.gif; path = "emot-glomp.gif"; sourceTree = "<group>"; };
		8C9AB4ED1597C8C60084B608 /* emot-goatse.gif */ = {isa = PBXFileReference; lastKnownFileType = image.gif; path = "emot-goatse.gif"; sourceTree = "<group>"; };
		8C9AB4EE1597C8C60084B608 /* emot-godwin.gif */ = {isa = PBXFileReference; lastKnownFileType = image.gif; path = "emot-godwin.gif"; sourceTree = "<group>"; };
		8C9AB4EF1597C8C60084B608 /* emot-goleft.gif */ = {isa = PBXFileReference; lastKnownFileType = image.gif; path = "emot-goleft.gif"; sourceTree = "<group>"; };
		8C9AB4F01597C8C60084B608 /* emot-golfclap.gif */ = {isa = PBXFileReference; lastKnownFileType = image.gif; path = "emot-golfclap.gif"; sourceTree = "<group>"; };
		8C9AB4F11597C8C60084B608 /* emot-golgo.gif */ = {isa = PBXFileReference; lastKnownFileType = image.gif; path = "emot-golgo.gif"; sourceTree = "<group>"; };
		8C9AB4F21597C8C60084B608 /* emot-gonchar.gif */ = {isa = PBXFileReference; lastKnownFileType = image.gif; path = "emot-gonchar.gif"; sourceTree = "<group>"; };
		8C9AB4F31597C8C60084B608 /* emot-gonk.gif */ = {isa = PBXFileReference; lastKnownFileType = image.gif; path = "emot-gonk.gif"; sourceTree = "<group>"; };
		8C9AB4F41597C8C60084B608 /* emot-goof.gif */ = {isa = PBXFileReference; lastKnownFileType = image.gif; path = "emot-goof.gif"; sourceTree = "<group>"; };
		8C9AB4F51597C8C60084B608 /* emot-google.gif */ = {isa = PBXFileReference; lastKnownFileType = image.gif; path = "emot-google.gif"; sourceTree = "<group>"; };
		8C9AB4F61597C8C60084B608 /* emot-goon.gif */ = {isa = PBXFileReference; lastKnownFileType = image.gif; path = "emot-goon.gif"; sourceTree = "<group>"; };
		8C9AB4F71597C8C60084B608 /* emot-goonboot.gif */ = {isa = PBXFileReference; lastKnownFileType = image.gif; path = "emot-goonboot.gif"; sourceTree = "<group>"; };
		8C9AB4F81597C8C60084B608 /* emot-gooncamp.gif */ = {isa = PBXFileReference; lastKnownFileType = image.gif; path = "emot-gooncamp.gif"; sourceTree = "<group>"; };
		8C9AB4F91597C8C60084B608 /* emot-goonsay.gif */ = {isa = PBXFileReference; lastKnownFileType = image.gif; path = "emot-goonsay.gif"; sourceTree = "<group>"; };
		8C9AB4FA1597C8C60084B608 /* emot-greatgift.gif */ = {isa = PBXFileReference; lastKnownFileType = image.gif; path = "emot-greatgift.gif"; sourceTree = "<group>"; };
		8C9AB4FB1597C8C60084B608 /* emot-gtfoycs.gif */ = {isa = PBXFileReference; lastKnownFileType = image.gif; path = "emot-gtfoycs.gif"; sourceTree = "<group>"; };
		8C9AB4FC1597C8C60084B608 /* emot-guitar.gif */ = {isa = PBXFileReference; lastKnownFileType = image.gif; path = "emot-guitar.gif"; sourceTree = "<group>"; };
		8C9AB4FD1597C8C60084B608 /* emot-gurf.gif */ = {isa = PBXFileReference; lastKnownFileType = image.gif; path = "emot-gurf.gif"; sourceTree = "<group>"; };
		8C9AB4FE1597C8C60084B608 /* emot-h.png */ = {isa = PBXFileReference; lastKnownFileType = image.png; path = "emot-h.png"; sourceTree = "<group>"; };
		8C9AB4FF1597C8C60084B608 /* emot-hampants.gif */ = {isa = PBXFileReference; lastKnownFileType = image.gif; path = "emot-hampants.gif"; sourceTree = "<group>"; };
		8C9AB5001597C8C60084B608 /* emot-happyelf.gif */ = {isa = PBXFileReference; lastKnownFileType = image.gif; path = "emot-happyelf.gif"; sourceTree = "<group>"; };
		8C9AB5011597C8C60084B608 /* emot-havlat.gif */ = {isa = PBXFileReference; lastKnownFileType = image.gif; path = "emot-havlat.gif"; sourceTree = "<group>"; };
		8C9AB5021597C8C60084B608 /* emot-haw.gif */ = {isa = PBXFileReference; lastKnownFileType = image.gif; path = "emot-haw.gif"; sourceTree = "<group>"; };
		8C9AB5031597C8C60084B608 /* emot-hawaaaafap.gif */ = {isa = PBXFileReference; lastKnownFileType = image.gif; path = "emot-hawaaaafap.gif"; sourceTree = "<group>"; };
		8C9AB5041597C8C60084B608 /* emot-hb.gif */ = {isa = PBXFileReference; lastKnownFileType = image.gif; path = "emot-hb.gif"; sourceTree = "<group>"; };
		8C9AB5051597C8C60084B608 /* emot-hchatter.gif */ = {isa = PBXFileReference; lastKnownFileType = image.gif; path = "emot-hchatter.gif"; sourceTree = "<group>"; };
		8C9AB5061597C8C60084B608 /* emot-hehe.gif */ = {isa = PBXFileReference; lastKnownFileType = image.gif; path = "emot-hehe.gif"; sourceTree = "<group>"; };
		8C9AB5071597C8C60084B608 /* emot-hellyeah.gif */ = {isa = PBXFileReference; lastKnownFileType = image.gif; path = "emot-hellyeah.gif"; sourceTree = "<group>"; };
		8C9AB5081597C8C60084B608 /* emot-hf.gif */ = {isa = PBXFileReference; lastKnownFileType = image.gif; path = "emot-hf.gif"; sourceTree = "<group>"; };
		8C9AB5091597C8C60084B608 /* emot-hfive.gif */ = {isa = PBXFileReference; lastKnownFileType = image.gif; path = "emot-hfive.gif"; sourceTree = "<group>"; };
		8C9AB50A1597C8C60084B608 /* emot-hist101.gif */ = {isa = PBXFileReference; lastKnownFileType = image.gif; path = "emot-hist101.gif"; sourceTree = "<group>"; };
		8C9AB50B1597C8C60084B608 /* emot-hitler.gif */ = {isa = PBXFileReference; lastKnownFileType = image.gif; path = "emot-hitler.gif"; sourceTree = "<group>"; };
		8C9AB50C1597C8C60084B608 /* emot-holy.gif */ = {isa = PBXFileReference; lastKnownFileType = image.gif; path = "emot-holy.gif"; sourceTree = "<group>"; };
		8C9AB50D1597C8C60084B608 /* emot-holymoley.gif */ = {isa = PBXFileReference; lastKnownFileType = image.gif; path = "emot-holymoley.gif"; sourceTree = "<group>"; };
		8C9AB50E1597C8C60084B608 /* emot-horse.gif */ = {isa = PBXFileReference; lastKnownFileType = image.gif; path = "emot-horse.gif"; sourceTree = "<group>"; };
		8C9AB50F1597C8C60084B608 /* emot-hr.gif */ = {isa = PBXFileReference; lastKnownFileType = image.gif; path = "emot-hr.gif"; sourceTree = "<group>"; };
		8C9AB5101597C8C60084B608 /* emot-huh.gif */ = {isa = PBXFileReference; lastKnownFileType = image.gif; path = "emot-huh.gif"; sourceTree = "<group>"; };
		8C9AB5111597C8C60084B608 /* emot-hurr.gif */ = {isa = PBXFileReference; lastKnownFileType = image.gif; path = "emot-hurr.gif"; sourceTree = "<group>"; };
		8C9AB5121597C8C60084B608 /* emot-hydrogen.gif */ = {isa = PBXFileReference; lastKnownFileType = image.gif; path = "emot-hydrogen.gif"; sourceTree = "<group>"; };
		8C9AB5131597C8C60084B608 /* emot-iceburn.gif */ = {isa = PBXFileReference; lastKnownFileType = image.gif; path = "emot-iceburn.gif"; sourceTree = "<group>"; };
		8C9AB5141597C8C60084B608 /* emot-iia.png */ = {isa = PBXFileReference; lastKnownFileType = image.png; path = "emot-iia.png"; sourceTree = "<group>"; };
		8C9AB5151597C8C60084B608 /* emot-iiaca.gif */ = {isa = PBXFileReference; lastKnownFileType = image.gif; path = "emot-iiaca.gif"; sourceTree = "<group>"; };
		8C9AB5161597C8C60084B608 /* emot-iiam.gif */ = {isa = PBXFileReference; lastKnownFileType = image.gif; path = "emot-iiam.gif"; sourceTree = "<group>"; };
		8C9AB5171597C8C60084B608 /* emot-ironicat.gif */ = {isa = PBXFileReference; lastKnownFileType = image.gif; path = "emot-ironicat.gif"; sourceTree = "<group>"; };
		8C9AB5181597C8C60084B608 /* emot-irony.gif */ = {isa = PBXFileReference; lastKnownFileType = image.gif; path = "emot-irony.gif"; sourceTree = "<group>"; };
		8C9AB5191597C8C60084B608 /* emot-italy.gif */ = {isa = PBXFileReference; lastKnownFileType = image.gif; path = "emot-italy.gif"; sourceTree = "<group>"; };
		8C9AB51A1597C8C60084B608 /* emot-itjb.gif */ = {isa = PBXFileReference; lastKnownFileType = image.gif; path = "emot-itjb.gif"; sourceTree = "<group>"; };
		8C9AB51B1597C8C60084B608 /* emot-j.gif */ = {isa = PBXFileReference; lastKnownFileType = image.gif; path = "emot-j.gif"; sourceTree = "<group>"; };
		8C9AB51C1597C8C60084B608 /* emot-jerkbag.gif */ = {isa = PBXFileReference; lastKnownFileType = image.gif; path = "emot-jerkbag.gif"; sourceTree = "<group>"; };
		8C9AB51D1597C8C60084B608 /* emot-jewish.gif */ = {isa = PBXFileReference; lastKnownFileType = image.gif; path = "emot-jewish.gif"; sourceTree = "<group>"; };
		8C9AB51E1597C8C60084B608 /* emot-jiggled.gif */ = {isa = PBXFileReference; lastKnownFileType = image.gif; path = "emot-jiggled.gif"; sourceTree = "<group>"; };
		8C9AB51F1597C8C60084B608 /* emot-jihad.gif */ = {isa = PBXFileReference; lastKnownFileType = image.gif; path = "emot-jihad.gif"; sourceTree = "<group>"; };
		8C9AB5201597C8C60084B608 /* emot-joel.gif */ = {isa = PBXFileReference; lastKnownFileType = image.gif; path = "emot-joel.gif"; sourceTree = "<group>"; };
		8C9AB5211597C8C60084B608 /* emot-jp.gif */ = {isa = PBXFileReference; lastKnownFileType = image.gif; path = "emot-jp.gif"; sourceTree = "<group>"; };
		8C9AB5221597C8C60084B608 /* emot-kakashi.gif */ = {isa = PBXFileReference; lastKnownFileType = image.gif; path = "emot-kakashi.gif"; sourceTree = "<group>"; };
		8C9AB5231597C8C60084B608 /* emot-kamina.gif */ = {isa = PBXFileReference; lastKnownFileType = image.gif; path = "emot-kamina.gif"; sourceTree = "<group>"; };
		8C9AB5241597C8C60084B608 /* emot-keke.gif */ = {isa = PBXFileReference; lastKnownFileType = image.gif; path = "emot-keke.gif"; sourceTree = "<group>"; };
		8C9AB5251597C8C60084B608 /* emot-kiddo.gif */ = {isa = PBXFileReference; lastKnownFileType = image.gif; path = "emot-kiddo.gif"; sourceTree = "<group>"; };
		8C9AB5261597C8C60084B608 /* emot-killdozer.gif */ = {isa = PBXFileReference; lastKnownFileType = image.gif; path = "emot-killdozer.gif"; sourceTree = "<group>"; };
		8C9AB5271597C8C60084B608 /* emot-krad2.gif */ = {isa = PBXFileReference; lastKnownFileType = image.gif; path = "emot-krad2.gif"; sourceTree = "<group>"; };
		8C9AB5281597C8C60084B608 /* emot-kraken.gif */ = {isa = PBXFileReference; lastKnownFileType = image.gif; path = "emot-kraken.gif"; sourceTree = "<group>"; };
		8C9AB5291597C8C60084B608 /* emot-kratos.gif */ = {isa = PBXFileReference; lastKnownFileType = image.gif; path = "emot-kratos.gif"; sourceTree = "<group>"; };
		8C9AB52A1597C8C60084B608 /* emot-laffo.gif */ = {isa = PBXFileReference; lastKnownFileType = image.gif; path = "emot-laffo.gif"; sourceTree = "<group>"; };
		8C9AB52B1597C8C60084B608 /* emot-laugh.gif */ = {isa = PBXFileReference; lastKnownFileType = image.gif; path = "emot-laugh.gif"; sourceTree = "<group>"; };
		8C9AB52C1597C8C60084B608 /* emot-lol.gif */ = {isa = PBXFileReference; lastKnownFileType = image.gif; path = "emot-lol.gif"; sourceTree = "<group>"; };
		8C9AB52D1597C8C60084B608 /* emot-lost.gif */ = {isa = PBXFileReference; lastKnownFileType = image.gif; path = "emot-lost.gif"; sourceTree = "<group>"; };
		8C9AB52E1597C8C60084B608 /* emot-love.gif */ = {isa = PBXFileReference; lastKnownFileType = image.gif; path = "emot-love.gif"; sourceTree = "<group>"; };
		8C9AB52F1597C8C60084B608 /* emot-lovewcc.gif */ = {isa = PBXFileReference; lastKnownFileType = image.gif; path = "emot-lovewcc.gif"; sourceTree = "<group>"; };
		8C9AB5301597C8C60084B608 /* emot-lron.gif */ = {isa = PBXFileReference; lastKnownFileType = image.gif; path = "emot-lron.gif"; sourceTree = "<group>"; };
		8C9AB5311597C8C60084B608 /* emot-lsd.gif */ = {isa = PBXFileReference; lastKnownFileType = image.gif; path = "emot-lsd.gif"; sourceTree = "<group>"; };
		8C9AB5321597C8C60084B608 /* emot-m10.gif */ = {isa = PBXFileReference; lastKnownFileType = image.gif; path = "emot-m10.gif"; sourceTree = "<group>"; };
		8C9AB5331597C8C60084B608 /* emot-madmax.gif */ = {isa = PBXFileReference; lastKnownFileType = image.gif; path = "emot-madmax.gif"; sourceTree = "<group>"; };
		8C9AB5341597C8C60084B608 /* emot-mario.gif */ = {isa = PBXFileReference; lastKnownFileType = image.gif; path = "emot-mario.gif"; sourceTree = "<group>"; };
		8C9AB5351597C8C60084B608 /* emot-mason.gif */ = {isa = PBXFileReference; lastKnownFileType = image.gif; path = "emot-mason.gif"; sourceTree = "<group>"; };
		8C9AB5361597C8C60084B608 /* emot-master.gif */ = {isa = PBXFileReference; lastKnownFileType = image.gif; path = "emot-master.gif"; sourceTree = "<group>"; };
		8C9AB5371597C8C60084B608 /* emot-mcnabb.png */ = {isa = PBXFileReference; lastKnownFileType = image.png; path = "emot-mcnabb.png"; sourceTree = "<group>"; };
		8C9AB5381597C8C60084B608 /* emot-megaman.gif */ = {isa = PBXFileReference; lastKnownFileType = image.gif; path = "emot-megaman.gif"; sourceTree = "<group>"; };
		8C9AB5391597C8C60084B608 /* emot-mexico.gif */ = {isa = PBXFileReference; lastKnownFileType = image.gif; path = "emot-mexico.gif"; sourceTree = "<group>"; };
		8C9AB53A1597C8C60084B608 /* emot-milk.gif */ = {isa = PBXFileReference; lastKnownFileType = image.gif; path = "emot-milk.gif"; sourceTree = "<group>"; };
		8C9AB53B1597C8C60084B608 /* emot-mmmsmug.gif */ = {isa = PBXFileReference; lastKnownFileType = image.gif; path = "emot-mmmsmug.gif"; sourceTree = "<group>"; };
		8C9AB53C1597C8C60084B608 /* emot-monar.gif */ = {isa = PBXFileReference; lastKnownFileType = image.gif; path = "emot-monar.gif"; sourceTree = "<group>"; };
		8C9AB53D1597C8C60084B608 /* emot-monocle.gif */ = {isa = PBXFileReference; lastKnownFileType = image.gif; path = "emot-monocle.gif"; sourceTree = "<group>"; };
		8C9AB53E1597C8C60084B608 /* emot-mordin.gif */ = {isa = PBXFileReference; lastKnownFileType = image.gif; path = "emot-mordin.gif"; sourceTree = "<group>"; };
		8C9AB53F1597C8C60084B608 /* emot-moustache.gif */ = {isa = PBXFileReference; lastKnownFileType = image.gif; path = "emot-moustache.gif"; sourceTree = "<group>"; };
		8C9AB5401597C8C60084B608 /* emot-ms.gif */ = {isa = PBXFileReference; lastKnownFileType = image.gif; path = "emot-ms.gif"; sourceTree = "<group>"; };
		8C9AB5411597C8C60084B608 /* emot-mufasa.png */ = {isa = PBXFileReference; lastKnownFileType = image.png; path = "emot-mufasa.png"; sourceTree = "<group>"; };
		8C9AB5421597C8C60084B608 /* emot-munch.gif */ = {isa = PBXFileReference; lastKnownFileType = image.gif; path = "emot-munch.gif"; sourceTree = "<group>"; };
		8C9AB5431597C8C60084B608 /* emot-nattyburn.gif */ = {isa = PBXFileReference; lastKnownFileType = image.gif; path = "emot-nattyburn.gif"; sourceTree = "<group>"; };
		8C9AB5441597C8C60084B608 /* emot-neckbeard.gif */ = {isa = PBXFileReference; lastKnownFileType = image.gif; path = "emot-neckbeard.gif"; sourceTree = "<group>"; };
		8C9AB5451597C8C60084B608 /* emot-niggly.gif */ = {isa = PBXFileReference; lastKnownFileType = image.gif; path = "emot-niggly.gif"; sourceTree = "<group>"; };
		8C9AB5461597C8C60084B608 /* emot-ninja.gif */ = {isa = PBXFileReference; lastKnownFileType = image.gif; path = "emot-ninja.gif"; sourceTree = "<group>"; };
		8C9AB5471597C8C60084B608 /* emot-nixon.gif */ = {isa = PBXFileReference; lastKnownFileType = image.gif; path = "emot-nixon.gif"; sourceTree = "<group>"; };
		8C9AB5481597C8C60084B608 /* emot-nms.gif */ = {isa = PBXFileReference; lastKnownFileType = image.gif; path = "emot-nms.gif"; sourceTree = "<group>"; };
		8C9AB5491597C8C60084B608 /* emot-norway.gif */ = {isa = PBXFileReference; lastKnownFileType = image.gif; path = "emot-norway.gif"; sourceTree = "<group>"; };
		8C9AB54A1597C8C60084B608 /* emot-notfunny.gif */ = {isa = PBXFileReference; lastKnownFileType = image.gif; path = "emot-notfunny.gif"; sourceTree = "<group>"; };
		8C9AB54B1597C8C60084B608 /* emot-nws.gif */ = {isa = PBXFileReference; lastKnownFileType = image.gif; path = "emot-nws.gif"; sourceTree = "<group>"; };
		8C9AB54C1597C8C60084B608 /* emot-nyd.gif */ = {isa = PBXFileReference; lastKnownFileType = image.gif; path = "emot-nyd.gif"; sourceTree = "<group>"; };
		8C9AB54D1597C8C60084B608 /* emot-nyoron.gif */ = {isa = PBXFileReference; lastKnownFileType = image.gif; path = "emot-nyoron.gif"; sourceTree = "<group>"; };
		8C9AB54E1597C8C60084B608 /* emot-obama.gif */ = {isa = PBXFileReference; lastKnownFileType = image.gif; path = "emot-obama.gif"; sourceTree = "<group>"; };
		8C9AB54F1597C8C60084B608 /* emot-objection.gif */ = {isa = PBXFileReference; lastKnownFileType = image.gif; path = "emot-objection.gif"; sourceTree = "<group>"; };
		8C9AB5501597C8C60084B608 /* emot-ocelot.gif */ = {isa = PBXFileReference; lastKnownFileType = image.gif; path = "emot-ocelot.gif"; sourceTree = "<group>"; };
		8C9AB5511597C8C60084B608 /* emot-ohdear.png */ = {isa = PBXFileReference; lastKnownFileType = image.png; path = "emot-ohdear.png"; sourceTree = "<group>"; };
		8C9AB5521597C8C60084B608 /* emot-onlyoption.gif */ = {isa = PBXFileReference; lastKnownFileType = image.gif; path = "emot-onlyoption.gif"; sourceTree = "<group>"; };
		8C9AB5531597C8C60084B608 /* emot-orks.gif */ = {isa = PBXFileReference; lastKnownFileType = image.gif; path = "emot-orks.gif"; sourceTree = "<group>"; };
		8C9AB5541597C8C60084B608 /* emot-owned.gif */ = {isa = PBXFileReference; lastKnownFileType = image.gif; path = "emot-owned.gif"; sourceTree = "<group>"; };
		8C9AB5551597C8C60084B608 /* emot-page3.gif */ = {isa = PBXFileReference; lastKnownFileType = image.gif; path = "emot-page3.gif"; sourceTree = "<group>"; };
		8C9AB5561597C8C60084B608 /* emot-parrot.gif */ = {isa = PBXFileReference; lastKnownFileType = image.gif; path = "emot-parrot.gif"; sourceTree = "<group>"; };
		8C9AB5571597C8C60084B608 /* emot-patriot.gif */ = {isa = PBXFileReference; lastKnownFileType = image.gif; path = "emot-patriot.gif"; sourceTree = "<group>"; };
		8C9AB5581597C8C60084B608 /* emot-pcgaming.gif */ = {isa = PBXFileReference; lastKnownFileType = image.gif; path = "emot-pcgaming.gif"; sourceTree = "<group>"; };
		8C9AB5591597C8C60084B608 /* emot-pcgaming1.gif */ = {isa = PBXFileReference; lastKnownFileType = image.gif; path = "emot-pcgaming1.gif"; sourceTree = "<group>"; };
		8C9AB55A1597C8C60084B608 /* emot-pedo.gif */ = {isa = PBXFileReference; lastKnownFileType = image.gif; path = "emot-pedo.gif"; sourceTree = "<group>"; };
		8C9AB55B1597C8C60084B608 /* emot-pervert.gif */ = {isa = PBXFileReference; lastKnownFileType = image.gif; path = "emot-pervert.gif"; sourceTree = "<group>"; };
		8C9AB55C1597C8C60084B608 /* emot-phone.gif */ = {isa = PBXFileReference; lastKnownFileType = image.gif; path = "emot-phone.gif"; sourceTree = "<group>"; };
		8C9AB55D1597C8C60084B608 /* emot-phoneb.gif */ = {isa = PBXFileReference; lastKnownFileType = image.gif; path = "emot-phoneb.gif"; sourceTree = "<group>"; };
		8C9AB55E1597C8C60084B608 /* emot-phoneline.gif */ = {isa = PBXFileReference; lastKnownFileType = image.gif; path = "emot-phoneline.gif"; sourceTree = "<group>"; };
		8C9AB55F1597C8C60084B608 /* emot-pipe.gif */ = {isa = PBXFileReference; lastKnownFileType = image.gif; path = "emot-pipe.gif"; sourceTree = "<group>"; };
		8C9AB5601597C8C60084B608 /* emot-pirate.gif */ = {isa = PBXFileReference; lastKnownFileType = image.gif; path = "emot-pirate.gif"; sourceTree = "<group>"; };
		8C9AB5611597C8C60084B608 /* emot-pluto.gif */ = {isa = PBXFileReference; lastKnownFileType = image.gif; path = "emot-pluto.gif"; sourceTree = "<group>"; };
		8C9AB5621597C8C60084B608 /* emot-pranke.gif */ = {isa = PBXFileReference; lastKnownFileType = image.gif; path = "emot-pranke.gif"; sourceTree = "<group>"; };
		8C9AB5631597C8C60084B608 /* emot-pray.gif */ = {isa = PBXFileReference; lastKnownFileType = image.gif; path = "emot-pray.gif"; sourceTree = "<group>"; };
		8C9AB5641597C8C60084B608 /* emot-protarget.gif */ = {isa = PBXFileReference; lastKnownFileType = image.gif; path = "emot-protarget.gif"; sourceTree = "<group>"; };
		8C9AB5651597C8C60084B608 /* emot-pseudo.gif */ = {isa = PBXFileReference; lastKnownFileType = image.gif; path = "emot-pseudo.gif"; sourceTree = "<group>"; };
		8C9AB5661597C8C60084B608 /* emot-psyberger.gif */ = {isa = PBXFileReference; lastKnownFileType = image.gif; path = "emot-psyberger.gif"; sourceTree = "<group>"; };
		8C9AB5671597C8C60084B608 /* emot-psyboom.gif */ = {isa = PBXFileReference; lastKnownFileType = image.gif; path = "emot-psyboom.gif"; sourceTree = "<group>"; };
		8C9AB5681597C8C60084B608 /* emot-psyduck.gif */ = {isa = PBXFileReference; lastKnownFileType = image.gif; path = "emot-psyduck.gif"; sourceTree = "<group>"; };
		8C9AB5691597C8C60084B608 /* emot-psylon.gif */ = {isa = PBXFileReference; lastKnownFileType = image.gif; path = "emot-psylon.gif"; sourceTree = "<group>"; };
		8C9AB56A1597C8C60084B608 /* emot-psypop.gif */ = {isa = PBXFileReference; lastKnownFileType = image.gif; path = "emot-psypop.gif"; sourceTree = "<group>"; };
		8C9AB56B1597C8C60084B608 /* emot-punto.gif */ = {isa = PBXFileReference; lastKnownFileType = image.gif; path = "emot-punto.gif"; sourceTree = "<group>"; };
		8C9AB56C1597C8C60084B608 /* emot-pwm.gif */ = {isa = PBXFileReference; lastKnownFileType = image.gif; path = "emot-pwm.gif"; sourceTree = "<group>"; };
		8C9AB56D1597C8C60084B608 /* emot-pwn.gif */ = {isa = PBXFileReference; lastKnownFileType = image.gif; path = "emot-pwn.gif"; sourceTree = "<group>"; };
		8C9AB56E1597C8C60084B608 /* emot-q.gif */ = {isa = PBXFileReference; lastKnownFileType = image.gif; path = "emot-q.gif"; sourceTree = "<group>"; };
		8C9AB56F1597C8C60084B608 /* emot-qfg.gif */ = {isa = PBXFileReference; lastKnownFileType = image.gif; path = "emot-qfg.gif"; sourceTree = "<group>"; };
		8C9AB5701597C8C60084B608 /* emot-qirex.gif */ = {isa = PBXFileReference; lastKnownFileType = image.gif; path = "emot-qirex.gif"; sourceTree = "<group>"; };
		8C9AB5711597C8C60084B608 /* emot-qq.gif */ = {isa = PBXFileReference; lastKnownFileType = image.gif; path = "emot-qq.gif"; sourceTree = "<group>"; };
		8C9AB5721597C8C60084B608 /* emot-qqsay.gif */ = {isa = PBXFileReference; lastKnownFileType = image.gif; path = "emot-qqsay.gif"; sourceTree = "<group>"; };
		8C9AB5731597C8C60084B608 /* emot-quagmire.gif */ = {isa = PBXFileReference; lastKnownFileType = image.gif; path = "emot-quagmire.gif"; sourceTree = "<group>"; };
		8C9AB5741597C8C60084B608 /* emot-question.gif */ = {isa = PBXFileReference; lastKnownFileType = image.gif; path = "emot-question.gif"; sourceTree = "<group>"; };
		8C9AB5751597C8C60084B608 /* emot-raise.gif */ = {isa = PBXFileReference; lastKnownFileType = image.gif; path = "emot-raise.gif"; sourceTree = "<group>"; };
		8C9AB5761597C8C60084B608 /* emot-ramsay.gif */ = {isa = PBXFileReference; lastKnownFileType = image.gif; path = "emot-ramsay.gif"; sourceTree = "<group>"; };
		8C9AB5771597C8C60084B608 /* emot-rant.gif */ = {isa = PBXFileReference; lastKnownFileType = image.gif; path = "emot-rant.gif"; sourceTree = "<group>"; };
		8C9AB5781597C8C60084B608 /* emot-razz.gif */ = {isa = PBXFileReference; lastKnownFileType = image.gif; path = "emot-razz.gif"; sourceTree = "<group>"; };
		8C9AB5791597C8C60084B608 /* emot-redhammer.gif */ = {isa = PBXFileReference; lastKnownFileType = image.gif; path = "emot-redhammer.gif"; sourceTree = "<group>"; };
		8C9AB57A1597C8C60084B608 /* emot-regd08.gif */ = {isa = PBXFileReference; lastKnownFileType = image.gif; path = "emot-regd08.gif"; sourceTree = "<group>"; };
		8C9AB57B1597C8C60084B608 /* emot-regd09.gif */ = {isa = PBXFileReference; lastKnownFileType = image.gif; path = "emot-regd09.gif"; sourceTree = "<group>"; };
		8C9AB57C1597C8C60084B608 /* emot-regd10.png */ = {isa = PBXFileReference; lastKnownFileType = image.png; path = "emot-regd10.png"; sourceTree = "<group>"; };
		8C9AB57D1597C8C60084B608 /* emot-reject.gif */ = {isa = PBXFileReference; lastKnownFileType = image.gif; path = "emot-reject.gif"; sourceTree = "<group>"; };
		8C9AB57E1597C8C60084B608 /* emot-respek.gif */ = {isa = PBXFileReference; lastKnownFileType = image.gif; path = "emot-respek.gif"; sourceTree = "<group>"; };
		8C9AB57F1597C8C60084B608 /* emot-rice.gif */ = {isa = PBXFileReference; lastKnownFileType = image.gif; path = "emot-rice.gif"; sourceTree = "<group>"; };
		8C9AB5801597C8C60084B608 /* emot-riker.gif */ = {isa = PBXFileReference; lastKnownFileType = image.gif; path = "emot-riker.gif"; sourceTree = "<group>"; };
		8C9AB5811597C8C60084B608 /* emot-rimshot.gif */ = {isa = PBXFileReference; lastKnownFileType = image.gif; path = "emot-rimshot.gif"; sourceTree = "<group>"; };
		8C9AB5821597C8C60084B608 /* emot-roboluv.gif */ = {isa = PBXFileReference; lastKnownFileType = image.gif; path = "emot-roboluv.gif"; sourceTree = "<group>"; };
		8C9AB5831597C8C60084B608 /* emot-rock.gif */ = {isa = PBXFileReference; lastKnownFileType = image.gif; path = "emot-rock.gif"; sourceTree = "<group>"; };
		8C9AB5841597C8C60084B608 /* emot-rodimus.gif */ = {isa = PBXFileReference; lastKnownFileType = image.gif; path = "emot-rodimus.gif"; sourceTree = "<group>"; };
		8C9AB5851597C8C60084B608 /* emot-roflolmao.gif */ = {isa = PBXFileReference; lastKnownFileType = image.gif; path = "emot-roflolmao.gif"; sourceTree = "<group>"; };
		8C9AB5861597C8C60084B608 /* emot-rolleye.gif */ = {isa = PBXFileReference; lastKnownFileType = image.gif; path = "emot-rolleye.gif"; sourceTree = "<group>"; };
		8C9AB5871597C8C60084B608 /* emot-rudebox.gif */ = {isa = PBXFileReference; lastKnownFileType = image.gif; path = "emot-rudebox.gif"; sourceTree = "<group>"; };
		8C9AB5881597C8C60084B608 /* emot-russbus.gif */ = {isa = PBXFileReference; lastKnownFileType = image.gif; path = "emot-russbus.gif"; sourceTree = "<group>"; };
		8C9AB5891597C8C60084B608 /* emot-s.png */ = {isa = PBXFileReference; lastKnownFileType = image.png; path = "emot-s.png"; sourceTree = "<group>"; };
		8C9AB58A1597C8C60084B608 /* emot-saddowns.gif */ = {isa = PBXFileReference; lastKnownFileType = image.gif; path = "emot-saddowns.gif"; sourceTree = "<group>"; };
		8C9AB58B1597C8C60084B608 /* emot-sax.gif */ = {isa = PBXFileReference; lastKnownFileType = image.gif; path = "emot-sax.gif"; sourceTree = "<group>"; };
		8C9AB58C1597C8C60084B608 /* emot-sbahj.gif */ = {isa = PBXFileReference; lastKnownFileType = image.gif; path = "emot-sbahj.gif"; sourceTree = "<group>"; };
		8C9AB58D1597C8C60084B608 /* emot-science.gif */ = {isa = PBXFileReference; lastKnownFileType = image.gif; path = "emot-science.gif"; sourceTree = "<group>"; };
		8C9AB58E1597C8C60084B608 /* emot-scotland.gif */ = {isa = PBXFileReference; lastKnownFileType = image.gif; path = "emot-scotland.gif"; sourceTree = "<group>"; };
		8C9AB58F1597C8C60084B608 /* emot-sg.gif */ = {isa = PBXFileReference; lastKnownFileType = image.gif; path = "emot-sg.gif"; sourceTree = "<group>"; };
		8C9AB5901597C8C60084B608 /* emot-sharpton.gif */ = {isa = PBXFileReference; lastKnownFileType = image.gif; path = "emot-sharpton.gif"; sourceTree = "<group>"; };
		8C9AB5911597C8C60084B608 /* emot-shepface.gif */ = {isa = PBXFileReference; lastKnownFileType = image.gif; path = "emot-shepface.gif"; sourceTree = "<group>"; };
		8C9AB5921597C8C60084B608 /* emot-shibaz.png */ = {isa = PBXFileReference; lastKnownFileType = image.png; path = "emot-shibaz.png"; sourceTree = "<group>"; };
		8C9AB5931597C8C60084B608 /* emot-shivdurf.gif */ = {isa = PBXFileReference; lastKnownFileType = image.gif; path = "emot-shivdurf.gif"; sourceTree = "<group>"; };
		8C9AB5941597C8C60084B608 /* emot-shlick.gif */ = {isa = PBXFileReference; lastKnownFileType = image.gif; path = "emot-shlick.gif"; sourceTree = "<group>"; };
		8C9AB5951597C8C60084B608 /* emot-shobon.gif */ = {isa = PBXFileReference; lastKnownFileType = image.gif; path = "emot-shobon.gif"; sourceTree = "<group>"; };
		8C9AB5961597C8C60084B608 /* emot-shopkeeper.gif */ = {isa = PBXFileReference; lastKnownFileType = image.gif; path = "emot-shopkeeper.gif"; sourceTree = "<group>"; };
		8C9AB5971597C8C60084B608 /* emot-shroom.gif */ = {isa = PBXFileReference; lastKnownFileType = image.gif; path = "emot-shroom.gif"; sourceTree = "<group>"; };
		8C9AB5981597C8C60084B608 /* emot-sicknasty.gif */ = {isa = PBXFileReference; lastKnownFileType = image.gif; path = "emot-sicknasty.gif"; sourceTree = "<group>"; };
		8C9AB5991597C8C60084B608 /* emot-sigh.gif */ = {isa = PBXFileReference; lastKnownFileType = image.gif; path = "emot-sigh.gif"; sourceTree = "<group>"; };
		8C9AB59A1597C8C60084B608 /* emot-signings.gif */ = {isa = PBXFileReference; lastKnownFileType = image.gif; path = "emot-signings.gif"; sourceTree = "<group>"; };
		8C9AB59B1597C8C60084B608 /* emot-silent.gif */ = {isa = PBXFileReference; lastKnownFileType = image.gif; path = "emot-silent.gif"; sourceTree = "<group>"; };
		8C9AB59C1597C8C60084B608 /* emot-siren.gif */ = {isa = PBXFileReference; lastKnownFileType = image.gif; path = "emot-siren.gif"; sourceTree = "<group>"; };
		8C9AB59D1597C8C60084B608 /* emot-sissies.gif */ = {isa = PBXFileReference; lastKnownFileType = image.gif; path = "emot-sissies.gif"; sourceTree = "<group>"; };
		8C9AB59E1597C8C60084B608 /* emot-slick.gif */ = {isa = PBXFileReference; lastKnownFileType = image.gif; path = "emot-slick.gif"; sourceTree = "<group>"; };
		8C9AB59F1597C8C60084B608 /* emot-smith.gif */ = {isa = PBXFileReference; lastKnownFileType = image.gif; path = "emot-smith.gif"; sourceTree = "<group>"; };
		8C9AB5A01597C8C60084B608 /* emot-smithfrog.png */ = {isa = PBXFileReference; lastKnownFileType = image.png; path = "emot-smithfrog.png"; sourceTree = "<group>"; };
		8C9AB5A11597C8C60084B608 /* emot-smithicide.gif */ = {isa = PBXFileReference; lastKnownFileType = image.gif; path = "emot-smithicide.gif"; sourceTree = "<group>"; };
		8C9AB5A21597C8C60084B608 /* emot-smug.gif */ = {isa = PBXFileReference; lastKnownFileType = image.gif; path = "emot-smug.gif"; sourceTree = "<group>"; };
		8C9AB5A31597C8C60084B608 /* emot-smugbert.gif */ = {isa = PBXFileReference; lastKnownFileType = image.gif; path = "emot-smugbert.gif"; sourceTree = "<group>"; };
		8C9AB5A41597C8C60084B608 /* emot-smugbird.gif */ = {isa = PBXFileReference; lastKnownFileType = image.gif; path = "emot-smugbird.gif"; sourceTree = "<group>"; };
		8C9AB5A51597C8C60084B608 /* emot-smugdog.gif */ = {isa = PBXFileReference; lastKnownFileType = image.gif; path = "emot-smugdog.gif"; sourceTree = "<group>"; };
		8C9AB5A61597C8C60084B608 /* emot-smuggo.gif */ = {isa = PBXFileReference; lastKnownFileType = image.gif; path = "emot-smuggo.gif"; sourceTree = "<group>"; };
		8C9AB5A71597C8C60084B608 /* emot-smugissar.gif */ = {isa = PBXFileReference; lastKnownFileType = image.gif; path = "emot-smugissar.gif"; sourceTree = "<group>"; };
		8C9AB5A81597C8C60084B608 /* emot-smugndar.gif */ = {isa = PBXFileReference; lastKnownFileType = image.gif; path = "emot-smugndar.gif"; sourceTree = "<group>"; };
		8C9AB5A91597C8C60084B608 /* emot-smugspike.png */ = {isa = PBXFileReference; lastKnownFileType = image.png; path = "emot-smugspike.png"; sourceTree = "<group>"; };
		8C9AB5AA1597C8C60084B608 /* emot-smugteddie.gif */ = {isa = PBXFileReference; lastKnownFileType = image.gif; path = "emot-smugteddie.gif"; sourceTree = "<group>"; };
		8C9AB5AB1597C8C60084B608 /* emot-snoop.gif */ = {isa = PBXFileReference; lastKnownFileType = image.gif; path = "emot-snoop.gif"; sourceTree = "<group>"; };
		8C9AB5AC1597C8C60084B608 /* emot-solanadumb.png */ = {isa = PBXFileReference; lastKnownFileType = image.png; path = "emot-solanadumb.png"; sourceTree = "<group>"; };
		8C9AB5AD1597C8C60084B608 /* emot-sonia.gif */ = {isa = PBXFileReference; lastKnownFileType = image.gif; path = "emot-sonia.gif"; sourceTree = "<group>"; };
		8C9AB5AE1597C8C60084B608 /* emot-sotw.gif */ = {isa = PBXFileReference; lastKnownFileType = image.gif; path = "emot-sotw.gif"; sourceTree = "<group>"; };
		8C9AB5AF1597C8C60084B608 /* emot-spain.gif */ = {isa = PBXFileReference; lastKnownFileType = image.gif; path = "emot-spain.gif"; sourceTree = "<group>"; };
		8C9AB5B01597C8C60084B608 /* emot-spergin.png */ = {isa = PBXFileReference; lastKnownFileType = image.png; path = "emot-spergin.png"; sourceTree = "<group>"; };
		8C9AB5B11597C8C60084B608 /* emot-spidey.gif */ = {isa = PBXFileReference; lastKnownFileType = image.gif; path = "emot-spidey.gif"; sourceTree = "<group>"; };
		8C9AB5B21597C8C60084B608 /* emot-spooky.gif */ = {isa = PBXFileReference; lastKnownFileType = image.gif; path = "emot-spooky.gif"; sourceTree = "<group>"; };
		8C9AB5B31597C8C60084B608 /* emot-ssh.gif */ = {isa = PBXFileReference; lastKnownFileType = image.gif; path = "emot-ssh.gif"; sourceTree = "<group>"; };
		8C9AB5B41597C8C60084B608 /* emot-ssj.gif */ = {isa = PBXFileReference; lastKnownFileType = image.gif; path = "emot-ssj.gif"; sourceTree = "<group>"; };
		8C9AB5B51597C8C60084B608 /* emot-stalker.gif */ = {isa = PBXFileReference; lastKnownFileType = image.gif; path = "emot-stalker.gif"; sourceTree = "<group>"; };
		8C9AB5B61597C8C60084B608 /* emot-stare.gif */ = {isa = PBXFileReference; lastKnownFileType = image.gif; path = "emot-stare.gif"; sourceTree = "<group>"; };
		8C9AB5B71597C8C60084B608 /* emot-stat.gif */ = {isa = PBXFileReference; lastKnownFileType = image.gif; path = "emot-stat.gif"; sourceTree = "<group>"; };
		8C9AB5B81597C8C60084B608 /* emot-stoat.gif */ = {isa = PBXFileReference; lastKnownFileType = image.gif; path = "emot-stoat.gif"; sourceTree = "<group>"; };
		8C9AB5B91597C8C60084B608 /* emot-suicide.gif */ = {isa = PBXFileReference; lastKnownFileType = image.gif; path = "emot-suicide.gif"; sourceTree = "<group>"; };
		8C9AB5BA1597C8C60084B608 /* emot-sun.gif */ = {isa = PBXFileReference; lastKnownFileType = image.gif; path = "emot-sun.gif"; sourceTree = "<group>"; };
		8C9AB5BB1597C8C60084B608 /* emot-supaburn.gif */ = {isa = PBXFileReference; lastKnownFileType = image.gif; path = "emot-supaburn.gif"; sourceTree = "<group>"; };
		8C9AB5BC1597C8C60084B608 /* emot-sweatdrop.gif */ = {isa = PBXFileReference; lastKnownFileType = image.gif; path = "emot-sweatdrop.gif"; sourceTree = "<group>"; };
		8C9AB5BD1597C8C60084B608 /* emot-sweden.gif */ = {isa = PBXFileReference; lastKnownFileType = image.gif; path = "emot-sweden.gif"; sourceTree = "<group>"; };
		8C9AB5BE1597C8C60084B608 /* emot-sweep.gif */ = {isa = PBXFileReference; lastKnownFileType = image.gif; path = "emot-sweep.gif"; sourceTree = "<group>"; };
		8C9AB5BF1597C8C60084B608 /* emot-swoon.gif */ = {isa = PBXFileReference; lastKnownFileType = image.gif; path = "emot-swoon.gif"; sourceTree = "<group>"; };
		8C9AB5C01597C8C60084B608 /* emot-sympathy.gif */ = {isa = PBXFileReference; lastKnownFileType = image.gif; path = "emot-sympathy.gif"; sourceTree = "<group>"; };
		8C9AB5C11597C8C60084B608 /* emot-synpa.gif */ = {isa = PBXFileReference; lastKnownFileType = image.gif; path = "emot-synpa.gif"; sourceTree = "<group>"; };
		8C9AB5C21597C8C60084B608 /* emot-taco.gif */ = {isa = PBXFileReference; lastKnownFileType = image.gif; path = "emot-taco.gif"; sourceTree = "<group>"; };
		8C9AB5C31597C8C60084B608 /* emot-techno.gif */ = {isa = PBXFileReference; lastKnownFileType = image.gif; path = "emot-techno.gif"; sourceTree = "<group>"; };
		8C9AB5C41597C8C60084B608 /* emot-tf.gif */ = {isa = PBXFileReference; lastKnownFileType = image.gif; path = "emot-tf.gif"; sourceTree = "<group>"; };
		8C9AB5C51597C8C60084B608 /* emot-their.gif */ = {isa = PBXFileReference; lastKnownFileType = image.gif; path = "emot-their.gif"; sourceTree = "<group>"; };
		8C9AB5C61597C8C60084B608 /* emot-thumbsup.gif */ = {isa = PBXFileReference; lastKnownFileType = image.gif; path = "emot-thumbsup.gif"; sourceTree = "<group>"; };
		8C9AB5C71597C8C60084B608 /* emot-thurman.gif */ = {isa = PBXFileReference; lastKnownFileType = image.gif; path = "emot-thurman.gif"; sourceTree = "<group>"; };
		8C9AB5C81597C8C60084B608 /* emot-tinfoil.gif */ = {isa = PBXFileReference; lastKnownFileType = image.gif; path = "emot-tinfoil.gif"; sourceTree = "<group>"; };
		8C9AB5C91597C8C60084B608 /* emot-tiphat.gif */ = {isa = PBXFileReference; lastKnownFileType = image.gif; path = "emot-tiphat.gif"; sourceTree = "<group>"; };
		8C9AB5CA1597C8C60084B608 /* emot-tito.gif */ = {isa = PBXFileReference; lastKnownFileType = image.gif; path = "emot-tito.gif"; sourceTree = "<group>"; };
		8C9AB5CB1597C8C60084B608 /* emot-tizzy.gif */ = {isa = PBXFileReference; lastKnownFileType = image.gif; path = "emot-tizzy.gif"; sourceTree = "<group>"; };
		8C9AB5CC1597C8C60084B608 /* emot-todd.gif */ = {isa = PBXFileReference; lastKnownFileType = image.gif; path = "emot-todd.gif"; sourceTree = "<group>"; };
		8C9AB5CD1597C8C60084B608 /* emot-toot.gif */ = {isa = PBXFileReference; lastKnownFileType = image.gif; path = "emot-toot.gif"; sourceTree = "<group>"; };
		8C9AB5CE1597C8C60084B608 /* emot-toughguy.gif */ = {isa = PBXFileReference; lastKnownFileType = image.gif; path = "emot-toughguy.gif"; sourceTree = "<group>"; };
		8C9AB5CF1597C8C60084B608 /* emot-toxx.gif */ = {isa = PBXFileReference; lastKnownFileType = image.gif; path = "emot-toxx.gif"; sourceTree = "<group>"; };
		8C9AB5D01597C8C60084B608 /* emot-trashbear.gif */ = {isa = PBXFileReference; lastKnownFileType = image.gif; path = "emot-trashbear.gif"; sourceTree = "<group>"; };
		8C9AB5D11597C8C60084B608 /* emot-tubular.gif */ = {isa = PBXFileReference; lastKnownFileType = image.gif; path = "emot-tubular.gif"; sourceTree = "<group>"; };
		8C9AB5D21597C8C60084B608 /* emot-turianass.gif */ = {isa = PBXFileReference; lastKnownFileType = image.gif; path = "emot-turianass.gif"; sourceTree = "<group>"; };
		8C9AB5D31597C8C60084B608 /* emot-tviv.gif */ = {isa = PBXFileReference; lastKnownFileType = image.gif; path = "emot-tviv.gif"; sourceTree = "<group>"; };
		8C9AB5D41597C8C60084B608 /* emot-twentyfour.gif */ = {isa = PBXFileReference; lastKnownFileType = image.gif; path = "emot-twentyfour.gif"; sourceTree = "<group>"; };
		8C9AB5D51597C8C60084B608 /* emot-twisted.gif */ = {isa = PBXFileReference; lastKnownFileType = image.gif; path = "emot-twisted.gif"; sourceTree = "<group>"; };
		8C9AB5D61597C8C60084B608 /* emot-ughh.gif */ = {isa = PBXFileReference; lastKnownFileType = image.gif; path = "emot-ughh.gif"; sourceTree = "<group>"; };
		8C9AB5D71597C8C60084B608 /* emot-uhaul.gif */ = {isa = PBXFileReference; lastKnownFileType = image.gif; path = "emot-uhaul.gif"; sourceTree = "<group>"; };
		8C9AB5D81597C8C60084B608 /* emot-unsmigghh.gif */ = {isa = PBXFileReference; lastKnownFileType = image.gif; path = "emot-unsmigghh.gif"; sourceTree = "<group>"; };
		8C9AB5D91597C8C60084B608 /* emot-unsmith.gif */ = {isa = PBXFileReference; lastKnownFileType = image.gif; path = "emot-unsmith.gif"; sourceTree = "<group>"; };
		8C9AB5DA1597C8C60084B608 /* emot-ussr.gif */ = {isa = PBXFileReference; lastKnownFileType = image.gif; path = "emot-ussr.gif"; sourceTree = "<group>"; };
		8C9AB5DB1597C8C60084B608 /* emot-v.gif */ = {isa = PBXFileReference; lastKnownFileType = image.gif; path = "emot-v.gif"; sourceTree = "<group>"; };
		8C9AB5DC1597C8C60084B608 /* emot-vd.gif */ = {isa = PBXFileReference; lastKnownFileType = image.gif; path = "emot-vd.gif"; sourceTree = "<group>"; };
		8C9AB5DD1597C8C60084B608 /* emot-vick.gif */ = {isa = PBXFileReference; lastKnownFileType = image.gif; path = "emot-vick.gif"; sourceTree = "<group>"; };
		8C9AB5DE1597C8C60084B608 /* emot-viconia.gif */ = {isa = PBXFileReference; lastKnownFileType = image.gif; path = "emot-viconia.gif"; sourceTree = "<group>"; };
		8C9AB5DF1597C8C60084B608 /* emot-viggo.gif */ = {isa = PBXFileReference; lastKnownFileType = image.gif; path = "emot-viggo.gif"; sourceTree = "<group>"; };
		8C9AB5E01597C8C60084B608 /* emot-w00t.gif */ = {isa = PBXFileReference; lastKnownFileType = image.gif; path = "emot-w00t.gif"; sourceTree = "<group>"; };
		8C9AB5E11597C8C60084B608 /* emot-w2byob.gif */ = {isa = PBXFileReference; lastKnownFileType = image.gif; path = "emot-w2byob.gif"; sourceTree = "<group>"; };
		8C9AB5E21597C8C60084B608 /* emot-wal.gif */ = {isa = PBXFileReference; lastKnownFileType = image.gif; path = "emot-wal.gif"; sourceTree = "<group>"; };
		8C9AB5E31597C8C60084B608 /* emot-waycool.gif */ = {isa = PBXFileReference; lastKnownFileType = image.gif; path = "emot-waycool.gif"; sourceTree = "<group>"; };
		8C9AB5E41597C8C60084B608 /* emot-wcc.gif */ = {isa = PBXFileReference; lastKnownFileType = image.gif; path = "emot-wcc.gif"; sourceTree = "<group>"; };
		8C9AB5E51597C8C60084B608 /* emot-wcw.gif */ = {isa = PBXFileReference; lastKnownFileType = image.gif; path = "emot-wcw.gif"; sourceTree = "<group>"; };
		8C9AB5E61597C8C60084B608 /* emot-weed.gif */ = {isa = PBXFileReference; lastKnownFileType = image.gif; path = "emot-weed.gif"; sourceTree = "<group>"; };
		8C9AB5E71597C8C60084B608 /* emot-what.gif */ = {isa = PBXFileReference; lastKnownFileType = image.gif; path = "emot-what.gif"; sourceTree = "<group>"; };
		8C9AB5E81597C8C60084B608 /* emot-whatup.gif */ = {isa = PBXFileReference; lastKnownFileType = image.gif; path = "emot-whatup.gif"; sourceTree = "<group>"; };
		8C9AB5E91597C8C60084B608 /* emot-whip.gif */ = {isa = PBXFileReference; lastKnownFileType = image.gif; path = "emot-whip.gif"; sourceTree = "<group>"; };
		8C9AB5EA1597C8C60084B608 /* emot-whoptc.gif */ = {isa = PBXFileReference; lastKnownFileType = image.gif; path = "emot-whoptc.gif"; sourceTree = "<group>"; };
		8C9AB5EB1597C8C60084B608 /* emot-wink.gif */ = {isa = PBXFileReference; lastKnownFileType = image.gif; path = "emot-wink.gif"; sourceTree = "<group>"; };
		8C9AB5EC1597C8C60084B608 /* emot-witch.gif */ = {isa = PBXFileReference; lastKnownFileType = image.gif; path = "emot-witch.gif"; sourceTree = "<group>"; };
		8C9AB5ED1597C8C60084B608 /* emot-wmwink.png */ = {isa = PBXFileReference; lastKnownFileType = image.png; path = "emot-wmwink.png"; sourceTree = "<group>"; };
		8C9AB5EE1597C8C60084B608 /* emot-wom.gif */ = {isa = PBXFileReference; lastKnownFileType = image.gif; path = "emot-wom.gif"; sourceTree = "<group>"; };
		8C9AB5EF1597C8C60084B608 /* emot-woof.gif */ = {isa = PBXFileReference; lastKnownFileType = image.gif; path = "emot-woof.gif"; sourceTree = "<group>"; };
		8C9AB5F01597C8C60084B608 /* emot-wookie.gif */ = {isa = PBXFileReference; lastKnownFileType = image.gif; path = "emot-wookie.gif"; sourceTree = "<group>"; };
		8C9AB5F11597C8C60084B608 /* emot-woop.gif */ = {isa = PBXFileReference; lastKnownFileType = image.gif; path = "emot-woop.gif"; sourceTree = "<group>"; };
		8C9AB5F21597C8C60084B608 /* emot-wooper.gif */ = {isa = PBXFileReference; lastKnownFileType = image.gif; path = "emot-wooper.gif"; sourceTree = "<group>"; };
		8C9AB5F31597C8C60084B608 /* emot-words.gif */ = {isa = PBXFileReference; lastKnownFileType = image.gif; path = "emot-words.gif"; sourceTree = "<group>"; };
		8C9AB5F41597C8C60084B608 /* emot-worship.gif */ = {isa = PBXFileReference; lastKnownFileType = image.gif; path = "emot-worship.gif"; sourceTree = "<group>"; };
		8C9AB5F51597C8C60084B608 /* emot-wotwot.gif */ = {isa = PBXFileReference; lastKnownFileType = image.gif; path = "emot-wotwot.gif"; sourceTree = "<group>"; };
		8C9AB5F61597C8C60084B608 /* emot-wrongful.gif */ = {isa = PBXFileReference; lastKnownFileType = image.gif; path = "emot-wrongful.gif"; sourceTree = "<group>"; };
		8C9AB5F71597C8C60084B608 /* emot-wtc.gif */ = {isa = PBXFileReference; lastKnownFileType = image.gif; path = "emot-wtc.gif"; sourceTree = "<group>"; };
		8C9AB5F81597C8C60084B608 /* emot-wtf.gif */ = {isa = PBXFileReference; lastKnownFileType = image.gif; path = "emot-wtf.gif"; sourceTree = "<group>"; };
		8C9AB5F91597C8C60084B608 /* emot-wth.gif */ = {isa = PBXFileReference; lastKnownFileType = image.gif; path = "emot-wth.gif"; sourceTree = "<group>"; };
		8C9AB5FA1597C8C60084B608 /* emot-xd.gif */ = {isa = PBXFileReference; lastKnownFileType = image.gif; path = "emot-xd.gif"; sourceTree = "<group>"; };
		8C9AB5FB1597C8C60084B608 /* emot-xie.gif */ = {isa = PBXFileReference; lastKnownFileType = image.gif; path = "emot-xie.gif"; sourceTree = "<group>"; };
		8C9AB5FC1597C8C60084B608 /* emot-yarr.gif */ = {isa = PBXFileReference; lastKnownFileType = image.gif; path = "emot-yarr.gif"; sourceTree = "<group>"; };
		8C9AB5FD1597C8C60084B608 /* emot-yohoho.gif */ = {isa = PBXFileReference; lastKnownFileType = image.gif; path = "emot-yohoho.gif"; sourceTree = "<group>"; };
		8C9AB5FE1597C8C60084B608 /* emot-yoshi.gif */ = {isa = PBXFileReference; lastKnownFileType = image.gif; path = "emot-yoshi.gif"; sourceTree = "<group>"; };
		8C9AB5FF1597C8C60084B608 /* emot-zerg.gif */ = {isa = PBXFileReference; lastKnownFileType = image.gif; path = "emot-zerg.gif"; sourceTree = "<group>"; };
		8C9AB6001597C8C60084B608 /* emot-zoid.gif */ = {isa = PBXFileReference; lastKnownFileType = image.gif; path = "emot-zoid.gif"; sourceTree = "<group>"; };
		8C9AB6011597C8C60084B608 /* emot-zombie.gif */ = {isa = PBXFileReference; lastKnownFileType = image.gif; path = "emot-zombie.gif"; sourceTree = "<group>"; };
		8C9AB6021597C8C60084B608 /* emot-zoro.gif */ = {isa = PBXFileReference; lastKnownFileType = image.gif; path = "emot-zoro.gif"; sourceTree = "<group>"; };
		8C9AB6031597C8C60084B608 /* evol-anim.gif */ = {isa = PBXFileReference; lastKnownFileType = image.gif; path = "evol-anim.gif"; sourceTree = "<group>"; };
		8C9AB6041597C8C60084B608 /* forums.sqlite */ = {isa = PBXFileReference; lastKnownFileType = file; path = forums.sqlite; sourceTree = "<group>"; };
		8C9AB6051597C8C60084B608 /* frown.gif */ = {isa = PBXFileReference; lastKnownFileType = image.gif; path = frown.gif; sourceTree = "<group>"; };
		8C9AB6061597C8C60084B608 /* livestock~01-14-04-whore.gif */ = {isa = PBXFileReference; lastKnownFileType = image.gif; path = "livestock~01-14-04-whore.gif"; sourceTree = "<group>"; };
		8C9AB6071597C8C60084B608 /* mad.gif */ = {isa = PBXFileReference; lastKnownFileType = image.gif; path = mad.gif; sourceTree = "<group>"; };
		8C9AB6081597C8C60084B608 /* mmmhmm.gif */ = {isa = PBXFileReference; lastKnownFileType = image.gif; path = mmmhmm.gif; sourceTree = "<group>"; };
		8C9AB6091597C8C60084B608 /* negativeman-55f.png */ = {isa = PBXFileReference; lastKnownFileType = image.png; path = "negativeman-55f.png"; sourceTree = "<group>"; };
		8C9AB60A1597C8C60084B608 /* redface.gif */ = {isa = PBXFileReference; lastKnownFileType = image.gif; path = redface.gif; sourceTree = "<group>"; };
		8C9AB60B1597C8C60084B608 /* rolleyes.gif */ = {isa = PBXFileReference; lastKnownFileType = image.gif; path = rolleyes.gif; sourceTree = "<group>"; };
		8C9AB60C1597C8C60084B608 /* rubshandstogetherandgrinsevilly.gif */ = {isa = PBXFileReference; lastKnownFileType = image.gif; path = rubshandstogetherandgrinsevilly.gif; sourceTree = "<group>"; };
		8C9AB60D1597C8C60084B608 /* smile.gif */ = {isa = PBXFileReference; lastKnownFileType = image.gif; path = smile.gif; sourceTree = "<group>"; };
		8C9AB60E1597C8C60084B608 /* smile@2x.gif */ = {isa = PBXFileReference; lastKnownFileType = image.gif; path = "smile@2x.gif"; sourceTree = "<group>"; };
		8C9AB60F1597C8C60084B608 /* wink.gif */ = {isa = PBXFileReference; lastKnownFileType = image.gif; path = wink.gif; sourceTree = "<group>"; };
		8CCEC5861598DF9B00DEBFE8 /* README.md */ = {isa = PBXFileReference; fileEncoding = 4; lastKnownFileType = text; path = README.md; sourceTree = "<group>"; };
		8CCEC58B1598DF9B00DEBFE8 /* en */ = {isa = PBXFileReference; lastKnownFileType = text.plist.strings; name = en; path = en.lproj/InfoPlist.strings; sourceTree = "<group>"; };
		8CCEC58E1598DF9B00DEBFE8 /* License.txt */ = {isa = PBXFileReference; fileEncoding = 4; lastKnownFileType = text; path = License.txt; sourceTree = "<group>"; };
		8CCEC58F1598DF9B00DEBFE8 /* sr_refresh.png */ = {isa = PBXFileReference; lastKnownFileType = image.png; path = sr_refresh.png; sourceTree = "<group>"; };
		8CCEC5901598DF9B00DEBFE8 /* sr_refresh@2X.png */ = {isa = PBXFileReference; lastKnownFileType = image.png; path = "sr_refresh@2X.png"; sourceTree = "<group>"; };
		8CCEC5911598DF9B00DEBFE8 /* SRDefine.h */ = {isa = PBXFileReference; fileEncoding = 4; lastKnownFileType = sourcecode.c.h; path = SRDefine.h; sourceTree = "<group>"; };
		8CCEC5921598DF9B00DEBFE8 /* SRRefreshView.h */ = {isa = PBXFileReference; fileEncoding = 4; lastKnownFileType = sourcecode.c.h; path = SRRefreshView.h; sourceTree = "<group>"; };
		8CCEC5931598DF9B00DEBFE8 /* SRRefreshView.m */ = {isa = PBXFileReference; fileEncoding = 4; lastKnownFileType = sourcecode.c.objc; path = SRRefreshView.m; sourceTree = "<group>"; };
		8CCEC5941598DF9B00DEBFE8 /* SRSlimeView.h */ = {isa = PBXFileReference; fileEncoding = 4; lastKnownFileType = sourcecode.c.h; path = SRSlimeView.h; sourceTree = "<group>"; };
		8CCEC5951598DF9B00DEBFE8 /* SRSlimeView.m */ = {isa = PBXFileReference; fileEncoding = 4; lastKnownFileType = sourcecode.c.objc; path = SRSlimeView.m; sourceTree = "<group>"; };
		8CCEC5961598DF9B00DEBFE8 /* SlimeRefresh-Info.plist */ = {isa = PBXFileReference; fileEncoding = 4; lastKnownFileType = text.plist.xml; path = "SlimeRefresh-Info.plist"; sourceTree = "<group>"; };
		8CCEC5971598DF9B00DEBFE8 /* SlimeRefresh-Prefix.pch */ = {isa = PBXFileReference; fileEncoding = 4; lastKnownFileType = sourcecode.c.h; path = "SlimeRefresh-Prefix.pch"; sourceTree = "<group>"; };
		8CCEC5981598DF9B00DEBFE8 /* SRTViewController.h */ = {isa = PBXFileReference; fileEncoding = 4; lastKnownFileType = sourcecode.c.h; path = SRTViewController.h; sourceTree = "<group>"; };
		8CCEC5991598DF9B00DEBFE8 /* SRTViewController.m */ = {isa = PBXFileReference; fileEncoding = 4; lastKnownFileType = sourcecode.c.objc; path = SRTViewController.m; sourceTree = "<group>"; };
		8CCEC59A1598DF9B00DEBFE8 /* SlimeRefresh.xcodeproj */ = {isa = PBXFileReference; lastKnownFileType = "wrapper.pb-project"; path = SlimeRefresh.xcodeproj; sourceTree = "<group>"; };
		8CCFBD231598B9AF00336F55 /* AwfulThreadTitleView.h */ = {isa = PBXFileReference; fileEncoding = 4; lastKnownFileType = sourcecode.c.h; path = AwfulThreadTitleView.h; sourceTree = "<group>"; };
		8CCFBD241598B9AF00336F55 /* AwfulThreadTitleView.m */ = {isa = PBXFileReference; fileEncoding = 4; lastKnownFileType = sourcecode.c.objc; path = AwfulThreadTitleView.m; sourceTree = "<group>"; };
=======
		8C8B224215935AC4003C50AB /* CoreImage.framework */ = {isa = PBXFileReference; lastKnownFileType = wrapper.framework; name = CoreImage.framework; path = System/Library/Frameworks/CoreImage.framework; sourceTree = SDKROOT; };
		8C9A1B341582718D00BD28BB /* TDBadgedCell.h */ = {isa = PBXFileReference; fileEncoding = 4; lastKnownFileType = sourcecode.c.h; path = TDBadgedCell.h; sourceTree = "<group>"; };
		8C9A1B351582718D00BD28BB /* TDBadgedCell.m */ = {isa = PBXFileReference; fileEncoding = 4; lastKnownFileType = sourcecode.c.objc; path = TDBadgedCell.m; sourceTree = "<group>"; };
		8CD02CF01588176000C5D69C /* Model 2.xcdatamodel */ = {isa = PBXFileReference; lastKnownFileType = wrapper.xcdatamodel; path = "Model 2.xcdatamodel"; sourceTree = "<group>"; };
		8CFC22A515813EC900B26904 /* AwfulCustomForums.h */ = {isa = PBXFileReference; fileEncoding = 4; lastKnownFileType = sourcecode.c.h; path = AwfulCustomForums.h; sourceTree = "<group>"; };
		8CFC22A615813EC900B26904 /* AwfulCustomForums.m */ = {isa = PBXFileReference; fileEncoding = 4; lastKnownFileType = sourcecode.c.objc; path = AwfulCustomForums.m; sourceTree = "<group>"; };
		8CFC22A715813EC900B26904 /* AwfulFYADThreadCell.h */ = {isa = PBXFileReference; fileEncoding = 4; lastKnownFileType = sourcecode.c.h; path = AwfulFYADThreadCell.h; sourceTree = "<group>"; };
		8CFC22A815813EC900B26904 /* AwfulFYADThreadCell.m */ = {isa = PBXFileReference; fileEncoding = 4; lastKnownFileType = sourcecode.c.objc; path = AwfulFYADThreadCell.m; sourceTree = "<group>"; };
		8CFC22A915813EC900B26904 /* AwfulYOSPOSThreadCell.h */ = {isa = PBXFileReference; fileEncoding = 4; lastKnownFileType = sourcecode.c.h; path = AwfulYOSPOSThreadCell.h; sourceTree = "<group>"; };
		8CFC22AA15813EC900B26904 /* AwfulYOSPOSThreadCell.m */ = {isa = PBXFileReference; fileEncoding = 4; lastKnownFileType = sourcecode.c.objc; path = AwfulYOSPOSThreadCell.m; sourceTree = "<group>"; };
		8CFC22AE1581403B00B26904 /* AwfulFilmDumpThreadCell.h */ = {isa = PBXFileReference; fileEncoding = 4; lastKnownFileType = sourcecode.c.h; path = AwfulFilmDumpThreadCell.h; sourceTree = "<group>"; };
		8CFC22AF1581403B00B26904 /* AwfulFilmDumpThreadCell.m */ = {isa = PBXFileReference; fileEncoding = 4; lastKnownFileType = sourcecode.c.objc; path = AwfulFilmDumpThreadCell.m; sourceTree = "<group>"; };
		8CFC22B11581404D00B26904 /* AwfulAskTellThreadCell.h */ = {isa = PBXFileReference; fileEncoding = 4; lastKnownFileType = sourcecode.c.h; path = AwfulAskTellThreadCell.h; sourceTree = "<group>"; };
		8CFC22B21581404E00B26904 /* AwfulAskTellThreadCell.m */ = {isa = PBXFileReference; fileEncoding = 4; lastKnownFileType = sourcecode.c.objc; path = AwfulAskTellThreadCell.m; sourceTree = "<group>"; };
		8CFC22B51581414500B26904 /* 0.0stars.png */ = {isa = PBXFileReference; lastKnownFileType = image.png; path = 0.0stars.png; sourceTree = "<group>"; };
		8CFC22B61581414500B26904 /* 0.5stars.png */ = {isa = PBXFileReference; lastKnownFileType = image.png; path = 0.5stars.png; sourceTree = "<group>"; };
		8CFC22B71581414500B26904 /* 1.0stars.png */ = {isa = PBXFileReference; lastKnownFileType = image.png; path = 1.0stars.png; sourceTree = "<group>"; };
		8CFC22B81581414500B26904 /* 1.5stars.png */ = {isa = PBXFileReference; lastKnownFileType = image.png; path = 1.5stars.png; sourceTree = "<group>"; };
		8CFC22B91581414500B26904 /* 2.0stars.png */ = {isa = PBXFileReference; lastKnownFileType = image.png; path = 2.0stars.png; sourceTree = "<group>"; };
		8CFC22BA1581414500B26904 /* 2.5stars.png */ = {isa = PBXFileReference; lastKnownFileType = image.png; path = 2.5stars.png; sourceTree = "<group>"; };
		8CFC22BB1581414500B26904 /* 3.0stars.png */ = {isa = PBXFileReference; lastKnownFileType = image.png; path = 3.0stars.png; sourceTree = "<group>"; };
		8CFC22BC1581414500B26904 /* 3.5stars.png */ = {isa = PBXFileReference; lastKnownFileType = image.png; path = 3.5stars.png; sourceTree = "<group>"; };
		8CFC22BD1581414500B26904 /* 4.0stars.png */ = {isa = PBXFileReference; lastKnownFileType = image.png; path = 4.0stars.png; sourceTree = "<group>"; };
		8CFC22BE1581414500B26904 /* 4.5stars.png */ = {isa = PBXFileReference; lastKnownFileType = image.png; path = 4.5stars.png; sourceTree = "<group>"; };
		8CFC22BF1581414500B26904 /* 5.0stars.png */ = {isa = PBXFileReference; lastKnownFileType = image.png; path = 5.0stars.png; sourceTree = "<group>"; };
>>>>>>> d93b9f36
		8D1107310486CEB800E47090 /* Awful-Info.plist */ = {isa = PBXFileReference; fileEncoding = 4; lastKnownFileType = text.plist.xml; path = "Awful-Info.plist"; plistStructureDefinitionIdentifier = "com.apple.xcode.plist.structure-definition.iphone.info-plist"; sourceTree = "<group>"; };
/* End PBXFileReference section */

/* Begin PBXFrameworksBuildPhase section */
		1C92258015719D8300559312 /* Frameworks */ = {
			isa = PBXFrameworksBuildPhase;
			buildActionMask = 2147483647;
			files = (
				1CD59CDC1571A9C3008F8E2F /* libxml2.dylib in Frameworks */,
				1C92258515719D8300559312 /* UIKit.framework in Frameworks */,
				1C92258615719D8300559312 /* Foundation.framework in Frameworks */,
				1C92258715719D8300559312 /* CoreGraphics.framework in Frameworks */,
			);
			runOnlyForDeploymentPostprocessing = 0;
		};
		1D60588F0D05DD3D006BFB54 /* Frameworks */ = {
			isa = PBXFrameworksBuildPhase;
			buildActionMask = 2147483647;
			files = (
<<<<<<< HEAD
				8CCEC5C81598E0D000DEBFE8 /* liblibSlimeRefresh.a in Frameworks */,
=======
				8C8B224315935AC4003C50AB /* CoreImage.framework in Frameworks */,
>>>>>>> d93b9f36
				110FAC0415745CE700ECF535 /* MessageUI.framework in Frameworks */,
				10D34FA9128F41160026C7C2 /* CFNetwork.framework in Frameworks */,
				117DBE3B1522A39A007125EF /* CoreData.framework in Frameworks */,
				288765080DF74369002DB57D /* CoreGraphics.framework in Frameworks */,
				1D60589F0D05DD5A006BFB54 /* Foundation.framework in Frameworks */,
				10D34FAF128F413C0026C7C2 /* MobileCoreServices.framework in Frameworks */,
				11099067134B86FD0013444C /* QuartzCore.framework in Frameworks */,
				1172A62E14F5DB160026CDA8 /* Security.framework in Frameworks */,
				10D34FB1128F413C0026C7C2 /* SystemConfiguration.framework in Frameworks */,
				1DF5F4E00D08C38300B7A737 /* UIKit.framework in Frameworks */,
				1CAB36B11548F0FE00A4A362 /* libxml2.dylib in Frameworks */,
				10D34FB7128F414E0026C7C2 /* libz.dylib in Frameworks */,
			);
			runOnlyForDeploymentPostprocessing = 0;
		};
/* End PBXFrameworksBuildPhase section */

/* Begin PBXGroup section */
		080E96DDFE201D6D7F000001 /* Classes */ = {
			isa = PBXGroup;
			children = (
				1190F6CC13BE4EA900B9D271 /* Actions */,
				1190F6D713BE4EA900B9D271 /* AwfulForumList */,
				1190F70513BE4EA900B9D271 /* AwfulThreadList */,
				1190F6E813BE4EA900B9D271 /* AwfulPage */,
				1172A62F14F5DE500026CDA8 /* AwfulNetworking */,
				1190F70B13BE4EA900B9D271 /* Extras */,
				1190F71813BE4EA900B9D271 /* Login */,
				1190F71C13BE4EA900B9D271 /* Main */,
				1CDD51951542949600326C7B /* Settings */,
				11D5E85A14DC6D3E00C1002D /* Templates */,
				1190F72B13BE4EA900B9D271 /* Util */,
				1C5D59BC155CDD7C00D00DBB /* WebView */,
			);
			path = Classes;
			sourceTree = "<group>";
		};
		10E93EB9121DC70E00CCBF6D /* images */ = {
			isa = PBXGroup;
			children = (
<<<<<<< HEAD
				8C9AB43F1597C8C50084B608 /* emoticons */,
=======
				8CFC22B41581414500B26904 /* stars */,
>>>>>>> d93b9f36
				50A8B9671541D52D0065F3D9 /* help */,
				112ECF0F14D7100A007EE7B6 /* threadtags */,
				11CED26515228E5300E95EE1 /* action.png */,
				11CED26615228E5300E95EE1 /* action@2x.png */,
				5040D23C14D0BC59009E73F7 /* back.png */,
				5040D23D14D0BC5B009E73F7 /* back@2x.png */,
				11E53669151E8B4C00EA74EA /* bookmarks.png */,
				11E5366A151E8B4C00EA74EA /* bookmarks@2x.png */,
				11E53664151E8AB600EA74EA /* reply.png */,
				11E53665151E8AB600EA74EA /* reply@2x.png */,
				11D27501151E592A00E1AE9A /* arrowleft@2x.png */,
				11D27502151E592A00E1AE9A /* arrowright@2x.png */,
				11D27503151E592A00E1AE9A /* cog.png */,
				11D27504151E592A00E1AE9A /* cog@2x.png */,
				11D27505151E592A00E1AE9A /* compose.png */,
				11D27506151E592A00E1AE9A /* compose@2x.png */,
				11FDA32615156E010014FDCD /* forum-arrow-down.png */,
				11FDA32715156E010014FDCD /* forum-arrow-right.png */,
				8C48EA23159BF9C900A59691 /* forum-arrow-down@2x.png */,
				8C48EA24159BF9C900A59691 /* forum-arrow-right@2x.png */,
				11FDA319151567810014FDCD /* rating0.png */,
				11FDA31A151567810014FDCD /* rating1.png */,
				11FDA31B151567810014FDCD /* rating2.png */,
				11FDA31C151567810014FDCD /* rating3.png */,
				11FDA31D151567810014FDCD /* rating4.png */,
				11FDA31E151567810014FDCD /* rating5.png */,
				11C1FFA914FC797800B0250B /* 39-circle-check.png */,
				11C1FFAA14FC797800B0250B /* 39-circle-check@2x.png */,
				11C1FFAB14FC797800B0250B /* 40-inbox.png */,
				11C1FFAC14FC797800B0250B /* 40-inbox@2x.png */,
				11C1FFA514FC78D500B0250B /* 28-star.png */,
				11C1FFA614FC78D500B0250B /* 28-star@2x.png */,
				50574ECC14CA187D00FD1F92 /* dotdotdot-clear.png */,
				1195D59014C4CB4400CA3A48 /* threadrating.png */,
				1156F003144B985000C0455B /* grey-gradient.png */,
				11D31C4F13C40FDF0018C6E0 /* tiny_arrow_right@2x.png */,
				1185923713B9425B0036E607 /* star_admin.gif */,
				1185923813B9425B0036E607 /* star_moderator.gif */,
				1185923513B93F3B0036E607 /* post-action-icon.png */,
				1199D7CE13AA9C4200264DE9 /* tiny_arrow_right.png */,
				115A05DE13490D39004FDCE5 /* dotdotdot.png */,
				115A05D9134814B6004FDCE5 /* arrowright.png */,
				10913B6312CC03F3007583AC /* number-background@2x.png */,
				10913AE612CBF871007583AC /* number-background.png */,
				10913AA612CBF13A007583AC /* list_icon.png */,
				10913AA712CBF13A007583AC /* list_icon@2x.png */,
				10E38C0712BEC14F002DBA3F /* reload.png */,
				10913AA812CBF13A007583AC /* reload@2x.png */,
				10913AA912CBF13A007583AC /* stop.png */,
				10913AAA12CBF13A007583AC /* stop@2x.png */,
				10E38BF912BEC14F002DBA3F /* arrowleft.png */,
				10E38BFA12BEC14F002DBA3F /* btn_template_bg.png */,
				10E38BFC12BEC14F002DBA3F /* folder.png */,
				10E38BFD12BEC14F002DBA3F /* icon_arrow_left.png */,
				10E38BFE12BEC14F002DBA3F /* icon_arrow_right.png */,
				10E38BFF12BEC14F002DBA3F /* icon_delete.png */,
				10E38C0012BEC14F002DBA3F /* icon_delete@2x.png */,
				10E38C0412BEC14F002DBA3F /* notloaded.png */,
				10E38C0512BEC14F002DBA3F /* piggy.png */,
				10E38C0612BEC14F002DBA3F /* preferences.png */,
				10E38C0812BEC14F002DBA3F /* star_off.png */,
				10E38C0912BEC14F002DBA3F /* star_on.png */,
				10E38C0A12BEC14F002DBA3F /* star_on@2x.png */,
				10E38C0B12BEC14F002DBA3F /* sticky.png */,
			);
			name = images;
			sourceTree = "<group>";
		};
		110FABC415745C1E00ECF535 /* AFNetworking */ = {
			isa = PBXGroup;
			children = (
				110FABC515745C1E00ECF535 /* AFHTTPClient.h */,
				110FABC615745C1E00ECF535 /* AFHTTPClient.m */,
				110FABC715745C1E00ECF535 /* AFHTTPRequestOperation.h */,
				110FABC815745C1E00ECF535 /* AFHTTPRequestOperation.m */,
				110FABC915745C1E00ECF535 /* AFImageRequestOperation.h */,
				110FABCA15745C1E00ECF535 /* AFImageRequestOperation.m */,
				110FABCB15745C1E00ECF535 /* AFJSONRequestOperation.h */,
				110FABCC15745C1E00ECF535 /* AFJSONRequestOperation.m */,
				110FABCD15745C1E00ECF535 /* AFJSONUtilities.h */,
				110FABCE15745C1E00ECF535 /* AFJSONUtilities.m */,
				110FABCF15745C1E00ECF535 /* AFNetworkActivityIndicatorManager.h */,
				110FABD015745C1E00ECF535 /* AFNetworkActivityIndicatorManager.m */,
				110FABD115745C1E00ECF535 /* AFNetworking.h */,
				110FABD215745C1E00ECF535 /* AFPropertyListRequestOperation.h */,
				110FABD315745C1E00ECF535 /* AFPropertyListRequestOperation.m */,
				110FABD415745C1E00ECF535 /* AFURLConnectionOperation.h */,
				110FABD515745C1E00ECF535 /* AFURLConnectionOperation.m */,
				110FABD615745C1E00ECF535 /* AFXMLRequestOperation.h */,
				110FABD715745C1E00ECF535 /* AFXMLRequestOperation.m */,
				110FABD815745C1E00ECF535 /* UIImageView+AFNetworking.h */,
				110FABD915745C1E00ECF535 /* UIImageView+AFNetworking.m */,
			);
			path = AFNetworking;
			sourceTree = "<group>";
		};
		110FABEA15745C5C00ECF535 /* CocoaLumberjack */ = {
			isa = PBXGroup;
			children = (
				110FABEB15745C5C00ECF535 /* DDAbstractDatabaseLogger.h */,
				110FABEC15745C5C00ECF535 /* DDAbstractDatabaseLogger.m */,
				110FABED15745C5C00ECF535 /* DDASLLogger.h */,
				110FABEE15745C5C00ECF535 /* DDASLLogger.m */,
				110FABEF15745C5C00ECF535 /* DDFileLogger.h */,
				110FABF015745C5C00ECF535 /* DDFileLogger.m */,
				110FABF115745C5C00ECF535 /* DDLog.h */,
				110FABF215745C5C00ECF535 /* DDLog.m */,
				110FABF315745C5C00ECF535 /* DDTTYLogger.h */,
				110FABF415745C5C00ECF535 /* DDTTYLogger.m */,
				110FABF515745C5C00ECF535 /* Extensions */,
			);
			path = CocoaLumberjack;
			sourceTree = "<group>";
		};
		110FABF515745C5C00ECF535 /* Extensions */ = {
			isa = PBXGroup;
			children = (
				110FABF615745C5C00ECF535 /* ContextFilterLogFormatter.h */,
				110FABF715745C5C00ECF535 /* ContextFilterLogFormatter.m */,
				110FABF815745C5C00ECF535 /* DispatchQueueLogFormatter.h */,
				110FABF915745C5C00ECF535 /* DispatchQueueLogFormatter.m */,
				110FABFA15745C5C00ECF535 /* README.txt */,
			);
			path = Extensions;
			sourceTree = "<group>";
		};
		112ECF0F14D7100A007EE7B6 /* threadtags */ = {
			isa = PBXGroup;
			children = (
				11BBD68615799C190070C793 /* tava-cellphone.png */,
				11817E141565E5E7000E765A /* bss-indie.png */,
				11817E151565E5E7000E765A /* cd_drama.png */,
				11817E161565E5E7000E765A /* cell-gsm.png */,
				11817E171565E5E7000E765A /* diy-homeimprove.png */,
				11817E181565E5E7000E765A /* shsc-bsd.png */,
				11817E191565E5E7000E765A /* shsc-laptop.png */,
				11817E1A1565E5E7000E765A /* shsc-networking.png */,
				11817E1B1565E5E7000E765A /* shsc-sysadmin.png */,
				11817E1C1565E5E7000E765A /* tava-analog.png */,
				11817E1D1565E5E7000E765A /* tava-speakers.png */,
				11817E1E1565E5E7000E765A /* tg-gurps.png */,
				11FBF8B51564174000734FAC /* cc-critique.png */,
				11FBF8B61564174000734FAC /* fyad-archery.png */,
				11FBF8B71564174100734FAC /* fyad-nilbog.png */,
				11FBF8B81564174100734FAC /* lan-asia.png */,
				11FBF8B91564174100734FAC /* nmd-country.png */,
				11FBF8BA1564174100734FAC /* nmd-hiphop.png */,
				11FBF8BB1564174200734FAC /* nmd-metal.png */,
				11FBF8BC1564174200734FAC /* nmd-us.png */,
				11FBF8BD1564174200734FAC /* nmd-world.png */,
				11FBF8BE1564174200734FAC /* yp-gnugpl.png */,
				11FBF89815633A1200734FAC /* asktell-jobs.png */,
				11FBF89915633A1200734FAC /* coc-binbash.png */,
				11FBF89A15633A1200734FAC /* coc-java.png */,
				11FBF89B15633A1200734FAC /* coc-theory.png */,
				11FBF89C15633A1200734FAC /* dd-asia.png */,
				11FBF89D15633A1200734FAC /* hell-boot.png */,
				11FBF89E15633A1200734FAC /* hell-glomp.png */,
				11FBF89F15633A1200734FAC /* icon-honk.png */,
				11FBF8A015633A1200734FAC /* LF-purestrain2.png */,
				11FBF8A115633A1200734FAC /* shsc-hardware.png */,
				11FBF8A215633A1200734FAC /* yospos-hackersafe.png */,
				11FBF8A315633A1200734FAC /* yospos-web20.png */,
				11FBF8A415633A1200734FAC /* yp-amiga859.png */,
				11FBF8A515633A1200734FAC /* yp-apple.png */,
				11DA560D155C9E980058C8BD /* coc-db.png */,
				11DA560E155C9E980058C8BD /* icon-60-pig.png */,
				11DA560F155C9E980058C8BD /* LF-fuckshitdamntag2.png */,
				11DA5610155C9E980058C8BD /* yospos-janitor.png */,
				1182A3BC15509167005BBBF9 /* ama-secondary.png */,
				1182A3BD15509167005BBBF9 /* tma-secondary.png */,
				1182A3B415509060005BBBF9 /* icon-37-selling-secondary.png */,
				1182A3B515509060005BBBF9 /* icon-38-buying-secondary.png */,
				1182A3B615509060005BBBF9 /* icon-46-trading-secondary.png */,
				1182A3B715509060005BBBF9 /* icon-52-trading-secondary.png */,
				11D6EFFC154F1EE3005801AC /* shitpost.png */,
				11D6EFE2154DE705005801AC /* bss-discussion.png */,
				11D6EFE3154DE705005801AC /* cc-fiction.png */,
				11D6EFE4154DE705005801AC /* cd_scifi.png */,
				11D6EFE5154DE705005801AC /* dd-law.png */,
				11D6EFE6154DE705005801AC /* fyad-falconry.png */,
				11366691154C5B5800D74F9A /* coupon-coupon.png */,
				11366692154C5B5800D74F9A /* coupon-free.png */,
				11366693154C5B5800D74F9A /* coupon-instore.png */,
				11366694154C5B5800D74F9A /* coupon-nonus.png */,
				11366695154C5B5800D74F9A /* icon-59-lobster.png */,
				11366696154C5B5800D74F9A /* icon-61-comics.png */,
				11366697154C5B5800D74F9A /* lan-europe.png */,
				11366698154C5B5800D74F9A /* lf-eurabia.png */,
				11366699154C5B5800D74F9A /* lf-race2.png */,
				1136669A154C5B5800D74F9A /* nmd-rock.png */,
				1136669B154C5B5800D74F9A /* nmd-tour.png */,
				1136669C154C5B5800D74F9A /* sports-mlb.png */,
				1136669D154C5B5800D74F9A /* sports-nba.png */,
				1136669E154C5B5800D74F9A /* tfr-box.png */,
				11C3A25A154B9FB800720A20 /* pi-cats.png */,
				11C3A25B154B9FB800720A20 /* pi-dogs.png */,
				11C3A25C154B9FB800720A20 /* tcc-shrooms.png */,
				11C3A25D154B9FB800720A20 /* tviv-cable.png */,
				11C3A25E154B9FB800720A20 /* tviv-cartoon.png */,
				11C3A25F154B9FB800720A20 /* ycs-goomba.png */,
				11C3A260154B9FB800720A20 /* ycs-letsgo.png */,
				11C3A261154B9FB800720A20 /* yospos-blurit.png */,
				11C3A262154B9FB800720A20 /* YOSPOS-DOS.png */,
				11C3A263154B9FB800720A20 /* yp-c64.png */,
				11C3A264154B9FB800720A20 /* yp-snowcrash971.png */,
				11C3A265154B9FB800720A20 /* yp-tubes296.png */,
				11D46FB9154793B8004D800B /* ai-cycles.png */,
				11D46FBA154793B8004D800B /* bb-nonfiction.png */,
				11D46FBB154793B8004D800B /* byob-explosion.png */,
				11D46FBC154793B8004D800B /* byob-gents.png */,
				11D46FBD154793B8004D800B /* byob-slax.png */,
				11D46FBE154793B8004D800B /* cc-poetry.png */,
				11D46FBF154793B8004D800B /* cc-project.png */,
				11D46FC0154793B8004D800B /* cc-tutorial.png */,
				11D46FC1154793B8004D800B /* cd_action.png */,
				11D46FC2154793B8004D800B /* cd_director.png */,
				11D46FC3154793B8004D800B /* cd_horror2.png */,
				11D46FC4154793B8004D800B /* cell-cdma.png */,
				11D46FC5154793B8004D800B /* dd-dems.png */,
				11D46FC6154793B8004D800B /* dd-economics.png */,
				11D46FC7154793B8004D800B /* dd-environment.png */,
				11D46FC8154793B8004D800B /* dd-history.png */,
				11D46FC9154793B8004D800B /* fyad-tim.png */,
				11D46FCA154793B8004D800B /* gip-EMT4.png */,
				11D46FCB154793B8004D800B /* gip-firetruck.png */,
				11D46FCC154793B8004D800B /* guns-ohshi.png */,
				11D46FCD154793B8004D800B /* hell-spergin.png */,
				11D46FCE154793B8004D800B /* lan-canada.png */,
				11D46FCF154793B8004D800B /* lf-arecountry.png */,
				11D46FD0154793B8004D800B /* LF-article.png */,
				11D46FD1154793B8004D800B /* LF-BiCurious.png */,
				11D46FD2154793B8004D800B /* lf-gipper.png */,
				11D46FD3154793B8004D800B /* LF-japan_clean_fast.png */,
				11D46FD4154793B8004D800B /* LF-pennybags.png */,
				11D46FD5154793B8004D800B /* lp-text.png */,
				11D46FD6154793B8004D800B /* phiz-dontlike.png */,
				11D46FD7154793B8004D800B /* phiz-kayne.png */,
				11D46FD8154793B8004D800B /* pi-fish.png */,
				11D46FD9154793B8004D800B /* RP-mls_tag.png */,
				11D46FDA154793B8004D800B /* sas-fantasy.png */,
				11D46FDB154793B8004D800B /* shsc-code.png */,
				11D46FDC154793B8004D800B /* shsc-linux.png */,
				11D46FDD154793B8004D800B /* sports-nascar.png */,
				11D46FDE154793B8004D800B /* sports-nhl.png */,
				11D46FDF154793B8004D800B /* tava-gadget.png */,
				11D46FE0154793B8004D800B /* tava-highdef.png */,
				11D46FE1154793B8004D800B /* tviv-competition.png */,
				11D46FE2154793B8004D800B /* tviv-dvd.png */,
				11D46FE3154793B8004D800B /* tviv-on-demand.png */,
				11D46FE4154793B8004D800B /* tviv-spoilers.png */,
				117CE6DC15433504005DD47B /* asktell-lifestyle.png */,
				117CE6DD15433504005DD47B /* asktell-travel.png */,
				117CE6DE15433504005DD47B /* bb-fantasy.png */,
				117CE6DF15433504005DD47B /* cc_design.png */,
				117CE6E015433504005DD47B /* cc-film.png */,
				117CE6E115433504005DD47B /* coc-c.png */,
				117CE6E215433504005DD47B /* coc-web.png */,
				117CE6E315433504005DD47B /* cps-android.png */,
				117CE6E415433504005DD47B /* dd-gotcha.png */,
				117CE6E515433504005DD47B /* dd-notracist.png */,
				117CE6E615433504005DD47B /* dd-philosophy.png */,
				117CE6E715433504005DD47B /* yospos-netscape.png */,
				117CE6E815433504005DD47B /* yp-bsod.png */,
				11603867153F684400DCC448 /* cc-design.png */,
				11603854153F673000DCC448 /* byob-grouch.png */,
				11603856153F673000DCC448 /* cd_hype.png */,
				11603857153F673000DCC448 /* lf-gotmine.png */,
				11603858153F673000DCC448 /* tava-cables.png */,
				11603859153F673000DCC448 /* tava-headphones.png */,
				1160385A153F673000DCC448 /* tava-mp3.png */,
				1160385B153F673000DCC448 /* tava-vintage.png */,
				1160385C153F673000DCC448 /* tcc-addiction.png */,
				11682ABE1536348700D6B9B7 /* attention.png */,
				11682ABF1536348700D6B9B7 /* cd_classic.png */,
				11682AC01536348700D6B9B7 /* cd_comedy.png */,
				11682AC11536348700D6B9B7 /* computers.png */,
				11682AC21536348700D6B9B7 /* diy-advice.png */,
				11682AC31536348700D6B9B7 /* flame.png */,
				11682AC41536348700D6B9B7 /* fruity.png */,
				11682AC51536348700D6B9B7 /* games-3ds.png */,
				11682AC61536348700D6B9B7 /* games-360.png */,
				11682AC71536348700D6B9B7 /* games-360ps3tag.png */,
				11682AC81536348700D6B9B7 /* games-ds.png */,
				11682AC91536348700D6B9B7 /* games-letsplay.png */,
				11682ACA1536348700D6B9B7 /* games-ps3.png */,
				11682ACB1536348700D6B9B7 /* games-psp.png */,
				11682ACC1536348700D6B9B7 /* Games-vita.png */,
				11682ACD1536348700D6B9B7 /* games-wii.png */,
				11682ACE1536348700D6B9B7 /* goonmeet.png */,
				11682ACF1536348700D6B9B7 /* hell-fuckthis.png */,
				11682AD01536348700D6B9B7 /* hell-hive.png */,
				11682AD11536348700D6B9B7 /* hell-stfu.png */,
				11682AD21536348700D6B9B7 /* hell-whore.png */,
				11682AD31536348700D6B9B7 /* icon-41-game-xbox.png */,
				11682AD41536348700D6B9B7 /* icon-42-game-ps2.png */,
				11682AD51536348700D6B9B7 /* icon-43-game-gamecube.png */,
				11682AD61536348700D6B9B7 /* icon-44-game-gba.png */,
				11682AD71536348700D6B9B7 /* icon-45-game-pc.png */,
				11682AD81536348700D6B9B7 /* icon-dear_richard.png */,
				11682AD91536348700D6B9B7 /* lf-fff.png */,
				11682ADA1536348700D6B9B7 /* lf-fuckit3.png */,
				11682ADB1536348700D6B9B7 /* lf-hansen2.png */,
				11682ADC1536348700D6B9B7 /* science.png */,
				11682ADD1536348700D6B9B7 /* serious.png */,
				11682ADE1536348700D6B9B7 /* sex.png */,
				11682ADF1536348700D6B9B7 /* shsc-win.png */,
				11682AE01536348700D6B9B7 /* sports-golf.png */,
				11682AE11536348700D6B9B7 /* sports-ncaa.png */,
				11682AE21536348700D6B9B7 /* sports-nfl.png */,
				11682AE31536348700D6B9B7 /* sports-soccer.png */,
				11682AE41536348700D6B9B7 /* sports-wwe.png */,
				11682AE51536348700D6B9B7 /* sports.png */,
				11682AE61536348700D6B9B7 /* tech.png */,
				11682AE71536348700D6B9B7 /* wrestlehut-ecw.png */,
				11682AE81536348700D6B9B7 /* wrestlehut-thunder.png */,
				11682AE91536348700D6B9B7 /* wrestlehut-tna.png */,
				11682AEA1536348700D6B9B7 /* wrestling-raw.png */,
				11682AEB1536348700D6B9B7 /* wrestling-roh.png */,
				11682AEC1536348700D6B9B7 /* wrestling-sd.png */,
				116EF43B15265D390018580D /* icon-37-selling.png */,
				116EF43C15265D390018580D /* icon-38-buying.png */,
				116EF43D15265D390018580D /* icon-46-trading.png */,
				116EF43E15265D390018580D /* icon-52-trading.png */,
				11D7CB8D14EA0867000DA96A /* icon23-banme.png */,
				11D7CB8E14EA0867000DA96A /* link.png */,
				11D7CB8F14EA0867000DA96A /* photoshop.png */,
				11D7CB9014EA0867000DA96A /* repeat.png */,
				11D7CB9114EA0867000DA96A /* school.png */,
				11243F7214D7187C00B06470 /* shsc-apple.png */,
				112ECF1014D7100A007EE7B6 /* art.png */,
				112ECF1114D7100A007EE7B6 /* audio.png */,
				112ECF1214D7100A007EE7B6 /* books.png */,
				112ECF1314D7100A007EE7B6 /* cars.png */,
				112ECF1414D7100A007EE7B6 /* dd-9-11.png */,
				112ECF1514D7100A007EE7B6 /* drugs.png */,
				112ECF1614D7100A007EE7B6 /* en.png */,
				112ECF1714D7100A007EE7B6 /* event.png */,
				112ECF1814D7100A007EE7B6 /* food.png */,
				112ECF1914D7100A007EE7B6 /* games.png */,
				112ECF1A14D7100A007EE7B6 /* gross.png */,
				112ECF1B14D7100A007EE7B6 /* guns.png */,
				112ECF1C14D7100A007EE7B6 /* help.png */,
				112ECF1D14D7100A007EE7B6 /* humor.png */,
				112ECF1E14D7100A007EE7B6 /* icon-30-attnmod.png */,
				112ECF1F14D7100A007EE7B6 /* icon-31-hotthread.png */,
				112ECF2014D7100A007EE7B6 /* movies.png */,
				112ECF2114D7100A007EE7B6 /* music.png */,
				112ECF2214D7100A007EE7B6 /* newbie.png */,
				112ECF2314D7100A007EE7B6 /* news.png */,
				112ECF2414D7100A007EE7B6 /* photos.png */,
				112ECF2514D7100A007EE7B6 /* politics.png */,
				112ECF2614D7100A007EE7B6 /* poll.png */,
				112ECF2714D7100A007EE7B6 /* question.png */,
				112ECF2814D7100A007EE7B6 /* rant.png */,
				112ECF2914D7100A007EE7B6 /* request.png */,
				112ECF2A14D7100A007EE7B6 /* sam-clothing.png */,
				112ECF2C14D7100A007EE7B6 /* stupid.png */,
				112ECF2D14D7100A007EE7B6 /* tv.png */,
				112ECF2E14D7100A007EE7B6 /* unfunny.png */,
				112ECF2F14D7100A007EE7B6 /* video.png */,
				112ECF3014D7100A007EE7B6 /* weird.png */,
				112ECF3114D7100A007EE7B6 /* whine.png */,
			);
			name = threadtags;
			path = images/threadtags;
			sourceTree = "<group>";
		};
		1172A62F14F5DE500026CDA8 /* AwfulNetworking */ = {
			isa = PBXGroup;
			children = (
				110FABE415745C3B00ECF535 /* AwfulHTTPClient.h */,
				110FABE515745C3B00ECF535 /* AwfulHTTPClient.m */,
				110FABE615745C3B00ECF535 /* NetworkingFileLogger.h */,
				110FABE715745C3B00ECF535 /* NetworkingFileLogger.m */,
			);
			name = AwfulNetworking;
			sourceTree = "<group>";
		};
		1190F6CC13BE4EA900B9D271 /* Actions */ = {
			isa = PBXGroup;
			children = (
				1190F6CD13BE4EA900B9D271 /* AwfulActions.h */,
				1190F6CE13BE4EA900B9D271 /* AwfulActions.m */,
				1190F6CF13BE4EA900B9D271 /* AwfulPostActions.h */,
				1190F6D013BE4EA900B9D271 /* AwfulPostActions.m */,
				1190F6D113BE4EA900B9D271 /* AwfulThreadActions.h */,
				1190F6D213BE4EA900B9D271 /* AwfulThreadActions.m */,
				1190F6D513BE4EA900B9D271 /* AwfulVoteActions.h */,
				1190F6D613BE4EA900B9D271 /* AwfulVoteActions.m */,
			);
			path = Actions;
			sourceTree = "<group>";
		};
		1190F6D713BE4EA900B9D271 /* AwfulForumList */ = {
			isa = PBXGroup;
			children = (
				1190F6DD13BE4EA900B9D271 /* AwfulForumsListController.h */,
				1190F6DE13BE4EA900B9D271 /* AwfulForumsListController.m */,
				1CF2C5041543B51200E327F5 /* AwfulFavoritesViewController.h */,
				1CF2C5051543B51200E327F5 /* AwfulFavoritesViewController.m */,
				112764EB14DB44E6003ACE76 /* AwfulForumHeader.h */,
				112764EC14DB44E6003ACE76 /* AwfulForumHeader.m */,
				1190F6DB13BE4EA900B9D271 /* AwfulForumHeaderView.xib */,
				118CF807152D281600126AAC /* AwfulAddFavoriteViewController.h */,
				118CF808152D281600126AAC /* AwfulAddFavoriteViewController.m */,
				8C48EA20159BF14A00A59691 /* AwfulParentForumCell.h */,
				8C48EA21159BF14A00A59691 /* AwfulParentForumCell.m */,
				8C48EA32159C904500A59691 /* AwfulSubForumCell.h */,
				8C48EA33159C904500A59691 /* AwfulSubForumCell.m */,
				8C48EA40159CED8700A59691 /* AwfulForumCell.h */,
				8C48EA41159CED8700A59691 /* AwfulForumCell.m */,
			);
			path = AwfulForumList;
			sourceTree = "<group>";
		};
		1190F6E813BE4EA900B9D271 /* AwfulPage */ = {
			isa = PBXGroup;
			children = (
				8C48E9FB159A1B0700A59691 /* pull for action */,
				8C79D4381562E780006FEE48 /* Page Transitions */,
				1190F6EA13BE4EA900B9D271 /* AwfulPage.h */,
				1190F6EB13BE4EA900B9D271 /* AwfulPage.m */,
				1190F6F013BE4EA900B9D271 /* AwfulPostBoxController.h */,
				1190F6F113BE4EA900B9D271 /* AwfulPostBoxController.m */,
				1153D0D3144E5BA6007602E8 /* AwfulSpecificPageViewController.h */,
				1153D0D4144E5BA6007602E8 /* AwfulSpecificPageViewController.m */,
				11D5E85614DC5FA000C1002D /* AwfulPageDataController.h */,
				11D5E85714DC5FA000C1002D /* AwfulPageDataController.m */,
				8C90518A155BEEB40098266A /* AwfulLoadingFooterView.h */,
				8C90518B155BEEB40098266A /* AwfulLoadingFooterView.m */,
				8C79D4351561CE44006FEE48 /* AwfulPullForActionController.h */,
				8C79D4361561CE44006FEE48 /* AwfulPullForActionController.m */,
				8C8B22781594AE9B003C50AB /* AwfulLoadingHeaderView.h */,
				8C8B22791594AE9C003C50AB /* AwfulLoadingHeaderView.m */,
				8CCFBD231598B9AF00336F55 /* AwfulThreadTitleView.h */,
				8CCFBD241598B9AF00336F55 /* AwfulThreadTitleView.m */,
			);
			path = AwfulPage;
			sourceTree = "<group>";
		};
		1190F70513BE4EA900B9D271 /* AwfulThreadList */ = {
			isa = PBXGroup;
			children = (
				8CFC22A415813EC900B26904 /* Custom */,
				1190F70813BE4EA900B9D271 /* AwfulThreadListController.h */,
				1190F70913BE4EA900B9D271 /* AwfulThreadListController.m */,
				1190F70613BE4EA900B9D271 /* AwfulBookmarksController.h */,
				1190F70713BE4EA900B9D271 /* AwfulBookmarksController.m */,
				112764EF14DB4F6A003ACE76 /* AwfulThreadCell.h */,
				112764F014DB4F6A003ACE76 /* AwfulThreadCell.m */,
			);
			path = AwfulThreadList;
			sourceTree = "<group>";
		};
		1190F70B13BE4EA900B9D271 /* Extras */ = {
			isa = PBXGroup;
			children = (
				8C905195155D6CAD0098266A /* UIView+Lazy.h */,
				8C905196155D6CAD0098266A /* UIView+Lazy.m */,
				11FDA297151018740014FDCD /* OtherWebController.h */,
				11FDA298151018740014FDCD /* OtherWebController.m */,
				11CED26A1522901100E95EE1 /* ButtonSegmentedControl.h */,
				11CED26B1522901100E95EE1 /* ButtonSegmentedControl.m */,
			);
			path = Extras;
			sourceTree = "<group>";
		};
		1190F71813BE4EA900B9D271 /* Login */ = {
			isa = PBXGroup;
			children = (
				1190F71913BE4EA900B9D271 /* AwfulLoginController.h */,
				1190F71A13BE4EA900B9D271 /* AwfulLoginController.m */,
			);
			path = Login;
			sourceTree = "<group>";
		};
		1190F71C13BE4EA900B9D271 /* Main */ = {
			isa = PBXGroup;
			children = (
				1190F71D13BE4EA900B9D271 /* AwfulAppDelegate.h */,
				1190F71E13BE4EA900B9D271 /* AwfulAppDelegate.m */,
				11DFB44014FF1CBB0001A34C /* AwfulTableViewController.h */,
				11DFB44114FF1CBB0001A34C /* AwfulTableViewController.m */,
				8C48EA1C159BC2AC00A59691 /* AwfulFetchedTableViewController.h */,
				8C48EA1D159BC2AC00A59691 /* AwfulFetchedTableViewController.m */,
			);
			path = Main;
			sourceTree = "<group>";
		};
		1190F72B13BE4EA900B9D271 /* Util */ = {
			isa = PBXGroup;
			children = (
				112DB4B914211F24005A98CB /* SALR.h */,
				112DB4BA14211F24005A98CB /* SALR.m */,
				1190F73213BE4EA900B9D271 /* SmilieGrabber.h */,
				1190F73313BE4EA900B9D271 /* SmilieGrabber.m */,
			);
			path = Util;
			sourceTree = "<group>";
		};
		1190F76913BE4ECB00B9D271 /* Third Party */ = {
			isa = PBXGroup;
			children = (
				8CCEC5851598DF9B00DEBFE8 /* SlimeRefresh */,
				110FABEA15745C5C00ECF535 /* CocoaLumberjack */,
				110FABC415745C1E00ECF535 /* AFNetworking */,
				1CDF79FE1537C157008EFAE4 /* GRMustache */,
				1190F7BF13BE4ECB00B9D271 /* Hpple */,
				1190F7A813BE4ECB00B9D271 /* MBProgressHUD */,
				1190F7B213BE4ECB00B9D271 /* MWPhotoBrowser */,
				1190F7B013BE4ECB00B9D271 /* NSString+HTML.h */,
				1190F7B113BE4ECB00B9D271 /* NSString+HTML.m */,
				8C9A1B331582718D00BD28BB /* TDBadgedCell */,
			);
			path = "Third Party";
			sourceTree = "<group>";
		};
		1190F7A813BE4ECB00B9D271 /* MBProgressHUD */ = {
			isa = PBXGroup;
			children = (
				1190F7A913BE4ECB00B9D271 /* 37x-Checkmark.png */,
				1190F7AA13BE4ECB00B9D271 /* MBProgressHUD.h */,
				1190F7AB13BE4ECB00B9D271 /* MBProgressHUD.m */,
			);
			path = MBProgressHUD;
			sourceTree = "<group>";
		};
		1190F7B213BE4ECB00B9D271 /* MWPhotoBrowser */ = {
			isa = PBXGroup;
			children = (
				1190F7B313BE4ECB00B9D271 /* MWPhoto.h */,
				1190F7B413BE4ECB00B9D271 /* MWPhoto.m */,
				1190F7B513BE4ECB00B9D271 /* MWPhotoBrowser.h */,
				1190F7B613BE4ECB00B9D271 /* MWPhotoBrowser.m */,
				1190F7B713BE4ECB00B9D271 /* UIImage+Decompress.h */,
				1190F7B813BE4ECB00B9D271 /* UIImage+Decompress.m */,
				1190F7B913BE4ECB00B9D271 /* UIImageViewTap.h */,
				1190F7BA13BE4ECB00B9D271 /* UIImageViewTap.m */,
				1190F7BB13BE4ECB00B9D271 /* UIViewTap.h */,
				1190F7BC13BE4ECB00B9D271 /* UIViewTap.m */,
				1190F7BD13BE4ECB00B9D271 /* ZoomingScrollView.h */,
				1190F7BE13BE4ECB00B9D271 /* ZoomingScrollView.m */,
			);
			path = MWPhotoBrowser;
			sourceTree = "<group>";
		};
		1190F7BF13BE4ECB00B9D271 /* Hpple */ = {
			isa = PBXGroup;
			children = (
				1190F7C013BE4ECB00B9D271 /* LICENSE.txt */,
				1190F7C113BE4ECB00B9D271 /* TFHpple.h */,
				1190F7C213BE4ECB00B9D271 /* TFHpple.m */,
				1190F7C313BE4ECB00B9D271 /* TFHppleElement.h */,
				1190F7C413BE4ECB00B9D271 /* TFHppleElement.m */,
				1190F7C513BE4ECB00B9D271 /* XPathQuery.h */,
				1190F7C613BE4ECB00B9D271 /* XPathQuery.m */,
			);
			name = Hpple;
			path = "topfunky-hpple";
			sourceTree = "<group>";
		};
		1190F80113BE58BB00B9D271 /* web resources */ = {
			isa = PBXGroup;
			children = (
				11D53B7B154CAD8500D4EA82 /* quote-block-off.png */,
				11D53B7C154CAD8500D4EA82 /* quote-block-on.png */,
				1C5D59C4155CFEB200D00DBB /* awful.js */,
				112DB4BD14211F54005A98CB /* jquery.js */,
				112DB4BE14211F54005A98CB /* salr.js */,
				1CD59CF6157336F5008F8E2F /* default.css */,
				1CD59CF8157338FC008F8E2F /* dark.css */,
				1CD59CF015731479008F8E2F /* posts.html */,
			);
			path = "web resources";
			sourceTree = "<group>";
		};
		11D5E85A14DC6D3E00C1002D /* Templates */ = {
			isa = PBXGroup;
			children = (
				1C2BFA23158AB59800692D85 /* AwfulCSSTemplate.h */,
				1C2BFA24158AB59800692D85 /* AwfulCSSTemplate.m */,
				11D5E85B14DC6D5C00C1002D /* AwfulPageTemplate.h */,
				11D5E85C14DC6D5C00C1002D /* AwfulPageTemplate.m */,
				1CDF7A5C1537DD2D008EFAE4 /* PostContext.h */,
				1CDF7A5D1537DD2D008EFAE4 /* PostContext.m */,
			);
			name = Templates;
			sourceTree = "<group>";
		};
		11E9F956154B9AF100E8543E /* Icons */ = {
			isa = PBXGroup;
			children = (
				11E9F957154B9AFC00E8543E /* Icon-72.png */,
				11E9F958154B9AFC00E8543E /* Icon-72@2x.png */,
				11E9F959154B9AFC00E8543E /* Icon-Small-50.png */,
				11E9F95A154B9AFC00E8543E /* Icon-Small-50@2x.png */,
				11E9F95B154B9AFC00E8543E /* Icon-Small.png */,
				11E9F95C154B9AFC00E8543E /* Icon-Small@2x.png */,
				11E9F95D154B9AFC00E8543E /* icon_57.png */,
				11D6F004154F28BA005801AC /* icon_114.png */,
			);
			name = Icons;
			sourceTree = "<group>";
		};
		19C28FACFE9D520D11CA2CBB /* Products */ = {
			isa = PBXGroup;
			children = (
				1D6058910D05DD3D006BFB54 /* Awful.app */,
				1C92258315719D8300559312 /* AwfulTemplateTester.app */,
			);
			name = Products;
			sourceTree = "<group>";
		};
		1C3857A115675AFE0078AF95 /* Source */ = {
			isa = PBXGroup;
			children = (
				1190F7F213BE4EDA00B9D271 /* main.m */,
				1190F7F113BE4EDA00B9D271 /* Awful_Prefix.pch */,
				11FDA29A1510187F0014FDCD /* AwfulSplitViewController.h */,
				11FDA29B1510187F0014FDCD /* AwfulSplitViewController.m */,
				080E96DDFE201D6D7F000001 /* Classes */,
				1C6474A61569989800C72657 /* Models */,
				1190F76913BE4ECB00B9D271 /* Third Party */,
			);
			path = Source;
			sourceTree = "<group>";
		};
		1C5D59BC155CDD7C00D00DBB /* WebView */ = {
			isa = PBXGroup;
			children = (
				1C5D59BE155CDDB200D00DBB /* AwfulWebViewDelegate.h */,
				1C5D59BF155CDDB200D00DBB /* AwfulWebViewDelegate.m */,
				1C5D59C1155CF85D00D00DBB /* ObjCBridge.js */,
			);
			path = WebView;
			sourceTree = "<group>";
		};
		1C6474A61569989800C72657 /* Models */ = {
			isa = PBXGroup;
			children = (
				1C6474A71569989800C72657 /* AwfulFavorite.h */,
				1C6474A81569989800C72657 /* AwfulFavorite.m */,
				1C6474A91569989800C72657 /* AwfulForum+AwfulMethods.h */,
				1C6474AA1569989800C72657 /* AwfulForum+AwfulMethods.m */,
				1C6474AB1569989800C72657 /* AwfulForum.h */,
				1C6474AC1569989800C72657 /* AwfulForum.m */,
				1C6474AD1569989800C72657 /* AwfulModels.h */,
				1C6474B01569989800C72657 /* AwfulPost.h */,
				1C6474B11569989800C72657 /* AwfulPost.m */,
				1C6474B21569989800C72657 /* AwfulThread+AwfulMethods.h */,
				1C6474B31569989800C72657 /* AwfulThread+AwfulMethods.m */,
				1C6474B41569989800C72657 /* AwfulThread.h */,
				1C6474B51569989800C72657 /* AwfulThread.m */,
				1C6474B61569989800C72657 /* AwfulUser+AwfulMethods.h */,
				1C6474B71569989800C72657 /* AwfulUser+AwfulMethods.m */,
				1C6474B81569989800C72657 /* AwfulUser.h */,
				1C6474B91569989800C72657 /* AwfulUser.m */,
				1C6474BA1569989800C72657 /* Generated */,
				1C6474C31569989800C72657 /* Model.xcdatamodeld */,
			);
			path = Models;
			sourceTree = "<group>";
		};
		1C6474BA1569989800C72657 /* Generated */ = {
			isa = PBXGroup;
			children = (
				1C9C16451569994C0047C06E /* _AwfulFavorite.h */,
				1C6474BC1569989800C72657 /* _AwfulFavorite.m */,
				1C6474BD1569989800C72657 /* _AwfulForum.h */,
				1C6474BE1569989800C72657 /* _AwfulForum.m */,
				1C6474BF1569989800C72657 /* _AwfulThread.h */,
				1C6474C01569989800C72657 /* _AwfulThread.m */,
				1C6474C11569989800C72657 /* _AwfulUser.h */,
				1C6474C21569989800C72657 /* _AwfulUser.m */,
			);
			path = Generated;
			sourceTree = "<group>";
		};
		1C92258815719D8300559312 /* TemplateTester */ = {
			isa = PBXGroup;
			children = (
				1C92259115719D8300559312 /* AppDelegate.h */,
				1C92259215719D8300559312 /* AppDelegate.m */,
				1CD59CF31573186B008F8E2F /* TemplateListViewController.h */,
				1CD59CF41573186B008F8E2F /* TemplateListViewController.m */,
				1C9225A615719EE700559312 /* ReloadingWebViewController.h */,
				1C9225A715719EE700559312 /* ReloadingWebViewController.m */,
				1CD59CDE1572F862008F8E2F /* fixture.json */,
				1C92258915719D8300559312 /* Supporting Files */,
			);
			path = TemplateTester;
			sourceTree = "<group>";
		};
		1C92258915719D8300559312 /* Supporting Files */ = {
			isa = PBXGroup;
			children = (
				1C92258A15719D8300559312 /* AwfulTemplateTester-Info.plist */,
				1C92258B15719D8300559312 /* InfoPlist.strings */,
				1C92258E15719D8300559312 /* main.m */,
				1C92259015719D8300559312 /* AwfulTemplateTester-Prefix.pch */,
			);
			name = "Supporting Files";
			sourceTree = "<group>";
		};
		1CD59CD61571A64D008F8E2F /* Tools */ = {
			isa = PBXGroup;
			children = (
				1C92258815719D8300559312 /* TemplateTester */,
			);
			path = Tools;
			sourceTree = "<group>";
		};
		1CDD51951542949600326C7B /* Settings */ = {
			isa = PBXGroup;
			children = (
				1CDD5197154294D400326C7B /* AwfulSettings.h */,
				1CDD5198154294D400326C7B /* AwfulSettings.m */,
				11FDA294151018600014FDCD /* AwfulSettingsViewController.h */,
				11FDA295151018600014FDCD /* AwfulSettingsViewController.m */,
				1C277CA31543554700CD2CCE /* AwfulSettingsChoiceViewController.h */,
				1C277CA41543554700CD2CCE /* AwfulSettingsChoiceViewController.m */,
			);
			path = Settings;
			sourceTree = "<group>";
		};
		1CDF79FE1537C157008EFAE4 /* GRMustache */ = {
			isa = PBXGroup;
			children = (
				1CDF79FF1537C157008EFAE4 /* classes */,
				1CDF7A391537C157008EFAE4 /* vendor */,
			);
			path = GRMustache;
			sourceTree = "<group>";
		};
		1CDF79FF1537C157008EFAE4 /* classes */ = {
			isa = PBXGroup;
			children = (
				1CDF7A001537C157008EFAE4 /* GRMustache.h */,
				1CDF7A011537C157008EFAE4 /* GRMustache.m */,
				1CDF7A021537C157008EFAE4 /* GRMustache_private.h */,
				1CDF7A031537C157008EFAE4 /* GRMustacheAvailabilityMacros.h */,
				1CDF7A041537C157008EFAE4 /* GRMustacheAvailabilityMacros_private.h */,
				1CDF7A051537C157008EFAE4 /* GRMustacheContext.m */,
				1CDF7A061537C157008EFAE4 /* GRMustacheContext_private.h */,
				1CDF7A071537C157008EFAE4 /* GRMustacheError.h */,
				1CDF7A081537C157008EFAE4 /* GRMustacheError.m */,
				1CDF7A091537C157008EFAE4 /* GRMustacheHelper.h */,
				1CDF7A0A1537C157008EFAE4 /* GRMustacheHelper.m */,
				1CDF7A0B1537C157008EFAE4 /* GRMustacheHelper_private.h */,
				1CDF7A0C1537C157008EFAE4 /* GRMustacheInvocation.h */,
				1CDF7A0D1537C157008EFAE4 /* GRMustacheInvocation.m */,
				1CDF7A0E1537C157008EFAE4 /* GRMustacheInvocation_private.h */,
				1CDF7A0F1537C157008EFAE4 /* GRMustacheNSUndefinedKeyExceptionGuard.m */,
				1CDF7A101537C157008EFAE4 /* GRMustacheNSUndefinedKeyExceptionGuard_private.h */,
				1CDF7A111537C157008EFAE4 /* GRMustacheProperty.m */,
				1CDF7A121537C157008EFAE4 /* GRMustacheProperty_private.h */,
				1CDF7A131537C157008EFAE4 /* GRMustacheRenderingElement_private.h */,
				1CDF7A141537C157008EFAE4 /* GRMustacheSection.h */,
				1CDF7A151537C157008EFAE4 /* GRMustacheSection.m */,
				1CDF7A161537C157008EFAE4 /* GRMustacheSection_private.h */,
				1CDF7A171537C157008EFAE4 /* GRMustacheTemplate.h */,
				1CDF7A181537C157008EFAE4 /* GRMustacheTemplate.m */,
				1CDF7A191537C157008EFAE4 /* GRMustacheTemplate_private.h */,
				1CDF7A1A1537C157008EFAE4 /* GRMustacheTemplateDelegate.h */,
				1CDF7A1B1537C157008EFAE4 /* GRMustacheTemplateParser.m */,
				1CDF7A1C1537C157008EFAE4 /* GRMustacheTemplateParser_private.h */,
				1CDF7A1D1537C157008EFAE4 /* GRMustacheTemplateRepository.h */,
				1CDF7A1E1537C157008EFAE4 /* GRMustacheTemplateRepository.m */,
				1CDF7A1F1537C157008EFAE4 /* GRMustacheTemplateRepository_private.h */,
				1CDF7A201537C157008EFAE4 /* GRMustacheTextElement.m */,
				1CDF7A211537C157008EFAE4 /* GRMustacheTextElement_private.h */,
				1CDF7A221537C157008EFAE4 /* GRMustacheToken.m */,
				1CDF7A231537C157008EFAE4 /* GRMustacheToken_private.h */,
				1CDF7A241537C157008EFAE4 /* GRMustacheTokenizer.m */,
				1CDF7A251537C157008EFAE4 /* GRMustacheTokenizer_private.h */,
				1CDF7A261537C157008EFAE4 /* GRMustacheVariableElement.m */,
				1CDF7A271537C157008EFAE4 /* GRMustacheVariableElement_private.h */,
				1CDF7A281537C157008EFAE4 /* GRMustacheVersion.h */,
			);
			path = classes;
			sourceTree = "<group>";
		};
		1CDF7A391537C157008EFAE4 /* vendor */ = {
			isa = PBXGroup;
			children = (
				1CDF7A3A1537C157008EFAE4 /* jrswizzle */,
			);
			path = vendor;
			sourceTree = "<group>";
		};
		1CDF7A3A1537C157008EFAE4 /* jrswizzle */ = {
			isa = PBXGroup;
			children = (
				1CDF7A3B1537C157008EFAE4 /* JRSwizzle.h */,
				1CDF7A3C1537C157008EFAE4 /* JRSwizzle.m */,
			);
			path = jrswizzle;
			sourceTree = "<group>";
		};
		29B97314FDCFA39411CA2CEA /* Awful */ = {
			isa = PBXGroup;
			children = (
				11D7CB9714EA0CED000DA96A /* Main.storyboard */,
				11FDA28E151017490014FDCD /* MainiPad.storyboard */,
				29B97317FDCFA39411CA2CEA /* Resources */,
				1C3857A115675AFE0078AF95 /* Source */,
				1CD59CD61571A64D008F8E2F /* Tools */,
				29B97323FDCFA39411CA2CEA /* Frameworks */,
				19C28FACFE9D520D11CA2CBB /* Products */,
			);
			name = Awful;
			sourceTree = "<group>";
		};
		29B97317FDCFA39411CA2CEA /* Resources */ = {
			isa = PBXGroup;
			children = (
				11E9F956154B9AF100E8543E /* Icons */,
				1190F80113BE58BB00B9D271 /* web resources */,
				10E93EB9121DC70E00CCBF6D /* images */,
				8D1107310486CEB800E47090 /* Awful-Info.plist */,
				11D6EFE0154DE4D3005801AC /* Default.png */,
				11D6EFDE154DE405005801AC /* Default@2x.png */,
				11D6EFD7154DE1DD005801AC /* Default-Portrait.png */,
				11D6EFD8154DE1DD005801AC /* Default-Portrait@2x~ipad.png */,
				11D6EFD1154DE116005801AC /* Default-Landscape.png */,
				11D6EFD2154DE116005801AC /* Default-Landscape@2x~ipad.png */,
				11D6EFC7154DE00A005801AC /* iPadStartupPortrait.png */,
				11D6F002154F2532005801AC /* Settings.plist */,
			);
			path = Resources;
			sourceTree = "<group>";
		};
		29B97323FDCFA39411CA2CEA /* Frameworks */ = {
			isa = PBXGroup;
			children = (
				8C8B224215935AC4003C50AB /* CoreImage.framework */,
				110FAC0315745CE700ECF535 /* MessageUI.framework */,
				117DBE3A1522A39A007125EF /* CoreData.framework */,
				1172A62D14F5DB160026CDA8 /* Security.framework */,
				11099066134B86FC0013444C /* QuartzCore.framework */,
				1DF5F4DF0D08C38300B7A737 /* UIKit.framework */,
				1D30AB110D05D00D00671497 /* Foundation.framework */,
				288765070DF74369002DB57D /* CoreGraphics.framework */,
				107CF9A211FF7776007C16F4 /* libxml2.2.7.3.dylib */,
				1CAB36B01548F0FE00A4A362 /* libxml2.dylib */,
				107CF9E011FF79D5007C16F4 /* libsqlite3.0.dylib */,
				10D34FA8128F41160026C7C2 /* CFNetwork.framework */,
				10D34FAE128F413C0026C7C2 /* MobileCoreServices.framework */,
				10D34FB0128F413C0026C7C2 /* SystemConfiguration.framework */,
				10D34FB6128F414E0026C7C2 /* libz.dylib */,
			);
			name = Frameworks;
			sourceTree = "<group>";
		};
		50A8B9671541D52D0065F3D9 /* help */ = {
			isa = PBXGroup;
			children = (
				50A8B9681541D57E0065F3D9 /* MasterViewButton.png */,
				50A8B9691541D57E0065F3D9 /* multiPageMovement.png */,
				50A8B96A1541D57E0065F3D9 /* ReplyButton.png */,
				50A8B96B1541D57E0065F3D9 /* singlePageMovement.png */,
				50A8B96C1541D57E0065F3D9 /* ThreadActions.png */,
			);
			name = help;
			sourceTree = "<group>";
		};
<<<<<<< HEAD
		8C48E9FB159A1B0700A59691 /* pull for action */ = {
			isa = PBXGroup;
			children = (
				8C48E9FC159A1B2B00A59691 /* AwfulRefreshControl.h */,
				8C48E9FD159A1B2B00A59691 /* AwfulRefreshControl.m */,
				8C48E9FF159A353400A59691 /* AwfulLoadNextControl.h */,
				8C48EA00159A353400A59691 /* AwfulLoadNextControl.m */,
			);
			name = "pull for action";
			sourceTree = "<group>";
		};
		8C79D4381562E780006FEE48 /* Page Transitions */ = {
			isa = PBXGroup;
			children = (
				8C79D4391562E79E006FEE48 /* AwfulPage+Transitions.h */,
				8C79D43A1562E79E006FEE48 /* AwfulPage+Transitions.m */,
			);
			name = "Page Transitions";
			sourceTree = "<group>";
		};
		8C9AB43F1597C8C50084B608 /* emoticons */ = {
			isa = PBXGroup;
			children = (
				8C9AB4401597C8C60084B608 /* biggrin.gif */,
				8C9AB4411597C8C60084B608 /* classic_fillmore.gif */,
				8C9AB4421597C8C60084B608 /* confused.gif */,
				8C9AB4431597C8C60084B608 /* cool.gif */,
				8C9AB4441597C8C60084B608 /* emot-04.gif */,
				8C9AB4451597C8C60084B608 /* emot-05.gif */,
				8C9AB4461597C8C60084B608 /* emot-06.gif */,
				8C9AB4471597C8C60084B608 /* emot-07.gif */,
				8C9AB4481597C8C60084B608 /* emot-10bux.gif */,
				8C9AB4491597C8C60084B608 /* emot-11tea.gif */,
				8C9AB44A1597C8C60084B608 /* emot-20bux.gif */,
				8C9AB44B1597C8C60084B608 /* emot-2bong.png */,
				8C9AB44C1597C8C60084B608 /* emot-3.gif */,
				8C9AB44D1597C8C60084B608 /* emot-350.gif */,
				8C9AB44E1597C8C60084B608 /* emot-911.gif */,
				8C9AB44F1597C8C60084B608 /* emot-a2m.gif */,
				8C9AB4501597C8C60084B608 /* emot-aaa.gif */,
				8C9AB4511597C8C60084B608 /* emot-aaaaa.gif */,
				8C9AB4521597C8C60084B608 /* emot-airquote.gif */,
				8C9AB4531597C8C60084B608 /* emot-allears.gif */,
				8C9AB4541597C8C60084B608 /* emot-am.gif */,
				8C9AB4551597C8C60084B608 /* emot-angel.gif */,
				8C9AB4561597C8C60084B608 /* emot-anime.png */,
				8C9AB4571597C8C60084B608 /* emot-argh.gif */,
				8C9AB4581597C8C60084B608 /* emot-arghfist.gif */,
				8C9AB4591597C8C60084B608 /* emot-aslol.gif */,
				8C9AB45A1597C8C60084B608 /* emot-australia.gif */,
				8C9AB45B1597C8C60084B608 /* emot-awesome.gif */,
				8C9AB45C1597C8C60084B608 /* emot-awesomelon.gif */,
				8C9AB45D1597C8C60084B608 /* emot-axe.gif */,
				8C9AB45E1597C8C60084B608 /* emot-baby.png */,
				8C9AB45F1597C8C60084B608 /* emot-backtowork.gif */,
				8C9AB4601597C8C60084B608 /* emot-bahgawd.gif */,
				8C9AB4611597C8C60084B608 /* emot-bandwagon.gif */,
				8C9AB4621597C8C60084B608 /* emot-bang.gif */,
				8C9AB4631597C8C60084B608 /* emot-banjo.gif */,
				8C9AB4641597C8C60084B608 /* emot-banme.gif */,
				8C9AB4651597C8C60084B608 /* emot-barf.gif */,
				8C9AB4661597C8C60084B608 /* emot-belarus.gif */,
				8C9AB4671597C8C60084B608 /* emot-bick.gif */,
				8C9AB4681597C8C60084B608 /* emot-bigtran.gif */,
				8C9AB4691597C8C60084B608 /* emot-black101.gif */,
				8C9AB46A1597C8C60084B608 /* emot-blush.gif */,
				8C9AB46B1597C8C60084B608 /* emot-boonie.gif */,
				8C9AB46C1597C8C60084B608 /* emot-bravo.gif */,
				8C9AB46D1597C8C60084B608 /* emot-bravo2.gif */,
				8C9AB46E1597C8C60084B608 /* emot-britain.gif */,
				8C9AB46F1597C8C60084B608 /* emot-bsg.gif */,
				8C9AB4701597C8C60084B608 /* emot-bubblewoop.gif */,
				8C9AB4711597C8C60084B608 /* emot-buddy.gif */,
				8C9AB4721597C8C60084B608 /* emot-burger.gif */,
				8C9AB4731597C8C60084B608 /* emot-bustem.png */,
				8C9AB4741597C8C60084B608 /* emot-butt.gif */,
				8C9AB4751597C8C60084B608 /* emot-buttertroll.gif */,
				8C9AB4761597C8C60084B608 /* emot-byewhore.gif */,
				8C9AB4771597C8C60084B608 /* emot-byob.gif */,
				8C9AB4781597C8C60084B608 /* emot-byobear.gif */,
				8C9AB4791597C8C60084B608 /* emot-byodame.gif */,
				8C9AB47A1597C8C60084B608 /* emot-byodood.gif */,
				8C9AB47B1597C8C60084B608 /* emot-c.png */,
				8C9AB47C1597C8C60084B608 /* emot-c00l.gif */,
				8C9AB47D1597C8C60084B608 /* emot-c00lbert.gif */,
				8C9AB47E1597C8C60084B608 /* emot-c00lbutt.gif */,
				8C9AB47F1597C8C60084B608 /* emot-ca.gif */,
				8C9AB4801597C8C60084B608 /* emot-camera6.gif */,
				8C9AB4811597C8C60084B608 /* emot-can.gif */,
				8C9AB4821597C8C60084B608 /* emot-canada.gif */,
				8C9AB4831597C8C60084B608 /* emot-catdrugs.gif */,
				8C9AB4841597C8C60084B608 /* emot-catholic.gif */,
				8C9AB4851597C8C60084B608 /* emot-cawg.gif */,
				8C9AB4861597C8C60084B608 /* emot-ccb.gif */,
				8C9AB4871597C8C60084B608 /* emot-chatter.gif */,
				8C9AB4881597C8C60084B608 /* emot-cheers.gif */,
				8C9AB4891597C8C60084B608 /* emot-chef.gif */,
				8C9AB48A1597C8C60084B608 /* emot-china.gif */,
				8C9AB48B1597C8C60084B608 /* emot-chio.gif */,
				8C9AB48C1597C8C60084B608 /* emot-chord.gif */,
				8C9AB48D1597C8C60084B608 /* emot-circlefap.gif */,
				8C9AB48E1597C8C60084B608 /* emot-clint.gif */,
				8C9AB48F1597C8C60084B608 /* emot-clownballoon.gif */,
				8C9AB4901597C8C60084B608 /* emot-cmon.gif */,
				8C9AB4911597C8C60084B608 /* emot-coal.gif */,
				8C9AB4921597C8C60084B608 /* emot-coffee.gif */,
				8C9AB4931597C8C60084B608 /* emot-colbert.gif */,
				8C9AB4941597C8C60084B608 /* emot-comeback.gif */,
				8C9AB4951597C8C60084B608 /* emot-commissar.gif */,
				8C9AB4961597C8C60084B608 /* emot-coolfish.gif */,
				8C9AB4971597C8C60084B608 /* emot-cop.gif */,
				8C9AB4981597C8C60084B608 /* emot-corsair.gif */,
				8C9AB4991597C8C60084B608 /* emot-coupons.gif */,
				8C9AB49A1597C8C60084B608 /* emot-crossarms.gif */,
				8C9AB49B1597C8C60084B608 /* emot-crow.gif */,
				8C9AB49C1597C8C60084B608 /* emot-crying.gif */,
				8C9AB49D1597C8C60084B608 /* emot-cthulhu.gif */,
				8C9AB49E1597C8C60084B608 /* emot-d.png */,
				8C9AB49F1597C8C60084B608 /* emot-damn.gif */,
				8C9AB4A01597C8C60084B608 /* emot-dance.gif */,
				8C9AB4A11597C8C60084B608 /* emot-Dawkins102.gif */,
				8C9AB4A21597C8C60084B608 /* emot-dealwithit.jpg */,
				8C9AB4A31597C8C60084B608 /* emot-denmark.gif */,
				8C9AB4A41597C8C60084B608 /* emot-derp.gif */,
				8C9AB4A51597C8C60084B608 /* emot-devil.gif */,
				8C9AB4A61597C8C60084B608 /* emot-dogout.gif */,
				8C9AB4A71597C8C60084B608 /* emot-doh.gif */,
				8C9AB4A81597C8C60084B608 /* emot-doink.gif */,
				8C9AB4A91597C8C60084B608 /* emot-dominic.gif */,
				8C9AB4AA1597C8C60084B608 /* emot-dong.gif */,
				8C9AB4AB1597C8C60084B608 /* emot-doom.gif */,
				8C9AB4AC1597C8C60084B608 /* emot-dota101.gif */,
				8C9AB4AD1597C8C60084B608 /* emot-downs.gif */,
				8C9AB4AE1597C8C60084B608 /* emot-downsbravo.gif */,
				8C9AB4AF1597C8C60084B608 /* emot-downsgun.gif */,
				8C9AB4B01597C8C60084B608 /* emot-downsowned.gif */,
				8C9AB4B11597C8C60084B608 /* emot-downsrim.gif */,
				8C9AB4B21597C8C60084B608 /* emot-downswords.gif */,
				8C9AB4B31597C8C60084B608 /* emot-drac.gif */,
				8C9AB4B41597C8C60084B608 /* emot-drugnerd.gif */,
				8C9AB4B51597C8C60084B608 /* emot-drum.gif */,
				8C9AB4B61597C8C60084B608 /* emot-eek.gif */,
				8C9AB4B71597C8C60084B608 /* emot-effort.gif */,
				8C9AB4B81597C8C60084B608 /* emot-emo.gif */,
				8C9AB4B91597C8C60084B608 /* emot-emoticon.gif */,
				8C9AB4BA1597C8C60084B608 /* emot-eng101.gif */,
				8C9AB4BB1597C8C60084B608 /* emot-eng99.gif */,
				8C9AB4BC1597C8C60084B608 /* emot-engleft.gif */,
				8C9AB4BD1597C8C60084B608 /* emot-ese.gif */,
				8C9AB4BE1597C8C60084B608 /* emot-eurovision.png */,
				8C9AB4BF1597C8C60084B608 /* emot-f5.gif */,
				8C9AB4C01597C8C60084B608 /* emot-f5h.gif */,
				8C9AB4C11597C8C60084B608 /* emot-faggot.gif */,
				8C9AB4C21597C8C60084B608 /* emot-fappery.gif */,
				8C9AB4C31597C8C60084B608 /* emot-fh.gif */,
				8C9AB4C41597C8C60084B608 /* emot-fiesta.gif */,
				8C9AB4C51597C8C60084B608 /* emot-filez.gif */,
				8C9AB4C61597C8C60084B608 /* emot-fireman.gif */,
				8C9AB4C71597C8C60084B608 /* emot-firstpost.gif */,
				8C9AB4C81597C8C60084B608 /* emot-flaccid.gif */,
				8C9AB4C91597C8C60084B608 /* emot-flag.gif */,
				8C9AB4CA1597C8C60084B608 /* emot-flame.gif */,
				8C9AB4CB1597C8C60084B608 /* emot-flashfact.gif */,
				8C9AB4CC1597C8C60084B608 /* emot-flashfap.gif */,
				8C9AB4CD1597C8C60084B608 /* emot-fork.png */,
				8C9AB4CE1597C8C60084B608 /* emot-foxnews.gif */,
				8C9AB4CF1597C8C60084B608 /* emot-france.gif */,
				8C9AB4D01597C8C60084B608 /* emot-frog.gif */,
				8C9AB4D11597C8C60084B608 /* emot-frogbon.gif */,
				8C9AB4D21597C8C60084B608 /* emot-frogc00l.gif */,
				8C9AB4D31597C8C60084B608 /* emot-frogdowns.png */,
				8C9AB4D41597C8C60084B608 /* emot-froggonk.gif */,
				8C9AB4D51597C8C60084B608 /* emot-frogout.gif */,
				8C9AB4D61597C8C60084B608 /* emot-frogsiren.gif */,
				8C9AB4D71597C8C60084B608 /* emot-fry.gif */,
				8C9AB4D81597C8C60084B608 /* emot-fsmug.gif */,
				8C9AB4D91597C8C60084B608 /* emot-fsn.gif */,
				8C9AB4DA1597C8C60084B608 /* emot-ftbrg.gif */,
				8C9AB4DB1597C8C60084B608 /* emot-fuckoff.gif */,
				8C9AB4DC1597C8C60084B608 /* emot-fuckyou.gif */,
				8C9AB4DD1597C8C60084B608 /* emot-furcry.gif */,
				8C9AB4DE1597C8C60084B608 /* emot-fyadride.gif */,
				8C9AB4DF1597C8C60084B608 /* emot-FYH.gif */,
				8C9AB4E01597C8C60084B608 /* emot-gay.gif */,
				8C9AB4E11597C8C60084B608 /* emot-gb2byob.gif */,
				8C9AB4E21597C8C60084B608 /* emot-gb2fyad.gif */,
				8C9AB4E31597C8C60084B608 /* emot-gb2gbs.gif */,
				8C9AB4E41597C8C60084B608 /* emot-gb2hd2k.gif */,
				8C9AB4E51597C8C60084B608 /* emot-gbsmith.gif */,
				8C9AB4E61597C8C60084B608 /* emot-geno.gif */,
				8C9AB4E71597C8C60084B608 /* emot-george.gif */,
				8C9AB4E81597C8C60084B608 /* emot-getout.png */,
				8C9AB4E91597C8C60084B608 /* emot-ghost.gif */,
				8C9AB4EA1597C8C60084B608 /* emot-gibs.gif */,
				8C9AB4EB1597C8C60084B608 /* emot-gizz.gif */,
				8C9AB4EC1597C8C60084B608 /* emot-glomp.gif */,
				8C9AB4ED1597C8C60084B608 /* emot-goatse.gif */,
				8C9AB4EE1597C8C60084B608 /* emot-godwin.gif */,
				8C9AB4EF1597C8C60084B608 /* emot-goleft.gif */,
				8C9AB4F01597C8C60084B608 /* emot-golfclap.gif */,
				8C9AB4F11597C8C60084B608 /* emot-golgo.gif */,
				8C9AB4F21597C8C60084B608 /* emot-gonchar.gif */,
				8C9AB4F31597C8C60084B608 /* emot-gonk.gif */,
				8C9AB4F41597C8C60084B608 /* emot-goof.gif */,
				8C9AB4F51597C8C60084B608 /* emot-google.gif */,
				8C9AB4F61597C8C60084B608 /* emot-goon.gif */,
				8C9AB4F71597C8C60084B608 /* emot-goonboot.gif */,
				8C9AB4F81597C8C60084B608 /* emot-gooncamp.gif */,
				8C9AB4F91597C8C60084B608 /* emot-goonsay.gif */,
				8C9AB4FA1597C8C60084B608 /* emot-greatgift.gif */,
				8C9AB4FB1597C8C60084B608 /* emot-gtfoycs.gif */,
				8C9AB4FC1597C8C60084B608 /* emot-guitar.gif */,
				8C9AB4FD1597C8C60084B608 /* emot-gurf.gif */,
				8C9AB4FE1597C8C60084B608 /* emot-h.png */,
				8C9AB4FF1597C8C60084B608 /* emot-hampants.gif */,
				8C9AB5001597C8C60084B608 /* emot-happyelf.gif */,
				8C9AB5011597C8C60084B608 /* emot-havlat.gif */,
				8C9AB5021597C8C60084B608 /* emot-haw.gif */,
				8C9AB5031597C8C60084B608 /* emot-hawaaaafap.gif */,
				8C9AB5041597C8C60084B608 /* emot-hb.gif */,
				8C9AB5051597C8C60084B608 /* emot-hchatter.gif */,
				8C9AB5061597C8C60084B608 /* emot-hehe.gif */,
				8C9AB5071597C8C60084B608 /* emot-hellyeah.gif */,
				8C9AB5081597C8C60084B608 /* emot-hf.gif */,
				8C9AB5091597C8C60084B608 /* emot-hfive.gif */,
				8C9AB50A1597C8C60084B608 /* emot-hist101.gif */,
				8C9AB50B1597C8C60084B608 /* emot-hitler.gif */,
				8C9AB50C1597C8C60084B608 /* emot-holy.gif */,
				8C9AB50D1597C8C60084B608 /* emot-holymoley.gif */,
				8C9AB50E1597C8C60084B608 /* emot-horse.gif */,
				8C9AB50F1597C8C60084B608 /* emot-hr.gif */,
				8C9AB5101597C8C60084B608 /* emot-huh.gif */,
				8C9AB5111597C8C60084B608 /* emot-hurr.gif */,
				8C9AB5121597C8C60084B608 /* emot-hydrogen.gif */,
				8C9AB5131597C8C60084B608 /* emot-iceburn.gif */,
				8C9AB5141597C8C60084B608 /* emot-iia.png */,
				8C9AB5151597C8C60084B608 /* emot-iiaca.gif */,
				8C9AB5161597C8C60084B608 /* emot-iiam.gif */,
				8C9AB5171597C8C60084B608 /* emot-ironicat.gif */,
				8C9AB5181597C8C60084B608 /* emot-irony.gif */,
				8C9AB5191597C8C60084B608 /* emot-italy.gif */,
				8C9AB51A1597C8C60084B608 /* emot-itjb.gif */,
				8C9AB51B1597C8C60084B608 /* emot-j.gif */,
				8C9AB51C1597C8C60084B608 /* emot-jerkbag.gif */,
				8C9AB51D1597C8C60084B608 /* emot-jewish.gif */,
				8C9AB51E1597C8C60084B608 /* emot-jiggled.gif */,
				8C9AB51F1597C8C60084B608 /* emot-jihad.gif */,
				8C9AB5201597C8C60084B608 /* emot-joel.gif */,
				8C9AB5211597C8C60084B608 /* emot-jp.gif */,
				8C9AB5221597C8C60084B608 /* emot-kakashi.gif */,
				8C9AB5231597C8C60084B608 /* emot-kamina.gif */,
				8C9AB5241597C8C60084B608 /* emot-keke.gif */,
				8C9AB5251597C8C60084B608 /* emot-kiddo.gif */,
				8C9AB5261597C8C60084B608 /* emot-killdozer.gif */,
				8C9AB5271597C8C60084B608 /* emot-krad2.gif */,
				8C9AB5281597C8C60084B608 /* emot-kraken.gif */,
				8C9AB5291597C8C60084B608 /* emot-kratos.gif */,
				8C9AB52A1597C8C60084B608 /* emot-laffo.gif */,
				8C9AB52B1597C8C60084B608 /* emot-laugh.gif */,
				8C9AB52C1597C8C60084B608 /* emot-lol.gif */,
				8C9AB52D1597C8C60084B608 /* emot-lost.gif */,
				8C9AB52E1597C8C60084B608 /* emot-love.gif */,
				8C9AB52F1597C8C60084B608 /* emot-lovewcc.gif */,
				8C9AB5301597C8C60084B608 /* emot-lron.gif */,
				8C9AB5311597C8C60084B608 /* emot-lsd.gif */,
				8C9AB5321597C8C60084B608 /* emot-m10.gif */,
				8C9AB5331597C8C60084B608 /* emot-madmax.gif */,
				8C9AB5341597C8C60084B608 /* emot-mario.gif */,
				8C9AB5351597C8C60084B608 /* emot-mason.gif */,
				8C9AB5361597C8C60084B608 /* emot-master.gif */,
				8C9AB5371597C8C60084B608 /* emot-mcnabb.png */,
				8C9AB5381597C8C60084B608 /* emot-megaman.gif */,
				8C9AB5391597C8C60084B608 /* emot-mexico.gif */,
				8C9AB53A1597C8C60084B608 /* emot-milk.gif */,
				8C9AB53B1597C8C60084B608 /* emot-mmmsmug.gif */,
				8C9AB53C1597C8C60084B608 /* emot-monar.gif */,
				8C9AB53D1597C8C60084B608 /* emot-monocle.gif */,
				8C9AB53E1597C8C60084B608 /* emot-mordin.gif */,
				8C9AB53F1597C8C60084B608 /* emot-moustache.gif */,
				8C9AB5401597C8C60084B608 /* emot-ms.gif */,
				8C9AB5411597C8C60084B608 /* emot-mufasa.png */,
				8C9AB5421597C8C60084B608 /* emot-munch.gif */,
				8C9AB5431597C8C60084B608 /* emot-nattyburn.gif */,
				8C9AB5441597C8C60084B608 /* emot-neckbeard.gif */,
				8C9AB5451597C8C60084B608 /* emot-niggly.gif */,
				8C9AB5461597C8C60084B608 /* emot-ninja.gif */,
				8C9AB5471597C8C60084B608 /* emot-nixon.gif */,
				8C9AB5481597C8C60084B608 /* emot-nms.gif */,
				8C9AB5491597C8C60084B608 /* emot-norway.gif */,
				8C9AB54A1597C8C60084B608 /* emot-notfunny.gif */,
				8C9AB54B1597C8C60084B608 /* emot-nws.gif */,
				8C9AB54C1597C8C60084B608 /* emot-nyd.gif */,
				8C9AB54D1597C8C60084B608 /* emot-nyoron.gif */,
				8C9AB54E1597C8C60084B608 /* emot-obama.gif */,
				8C9AB54F1597C8C60084B608 /* emot-objection.gif */,
				8C9AB5501597C8C60084B608 /* emot-ocelot.gif */,
				8C9AB5511597C8C60084B608 /* emot-ohdear.png */,
				8C9AB5521597C8C60084B608 /* emot-onlyoption.gif */,
				8C9AB5531597C8C60084B608 /* emot-orks.gif */,
				8C9AB5541597C8C60084B608 /* emot-owned.gif */,
				8C9AB5551597C8C60084B608 /* emot-page3.gif */,
				8C9AB5561597C8C60084B608 /* emot-parrot.gif */,
				8C9AB5571597C8C60084B608 /* emot-patriot.gif */,
				8C9AB5581597C8C60084B608 /* emot-pcgaming.gif */,
				8C9AB5591597C8C60084B608 /* emot-pcgaming1.gif */,
				8C9AB55A1597C8C60084B608 /* emot-pedo.gif */,
				8C9AB55B1597C8C60084B608 /* emot-pervert.gif */,
				8C9AB55C1597C8C60084B608 /* emot-phone.gif */,
				8C9AB55D1597C8C60084B608 /* emot-phoneb.gif */,
				8C9AB55E1597C8C60084B608 /* emot-phoneline.gif */,
				8C9AB55F1597C8C60084B608 /* emot-pipe.gif */,
				8C9AB5601597C8C60084B608 /* emot-pirate.gif */,
				8C9AB5611597C8C60084B608 /* emot-pluto.gif */,
				8C9AB5621597C8C60084B608 /* emot-pranke.gif */,
				8C9AB5631597C8C60084B608 /* emot-pray.gif */,
				8C9AB5641597C8C60084B608 /* emot-protarget.gif */,
				8C9AB5651597C8C60084B608 /* emot-pseudo.gif */,
				8C9AB5661597C8C60084B608 /* emot-psyberger.gif */,
				8C9AB5671597C8C60084B608 /* emot-psyboom.gif */,
				8C9AB5681597C8C60084B608 /* emot-psyduck.gif */,
				8C9AB5691597C8C60084B608 /* emot-psylon.gif */,
				8C9AB56A1597C8C60084B608 /* emot-psypop.gif */,
				8C9AB56B1597C8C60084B608 /* emot-punto.gif */,
				8C9AB56C1597C8C60084B608 /* emot-pwm.gif */,
				8C9AB56D1597C8C60084B608 /* emot-pwn.gif */,
				8C9AB56E1597C8C60084B608 /* emot-q.gif */,
				8C9AB56F1597C8C60084B608 /* emot-qfg.gif */,
				8C9AB5701597C8C60084B608 /* emot-qirex.gif */,
				8C9AB5711597C8C60084B608 /* emot-qq.gif */,
				8C9AB5721597C8C60084B608 /* emot-qqsay.gif */,
				8C9AB5731597C8C60084B608 /* emot-quagmire.gif */,
				8C9AB5741597C8C60084B608 /* emot-question.gif */,
				8C9AB5751597C8C60084B608 /* emot-raise.gif */,
				8C9AB5761597C8C60084B608 /* emot-ramsay.gif */,
				8C9AB5771597C8C60084B608 /* emot-rant.gif */,
				8C9AB5781597C8C60084B608 /* emot-razz.gif */,
				8C9AB5791597C8C60084B608 /* emot-redhammer.gif */,
				8C9AB57A1597C8C60084B608 /* emot-regd08.gif */,
				8C9AB57B1597C8C60084B608 /* emot-regd09.gif */,
				8C9AB57C1597C8C60084B608 /* emot-regd10.png */,
				8C9AB57D1597C8C60084B608 /* emot-reject.gif */,
				8C9AB57E1597C8C60084B608 /* emot-respek.gif */,
				8C9AB57F1597C8C60084B608 /* emot-rice.gif */,
				8C9AB5801597C8C60084B608 /* emot-riker.gif */,
				8C9AB5811597C8C60084B608 /* emot-rimshot.gif */,
				8C9AB5821597C8C60084B608 /* emot-roboluv.gif */,
				8C9AB5831597C8C60084B608 /* emot-rock.gif */,
				8C9AB5841597C8C60084B608 /* emot-rodimus.gif */,
				8C9AB5851597C8C60084B608 /* emot-roflolmao.gif */,
				8C9AB5861597C8C60084B608 /* emot-rolleye.gif */,
				8C9AB5871597C8C60084B608 /* emot-rudebox.gif */,
				8C9AB5881597C8C60084B608 /* emot-russbus.gif */,
				8C9AB5891597C8C60084B608 /* emot-s.png */,
				8C9AB58A1597C8C60084B608 /* emot-saddowns.gif */,
				8C9AB58B1597C8C60084B608 /* emot-sax.gif */,
				8C9AB58C1597C8C60084B608 /* emot-sbahj.gif */,
				8C9AB58D1597C8C60084B608 /* emot-science.gif */,
				8C9AB58E1597C8C60084B608 /* emot-scotland.gif */,
				8C9AB58F1597C8C60084B608 /* emot-sg.gif */,
				8C9AB5901597C8C60084B608 /* emot-sharpton.gif */,
				8C9AB5911597C8C60084B608 /* emot-shepface.gif */,
				8C9AB5921597C8C60084B608 /* emot-shibaz.png */,
				8C9AB5931597C8C60084B608 /* emot-shivdurf.gif */,
				8C9AB5941597C8C60084B608 /* emot-shlick.gif */,
				8C9AB5951597C8C60084B608 /* emot-shobon.gif */,
				8C9AB5961597C8C60084B608 /* emot-shopkeeper.gif */,
				8C9AB5971597C8C60084B608 /* emot-shroom.gif */,
				8C9AB5981597C8C60084B608 /* emot-sicknasty.gif */,
				8C9AB5991597C8C60084B608 /* emot-sigh.gif */,
				8C9AB59A1597C8C60084B608 /* emot-signings.gif */,
				8C9AB59B1597C8C60084B608 /* emot-silent.gif */,
				8C9AB59C1597C8C60084B608 /* emot-siren.gif */,
				8C9AB59D1597C8C60084B608 /* emot-sissies.gif */,
				8C9AB59E1597C8C60084B608 /* emot-slick.gif */,
				8C9AB59F1597C8C60084B608 /* emot-smith.gif */,
				8C9AB5A01597C8C60084B608 /* emot-smithfrog.png */,
				8C9AB5A11597C8C60084B608 /* emot-smithicide.gif */,
				8C9AB5A21597C8C60084B608 /* emot-smug.gif */,
				8C9AB5A31597C8C60084B608 /* emot-smugbert.gif */,
				8C9AB5A41597C8C60084B608 /* emot-smugbird.gif */,
				8C9AB5A51597C8C60084B608 /* emot-smugdog.gif */,
				8C9AB5A61597C8C60084B608 /* emot-smuggo.gif */,
				8C9AB5A71597C8C60084B608 /* emot-smugissar.gif */,
				8C9AB5A81597C8C60084B608 /* emot-smugndar.gif */,
				8C9AB5A91597C8C60084B608 /* emot-smugspike.png */,
				8C9AB5AA1597C8C60084B608 /* emot-smugteddie.gif */,
				8C9AB5AB1597C8C60084B608 /* emot-snoop.gif */,
				8C9AB5AC1597C8C60084B608 /* emot-solanadumb.png */,
				8C9AB5AD1597C8C60084B608 /* emot-sonia.gif */,
				8C9AB5AE1597C8C60084B608 /* emot-sotw.gif */,
				8C9AB5AF1597C8C60084B608 /* emot-spain.gif */,
				8C9AB5B01597C8C60084B608 /* emot-spergin.png */,
				8C9AB5B11597C8C60084B608 /* emot-spidey.gif */,
				8C9AB5B21597C8C60084B608 /* emot-spooky.gif */,
				8C9AB5B31597C8C60084B608 /* emot-ssh.gif */,
				8C9AB5B41597C8C60084B608 /* emot-ssj.gif */,
				8C9AB5B51597C8C60084B608 /* emot-stalker.gif */,
				8C9AB5B61597C8C60084B608 /* emot-stare.gif */,
				8C9AB5B71597C8C60084B608 /* emot-stat.gif */,
				8C9AB5B81597C8C60084B608 /* emot-stoat.gif */,
				8C9AB5B91597C8C60084B608 /* emot-suicide.gif */,
				8C9AB5BA1597C8C60084B608 /* emot-sun.gif */,
				8C9AB5BB1597C8C60084B608 /* emot-supaburn.gif */,
				8C9AB5BC1597C8C60084B608 /* emot-sweatdrop.gif */,
				8C9AB5BD1597C8C60084B608 /* emot-sweden.gif */,
				8C9AB5BE1597C8C60084B608 /* emot-sweep.gif */,
				8C9AB5BF1597C8C60084B608 /* emot-swoon.gif */,
				8C9AB5C01597C8C60084B608 /* emot-sympathy.gif */,
				8C9AB5C11597C8C60084B608 /* emot-synpa.gif */,
				8C9AB5C21597C8C60084B608 /* emot-taco.gif */,
				8C9AB5C31597C8C60084B608 /* emot-techno.gif */,
				8C9AB5C41597C8C60084B608 /* emot-tf.gif */,
				8C9AB5C51597C8C60084B608 /* emot-their.gif */,
				8C9AB5C61597C8C60084B608 /* emot-thumbsup.gif */,
				8C9AB5C71597C8C60084B608 /* emot-thurman.gif */,
				8C9AB5C81597C8C60084B608 /* emot-tinfoil.gif */,
				8C9AB5C91597C8C60084B608 /* emot-tiphat.gif */,
				8C9AB5CA1597C8C60084B608 /* emot-tito.gif */,
				8C9AB5CB1597C8C60084B608 /* emot-tizzy.gif */,
				8C9AB5CC1597C8C60084B608 /* emot-todd.gif */,
				8C9AB5CD1597C8C60084B608 /* emot-toot.gif */,
				8C9AB5CE1597C8C60084B608 /* emot-toughguy.gif */,
				8C9AB5CF1597C8C60084B608 /* emot-toxx.gif */,
				8C9AB5D01597C8C60084B608 /* emot-trashbear.gif */,
				8C9AB5D11597C8C60084B608 /* emot-tubular.gif */,
				8C9AB5D21597C8C60084B608 /* emot-turianass.gif */,
				8C9AB5D31597C8C60084B608 /* emot-tviv.gif */,
				8C9AB5D41597C8C60084B608 /* emot-twentyfour.gif */,
				8C9AB5D51597C8C60084B608 /* emot-twisted.gif */,
				8C9AB5D61597C8C60084B608 /* emot-ughh.gif */,
				8C9AB5D71597C8C60084B608 /* emot-uhaul.gif */,
				8C9AB5D81597C8C60084B608 /* emot-unsmigghh.gif */,
				8C9AB5D91597C8C60084B608 /* emot-unsmith.gif */,
				8C9AB5DA1597C8C60084B608 /* emot-ussr.gif */,
				8C9AB5DB1597C8C60084B608 /* emot-v.gif */,
				8C9AB5DC1597C8C60084B608 /* emot-vd.gif */,
				8C9AB5DD1597C8C60084B608 /* emot-vick.gif */,
				8C9AB5DE1597C8C60084B608 /* emot-viconia.gif */,
				8C9AB5DF1597C8C60084B608 /* emot-viggo.gif */,
				8C9AB5E01597C8C60084B608 /* emot-w00t.gif */,
				8C9AB5E11597C8C60084B608 /* emot-w2byob.gif */,
				8C9AB5E21597C8C60084B608 /* emot-wal.gif */,
				8C9AB5E31597C8C60084B608 /* emot-waycool.gif */,
				8C9AB5E41597C8C60084B608 /* emot-wcc.gif */,
				8C9AB5E51597C8C60084B608 /* emot-wcw.gif */,
				8C9AB5E61597C8C60084B608 /* emot-weed.gif */,
				8C9AB5E71597C8C60084B608 /* emot-what.gif */,
				8C9AB5E81597C8C60084B608 /* emot-whatup.gif */,
				8C9AB5E91597C8C60084B608 /* emot-whip.gif */,
				8C9AB5EA1597C8C60084B608 /* emot-whoptc.gif */,
				8C9AB5EB1597C8C60084B608 /* emot-wink.gif */,
				8C9AB5EC1597C8C60084B608 /* emot-witch.gif */,
				8C9AB5ED1597C8C60084B608 /* emot-wmwink.png */,
				8C9AB5EE1597C8C60084B608 /* emot-wom.gif */,
				8C9AB5EF1597C8C60084B608 /* emot-woof.gif */,
				8C9AB5F01597C8C60084B608 /* emot-wookie.gif */,
				8C9AB5F11597C8C60084B608 /* emot-woop.gif */,
				8C9AB5F21597C8C60084B608 /* emot-wooper.gif */,
				8C9AB5F31597C8C60084B608 /* emot-words.gif */,
				8C9AB5F41597C8C60084B608 /* emot-worship.gif */,
				8C9AB5F51597C8C60084B608 /* emot-wotwot.gif */,
				8C9AB5F61597C8C60084B608 /* emot-wrongful.gif */,
				8C9AB5F71597C8C60084B608 /* emot-wtc.gif */,
				8C9AB5F81597C8C60084B608 /* emot-wtf.gif */,
				8C9AB5F91597C8C60084B608 /* emot-wth.gif */,
				8C9AB5FA1597C8C60084B608 /* emot-xd.gif */,
				8C9AB5FB1597C8C60084B608 /* emot-xie.gif */,
				8C9AB5FC1597C8C60084B608 /* emot-yarr.gif */,
				8C9AB5FD1597C8C60084B608 /* emot-yohoho.gif */,
				8C9AB5FE1597C8C60084B608 /* emot-yoshi.gif */,
				8C9AB5FF1597C8C60084B608 /* emot-zerg.gif */,
				8C9AB6001597C8C60084B608 /* emot-zoid.gif */,
				8C9AB6011597C8C60084B608 /* emot-zombie.gif */,
				8C9AB6021597C8C60084B608 /* emot-zoro.gif */,
				8C9AB6031597C8C60084B608 /* evol-anim.gif */,
				8C9AB6041597C8C60084B608 /* forums.sqlite */,
				8C9AB6051597C8C60084B608 /* frown.gif */,
				8C9AB6061597C8C60084B608 /* livestock~01-14-04-whore.gif */,
				8C9AB6071597C8C60084B608 /* mad.gif */,
				8C9AB6081597C8C60084B608 /* mmmhmm.gif */,
				8C9AB6091597C8C60084B608 /* negativeman-55f.png */,
				8C9AB60A1597C8C60084B608 /* redface.gif */,
				8C9AB60B1597C8C60084B608 /* rolleyes.gif */,
				8C9AB60C1597C8C60084B608 /* rubshandstogetherandgrinsevilly.gif */,
				8C9AB60D1597C8C60084B608 /* smile.gif */,
				8C9AB60E1597C8C60084B608 /* smile@2x.gif */,
				8C9AB60F1597C8C60084B608 /* wink.gif */,
			);
			name = emoticons;
			path = images/emoticons;
			sourceTree = "<group>";
		};
		8CCEC5851598DF9B00DEBFE8 /* SlimeRefresh */ = {
			isa = PBXGroup;
			children = (
				8CCEC5861598DF9B00DEBFE8 /* README.md */,
				8CCEC5871598DF9B00DEBFE8 /* SlimeRefresh */,
				8CCEC59A1598DF9B00DEBFE8 /* SlimeRefresh.xcodeproj */,
			);
			path = SlimeRefresh;
			sourceTree = "<group>";
		};
		8CCEC5871598DF9B00DEBFE8 /* SlimeRefresh */ = {
			isa = PBXGroup;
			children = (
				8CCEC58A1598DF9B00DEBFE8 /* InfoPlist.strings */,
				8CCEC58D1598DF9B00DEBFE8 /* SlimeRefresh */,
				8CCEC5961598DF9B00DEBFE8 /* SlimeRefresh-Info.plist */,
				8CCEC5971598DF9B00DEBFE8 /* SlimeRefresh-Prefix.pch */,
				8CCEC5981598DF9B00DEBFE8 /* SRTViewController.h */,
				8CCEC5991598DF9B00DEBFE8 /* SRTViewController.m */,
			);
			path = SlimeRefresh;
			sourceTree = "<group>";
		};
		8CCEC58D1598DF9B00DEBFE8 /* SlimeRefresh */ = {
			isa = PBXGroup;
			children = (
				8CCEC58E1598DF9B00DEBFE8 /* License.txt */,
				8CCEC58F1598DF9B00DEBFE8 /* sr_refresh.png */,
				8CCEC5901598DF9B00DEBFE8 /* sr_refresh@2X.png */,
				8CCEC5911598DF9B00DEBFE8 /* SRDefine.h */,
				8CCEC5921598DF9B00DEBFE8 /* SRRefreshView.h */,
				8CCEC5931598DF9B00DEBFE8 /* SRRefreshView.m */,
				8CCEC5941598DF9B00DEBFE8 /* SRSlimeView.h */,
				8CCEC5951598DF9B00DEBFE8 /* SRSlimeView.m */,
			);
			path = SlimeRefresh;
			sourceTree = "<group>";
		};
		8CCEC59B1598DF9B00DEBFE8 /* Products */ = {
			isa = PBXGroup;
			children = (
				8CCEC5C71598E06400DEBFE8 /* liblibSlimeRefresh.a */,
			);
			name = Products;
=======
		8C9A1B331582718D00BD28BB /* TDBadgedCell */ = {
			isa = PBXGroup;
			children = (
				8C9A1B341582718D00BD28BB /* TDBadgedCell.h */,
				8C9A1B351582718D00BD28BB /* TDBadgedCell.m */,
			);
			path = TDBadgedCell;
			sourceTree = "<group>";
		};
		8CFC22A415813EC900B26904 /* Custom */ = {
			isa = PBXGroup;
			children = (
				8CFC22A515813EC900B26904 /* AwfulCustomForums.h */,
				8CFC22A615813EC900B26904 /* AwfulCustomForums.m */,
				8CFC22A715813EC900B26904 /* AwfulFYADThreadCell.h */,
				8CFC22A815813EC900B26904 /* AwfulFYADThreadCell.m */,
				8CFC22A915813EC900B26904 /* AwfulYOSPOSThreadCell.h */,
				8CFC22AA15813EC900B26904 /* AwfulYOSPOSThreadCell.m */,
				8CFC22AE1581403B00B26904 /* AwfulFilmDumpThreadCell.h */,
				8CFC22AF1581403B00B26904 /* AwfulFilmDumpThreadCell.m */,
				8CFC22B11581404D00B26904 /* AwfulAskTellThreadCell.h */,
				8CFC22B21581404E00B26904 /* AwfulAskTellThreadCell.m */,
			);
			path = Custom;
			sourceTree = "<group>";
		};
		8CFC22B41581414500B26904 /* stars */ = {
			isa = PBXGroup;
			children = (
				8CFC22B51581414500B26904 /* 0.0stars.png */,
				8CFC22B61581414500B26904 /* 0.5stars.png */,
				8CFC22B71581414500B26904 /* 1.0stars.png */,
				8CFC22B81581414500B26904 /* 1.5stars.png */,
				8CFC22B91581414500B26904 /* 2.0stars.png */,
				8CFC22BA1581414500B26904 /* 2.5stars.png */,
				8CFC22BB1581414500B26904 /* 3.0stars.png */,
				8CFC22BC1581414500B26904 /* 3.5stars.png */,
				8CFC22BD1581414500B26904 /* 4.0stars.png */,
				8CFC22BE1581414500B26904 /* 4.5stars.png */,
				8CFC22BF1581414500B26904 /* 5.0stars.png */,
			);
			name = stars;
			path = images/stars;
>>>>>>> d93b9f36
			sourceTree = "<group>";
		};
/* End PBXGroup section */

/* Begin PBXNativeTarget section */
		1C92258215719D8300559312 /* AwfulTemplateTester */ = {
			isa = PBXNativeTarget;
			buildConfigurationList = 1C9225A015719D8300559312 /* Build configuration list for PBXNativeTarget "AwfulTemplateTester" */;
			buildPhases = (
				1C92257F15719D8300559312 /* Sources */,
				1C92258015719D8300559312 /* Frameworks */,
				1C92258115719D8300559312 /* Resources */,
			);
			buildRules = (
			);
			dependencies = (
			);
			name = AwfulTemplateTester;
			productName = AwfulTemplateTester;
			productReference = 1C92258315719D8300559312 /* AwfulTemplateTester.app */;
			productType = "com.apple.product-type.application";
		};
		1D6058900D05DD3D006BFB54 /* Awful */ = {
			isa = PBXNativeTarget;
			buildConfigurationList = 1D6058960D05DD3E006BFB54 /* Build configuration list for PBXNativeTarget "Awful" */;
			buildPhases = (
				1C5D59EE1563666B00D00DBB /* mogenerator */,
				1D60588D0D05DD3D006BFB54 /* Resources */,
				1D60588E0D05DD3D006BFB54 /* Sources */,
				1D60588F0D05DD3D006BFB54 /* Frameworks */,
			);
			buildRules = (
			);
			dependencies = (
			);
			name = Awful;
			productName = Awful;
			productReference = 1D6058910D05DD3D006BFB54 /* Awful.app */;
			productType = "com.apple.product-type.application";
		};
/* End PBXNativeTarget section */

/* Begin PBXProject section */
		29B97313FDCFA39411CA2CEA /* Project object */ = {
			isa = PBXProject;
			attributes = {
				LastUpgradeCheck = 0430;
				ORGANIZATIONNAME = "Regular Berry Software LLC";
			};
			buildConfigurationList = C01FCF4E08A954540054247B /* Build configuration list for PBXProject "Awful" */;
			compatibilityVersion = "Xcode 3.2";
			developmentRegion = English;
			hasScannedForEncodings = 1;
			knownRegions = (
				English,
				Japanese,
				French,
				German,
				en,
			);
			mainGroup = 29B97314FDCFA39411CA2CEA /* Awful */;
			projectDirPath = "";
			projectReferences = (
				{
					ProductGroup = 8CCEC59B1598DF9B00DEBFE8 /* Products */;
					ProjectRef = 8CCEC59A1598DF9B00DEBFE8 /* SlimeRefresh.xcodeproj */;
				},
			);
			projectRoot = "";
			targets = (
				1D6058900D05DD3D006BFB54 /* Awful */,
				1C92258215719D8300559312 /* AwfulTemplateTester */,
			);
		};
/* End PBXProject section */

/* Begin PBXReferenceProxy section */
		8CCEC5C71598E06400DEBFE8 /* liblibSlimeRefresh.a */ = {
			isa = PBXReferenceProxy;
			fileType = archive.ar;
			path = liblibSlimeRefresh.a;
			remoteRef = 8CCEC5C61598E06400DEBFE8 /* PBXContainerItemProxy */;
			sourceTree = BUILT_PRODUCTS_DIR;
		};
/* End PBXReferenceProxy section */

/* Begin PBXResourcesBuildPhase section */
		1C92258115719D8300559312 /* Resources */ = {
			isa = PBXResourcesBuildPhase;
			buildActionMask = 2147483647;
			files = (
				1C92258D15719D8300559312 /* InfoPlist.strings in Resources */,
				1CD59CDF1572F862008F8E2F /* fixture.json in Resources */,
			);
			runOnlyForDeploymentPostprocessing = 0;
		};
		1D60588D0D05DD3D006BFB54 /* Resources */ = {
			isa = PBXResourcesBuildPhase;
			buildActionMask = 2147483647;
			files = (
				1C5D59C6155CFF8100D00DBB /* awful.js in Resources */,
				1C5D59C3155CFE9900D00DBB /* ObjCBridge.js in Resources */,
				110EE32C1506D41300F2DC91 /* shsc-apple.png in Resources */,
				112DB4C21421208A005A98CB /* jquery.js in Resources */,
				112DB4C31421208A005A98CB /* salr.js in Resources */,
				10E38C0D12BEC14F002DBA3F /* arrowleft.png in Resources */,
				10E38C0E12BEC14F002DBA3F /* btn_template_bg.png in Resources */,
				10E38C1012BEC14F002DBA3F /* folder.png in Resources */,
				10E38C1112BEC14F002DBA3F /* icon_arrow_left.png in Resources */,
				10E38C1212BEC14F002DBA3F /* icon_arrow_right.png in Resources */,
				10E38C1312BEC14F002DBA3F /* icon_delete.png in Resources */,
				10E38C1412BEC14F002DBA3F /* icon_delete@2x.png in Resources */,
				10E38C1812BEC14F002DBA3F /* notloaded.png in Resources */,
				10E38C1912BEC14F002DBA3F /* piggy.png in Resources */,
				10E38C1A12BEC14F002DBA3F /* preferences.png in Resources */,
				10E38C1B12BEC14F002DBA3F /* reload.png in Resources */,
				10E38C1C12BEC14F002DBA3F /* star_off.png in Resources */,
				10E38C1D12BEC14F002DBA3F /* star_on.png in Resources */,
				10E38C1E12BEC14F002DBA3F /* star_on@2x.png in Resources */,
				10E38C1F12BEC14F002DBA3F /* sticky.png in Resources */,
				10913AAB12CBF13A007583AC /* list_icon.png in Resources */,
				10913AAC12CBF13A007583AC /* list_icon@2x.png in Resources */,
				10913AAD12CBF13A007583AC /* reload@2x.png in Resources */,
				10913AAE12CBF13A007583AC /* stop.png in Resources */,
				10913AAF12CBF13A007583AC /* stop@2x.png in Resources */,
				10913AE712CBF871007583AC /* number-background.png in Resources */,
				10913B6412CC03F3007583AC /* number-background@2x.png in Resources */,
				115A05DA134814B6004FDCE5 /* arrowright.png in Resources */,
				115A05DF13490D39004FDCE5 /* dotdotdot.png in Resources */,
				1199D7CF13AA9C4200264DE9 /* tiny_arrow_right.png in Resources */,
				1185923613B93F3B0036E607 /* post-action-icon.png in Resources */,
				1185923913B9425C0036E607 /* star_admin.gif in Resources */,
				1185923A13B9425C0036E607 /* star_moderator.gif in Resources */,
				1190F73B13BE4EA900B9D271 /* AwfulForumHeaderView.xib in Resources */,
				1190F7E313BE4ECB00B9D271 /* 37x-Checkmark.png in Resources */,
				1190F7ED13BE4ECB00B9D271 /* LICENSE.txt in Resources */,
				11D31C5013C40FDF0018C6E0 /* tiny_arrow_right@2x.png in Resources */,
				1156F004144B985000C0455B /* grey-gradient.png in Resources */,
				50574ECD14CA187D00FD1F92 /* dotdotdot-clear.png in Resources */,
				5040D23E14D0BC5D009E73F7 /* back.png in Resources */,
				5040D23F14D0BC5D009E73F7 /* back@2x.png in Resources */,
				1195D59414C4CB4400CA3A48 /* threadrating.png in Resources */,
				112ECF3214D7100A007EE7B6 /* art.png in Resources */,
				112ECF3314D7100A007EE7B6 /* audio.png in Resources */,
				112ECF3414D7100A007EE7B6 /* books.png in Resources */,
				112ECF3514D7100A007EE7B6 /* cars.png in Resources */,
				112ECF3614D7100A007EE7B6 /* dd-9-11.png in Resources */,
				112ECF3714D7100A007EE7B6 /* drugs.png in Resources */,
				112ECF3814D7100A007EE7B6 /* en.png in Resources */,
				112ECF3914D7100A007EE7B6 /* event.png in Resources */,
				112ECF3A14D7100A007EE7B6 /* food.png in Resources */,
				112ECF3B14D7100A007EE7B6 /* games.png in Resources */,
				112ECF3C14D7100A007EE7B6 /* gross.png in Resources */,
				112ECF3D14D7100A007EE7B6 /* guns.png in Resources */,
				112ECF3E14D7100A007EE7B6 /* help.png in Resources */,
				112ECF3F14D7100A007EE7B6 /* humor.png in Resources */,
				112ECF4014D7100A007EE7B6 /* icon-30-attnmod.png in Resources */,
				112ECF4114D7100A007EE7B6 /* icon-31-hotthread.png in Resources */,
				112ECF4214D7100A007EE7B6 /* movies.png in Resources */,
				112ECF4314D7100A007EE7B6 /* music.png in Resources */,
				112ECF4414D7100A007EE7B6 /* newbie.png in Resources */,
				112ECF4514D7100A007EE7B6 /* news.png in Resources */,
				112ECF4614D7100A007EE7B6 /* photos.png in Resources */,
				112ECF4714D7100A007EE7B6 /* politics.png in Resources */,
				112ECF4814D7100A007EE7B6 /* poll.png in Resources */,
				112ECF4914D7100A007EE7B6 /* question.png in Resources */,
				112ECF4A14D7100A007EE7B6 /* rant.png in Resources */,
				112ECF4B14D7100A007EE7B6 /* request.png in Resources */,
				112ECF4C14D7100A007EE7B6 /* sam-clothing.png in Resources */,
				112ECF4E14D7100A007EE7B6 /* stupid.png in Resources */,
				112ECF4F14D7100A007EE7B6 /* tv.png in Resources */,
				112ECF5014D7100A007EE7B6 /* unfunny.png in Resources */,
				112ECF5114D7100A007EE7B6 /* video.png in Resources */,
				112ECF5214D7100A007EE7B6 /* weird.png in Resources */,
				112ECF5314D7100A007EE7B6 /* whine.png in Resources */,
				11D7CB9214EA0867000DA96A /* icon23-banme.png in Resources */,
				11D7CB9314EA0867000DA96A /* link.png in Resources */,
				11D7CB9414EA0867000DA96A /* photoshop.png in Resources */,
				11D7CB9514EA0867000DA96A /* repeat.png in Resources */,
				11D7CB9614EA0867000DA96A /* school.png in Resources */,
				11D7CB9814EA0CED000DA96A /* Main.storyboard in Resources */,
				11C1FFA714FC78D500B0250B /* 28-star.png in Resources */,
				11C1FFA814FC78D500B0250B /* 28-star@2x.png in Resources */,
				11C1FFAD14FC797800B0250B /* 39-circle-check.png in Resources */,
				11C1FFAE14FC797800B0250B /* 39-circle-check@2x.png in Resources */,
				11C1FFAF14FC797800B0250B /* 40-inbox.png in Resources */,
				11C1FFB014FC797800B0250B /* 40-inbox@2x.png in Resources */,
				11FDA290151017490014FDCD /* MainiPad.storyboard in Resources */,
				11FDA31F151567810014FDCD /* rating0.png in Resources */,
				11FDA320151567810014FDCD /* rating1.png in Resources */,
				11FDA321151567810014FDCD /* rating2.png in Resources */,
				11FDA322151567810014FDCD /* rating3.png in Resources */,
				11FDA323151567810014FDCD /* rating4.png in Resources */,
				11FDA324151567810014FDCD /* rating5.png in Resources */,
				11FDA32815156E020014FDCD /* forum-arrow-down.png in Resources */,
				11FDA32915156E020014FDCD /* forum-arrow-right.png in Resources */,
				11D27507151E592A00E1AE9A /* arrowleft@2x.png in Resources */,
				11D27508151E592A00E1AE9A /* arrowright@2x.png in Resources */,
				11D27509151E592A00E1AE9A /* cog.png in Resources */,
				11D2750A151E592A00E1AE9A /* cog@2x.png in Resources */,
				11D2750B151E592A00E1AE9A /* compose.png in Resources */,
				11D2750C151E592A00E1AE9A /* compose@2x.png in Resources */,
				11E53666151E8AB600EA74EA /* reply.png in Resources */,
				11E53667151E8AB600EA74EA /* reply@2x.png in Resources */,
				11E5366B151E8B4C00EA74EA /* bookmarks.png in Resources */,
				11E5366C151E8B4C00EA74EA /* bookmarks@2x.png in Resources */,
				11CED26715228E5300E95EE1 /* action.png in Resources */,
				11CED26815228E5300E95EE1 /* action@2x.png in Resources */,
				116EF44115265D390018580D /* icon-37-selling.png in Resources */,
				116EF44215265D390018580D /* icon-38-buying.png in Resources */,
				116EF44315265D390018580D /* icon-46-trading.png in Resources */,
				116EF44415265D390018580D /* icon-52-trading.png in Resources */,
				11682AED1536348700D6B9B7 /* attention.png in Resources */,
				11682AEE1536348700D6B9B7 /* cd_classic.png in Resources */,
				11682AEF1536348700D6B9B7 /* cd_comedy.png in Resources */,
				11682AF01536348700D6B9B7 /* computers.png in Resources */,
				11682AF11536348700D6B9B7 /* diy-advice.png in Resources */,
				11682AF21536348700D6B9B7 /* flame.png in Resources */,
				11682AF31536348700D6B9B7 /* fruity.png in Resources */,
				11682AF41536348700D6B9B7 /* games-3ds.png in Resources */,
				11682AF51536348700D6B9B7 /* games-360.png in Resources */,
				11682AF61536348700D6B9B7 /* games-360ps3tag.png in Resources */,
				11682AF71536348700D6B9B7 /* games-ds.png in Resources */,
				11682AF81536348700D6B9B7 /* games-letsplay.png in Resources */,
				11682AF91536348700D6B9B7 /* games-ps3.png in Resources */,
				11682AFA1536348700D6B9B7 /* games-psp.png in Resources */,
				11682AFB1536348700D6B9B7 /* Games-vita.png in Resources */,
				11682AFC1536348700D6B9B7 /* games-wii.png in Resources */,
				11682AFD1536348700D6B9B7 /* goonmeet.png in Resources */,
				11682AFE1536348700D6B9B7 /* hell-fuckthis.png in Resources */,
				11682AFF1536348700D6B9B7 /* hell-hive.png in Resources */,
				11682B001536348700D6B9B7 /* hell-stfu.png in Resources */,
				11682B011536348700D6B9B7 /* hell-whore.png in Resources */,
				11682B021536348700D6B9B7 /* icon-41-game-xbox.png in Resources */,
				11682B031536348700D6B9B7 /* icon-42-game-ps2.png in Resources */,
				11682B041536348700D6B9B7 /* icon-43-game-gamecube.png in Resources */,
				11682B051536348700D6B9B7 /* icon-44-game-gba.png in Resources */,
				11682B061536348700D6B9B7 /* icon-45-game-pc.png in Resources */,
				11682B071536348700D6B9B7 /* icon-dear_richard.png in Resources */,
				11682B081536348700D6B9B7 /* lf-fff.png in Resources */,
				11682B091536348700D6B9B7 /* lf-fuckit3.png in Resources */,
				11682B0A1536348700D6B9B7 /* lf-hansen2.png in Resources */,
				11682B0B1536348700D6B9B7 /* science.png in Resources */,
				11682B0C1536348700D6B9B7 /* serious.png in Resources */,
				11682B0D1536348700D6B9B7 /* sex.png in Resources */,
				11682B0E1536348700D6B9B7 /* shsc-win.png in Resources */,
				11682B0F1536348700D6B9B7 /* sports-golf.png in Resources */,
				11682B101536348700D6B9B7 /* sports-ncaa.png in Resources */,
				11682B111536348700D6B9B7 /* sports-nfl.png in Resources */,
				11682B121536348700D6B9B7 /* sports-soccer.png in Resources */,
				11682B131536348700D6B9B7 /* sports-wwe.png in Resources */,
				11682B141536348700D6B9B7 /* sports.png in Resources */,
				11682B151536348700D6B9B7 /* tech.png in Resources */,
				11682B161536348700D6B9B7 /* wrestlehut-ecw.png in Resources */,
				11682B171536348700D6B9B7 /* wrestlehut-thunder.png in Resources */,
				11682B181536348700D6B9B7 /* wrestlehut-tna.png in Resources */,
				11682B191536348700D6B9B7 /* wrestling-raw.png in Resources */,
				11682B1A1536348700D6B9B7 /* wrestling-roh.png in Resources */,
				11682B1B1536348700D6B9B7 /* wrestling-sd.png in Resources */,
				1160385D153F673000DCC448 /* byob-grouch.png in Resources */,
				1160385F153F673000DCC448 /* cd_hype.png in Resources */,
				11603860153F673000DCC448 /* lf-gotmine.png in Resources */,
				11603861153F673000DCC448 /* tava-cables.png in Resources */,
				11603862153F673000DCC448 /* tava-headphones.png in Resources */,
				11603863153F673000DCC448 /* tava-mp3.png in Resources */,
				11603864153F673000DCC448 /* tava-vintage.png in Resources */,
				11603865153F673000DCC448 /* tcc-addiction.png in Resources */,
				11603868153F684400DCC448 /* cc-design.png in Resources */,
				50A8B96D1541D57E0065F3D9 /* MasterViewButton.png in Resources */,
				50A8B96E1541D57E0065F3D9 /* multiPageMovement.png in Resources */,
				50A8B96F1541D57E0065F3D9 /* ReplyButton.png in Resources */,
				50A8B9701541D57E0065F3D9 /* singlePageMovement.png in Resources */,
				50A8B9711541D57E0065F3D9 /* ThreadActions.png in Resources */,
				117CE6E915433504005DD47B /* asktell-lifestyle.png in Resources */,
				117CE6EA15433504005DD47B /* asktell-travel.png in Resources */,
				117CE6EB15433504005DD47B /* bb-fantasy.png in Resources */,
				117CE6EC15433504005DD47B /* cc_design.png in Resources */,
				117CE6ED15433504005DD47B /* cc-film.png in Resources */,
				117CE6EE15433504005DD47B /* coc-c.png in Resources */,
				117CE6EF15433504005DD47B /* coc-web.png in Resources */,
				117CE6F015433504005DD47B /* cps-android.png in Resources */,
				117CE6F115433504005DD47B /* dd-gotcha.png in Resources */,
				117CE6F215433504005DD47B /* dd-notracist.png in Resources */,
				117CE6F315433504005DD47B /* dd-philosophy.png in Resources */,
				117CE6F415433504005DD47B /* yospos-netscape.png in Resources */,
				117CE6F515433504005DD47B /* yp-bsod.png in Resources */,
				11D46FE5154793B8004D800B /* ai-cycles.png in Resources */,
				11D46FE6154793B8004D800B /* bb-nonfiction.png in Resources */,
				11D46FE7154793B8004D800B /* byob-explosion.png in Resources */,
				11D46FE8154793B8004D800B /* byob-gents.png in Resources */,
				11D46FE9154793B8004D800B /* byob-slax.png in Resources */,
				11D46FEA154793B8004D800B /* cc-poetry.png in Resources */,
				11D46FEB154793B8004D800B /* cc-project.png in Resources */,
				11D46FEC154793B8004D800B /* cc-tutorial.png in Resources */,
				11D46FED154793B8004D800B /* cd_action.png in Resources */,
				11D46FEE154793B8004D800B /* cd_director.png in Resources */,
				11D46FEF154793B8004D800B /* cd_horror2.png in Resources */,
				11D46FF0154793B8004D800B /* cell-cdma.png in Resources */,
				11D46FF1154793B8004D800B /* dd-dems.png in Resources */,
				11D46FF2154793B8004D800B /* dd-economics.png in Resources */,
				11D46FF3154793B8004D800B /* dd-environment.png in Resources */,
				11D46FF4154793B8004D800B /* dd-history.png in Resources */,
				11D46FF5154793B8004D800B /* fyad-tim.png in Resources */,
				11D46FF6154793B8004D800B /* gip-EMT4.png in Resources */,
				11D46FF7154793B8004D800B /* gip-firetruck.png in Resources */,
				11D46FF8154793B8004D800B /* guns-ohshi.png in Resources */,
				11D46FF9154793B8004D800B /* hell-spergin.png in Resources */,
				11D46FFA154793B8004D800B /* lan-canada.png in Resources */,
				11D46FFB154793B8004D800B /* lf-arecountry.png in Resources */,
				11D46FFC154793B8004D800B /* LF-article.png in Resources */,
				11D46FFD154793B8004D800B /* LF-BiCurious.png in Resources */,
				11D46FFE154793B8004D800B /* lf-gipper.png in Resources */,
				11D46FFF154793B8004D800B /* LF-japan_clean_fast.png in Resources */,
				11D47000154793B8004D800B /* LF-pennybags.png in Resources */,
				11D47001154793B8004D800B /* lp-text.png in Resources */,
				11D47002154793B8004D800B /* phiz-dontlike.png in Resources */,
				11D47003154793B8004D800B /* phiz-kayne.png in Resources */,
				11D47004154793B8004D800B /* pi-fish.png in Resources */,
				11D47005154793B8004D800B /* RP-mls_tag.png in Resources */,
				11D47006154793B8004D800B /* sas-fantasy.png in Resources */,
				11D47007154793B8004D800B /* shsc-code.png in Resources */,
				11D47008154793B8004D800B /* shsc-linux.png in Resources */,
				11D47009154793B8004D800B /* sports-nascar.png in Resources */,
				11D4700A154793B8004D800B /* sports-nhl.png in Resources */,
				11D4700B154793B8004D800B /* tava-gadget.png in Resources */,
				11D4700C154793B8004D800B /* tava-highdef.png in Resources */,
				11D4700D154793B8004D800B /* tviv-competition.png in Resources */,
				11D4700E154793B8004D800B /* tviv-dvd.png in Resources */,
				11D4700F154793B8004D800B /* tviv-on-demand.png in Resources */,
				11D47010154793B8004D800B /* tviv-spoilers.png in Resources */,
				11E9F961154B9AFC00E8543E /* Icon-72.png in Resources */,
				11E9F962154B9AFC00E8543E /* Icon-72@2x.png in Resources */,
				11E9F963154B9AFC00E8543E /* Icon-Small-50.png in Resources */,
				11E9F964154B9AFC00E8543E /* Icon-Small-50@2x.png in Resources */,
				11E9F965154B9AFC00E8543E /* Icon-Small.png in Resources */,
				11E9F966154B9AFC00E8543E /* Icon-Small@2x.png in Resources */,
				11E9F967154B9AFC00E8543E /* icon_57.png in Resources */,
				11C3A266154B9FB800720A20 /* pi-cats.png in Resources */,
				11C3A267154B9FB800720A20 /* pi-dogs.png in Resources */,
				11C3A268154B9FB800720A20 /* tcc-shrooms.png in Resources */,
				11C3A269154B9FB800720A20 /* tviv-cable.png in Resources */,
				11C3A26A154B9FB800720A20 /* tviv-cartoon.png in Resources */,
				11C3A26B154B9FB800720A20 /* ycs-goomba.png in Resources */,
				11C3A26C154B9FB800720A20 /* ycs-letsgo.png in Resources */,
				11C3A26D154B9FB800720A20 /* yospos-blurit.png in Resources */,
				11C3A26E154B9FB800720A20 /* YOSPOS-DOS.png in Resources */,
				11C3A26F154B9FB800720A20 /* yp-c64.png in Resources */,
				11C3A270154B9FB800720A20 /* yp-snowcrash971.png in Resources */,
				11C3A271154B9FB800720A20 /* yp-tubes296.png in Resources */,
				1136669F154C5B5800D74F9A /* coupon-coupon.png in Resources */,
				113666A0154C5B5800D74F9A /* coupon-free.png in Resources */,
				113666A1154C5B5800D74F9A /* coupon-instore.png in Resources */,
				113666A2154C5B5800D74F9A /* coupon-nonus.png in Resources */,
				113666A3154C5B5800D74F9A /* icon-59-lobster.png in Resources */,
				113666A4154C5B5800D74F9A /* icon-61-comics.png in Resources */,
				113666A5154C5B5800D74F9A /* lan-europe.png in Resources */,
				113666A6154C5B5800D74F9A /* lf-eurabia.png in Resources */,
				113666A7154C5B5800D74F9A /* lf-race2.png in Resources */,
				113666A8154C5B5800D74F9A /* nmd-rock.png in Resources */,
				113666A9154C5B5800D74F9A /* nmd-tour.png in Resources */,
				113666AA154C5B5800D74F9A /* sports-mlb.png in Resources */,
				113666AB154C5B5800D74F9A /* sports-nba.png in Resources */,
				113666AC154C5B5800D74F9A /* tfr-box.png in Resources */,
				11D53B7D154CAD8500D4EA82 /* quote-block-off.png in Resources */,
				11D53B7E154CAD8500D4EA82 /* quote-block-on.png in Resources */,
				11D6EFC9154DE00A005801AC /* iPadStartupPortrait.png in Resources */,
				11D6EFD3154DE116005801AC /* Default-Landscape.png in Resources */,
				11D6EFD4154DE116005801AC /* Default-Landscape@2x~ipad.png in Resources */,
				11D6EFD9154DE1DD005801AC /* Default-Portrait.png in Resources */,
				11D6EFDA154DE1DD005801AC /* Default-Portrait@2x~ipad.png in Resources */,
				11D6EFDF154DE405005801AC /* Default@2x.png in Resources */,
				11D6EFE1154DE4D3005801AC /* Default.png in Resources */,
				11D6EFE7154DE705005801AC /* bss-discussion.png in Resources */,
				11D6EFE8154DE705005801AC /* cc-fiction.png in Resources */,
				11D6EFE9154DE705005801AC /* cd_scifi.png in Resources */,
				11D6EFEA154DE705005801AC /* dd-law.png in Resources */,
				11D6EFEB154DE705005801AC /* fyad-falconry.png in Resources */,
				11D6EFFD154F1EE3005801AC /* shitpost.png in Resources */,
				11D6F003154F2532005801AC /* Settings.plist in Resources */,
				11D6F005154F28BA005801AC /* icon_114.png in Resources */,
				1182A3B815509060005BBBF9 /* icon-37-selling-secondary.png in Resources */,
				1182A3B915509060005BBBF9 /* icon-38-buying-secondary.png in Resources */,
				1182A3BA15509060005BBBF9 /* icon-46-trading-secondary.png in Resources */,
				1182A3BB15509060005BBBF9 /* icon-52-trading-secondary.png in Resources */,
				1182A3BE15509167005BBBF9 /* ama-secondary.png in Resources */,
				1182A3BF15509167005BBBF9 /* tma-secondary.png in Resources */,
				11DA5611155C9E980058C8BD /* coc-db.png in Resources */,
				11DA5612155C9E980058C8BD /* icon-60-pig.png in Resources */,
				11DA5613155C9E980058C8BD /* LF-fuckshitdamntag2.png in Resources */,
				11DA5614155C9E980058C8BD /* yospos-janitor.png in Resources */,
				11FBF8A615633A1200734FAC /* asktell-jobs.png in Resources */,
				11FBF8A715633A1200734FAC /* coc-binbash.png in Resources */,
				11FBF8A815633A1200734FAC /* coc-java.png in Resources */,
				11FBF8A915633A1200734FAC /* coc-theory.png in Resources */,
				11FBF8AA15633A1200734FAC /* dd-asia.png in Resources */,
				11FBF8AB15633A1200734FAC /* hell-boot.png in Resources */,
				11FBF8AC15633A1200734FAC /* hell-glomp.png in Resources */,
				11FBF8AD15633A1200734FAC /* icon-honk.png in Resources */,
				11FBF8AE15633A1200734FAC /* LF-purestrain2.png in Resources */,
				11FBF8AF15633A1200734FAC /* shsc-hardware.png in Resources */,
				11FBF8B015633A1200734FAC /* yospos-hackersafe.png in Resources */,
				11FBF8B115633A1200734FAC /* yospos-web20.png in Resources */,
				11FBF8B215633A1200734FAC /* yp-amiga859.png in Resources */,
				11FBF8B315633A1200734FAC /* yp-apple.png in Resources */,
				11FBF8BF1564174200734FAC /* cc-critique.png in Resources */,
				11FBF8C01564174200734FAC /* fyad-archery.png in Resources */,
				11FBF8C11564174200734FAC /* fyad-nilbog.png in Resources */,
				11FBF8C21564174200734FAC /* lan-asia.png in Resources */,
				11FBF8C31564174200734FAC /* nmd-country.png in Resources */,
				11FBF8C41564174200734FAC /* nmd-hiphop.png in Resources */,
				11FBF8C51564174200734FAC /* nmd-metal.png in Resources */,
				11FBF8C61564174200734FAC /* nmd-us.png in Resources */,
				11FBF8C71564174200734FAC /* nmd-world.png in Resources */,
				11FBF8C81564174200734FAC /* yp-gnugpl.png in Resources */,
				11817E1F1565E5E7000E765A /* bss-indie.png in Resources */,
				11817E201565E5E7000E765A /* cd_drama.png in Resources */,
				11817E211565E5E7000E765A /* cell-gsm.png in Resources */,
				11817E221565E5E7000E765A /* diy-homeimprove.png in Resources */,
				11817E231565E5E7000E765A /* shsc-bsd.png in Resources */,
				11817E241565E5E7000E765A /* shsc-laptop.png in Resources */,
				11817E251565E5E7000E765A /* shsc-networking.png in Resources */,
				11817E261565E5E7000E765A /* shsc-sysadmin.png in Resources */,
				11817E271565E5E7000E765A /* tava-analog.png in Resources */,
				11817E281565E5E7000E765A /* tava-speakers.png in Resources */,
				11817E291565E5E7000E765A /* tg-gurps.png in Resources */,
				1CD59CF11573147A008F8E2F /* posts.html in Resources */,
				1CD59CF7157336F5008F8E2F /* default.css in Resources */,
				1CD59CF9157338FC008F8E2F /* dark.css in Resources */,
				11BBD68715799C190070C793 /* tava-cellphone.png in Resources */,
<<<<<<< HEAD
				8C9AB6101597C8C60084B608 /* biggrin.gif in Resources */,
				8C9AB6111597C8C60084B608 /* classic_fillmore.gif in Resources */,
				8C9AB6121597C8C60084B608 /* confused.gif in Resources */,
				8C9AB6131597C8C60084B608 /* cool.gif in Resources */,
				8C9AB6141597C8C60084B608 /* emot-04.gif in Resources */,
				8C9AB6151597C8C60084B608 /* emot-05.gif in Resources */,
				8C9AB6161597C8C60084B608 /* emot-06.gif in Resources */,
				8C9AB6171597C8C60084B608 /* emot-07.gif in Resources */,
				8C9AB6181597C8C60084B608 /* emot-10bux.gif in Resources */,
				8C9AB6191597C8C60084B608 /* emot-11tea.gif in Resources */,
				8C9AB61A1597C8C60084B608 /* emot-20bux.gif in Resources */,
				8C9AB61B1597C8C60084B608 /* emot-2bong.png in Resources */,
				8C9AB61C1597C8C60084B608 /* emot-3.gif in Resources */,
				8C9AB61D1597C8C60084B608 /* emot-350.gif in Resources */,
				8C9AB61E1597C8C60084B608 /* emot-911.gif in Resources */,
				8C9AB61F1597C8C60084B608 /* emot-a2m.gif in Resources */,
				8C9AB6201597C8C60084B608 /* emot-aaa.gif in Resources */,
				8C9AB6211597C8C60084B608 /* emot-aaaaa.gif in Resources */,
				8C9AB6221597C8C60084B608 /* emot-airquote.gif in Resources */,
				8C9AB6231597C8C60084B608 /* emot-allears.gif in Resources */,
				8C9AB6241597C8C60084B608 /* emot-am.gif in Resources */,
				8C9AB6251597C8C60084B608 /* emot-angel.gif in Resources */,
				8C9AB6261597C8C60084B608 /* emot-anime.png in Resources */,
				8C9AB6271597C8C60084B608 /* emot-argh.gif in Resources */,
				8C9AB6281597C8C60084B608 /* emot-arghfist.gif in Resources */,
				8C9AB6291597C8C60084B608 /* emot-aslol.gif in Resources */,
				8C9AB62A1597C8C60084B608 /* emot-australia.gif in Resources */,
				8C9AB62B1597C8C60084B608 /* emot-awesome.gif in Resources */,
				8C9AB62C1597C8C60084B608 /* emot-awesomelon.gif in Resources */,
				8C9AB62D1597C8C60084B608 /* emot-axe.gif in Resources */,
				8C9AB62E1597C8C60084B608 /* emot-baby.png in Resources */,
				8C9AB62F1597C8C60084B608 /* emot-backtowork.gif in Resources */,
				8C9AB6301597C8C60084B608 /* emot-bahgawd.gif in Resources */,
				8C9AB6311597C8C60084B608 /* emot-bandwagon.gif in Resources */,
				8C9AB6321597C8C60084B608 /* emot-bang.gif in Resources */,
				8C9AB6331597C8C60084B608 /* emot-banjo.gif in Resources */,
				8C9AB6341597C8C60084B608 /* emot-banme.gif in Resources */,
				8C9AB6351597C8C60084B608 /* emot-barf.gif in Resources */,
				8C9AB6361597C8C60084B608 /* emot-belarus.gif in Resources */,
				8C9AB6371597C8C60084B608 /* emot-bick.gif in Resources */,
				8C9AB6381597C8C60084B608 /* emot-bigtran.gif in Resources */,
				8C9AB6391597C8C60084B608 /* emot-black101.gif in Resources */,
				8C9AB63A1597C8C60084B608 /* emot-blush.gif in Resources */,
				8C9AB63B1597C8C60084B608 /* emot-boonie.gif in Resources */,
				8C9AB63C1597C8C60084B608 /* emot-bravo.gif in Resources */,
				8C9AB63D1597C8C60084B608 /* emot-bravo2.gif in Resources */,
				8C9AB63E1597C8C60084B608 /* emot-britain.gif in Resources */,
				8C9AB63F1597C8C60084B608 /* emot-bsg.gif in Resources */,
				8C9AB6401597C8C60084B608 /* emot-bubblewoop.gif in Resources */,
				8C9AB6411597C8C60084B608 /* emot-buddy.gif in Resources */,
				8C9AB6421597C8C60084B608 /* emot-burger.gif in Resources */,
				8C9AB6431597C8C60084B608 /* emot-bustem.png in Resources */,
				8C9AB6441597C8C60084B608 /* emot-butt.gif in Resources */,
				8C9AB6451597C8C60084B608 /* emot-buttertroll.gif in Resources */,
				8C9AB6461597C8C60084B608 /* emot-byewhore.gif in Resources */,
				8C9AB6471597C8C60084B608 /* emot-byob.gif in Resources */,
				8C9AB6481597C8C60084B608 /* emot-byobear.gif in Resources */,
				8C9AB6491597C8C60084B608 /* emot-byodame.gif in Resources */,
				8C9AB64A1597C8C60084B608 /* emot-byodood.gif in Resources */,
				8C9AB64B1597C8C60084B608 /* emot-c.png in Resources */,
				8C9AB64C1597C8C60084B608 /* emot-c00l.gif in Resources */,
				8C9AB64D1597C8C60084B608 /* emot-c00lbert.gif in Resources */,
				8C9AB64E1597C8C60084B608 /* emot-c00lbutt.gif in Resources */,
				8C9AB64F1597C8C60084B608 /* emot-ca.gif in Resources */,
				8C9AB6501597C8C60084B608 /* emot-camera6.gif in Resources */,
				8C9AB6511597C8C60084B608 /* emot-can.gif in Resources */,
				8C9AB6521597C8C60084B608 /* emot-canada.gif in Resources */,
				8C9AB6531597C8C60084B608 /* emot-catdrugs.gif in Resources */,
				8C9AB6541597C8C60084B608 /* emot-catholic.gif in Resources */,
				8C9AB6551597C8C60084B608 /* emot-cawg.gif in Resources */,
				8C9AB6561597C8C60084B608 /* emot-ccb.gif in Resources */,
				8C9AB6571597C8C60084B608 /* emot-chatter.gif in Resources */,
				8C9AB6581597C8C60084B608 /* emot-cheers.gif in Resources */,
				8C9AB6591597C8C60084B608 /* emot-chef.gif in Resources */,
				8C9AB65A1597C8C60084B608 /* emot-china.gif in Resources */,
				8C9AB65B1597C8C60084B608 /* emot-chio.gif in Resources */,
				8C9AB65C1597C8C60084B608 /* emot-chord.gif in Resources */,
				8C9AB65D1597C8C60084B608 /* emot-circlefap.gif in Resources */,
				8C9AB65E1597C8C60084B608 /* emot-clint.gif in Resources */,
				8C9AB65F1597C8C60084B608 /* emot-clownballoon.gif in Resources */,
				8C9AB6601597C8C60084B608 /* emot-cmon.gif in Resources */,
				8C9AB6611597C8C60084B608 /* emot-coal.gif in Resources */,
				8C9AB6621597C8C60084B608 /* emot-coffee.gif in Resources */,
				8C9AB6631597C8C60084B608 /* emot-colbert.gif in Resources */,
				8C9AB6641597C8C60084B608 /* emot-comeback.gif in Resources */,
				8C9AB6651597C8C60084B608 /* emot-commissar.gif in Resources */,
				8C9AB6661597C8C60084B608 /* emot-coolfish.gif in Resources */,
				8C9AB6671597C8C60084B608 /* emot-cop.gif in Resources */,
				8C9AB6681597C8C60084B608 /* emot-corsair.gif in Resources */,
				8C9AB6691597C8C60084B608 /* emot-coupons.gif in Resources */,
				8C9AB66A1597C8C60084B608 /* emot-crossarms.gif in Resources */,
				8C9AB66B1597C8C60084B608 /* emot-crow.gif in Resources */,
				8C9AB66C1597C8C60084B608 /* emot-crying.gif in Resources */,
				8C9AB66D1597C8C60084B608 /* emot-cthulhu.gif in Resources */,
				8C9AB66E1597C8C60084B608 /* emot-d.png in Resources */,
				8C9AB66F1597C8C60084B608 /* emot-damn.gif in Resources */,
				8C9AB6701597C8C60084B608 /* emot-dance.gif in Resources */,
				8C9AB6711597C8C60084B608 /* emot-Dawkins102.gif in Resources */,
				8C9AB6721597C8C60084B608 /* emot-dealwithit.jpg in Resources */,
				8C9AB6731597C8C60084B608 /* emot-denmark.gif in Resources */,
				8C9AB6741597C8C60084B608 /* emot-derp.gif in Resources */,
				8C9AB6751597C8C60084B608 /* emot-devil.gif in Resources */,
				8C9AB6761597C8C60084B608 /* emot-dogout.gif in Resources */,
				8C9AB6771597C8C60084B608 /* emot-doh.gif in Resources */,
				8C9AB6781597C8C60084B608 /* emot-doink.gif in Resources */,
				8C9AB6791597C8C60084B608 /* emot-dominic.gif in Resources */,
				8C9AB67A1597C8C60084B608 /* emot-dong.gif in Resources */,
				8C9AB67B1597C8C60084B608 /* emot-doom.gif in Resources */,
				8C9AB67C1597C8C60084B608 /* emot-dota101.gif in Resources */,
				8C9AB67D1597C8C60084B608 /* emot-downs.gif in Resources */,
				8C9AB67E1597C8C60084B608 /* emot-downsbravo.gif in Resources */,
				8C9AB67F1597C8C60084B608 /* emot-downsgun.gif in Resources */,
				8C9AB6801597C8C60084B608 /* emot-downsowned.gif in Resources */,
				8C9AB6811597C8C60084B608 /* emot-downsrim.gif in Resources */,
				8C9AB6821597C8C60084B608 /* emot-downswords.gif in Resources */,
				8C9AB6831597C8C60084B608 /* emot-drac.gif in Resources */,
				8C9AB6841597C8C60084B608 /* emot-drugnerd.gif in Resources */,
				8C9AB6851597C8C60084B608 /* emot-drum.gif in Resources */,
				8C9AB6861597C8C60084B608 /* emot-eek.gif in Resources */,
				8C9AB6871597C8C60084B608 /* emot-effort.gif in Resources */,
				8C9AB6881597C8C60084B608 /* emot-emo.gif in Resources */,
				8C9AB6891597C8C60084B608 /* emot-emoticon.gif in Resources */,
				8C9AB68A1597C8C60084B608 /* emot-eng101.gif in Resources */,
				8C9AB68B1597C8C60084B608 /* emot-eng99.gif in Resources */,
				8C9AB68C1597C8C60084B608 /* emot-engleft.gif in Resources */,
				8C9AB68D1597C8C60084B608 /* emot-ese.gif in Resources */,
				8C9AB68E1597C8C60084B608 /* emot-eurovision.png in Resources */,
				8C9AB68F1597C8C60084B608 /* emot-f5.gif in Resources */,
				8C9AB6901597C8C60084B608 /* emot-f5h.gif in Resources */,
				8C9AB6911597C8C60084B608 /* emot-faggot.gif in Resources */,
				8C9AB6921597C8C60084B608 /* emot-fappery.gif in Resources */,
				8C9AB6931597C8C60084B608 /* emot-fh.gif in Resources */,
				8C9AB6941597C8C60084B608 /* emot-fiesta.gif in Resources */,
				8C9AB6951597C8C60084B608 /* emot-filez.gif in Resources */,
				8C9AB6961597C8C60084B608 /* emot-fireman.gif in Resources */,
				8C9AB6971597C8C60084B608 /* emot-firstpost.gif in Resources */,
				8C9AB6981597C8C60084B608 /* emot-flaccid.gif in Resources */,
				8C9AB6991597C8C60084B608 /* emot-flag.gif in Resources */,
				8C9AB69A1597C8C60084B608 /* emot-flame.gif in Resources */,
				8C9AB69B1597C8C60084B608 /* emot-flashfact.gif in Resources */,
				8C9AB69C1597C8C60084B608 /* emot-flashfap.gif in Resources */,
				8C9AB69D1597C8C60084B608 /* emot-fork.png in Resources */,
				8C9AB69E1597C8C60084B608 /* emot-foxnews.gif in Resources */,
				8C9AB69F1597C8C60084B608 /* emot-france.gif in Resources */,
				8C9AB6A01597C8C60084B608 /* emot-frog.gif in Resources */,
				8C9AB6A11597C8C60084B608 /* emot-frogbon.gif in Resources */,
				8C9AB6A21597C8C60084B608 /* emot-frogc00l.gif in Resources */,
				8C9AB6A31597C8C60084B608 /* emot-frogdowns.png in Resources */,
				8C9AB6A41597C8C60084B608 /* emot-froggonk.gif in Resources */,
				8C9AB6A51597C8C60084B608 /* emot-frogout.gif in Resources */,
				8C9AB6A61597C8C60084B608 /* emot-frogsiren.gif in Resources */,
				8C9AB6A71597C8C60084B608 /* emot-fry.gif in Resources */,
				8C9AB6A81597C8C60084B608 /* emot-fsmug.gif in Resources */,
				8C9AB6A91597C8C60084B608 /* emot-fsn.gif in Resources */,
				8C9AB6AA1597C8C60084B608 /* emot-ftbrg.gif in Resources */,
				8C9AB6AB1597C8C60084B608 /* emot-fuckoff.gif in Resources */,
				8C9AB6AC1597C8C60084B608 /* emot-fuckyou.gif in Resources */,
				8C9AB6AD1597C8C60084B608 /* emot-furcry.gif in Resources */,
				8C9AB6AE1597C8C60084B608 /* emot-fyadride.gif in Resources */,
				8C9AB6AF1597C8C60084B608 /* emot-FYH.gif in Resources */,
				8C9AB6B01597C8C60084B608 /* emot-gay.gif in Resources */,
				8C9AB6B11597C8C60084B608 /* emot-gb2byob.gif in Resources */,
				8C9AB6B21597C8C60084B608 /* emot-gb2fyad.gif in Resources */,
				8C9AB6B31597C8C60084B608 /* emot-gb2gbs.gif in Resources */,
				8C9AB6B41597C8C60084B608 /* emot-gb2hd2k.gif in Resources */,
				8C9AB6B51597C8C60084B608 /* emot-gbsmith.gif in Resources */,
				8C9AB6B61597C8C60084B608 /* emot-geno.gif in Resources */,
				8C9AB6B71597C8C60084B608 /* emot-george.gif in Resources */,
				8C9AB6B81597C8C60084B608 /* emot-getout.png in Resources */,
				8C9AB6B91597C8C60084B608 /* emot-ghost.gif in Resources */,
				8C9AB6BA1597C8C60084B608 /* emot-gibs.gif in Resources */,
				8C9AB6BB1597C8C60084B608 /* emot-gizz.gif in Resources */,
				8C9AB6BC1597C8C60084B608 /* emot-glomp.gif in Resources */,
				8C9AB6BD1597C8C60084B608 /* emot-goatse.gif in Resources */,
				8C9AB6BE1597C8C60084B608 /* emot-godwin.gif in Resources */,
				8C9AB6BF1597C8C60084B608 /* emot-goleft.gif in Resources */,
				8C9AB6C01597C8C60084B608 /* emot-golfclap.gif in Resources */,
				8C9AB6C11597C8C60084B608 /* emot-golgo.gif in Resources */,
				8C9AB6C21597C8C60084B608 /* emot-gonchar.gif in Resources */,
				8C9AB6C31597C8C60084B608 /* emot-gonk.gif in Resources */,
				8C9AB6C41597C8C60084B608 /* emot-goof.gif in Resources */,
				8C9AB6C51597C8C60084B608 /* emot-google.gif in Resources */,
				8C9AB6C61597C8C60084B608 /* emot-goon.gif in Resources */,
				8C9AB6C71597C8C60084B608 /* emot-goonboot.gif in Resources */,
				8C9AB6C81597C8C60084B608 /* emot-gooncamp.gif in Resources */,
				8C9AB6C91597C8C60084B608 /* emot-goonsay.gif in Resources */,
				8C9AB6CA1597C8C60084B608 /* emot-greatgift.gif in Resources */,
				8C9AB6CB1597C8C60084B608 /* emot-gtfoycs.gif in Resources */,
				8C9AB6CC1597C8C60084B608 /* emot-guitar.gif in Resources */,
				8C9AB6CD1597C8C60084B608 /* emot-gurf.gif in Resources */,
				8C9AB6CE1597C8C60084B608 /* emot-h.png in Resources */,
				8C9AB6CF1597C8C60084B608 /* emot-hampants.gif in Resources */,
				8C9AB6D01597C8C60084B608 /* emot-happyelf.gif in Resources */,
				8C9AB6D11597C8C60084B608 /* emot-havlat.gif in Resources */,
				8C9AB6D21597C8C60084B608 /* emot-haw.gif in Resources */,
				8C9AB6D31597C8C60084B608 /* emot-hawaaaafap.gif in Resources */,
				8C9AB6D41597C8C60084B608 /* emot-hb.gif in Resources */,
				8C9AB6D51597C8C60084B608 /* emot-hchatter.gif in Resources */,
				8C9AB6D61597C8C60084B608 /* emot-hehe.gif in Resources */,
				8C9AB6D71597C8C60084B608 /* emot-hellyeah.gif in Resources */,
				8C9AB6D81597C8C60084B608 /* emot-hf.gif in Resources */,
				8C9AB6D91597C8C60084B608 /* emot-hfive.gif in Resources */,
				8C9AB6DA1597C8C60084B608 /* emot-hist101.gif in Resources */,
				8C9AB6DB1597C8C60084B608 /* emot-hitler.gif in Resources */,
				8C9AB6DC1597C8C60084B608 /* emot-holy.gif in Resources */,
				8C9AB6DD1597C8C60084B608 /* emot-holymoley.gif in Resources */,
				8C9AB6DE1597C8C60084B608 /* emot-horse.gif in Resources */,
				8C9AB6DF1597C8C60084B608 /* emot-hr.gif in Resources */,
				8C9AB6E01597C8C60084B608 /* emot-huh.gif in Resources */,
				8C9AB6E11597C8C60084B608 /* emot-hurr.gif in Resources */,
				8C9AB6E21597C8C60084B608 /* emot-hydrogen.gif in Resources */,
				8C9AB6E31597C8C60084B608 /* emot-iceburn.gif in Resources */,
				8C9AB6E41597C8C60084B608 /* emot-iia.png in Resources */,
				8C9AB6E51597C8C60084B608 /* emot-iiaca.gif in Resources */,
				8C9AB6E61597C8C60084B608 /* emot-iiam.gif in Resources */,
				8C9AB6E71597C8C60084B608 /* emot-ironicat.gif in Resources */,
				8C9AB6E81597C8C60084B608 /* emot-irony.gif in Resources */,
				8C9AB6E91597C8C60084B608 /* emot-italy.gif in Resources */,
				8C9AB6EA1597C8C60084B608 /* emot-itjb.gif in Resources */,
				8C9AB6EB1597C8C60084B608 /* emot-j.gif in Resources */,
				8C9AB6EC1597C8C60084B608 /* emot-jerkbag.gif in Resources */,
				8C9AB6ED1597C8C60084B608 /* emot-jewish.gif in Resources */,
				8C9AB6EE1597C8C60084B608 /* emot-jiggled.gif in Resources */,
				8C9AB6EF1597C8C60084B608 /* emot-jihad.gif in Resources */,
				8C9AB6F01597C8C60084B608 /* emot-joel.gif in Resources */,
				8C9AB6F11597C8C60084B608 /* emot-jp.gif in Resources */,
				8C9AB6F21597C8C60084B608 /* emot-kakashi.gif in Resources */,
				8C9AB6F31597C8C60084B608 /* emot-kamina.gif in Resources */,
				8C9AB6F41597C8C60084B608 /* emot-keke.gif in Resources */,
				8C9AB6F51597C8C60084B608 /* emot-kiddo.gif in Resources */,
				8C9AB6F61597C8C60084B608 /* emot-killdozer.gif in Resources */,
				8C9AB6F71597C8C60084B608 /* emot-krad2.gif in Resources */,
				8C9AB6F81597C8C60084B608 /* emot-kraken.gif in Resources */,
				8C9AB6F91597C8C60084B608 /* emot-kratos.gif in Resources */,
				8C9AB6FA1597C8C60084B608 /* emot-laffo.gif in Resources */,
				8C9AB6FB1597C8C60084B608 /* emot-laugh.gif in Resources */,
				8C9AB6FC1597C8C60084B608 /* emot-lol.gif in Resources */,
				8C9AB6FD1597C8C60084B608 /* emot-lost.gif in Resources */,
				8C9AB6FE1597C8C60084B608 /* emot-love.gif in Resources */,
				8C9AB6FF1597C8C60084B608 /* emot-lovewcc.gif in Resources */,
				8C9AB7001597C8C60084B608 /* emot-lron.gif in Resources */,
				8C9AB7011597C8C60084B608 /* emot-lsd.gif in Resources */,
				8C9AB7021597C8C60084B608 /* emot-m10.gif in Resources */,
				8C9AB7031597C8C60084B608 /* emot-madmax.gif in Resources */,
				8C9AB7041597C8C60084B608 /* emot-mario.gif in Resources */,
				8C9AB7051597C8C60084B608 /* emot-mason.gif in Resources */,
				8C9AB7061597C8C60084B608 /* emot-master.gif in Resources */,
				8C9AB7071597C8C60084B608 /* emot-mcnabb.png in Resources */,
				8C9AB7081597C8C60084B608 /* emot-megaman.gif in Resources */,
				8C9AB7091597C8C60084B608 /* emot-mexico.gif in Resources */,
				8C9AB70A1597C8C60084B608 /* emot-milk.gif in Resources */,
				8C9AB70B1597C8C60084B608 /* emot-mmmsmug.gif in Resources */,
				8C9AB70C1597C8C60084B608 /* emot-monar.gif in Resources */,
				8C9AB70D1597C8C60084B608 /* emot-monocle.gif in Resources */,
				8C9AB70E1597C8C60084B608 /* emot-mordin.gif in Resources */,
				8C9AB70F1597C8C60084B608 /* emot-moustache.gif in Resources */,
				8C9AB7101597C8C60084B608 /* emot-ms.gif in Resources */,
				8C9AB7111597C8C60084B608 /* emot-mufasa.png in Resources */,
				8C9AB7121597C8C60084B608 /* emot-munch.gif in Resources */,
				8C9AB7131597C8C60084B608 /* emot-nattyburn.gif in Resources */,
				8C9AB7141597C8C60084B608 /* emot-neckbeard.gif in Resources */,
				8C9AB7151597C8C60084B608 /* emot-niggly.gif in Resources */,
				8C9AB7161597C8C60084B608 /* emot-ninja.gif in Resources */,
				8C9AB7171597C8C60084B608 /* emot-nixon.gif in Resources */,
				8C9AB7181597C8C60084B608 /* emot-nms.gif in Resources */,
				8C9AB7191597C8C60084B608 /* emot-norway.gif in Resources */,
				8C9AB71A1597C8C60084B608 /* emot-notfunny.gif in Resources */,
				8C9AB71B1597C8C60084B608 /* emot-nws.gif in Resources */,
				8C9AB71C1597C8C60084B608 /* emot-nyd.gif in Resources */,
				8C9AB71D1597C8C60084B608 /* emot-nyoron.gif in Resources */,
				8C9AB71E1597C8C60084B608 /* emot-obama.gif in Resources */,
				8C9AB71F1597C8C60084B608 /* emot-objection.gif in Resources */,
				8C9AB7201597C8C60084B608 /* emot-ocelot.gif in Resources */,
				8C9AB7211597C8C60084B608 /* emot-ohdear.png in Resources */,
				8C9AB7221597C8C60084B608 /* emot-onlyoption.gif in Resources */,
				8C9AB7231597C8C60084B608 /* emot-orks.gif in Resources */,
				8C9AB7241597C8C60084B608 /* emot-owned.gif in Resources */,
				8C9AB7251597C8C60084B608 /* emot-page3.gif in Resources */,
				8C9AB7261597C8C60084B608 /* emot-parrot.gif in Resources */,
				8C9AB7271597C8C60084B608 /* emot-patriot.gif in Resources */,
				8C9AB7281597C8C60084B608 /* emot-pcgaming.gif in Resources */,
				8C9AB7291597C8C60084B608 /* emot-pcgaming1.gif in Resources */,
				8C9AB72A1597C8C60084B608 /* emot-pedo.gif in Resources */,
				8C9AB72B1597C8C60084B608 /* emot-pervert.gif in Resources */,
				8C9AB72C1597C8C60084B608 /* emot-phone.gif in Resources */,
				8C9AB72D1597C8C60084B608 /* emot-phoneb.gif in Resources */,
				8C9AB72E1597C8C60084B608 /* emot-phoneline.gif in Resources */,
				8C9AB72F1597C8C60084B608 /* emot-pipe.gif in Resources */,
				8C9AB7301597C8C60084B608 /* emot-pirate.gif in Resources */,
				8C9AB7311597C8C60084B608 /* emot-pluto.gif in Resources */,
				8C9AB7321597C8C60084B608 /* emot-pranke.gif in Resources */,
				8C9AB7331597C8C60084B608 /* emot-pray.gif in Resources */,
				8C9AB7341597C8C60084B608 /* emot-protarget.gif in Resources */,
				8C9AB7351597C8C60084B608 /* emot-pseudo.gif in Resources */,
				8C9AB7361597C8C60084B608 /* emot-psyberger.gif in Resources */,
				8C9AB7371597C8C60084B608 /* emot-psyboom.gif in Resources */,
				8C9AB7381597C8C60084B608 /* emot-psyduck.gif in Resources */,
				8C9AB7391597C8C60084B608 /* emot-psylon.gif in Resources */,
				8C9AB73A1597C8C60084B608 /* emot-psypop.gif in Resources */,
				8C9AB73B1597C8C60084B608 /* emot-punto.gif in Resources */,
				8C9AB73C1597C8C60084B608 /* emot-pwm.gif in Resources */,
				8C9AB73D1597C8C60084B608 /* emot-pwn.gif in Resources */,
				8C9AB73E1597C8C60084B608 /* emot-q.gif in Resources */,
				8C9AB73F1597C8C60084B608 /* emot-qfg.gif in Resources */,
				8C9AB7401597C8C60084B608 /* emot-qirex.gif in Resources */,
				8C9AB7411597C8C60084B608 /* emot-qq.gif in Resources */,
				8C9AB7421597C8C60084B608 /* emot-qqsay.gif in Resources */,
				8C9AB7431597C8C60084B608 /* emot-quagmire.gif in Resources */,
				8C9AB7441597C8C60084B608 /* emot-question.gif in Resources */,
				8C9AB7451597C8C60084B608 /* emot-raise.gif in Resources */,
				8C9AB7461597C8C60084B608 /* emot-ramsay.gif in Resources */,
				8C9AB7471597C8C60084B608 /* emot-rant.gif in Resources */,
				8C9AB7481597C8C60084B608 /* emot-razz.gif in Resources */,
				8C9AB7491597C8C60084B608 /* emot-redhammer.gif in Resources */,
				8C9AB74A1597C8C60084B608 /* emot-regd08.gif in Resources */,
				8C9AB74B1597C8C60084B608 /* emot-regd09.gif in Resources */,
				8C9AB74C1597C8C60084B608 /* emot-regd10.png in Resources */,
				8C9AB74D1597C8C60084B608 /* emot-reject.gif in Resources */,
				8C9AB74E1597C8C60084B608 /* emot-respek.gif in Resources */,
				8C9AB74F1597C8C60084B608 /* emot-rice.gif in Resources */,
				8C9AB7501597C8C60084B608 /* emot-riker.gif in Resources */,
				8C9AB7511597C8C60084B608 /* emot-rimshot.gif in Resources */,
				8C9AB7521597C8C60084B608 /* emot-roboluv.gif in Resources */,
				8C9AB7531597C8C60084B608 /* emot-rock.gif in Resources */,
				8C9AB7541597C8C60084B608 /* emot-rodimus.gif in Resources */,
				8C9AB7551597C8C60084B608 /* emot-roflolmao.gif in Resources */,
				8C9AB7561597C8C60084B608 /* emot-rolleye.gif in Resources */,
				8C9AB7571597C8C60084B608 /* emot-rudebox.gif in Resources */,
				8C9AB7581597C8C60084B608 /* emot-russbus.gif in Resources */,
				8C9AB7591597C8C60084B608 /* emot-s.png in Resources */,
				8C9AB75A1597C8C60084B608 /* emot-saddowns.gif in Resources */,
				8C9AB75B1597C8C60084B608 /* emot-sax.gif in Resources */,
				8C9AB75C1597C8C60084B608 /* emot-sbahj.gif in Resources */,
				8C9AB75D1597C8C60084B608 /* emot-science.gif in Resources */,
				8C9AB75E1597C8C60084B608 /* emot-scotland.gif in Resources */,
				8C9AB75F1597C8C60084B608 /* emot-sg.gif in Resources */,
				8C9AB7601597C8C60084B608 /* emot-sharpton.gif in Resources */,
				8C9AB7611597C8C60084B608 /* emot-shepface.gif in Resources */,
				8C9AB7621597C8C60084B608 /* emot-shibaz.png in Resources */,
				8C9AB7631597C8C60084B608 /* emot-shivdurf.gif in Resources */,
				8C9AB7641597C8C60084B608 /* emot-shlick.gif in Resources */,
				8C9AB7651597C8C60084B608 /* emot-shobon.gif in Resources */,
				8C9AB7661597C8C60084B608 /* emot-shopkeeper.gif in Resources */,
				8C9AB7671597C8C60084B608 /* emot-shroom.gif in Resources */,
				8C9AB7681597C8C60084B608 /* emot-sicknasty.gif in Resources */,
				8C9AB7691597C8C60084B608 /* emot-sigh.gif in Resources */,
				8C9AB76A1597C8C60084B608 /* emot-signings.gif in Resources */,
				8C9AB76B1597C8C60084B608 /* emot-silent.gif in Resources */,
				8C9AB76C1597C8C60084B608 /* emot-siren.gif in Resources */,
				8C9AB76D1597C8C60084B608 /* emot-sissies.gif in Resources */,
				8C9AB76E1597C8C60084B608 /* emot-slick.gif in Resources */,
				8C9AB76F1597C8C60084B608 /* emot-smith.gif in Resources */,
				8C9AB7701597C8C60084B608 /* emot-smithfrog.png in Resources */,
				8C9AB7711597C8C60084B608 /* emot-smithicide.gif in Resources */,
				8C9AB7721597C8C60084B608 /* emot-smug.gif in Resources */,
				8C9AB7731597C8C60084B608 /* emot-smugbert.gif in Resources */,
				8C9AB7741597C8C60084B608 /* emot-smugbird.gif in Resources */,
				8C9AB7751597C8C60084B608 /* emot-smugdog.gif in Resources */,
				8C9AB7761597C8C60084B608 /* emot-smuggo.gif in Resources */,
				8C9AB7771597C8C60084B608 /* emot-smugissar.gif in Resources */,
				8C9AB7781597C8C60084B608 /* emot-smugndar.gif in Resources */,
				8C9AB7791597C8C60084B608 /* emot-smugspike.png in Resources */,
				8C9AB77A1597C8C60084B608 /* emot-smugteddie.gif in Resources */,
				8C9AB77B1597C8C60084B608 /* emot-snoop.gif in Resources */,
				8C9AB77C1597C8C60084B608 /* emot-solanadumb.png in Resources */,
				8C9AB77D1597C8C60084B608 /* emot-sonia.gif in Resources */,
				8C9AB77E1597C8C60084B608 /* emot-sotw.gif in Resources */,
				8C9AB77F1597C8C60084B608 /* emot-spain.gif in Resources */,
				8C9AB7801597C8C60084B608 /* emot-spergin.png in Resources */,
				8C9AB7811597C8C60084B608 /* emot-spidey.gif in Resources */,
				8C9AB7821597C8C60084B608 /* emot-spooky.gif in Resources */,
				8C9AB7831597C8C60084B608 /* emot-ssh.gif in Resources */,
				8C9AB7841597C8C60084B608 /* emot-ssj.gif in Resources */,
				8C9AB7851597C8C60084B608 /* emot-stalker.gif in Resources */,
				8C9AB7861597C8C60084B608 /* emot-stare.gif in Resources */,
				8C9AB7871597C8C60084B608 /* emot-stat.gif in Resources */,
				8C9AB7881597C8C60084B608 /* emot-stoat.gif in Resources */,
				8C9AB7891597C8C60084B608 /* emot-suicide.gif in Resources */,
				8C9AB78A1597C8C60084B608 /* emot-sun.gif in Resources */,
				8C9AB78B1597C8C60084B608 /* emot-supaburn.gif in Resources */,
				8C9AB78C1597C8C60084B608 /* emot-sweatdrop.gif in Resources */,
				8C9AB78D1597C8C60084B608 /* emot-sweden.gif in Resources */,
				8C9AB78E1597C8C60084B608 /* emot-sweep.gif in Resources */,
				8C9AB78F1597C8C60084B608 /* emot-swoon.gif in Resources */,
				8C9AB7901597C8C60084B608 /* emot-sympathy.gif in Resources */,
				8C9AB7911597C8C60084B608 /* emot-synpa.gif in Resources */,
				8C9AB7921597C8C60084B608 /* emot-taco.gif in Resources */,
				8C9AB7931597C8C60084B608 /* emot-techno.gif in Resources */,
				8C9AB7941597C8C60084B608 /* emot-tf.gif in Resources */,
				8C9AB7951597C8C60084B608 /* emot-their.gif in Resources */,
				8C9AB7961597C8C60084B608 /* emot-thumbsup.gif in Resources */,
				8C9AB7971597C8C60084B608 /* emot-thurman.gif in Resources */,
				8C9AB7981597C8C60084B608 /* emot-tinfoil.gif in Resources */,
				8C9AB7991597C8C60084B608 /* emot-tiphat.gif in Resources */,
				8C9AB79A1597C8C60084B608 /* emot-tito.gif in Resources */,
				8C9AB79B1597C8C60084B608 /* emot-tizzy.gif in Resources */,
				8C9AB79C1597C8C60084B608 /* emot-todd.gif in Resources */,
				8C9AB79D1597C8C60084B608 /* emot-toot.gif in Resources */,
				8C9AB79E1597C8C60084B608 /* emot-toughguy.gif in Resources */,
				8C9AB79F1597C8C60084B608 /* emot-toxx.gif in Resources */,
				8C9AB7A01597C8C60084B608 /* emot-trashbear.gif in Resources */,
				8C9AB7A11597C8C60084B608 /* emot-tubular.gif in Resources */,
				8C9AB7A21597C8C60084B608 /* emot-turianass.gif in Resources */,
				8C9AB7A31597C8C60084B608 /* emot-tviv.gif in Resources */,
				8C9AB7A41597C8C60084B608 /* emot-twentyfour.gif in Resources */,
				8C9AB7A51597C8C60084B608 /* emot-twisted.gif in Resources */,
				8C9AB7A61597C8C60084B608 /* emot-ughh.gif in Resources */,
				8C9AB7A71597C8C60084B608 /* emot-uhaul.gif in Resources */,
				8C9AB7A81597C8C60084B608 /* emot-unsmigghh.gif in Resources */,
				8C9AB7A91597C8C60084B608 /* emot-unsmith.gif in Resources */,
				8C9AB7AA1597C8C60084B608 /* emot-ussr.gif in Resources */,
				8C9AB7AB1597C8C60084B608 /* emot-v.gif in Resources */,
				8C9AB7AC1597C8C60084B608 /* emot-vd.gif in Resources */,
				8C9AB7AD1597C8C60084B608 /* emot-vick.gif in Resources */,
				8C9AB7AE1597C8C60084B608 /* emot-viconia.gif in Resources */,
				8C9AB7AF1597C8C60084B608 /* emot-viggo.gif in Resources */,
				8C9AB7B01597C8C60084B608 /* emot-w00t.gif in Resources */,
				8C9AB7B11597C8C60084B608 /* emot-w2byob.gif in Resources */,
				8C9AB7B21597C8C60084B608 /* emot-wal.gif in Resources */,
				8C9AB7B31597C8C60084B608 /* emot-waycool.gif in Resources */,
				8C9AB7B41597C8C60084B608 /* emot-wcc.gif in Resources */,
				8C9AB7B51597C8C60084B608 /* emot-wcw.gif in Resources */,
				8C9AB7B61597C8C60084B608 /* emot-weed.gif in Resources */,
				8C9AB7B71597C8C60084B608 /* emot-what.gif in Resources */,
				8C9AB7B81597C8C60084B608 /* emot-whatup.gif in Resources */,
				8C9AB7B91597C8C60084B608 /* emot-whip.gif in Resources */,
				8C9AB7BA1597C8C60084B608 /* emot-whoptc.gif in Resources */,
				8C9AB7BB1597C8C60084B608 /* emot-wink.gif in Resources */,
				8C9AB7BC1597C8C60084B608 /* emot-witch.gif in Resources */,
				8C9AB7BD1597C8C60084B608 /* emot-wmwink.png in Resources */,
				8C9AB7BE1597C8C60084B608 /* emot-wom.gif in Resources */,
				8C9AB7BF1597C8C60084B608 /* emot-woof.gif in Resources */,
				8C9AB7C01597C8C60084B608 /* emot-wookie.gif in Resources */,
				8C9AB7C11597C8C60084B608 /* emot-woop.gif in Resources */,
				8C9AB7C21597C8C60084B608 /* emot-wooper.gif in Resources */,
				8C9AB7C31597C8C60084B608 /* emot-words.gif in Resources */,
				8C9AB7C41597C8C60084B608 /* emot-worship.gif in Resources */,
				8C9AB7C51597C8C60084B608 /* emot-wotwot.gif in Resources */,
				8C9AB7C61597C8C60084B608 /* emot-wrongful.gif in Resources */,
				8C9AB7C71597C8C60084B608 /* emot-wtc.gif in Resources */,
				8C9AB7C81597C8C60084B608 /* emot-wtf.gif in Resources */,
				8C9AB7C91597C8C60084B608 /* emot-wth.gif in Resources */,
				8C9AB7CA1597C8C60084B608 /* emot-xd.gif in Resources */,
				8C9AB7CB1597C8C60084B608 /* emot-xie.gif in Resources */,
				8C9AB7CC1597C8C60084B608 /* emot-yarr.gif in Resources */,
				8C9AB7CD1597C8C60084B608 /* emot-yohoho.gif in Resources */,
				8C9AB7CE1597C8C60084B608 /* emot-yoshi.gif in Resources */,
				8C9AB7CF1597C8C60084B608 /* emot-zerg.gif in Resources */,
				8C9AB7D01597C8C60084B608 /* emot-zoid.gif in Resources */,
				8C9AB7D11597C8C60084B608 /* emot-zombie.gif in Resources */,
				8C9AB7D21597C8C60084B608 /* emot-zoro.gif in Resources */,
				8C9AB7D31597C8C60084B608 /* evol-anim.gif in Resources */,
				8C9AB7D41597C8C60084B608 /* forums.sqlite in Resources */,
				8C9AB7D51597C8C60084B608 /* frown.gif in Resources */,
				8C9AB7D61597C8C60084B608 /* livestock~01-14-04-whore.gif in Resources */,
				8C9AB7D71597C8C60084B608 /* mad.gif in Resources */,
				8C9AB7D81597C8C60084B608 /* mmmhmm.gif in Resources */,
				8C9AB7D91597C8C60084B608 /* negativeman-55f.png in Resources */,
				8C9AB7DA1597C8C60084B608 /* redface.gif in Resources */,
				8C9AB7DB1597C8C60084B608 /* rolleyes.gif in Resources */,
				8C9AB7DC1597C8C60084B608 /* rubshandstogetherandgrinsevilly.gif in Resources */,
				8C9AB7DD1597C8C60084B608 /* smile.gif in Resources */,
				8C9AB7DE1597C8C60084B608 /* smile@2x.gif in Resources */,
				8C9AB7DF1597C8C60084B608 /* wink.gif in Resources */,
				8CCEC5A11598DF9B00DEBFE8 /* README.md in Resources */,
				8CCEC5A31598DF9B00DEBFE8 /* InfoPlist.strings in Resources */,
				8CCEC5A51598DF9B00DEBFE8 /* License.txt in Resources */,
				8CCEC5A61598DF9B00DEBFE8 /* sr_refresh.png in Resources */,
				8CCEC5A71598DF9B00DEBFE8 /* sr_refresh@2X.png in Resources */,
				8CCEC5AA1598DF9B00DEBFE8 /* SlimeRefresh-Info.plist in Resources */,
				8C48EA25159BF9C900A59691 /* forum-arrow-down@2x.png in Resources */,
				8C48EA26159BF9C900A59691 /* forum-arrow-right@2x.png in Resources */,
=======
				8CFC22C01581414500B26904 /* 0.0stars.png in Resources */,
				8CFC22C11581414500B26904 /* 0.5stars.png in Resources */,
				8CFC22C21581414500B26904 /* 1.0stars.png in Resources */,
				8CFC22C31581414500B26904 /* 1.5stars.png in Resources */,
				8CFC22C41581414500B26904 /* 2.0stars.png in Resources */,
				8CFC22C51581414500B26904 /* 2.5stars.png in Resources */,
				8CFC22C61581414500B26904 /* 3.0stars.png in Resources */,
				8CFC22C71581414500B26904 /* 3.5stars.png in Resources */,
				8CFC22C81581414500B26904 /* 4.0stars.png in Resources */,
				8CFC22C91581414500B26904 /* 4.5stars.png in Resources */,
				8CFC22CA1581414500B26904 /* 5.0stars.png in Resources */,
>>>>>>> d93b9f36
			);
			runOnlyForDeploymentPostprocessing = 0;
		};
/* End PBXResourcesBuildPhase section */

/* Begin PBXShellScriptBuildPhase section */
		1C5D59EE1563666B00D00DBB /* mogenerator */ = {
			isa = PBXShellScriptBuildPhase;
			buildActionMask = 2147483647;
			files = (
			);
			inputPaths = (
			);
			name = mogenerator;
			outputPaths = (
			);
			runOnlyForDeploymentPostprocessing = 0;
			shellPath = /bin/sh;
			shellScript = "PATH=/usr/local/bin:$PATH\ncommand -v mogenerator >/dev/null 2>&1 || { echo >&2 \"Please install mogenerator! brew install mogenerator\"; exit 0; }\nMODELS=\"$PROJECT_DIR/Source/Models\"\nmogenerator --model \"$MODELS/Model.xcdatamodeld/Model 2.xcdatamodel\" --output-dir \"$MODELS\" --machine-dir \"$MODELS/Generated\" --template-var arc=true\n";
		};
/* End PBXShellScriptBuildPhase section */

/* Begin PBXSourcesBuildPhase section */
		1C92257F15719D8300559312 /* Sources */ = {
			isa = PBXSourcesBuildPhase;
			buildActionMask = 2147483647;
			files = (
				1C92258F15719D8300559312 /* main.m in Sources */,
				1C92259315719D8300559312 /* AppDelegate.m in Sources */,
				1C9225A815719EE700559312 /* ReloadingWebViewController.m in Sources */,
				1C9225B31571A48D00559312 /* GRMustache.m in Sources */,
				1C9225B41571A48D00559312 /* GRMustacheContext.m in Sources */,
				1C9225B51571A48D00559312 /* GRMustacheError.m in Sources */,
				1C9225B61571A48D00559312 /* GRMustacheHelper.m in Sources */,
				1C9225B71571A48D00559312 /* GRMustacheInvocation.m in Sources */,
				1C9225B81571A48D00559312 /* GRMustacheNSUndefinedKeyExceptionGuard.m in Sources */,
				1C9225B91571A48D00559312 /* GRMustacheProperty.m in Sources */,
				1C9225BA1571A48D00559312 /* GRMustacheSection.m in Sources */,
				1C9225BB1571A48D00559312 /* GRMustacheTemplate.m in Sources */,
				1C9225BC1571A48D00559312 /* GRMustacheTemplateParser.m in Sources */,
				1C9225BD1571A48D00559312 /* GRMustacheTemplateRepository.m in Sources */,
				1C9225BE1571A53700559312 /* GRMustacheTextElement.m in Sources */,
				1C9225BF1571A53700559312 /* GRMustacheToken.m in Sources */,
				1C9225C01571A53700559312 /* GRMustacheTokenizer.m in Sources */,
				1C9225C11571A53700559312 /* GRMustacheVariableElement.m in Sources */,
				1CD59CF51573186B008F8E2F /* TemplateListViewController.m in Sources */,
			);
			runOnlyForDeploymentPostprocessing = 0;
		};
		1D60588E0D05DD3D006BFB54 /* Sources */ = {
			isa = PBXSourcesBuildPhase;
			buildActionMask = 2147483647;
			files = (
				118E615F14E5A1F100F0CE0A /* AwfulForumHeader.m in Sources */,
				118E615B14E5A17500F0CE0A /* AwfulThreadCell.m in Sources */,
				1190F73413BE4EA900B9D271 /* AwfulActions.m in Sources */,
				1190F73513BE4EA900B9D271 /* AwfulPostActions.m in Sources */,
				1190F73613BE4EA900B9D271 /* AwfulThreadActions.m in Sources */,
				1190F73813BE4EA900B9D271 /* AwfulVoteActions.m in Sources */,
				1190F73D13BE4EA900B9D271 /* AwfulForumsListController.m in Sources */,
				1190F74413BE4EA900B9D271 /* AwfulPage.m in Sources */,
				1190F74813BE4EA900B9D271 /* AwfulPostBoxController.m in Sources */,
				1190F75213BE4EA900B9D271 /* AwfulBookmarksController.m in Sources */,
				1190F75313BE4EA900B9D271 /* AwfulThreadListController.m in Sources */,
				1190F75C13BE4EA900B9D271 /* AwfulLoginController.m in Sources */,
				1190F75E13BE4EA900B9D271 /* AwfulAppDelegate.m in Sources */,
				1190F76813BE4EA900B9D271 /* SmilieGrabber.m in Sources */,
				1190F7E413BE4ECB00B9D271 /* MBProgressHUD.m in Sources */,
				1190F7E613BE4ECB00B9D271 /* NSString+HTML.m in Sources */,
				1190F7E713BE4ECB00B9D271 /* MWPhoto.m in Sources */,
				1190F7E813BE4ECB00B9D271 /* MWPhotoBrowser.m in Sources */,
				1190F7E913BE4ECB00B9D271 /* UIImage+Decompress.m in Sources */,
				1190F7EA13BE4ECB00B9D271 /* UIImageViewTap.m in Sources */,
				1190F7EB13BE4ECB00B9D271 /* UIViewTap.m in Sources */,
				1190F7EC13BE4ECB00B9D271 /* ZoomingScrollView.m in Sources */,
				1190F7EE13BE4ECB00B9D271 /* TFHpple.m in Sources */,
				1190F7EF13BE4ECB00B9D271 /* TFHppleElement.m in Sources */,
				1190F7F013BE4ECB00B9D271 /* XPathQuery.m in Sources */,
				1190F7F313BE4EDA00B9D271 /* main.m in Sources */,
				112DB4BB14211F24005A98CB /* SALR.m in Sources */,
				1153D0D6144E5BA6007602E8 /* AwfulSpecificPageViewController.m in Sources */,
				11D5E85814DC5FA000C1002D /* AwfulPageDataController.m in Sources */,
				11D5E85D14DC6D5C00C1002D /* AwfulPageTemplate.m in Sources */,
				11DFB44214FF1CBB0001A34C /* AwfulTableViewController.m in Sources */,
				11FDA296151018600014FDCD /* AwfulSettingsViewController.m in Sources */,
				11FDA299151018740014FDCD /* OtherWebController.m in Sources */,
				11FDA29C1510187F0014FDCD /* AwfulSplitViewController.m in Sources */,
				11CED26C1522901100E95EE1 /* ButtonSegmentedControl.m in Sources */,
				118CF809152D281600126AAC /* AwfulAddFavoriteViewController.m in Sources */,
				1CDF7A3E1537C157008EFAE4 /* GRMustache.m in Sources */,
				1CDF7A3F1537C157008EFAE4 /* GRMustacheContext.m in Sources */,
				1CDF7A401537C157008EFAE4 /* GRMustacheError.m in Sources */,
				1CDF7A411537C157008EFAE4 /* GRMustacheHelper.m in Sources */,
				1CDF7A421537C157008EFAE4 /* GRMustacheInvocation.m in Sources */,
				1CDF7A431537C157008EFAE4 /* GRMustacheNSUndefinedKeyExceptionGuard.m in Sources */,
				1CDF7A441537C157008EFAE4 /* GRMustacheProperty.m in Sources */,
				1CDF7A451537C157008EFAE4 /* GRMustacheSection.m in Sources */,
				1CDF7A461537C157008EFAE4 /* GRMustacheTemplate.m in Sources */,
				1CDF7A471537C157008EFAE4 /* GRMustacheTemplateParser.m in Sources */,
				1CDF7A481537C157008EFAE4 /* GRMustacheTemplateRepository.m in Sources */,
				1CDF7A491537C157008EFAE4 /* GRMustacheTextElement.m in Sources */,
				1CDF7A4A1537C157008EFAE4 /* GRMustacheToken.m in Sources */,
				1CDF7A4B1537C157008EFAE4 /* GRMustacheTokenizer.m in Sources */,
				1CDF7A4C1537C157008EFAE4 /* GRMustacheVariableElement.m in Sources */,
				1CDF7A5A1537C157008EFAE4 /* JRSwizzle.m in Sources */,
				1CDF7A5E1537DD2D008EFAE4 /* PostContext.m in Sources */,
				1CDD5199154294D400326C7B /* AwfulSettings.m in Sources */,
				1C277CA51543554700CD2CCE /* AwfulSettingsChoiceViewController.m in Sources */,
				1CF2C5061543B51200E327F5 /* AwfulFavoritesViewController.m in Sources */,
				8C90518C155BEEB40098266A /* AwfulLoadingFooterView.m in Sources */,
				8C905197155D6CAD0098266A /* UIView+Lazy.m in Sources */,
				8C79D4371561CE44006FEE48 /* AwfulPullForActionController.m in Sources */,
				8C79D43B1562E79E006FEE48 /* AwfulPage+Transitions.m in Sources */,
				1C5D59C0155CDDB200D00DBB /* AwfulWebViewDelegate.m in Sources */,
				1C6474C51569989800C72657 /* AwfulFavorite.m in Sources */,
				1C6474C61569989800C72657 /* AwfulForum+AwfulMethods.m in Sources */,
				1C6474C71569989800C72657 /* AwfulForum.m in Sources */,
				1C6474C91569989800C72657 /* AwfulPost.m in Sources */,
				1C6474CA1569989800C72657 /* AwfulThread+AwfulMethods.m in Sources */,
				1C6474CB1569989800C72657 /* AwfulThread.m in Sources */,
				1C6474CC1569989800C72657 /* AwfulUser+AwfulMethods.m in Sources */,
				1C6474CD1569989800C72657 /* AwfulUser.m in Sources */,
				1C6474CE1569989800C72657 /* _AwfulFavorite.m in Sources */,
				1C6474CF1569989800C72657 /* _AwfulForum.m in Sources */,
				1C6474D01569989800C72657 /* _AwfulThread.m in Sources */,
				1C6474D11569989800C72657 /* _AwfulUser.m in Sources */,
				1C6474D21569989800C72657 /* Model.xcdatamodeld in Sources */,
				110FABDA15745C1E00ECF535 /* AFHTTPClient.m in Sources */,
				110FABDB15745C1E00ECF535 /* AFHTTPRequestOperation.m in Sources */,
				110FABDC15745C1E00ECF535 /* AFImageRequestOperation.m in Sources */,
				110FABDD15745C1E00ECF535 /* AFJSONRequestOperation.m in Sources */,
				110FABDE15745C1E00ECF535 /* AFJSONUtilities.m in Sources */,
				110FABDF15745C1E00ECF535 /* AFNetworkActivityIndicatorManager.m in Sources */,
				110FABE015745C1E00ECF535 /* AFPropertyListRequestOperation.m in Sources */,
				110FABE115745C1E00ECF535 /* AFURLConnectionOperation.m in Sources */,
				110FABE215745C1E00ECF535 /* AFXMLRequestOperation.m in Sources */,
				110FABE315745C1E00ECF535 /* UIImageView+AFNetworking.m in Sources */,
				110FABE815745C3B00ECF535 /* AwfulHTTPClient.m in Sources */,
				110FABE915745C3B00ECF535 /* NetworkingFileLogger.m in Sources */,
				110FABFB15745C5C00ECF535 /* DDAbstractDatabaseLogger.m in Sources */,
				110FABFC15745C5C00ECF535 /* DDASLLogger.m in Sources */,
				110FABFD15745C5C00ECF535 /* DDFileLogger.m in Sources */,
				110FABFE15745C5C00ECF535 /* DDLog.m in Sources */,
				110FABFF15745C5C00ECF535 /* DDTTYLogger.m in Sources */,
				110FAC0015745C5C00ECF535 /* ContextFilterLogFormatter.m in Sources */,
				110FAC0115745C5C00ECF535 /* DispatchQueueLogFormatter.m in Sources */,
				8CFC22AB15813EC900B26904 /* AwfulCustomForums.m in Sources */,
				8CFC22AC15813EC900B26904 /* AwfulFYADThreadCell.m in Sources */,
				8CFC22AD15813EC900B26904 /* AwfulYOSPOSThreadCell.m in Sources */,
				8CFC22B01581403C00B26904 /* AwfulFilmDumpThreadCell.m in Sources */,
				8CFC22B31581404E00B26904 /* AwfulAskTellThreadCell.m in Sources */,
				8C9A1B361582718D00BD28BB /* TDBadgedCell.m in Sources */,
				1C2BFA25158AB59800692D85 /* AwfulCSSTemplate.m in Sources */,
				8C8B227A1594AE9D003C50AB /* AwfulLoadingHeaderView.m in Sources */,
				8CCFBD251598B9AF00336F55 /* AwfulThreadTitleView.m in Sources */,
				8C48E9FE159A1B2B00A59691 /* AwfulRefreshControl.m in Sources */,
				8C48EA01159A353400A59691 /* AwfulLoadNextControl.m in Sources */,
				8C48EA1E159BC2AC00A59691 /* AwfulFetchedTableViewController.m in Sources */,
				8C48EA22159BF14B00A59691 /* AwfulParentForumCell.m in Sources */,
				8C48EA34159C904500A59691 /* AwfulSubForumCell.m in Sources */,
				8C48EA42159CED8700A59691 /* AwfulForumCell.m in Sources */,
			);
			runOnlyForDeploymentPostprocessing = 0;
		};
/* End PBXSourcesBuildPhase section */

/* Begin PBXVariantGroup section */
		1C92258B15719D8300559312 /* InfoPlist.strings */ = {
			isa = PBXVariantGroup;
			children = (
				1C92258C15719D8300559312 /* en */,
			);
			name = InfoPlist.strings;
			sourceTree = "<group>";
		};
		8CCEC58A1598DF9B00DEBFE8 /* InfoPlist.strings */ = {
			isa = PBXVariantGroup;
			children = (
				8CCEC58B1598DF9B00DEBFE8 /* en */,
			);
			name = InfoPlist.strings;
			sourceTree = "<group>";
		};
/* End PBXVariantGroup section */

/* Begin XCBuildConfiguration section */
		10B648A412A9DB160007CAE3 /* AdHoc */ = {
			isa = XCBuildConfiguration;
			buildSettings = {
				ARCHS = "$(ARCHS_STANDARD_32_BIT)";
				CODE_SIGN_IDENTITY = "iPhone Developer";
				"CODE_SIGN_IDENTITY[sdk=iphoneos*]" = "iPhone Developer";
				GCC_C_LANGUAGE_STANDARD = c99;
				GCC_WARN_ABOUT_RETURN_TYPE = YES;
				GCC_WARN_UNUSED_VARIABLE = YES;
				HEADER_SEARCH_PATHS = "${SDKROOT}/usr/include/libxml2";
				IPHONEOS_DEPLOYMENT_TARGET = 5.0;
				OTHER_CFLAGS = "-DNS_BLOCK_ASSERTIONS=1";
				PROVISIONING_PROFILE = "";
				"PROVISIONING_PROFILE[sdk=iphoneos*]" = "";
				SDKROOT = iphoneos;
			};
			name = AdHoc;
		};
		10B648A512A9DB160007CAE3 /* AdHoc */ = {
			isa = XCBuildConfiguration;
			buildSettings = {
				ALWAYS_SEARCH_USER_PATHS = NO;
				CLANG_ENABLE_OBJC_ARC = YES;
				CODE_SIGN_IDENTITY = "iPhone Developer: Mike Bellas (53KSTXCR4E)";
				"CODE_SIGN_IDENTITY[sdk=iphoneos*]" = "";
				COPY_PHASE_STRIP = NO;
				GCC_PRECOMPILE_PREFIX_HEADER = YES;
				GCC_PREFIX_HEADER = Source/Awful_Prefix.pch;
				INFOPLIST_FILE = "Resources/Awful-Info.plist";
				IPHONEOS_DEPLOYMENT_TARGET = 5.0;
				LIBRARY_SEARCH_PATHS = "$(inherited)";
				PRODUCT_NAME = Awful;
				PROVISIONING_PROFILE = "E4E742BB-04BA-42C6-A445-6BF3AA4B3292";
				SDKROOT = iphoneos;
				TARGETED_DEVICE_FAMILY = "1,2";
				VALIDATE_PRODUCT = YES;
			};
			name = AdHoc;
		};
		1C92259D15719D8300559312 /* Debug */ = {
			isa = XCBuildConfiguration;
			buildSettings = {
				ALWAYS_SEARCH_USER_PATHS = NO;
				CLANG_ENABLE_OBJC_ARC = YES;
				"CODE_SIGN_IDENTITY[sdk=iphoneos*]" = "iPhone Developer";
				COPY_PHASE_STRIP = NO;
				GCC_C_LANGUAGE_STANDARD = gnu99;
				GCC_DYNAMIC_NO_PIC = NO;
				GCC_OPTIMIZATION_LEVEL = 0;
				GCC_PRECOMPILE_PREFIX_HEADER = YES;
				GCC_PREFIX_HEADER = "Tools/TemplateTester/AwfulTemplateTester-Prefix.pch";
				GCC_PREPROCESSOR_DEFINITIONS = (
					"DEBUG=1",
					"$(inherited)",
				);
				GCC_SYMBOLS_PRIVATE_EXTERN = NO;
				GCC_WARN_UNINITIALIZED_AUTOS = YES;
				INFOPLIST_FILE = "Tools/TemplateTester/AwfulTemplateTester-Info.plist";
				IPHONEOS_DEPLOYMENT_TARGET = 5.1;
				PRODUCT_NAME = "$(TARGET_NAME)";
				TARGETED_DEVICE_FAMILY = "1,2";
				WRAPPER_EXTENSION = app;
			};
			name = Debug;
		};
		1C92259E15719D8300559312 /* Release */ = {
			isa = XCBuildConfiguration;
			buildSettings = {
				ALWAYS_SEARCH_USER_PATHS = NO;
				CLANG_ENABLE_OBJC_ARC = YES;
				"CODE_SIGN_IDENTITY[sdk=iphoneos*]" = "iPhone Developer";
				COPY_PHASE_STRIP = YES;
				GCC_C_LANGUAGE_STANDARD = gnu99;
				GCC_PRECOMPILE_PREFIX_HEADER = YES;
				GCC_PREFIX_HEADER = "Tools/TemplateTester/AwfulTemplateTester-Prefix.pch";
				GCC_VERSION = com.apple.compilers.llvm.clang.1_0;
				GCC_WARN_UNINITIALIZED_AUTOS = YES;
				INFOPLIST_FILE = "Tools/TemplateTester/AwfulTemplateTester-Info.plist";
				IPHONEOS_DEPLOYMENT_TARGET = 5.1;
				PRODUCT_NAME = "$(TARGET_NAME)";
				TARGETED_DEVICE_FAMILY = "1,2";
				VALIDATE_PRODUCT = YES;
				WRAPPER_EXTENSION = app;
			};
			name = Release;
		};
		1C92259F15719D8300559312 /* AdHoc */ = {
			isa = XCBuildConfiguration;
			buildSettings = {
				ALWAYS_SEARCH_USER_PATHS = NO;
				CLANG_ENABLE_OBJC_ARC = YES;
				"CODE_SIGN_IDENTITY[sdk=iphoneos*]" = "iPhone Developer";
				COPY_PHASE_STRIP = YES;
				GCC_C_LANGUAGE_STANDARD = gnu99;
				GCC_PRECOMPILE_PREFIX_HEADER = YES;
				GCC_PREFIX_HEADER = "Tools/TemplateTester/AwfulTemplateTester-Prefix.pch";
				GCC_VERSION = com.apple.compilers.llvm.clang.1_0;
				GCC_WARN_UNINITIALIZED_AUTOS = YES;
				INFOPLIST_FILE = "Tools/TemplateTester/AwfulTemplateTester-Info.plist";
				IPHONEOS_DEPLOYMENT_TARGET = 5.1;
				PRODUCT_NAME = "$(TARGET_NAME)";
				TARGETED_DEVICE_FAMILY = "1,2";
				VALIDATE_PRODUCT = YES;
				WRAPPER_EXTENSION = app;
			};
			name = AdHoc;
		};
		1D6058940D05DD3E006BFB54 /* Debug */ = {
			isa = XCBuildConfiguration;
			buildSettings = {
				ALWAYS_SEARCH_USER_PATHS = NO;
				CLANG_ENABLE_OBJC_ARC = YES;
				CODE_SIGN_IDENTITY = "iPhone Developer: Mike Bellas (53KSTXCR4E)";
				"CODE_SIGN_IDENTITY[sdk=iphoneos*]" = "iPhone Developer: Mike Bellas (53KSTXCR4E)";
				COPY_PHASE_STRIP = NO;
				GCC_DYNAMIC_NO_PIC = NO;
				GCC_OPTIMIZATION_LEVEL = 0;
				GCC_PRECOMPILE_PREFIX_HEADER = YES;
				GCC_PREFIX_HEADER = Source/Awful_Prefix.pch;
				INFOPLIST_FILE = "Resources/Awful-Info.plist";
				IPHONEOS_DEPLOYMENT_TARGET = 5.0;
				LIBRARY_SEARCH_PATHS = "$(inherited)";
				PRODUCT_NAME = Awful;
				PROVISIONING_PROFILE = "E4E742BB-04BA-42C6-A445-6BF3AA4B3292";
				"PROVISIONING_PROFILE[sdk=iphoneos*]" = "E4E742BB-04BA-42C6-A445-6BF3AA4B3292";
				SDKROOT = iphoneos;
				TARGETED_DEVICE_FAMILY = "1,2";
			};
			name = Debug;
		};
		1D6058950D05DD3E006BFB54 /* Release */ = {
			isa = XCBuildConfiguration;
			buildSettings = {
				ALWAYS_SEARCH_USER_PATHS = NO;
				CLANG_ENABLE_OBJC_ARC = YES;
				CODE_SIGN_IDENTITY = "iPhone Developer: Mike Bellas (53KSTXCR4E)";
				"CODE_SIGN_IDENTITY[sdk=iphoneos*]" = "";
				COPY_PHASE_STRIP = NO;
				GCC_PRECOMPILE_PREFIX_HEADER = YES;
				GCC_PREFIX_HEADER = Source/Awful_Prefix.pch;
				INFOPLIST_FILE = "Resources/Awful-Info.plist";
				IPHONEOS_DEPLOYMENT_TARGET = 5.0;
				LIBRARY_SEARCH_PATHS = "$(inherited)";
				PRODUCT_NAME = Awful;
				PROVISIONING_PROFILE = "E4E742BB-04BA-42C6-A445-6BF3AA4B3292";
				SDKROOT = iphoneos;
				TARGETED_DEVICE_FAMILY = "1,2";
				VALIDATE_PRODUCT = YES;
			};
			name = Release;
		};
		C01FCF4F08A954540054247B /* Debug */ = {
			isa = XCBuildConfiguration;
			buildSettings = {
				ARCHS = "$(ARCHS_STANDARD_32_BIT)";
				CODE_SIGN_IDENTITY = "iPhone Developer";
				"CODE_SIGN_IDENTITY[sdk=iphoneos*]" = "iPhone Developer";
				GCC_C_LANGUAGE_STANDARD = c99;
				GCC_VERSION = com.apple.compilers.llvm.clang.1_0;
				GCC_WARN_ABOUT_RETURN_TYPE = YES;
				GCC_WARN_UNUSED_VARIABLE = YES;
				HEADER_SEARCH_PATHS = "${SDKROOT}/usr/include/libxml2";
				IPHONEOS_DEPLOYMENT_TARGET = 5.0;
				OTHER_LDFLAGS = "";
				PROVISIONING_PROFILE = "";
				"PROVISIONING_PROFILE[sdk=iphoneos*]" = "";
				SDKROOT = iphoneos;
			};
			name = Debug;
		};
		C01FCF5008A954540054247B /* Release */ = {
			isa = XCBuildConfiguration;
			buildSettings = {
				ARCHS = "$(ARCHS_STANDARD_32_BIT)";
				CODE_SIGN_IDENTITY = "iPhone Developer";
				"CODE_SIGN_IDENTITY[sdk=iphoneos*]" = "iPhone Developer";
				GCC_C_LANGUAGE_STANDARD = c99;
				GCC_WARN_ABOUT_RETURN_TYPE = YES;
				GCC_WARN_UNUSED_VARIABLE = YES;
				HEADER_SEARCH_PATHS = "${SDKROOT}/usr/include/libxml2";
				IPHONEOS_DEPLOYMENT_TARGET = 5.0;
				OTHER_CFLAGS = "-DNS_BLOCK_ASSERTIONS=1";
				PROVISIONING_PROFILE = "";
				"PROVISIONING_PROFILE[sdk=iphoneos*]" = "";
				SDKROOT = iphoneos;
			};
			name = Release;
		};
/* End XCBuildConfiguration section */

/* Begin XCConfigurationList section */
		1C9225A015719D8300559312 /* Build configuration list for PBXNativeTarget "AwfulTemplateTester" */ = {
			isa = XCConfigurationList;
			buildConfigurations = (
				1C92259D15719D8300559312 /* Debug */,
				1C92259E15719D8300559312 /* Release */,
				1C92259F15719D8300559312 /* AdHoc */,
			);
			defaultConfigurationIsVisible = 0;
			defaultConfigurationName = Debug;
		};
		1D6058960D05DD3E006BFB54 /* Build configuration list for PBXNativeTarget "Awful" */ = {
			isa = XCConfigurationList;
			buildConfigurations = (
				1D6058940D05DD3E006BFB54 /* Debug */,
				1D6058950D05DD3E006BFB54 /* Release */,
				10B648A512A9DB160007CAE3 /* AdHoc */,
			);
			defaultConfigurationIsVisible = 0;
			defaultConfigurationName = Debug;
		};
		C01FCF4E08A954540054247B /* Build configuration list for PBXProject "Awful" */ = {
			isa = XCConfigurationList;
			buildConfigurations = (
				C01FCF4F08A954540054247B /* Debug */,
				C01FCF5008A954540054247B /* Release */,
				10B648A412A9DB160007CAE3 /* AdHoc */,
			);
			defaultConfigurationIsVisible = 0;
			defaultConfigurationName = Debug;
		};
/* End XCConfigurationList section */

/* Begin XCVersionGroup section */
		1C6474C31569989800C72657 /* Model.xcdatamodeld */ = {
			isa = XCVersionGroup;
			children = (
<<<<<<< HEAD
				8C48EA1F159BD5BD00A59691 /* Model 2.xcdatamodel */,
				1C6474C41569989800C72657 /* Model.xcdatamodel */,
			);
			currentVersion = 8C48EA1F159BD5BD00A59691 /* Model 2.xcdatamodel */;
=======
				8CD02CF01588176000C5D69C /* Model 2.xcdatamodel */,
				1C6474C41569989800C72657 /* Model.xcdatamodel */,
			);
			currentVersion = 8CD02CF01588176000C5D69C /* Model 2.xcdatamodel */;
>>>>>>> d93b9f36
			path = Model.xcdatamodeld;
			sourceTree = "<group>";
			versionGroupType = wrapper.xcdatamodel;
		};
/* End XCVersionGroup section */
	};
	rootObject = 29B97313FDCFA39411CA2CEA /* Project object */;
}<|MERGE_RESOLUTION|>--- conflicted
+++ resolved
@@ -463,7 +463,6 @@
 		50A8B96F1541D57E0065F3D9 /* ReplyButton.png in Resources */ = {isa = PBXBuildFile; fileRef = 50A8B96A1541D57E0065F3D9 /* ReplyButton.png */; };
 		50A8B9701541D57E0065F3D9 /* singlePageMovement.png in Resources */ = {isa = PBXBuildFile; fileRef = 50A8B96B1541D57E0065F3D9 /* singlePageMovement.png */; };
 		50A8B9711541D57E0065F3D9 /* ThreadActions.png in Resources */ = {isa = PBXBuildFile; fileRef = 50A8B96C1541D57E0065F3D9 /* ThreadActions.png */; };
-<<<<<<< HEAD
 		8C48E9FE159A1B2B00A59691 /* AwfulRefreshControl.m in Sources */ = {isa = PBXBuildFile; fileRef = 8C48E9FD159A1B2B00A59691 /* AwfulRefreshControl.m */; };
 		8C48EA01159A353400A59691 /* AwfulLoadNextControl.m in Sources */ = {isa = PBXBuildFile; fileRef = 8C48EA00159A353400A59691 /* AwfulLoadNextControl.m */; };
 		8C48EA1E159BC2AC00A59691 /* AwfulFetchedTableViewController.m in Sources */ = {isa = PBXBuildFile; fileRef = 8C48EA1D159BC2AC00A59691 /* AwfulFetchedTableViewController.m */; };
@@ -472,10 +471,13 @@
 		8C48EA26159BF9C900A59691 /* forum-arrow-right@2x.png in Resources */ = {isa = PBXBuildFile; fileRef = 8C48EA24159BF9C900A59691 /* forum-arrow-right@2x.png */; };
 		8C48EA34159C904500A59691 /* AwfulSubForumCell.m in Sources */ = {isa = PBXBuildFile; fileRef = 8C48EA33159C904500A59691 /* AwfulSubForumCell.m */; };
 		8C48EA42159CED8700A59691 /* AwfulForumCell.m in Sources */ = {isa = PBXBuildFile; fileRef = 8C48EA41159CED8700A59691 /* AwfulForumCell.m */; };
-		8C79D4371561CE44006FEE48 /* AwfulPullForActionController.m in Sources */ = {isa = PBXBuildFile; fileRef = 8C79D4361561CE44006FEE48 /* AwfulPullForActionController.m */; };
+		8C48EA59159DD8D200A59691 /* AwfulAskTellThreadCell.m in Sources */ = {isa = PBXBuildFile; fileRef = 8C48EA50159DD8D200A59691 /* AwfulAskTellThreadCell.m */; };
+		8C48EA5A159DD8D200A59691 /* AwfulCustomForums.m in Sources */ = {isa = PBXBuildFile; fileRef = 8C48EA52159DD8D200A59691 /* AwfulCustomForums.m */; };
+		8C48EA5B159DD8D200A59691 /* AwfulFilmDumpThreadCell.m in Sources */ = {isa = PBXBuildFile; fileRef = 8C48EA54159DD8D200A59691 /* AwfulFilmDumpThreadCell.m */; };
+		8C48EA5C159DD8D200A59691 /* AwfulFYADThreadCell.m in Sources */ = {isa = PBXBuildFile; fileRef = 8C48EA56159DD8D200A59691 /* AwfulFYADThreadCell.m */; };
+		8C48EA5D159DD8D200A59691 /* AwfulYOSPOSThreadCell.m in Sources */ = {isa = PBXBuildFile; fileRef = 8C48EA58159DD8D200A59691 /* AwfulYOSPOSThreadCell.m */; };
+		8C48EA61159DD8FA00A59691 /* TDBadgedCell.m in Sources */ = {isa = PBXBuildFile; fileRef = 8C48EA60159DD8FA00A59691 /* TDBadgedCell.m */; };
 		8C79D43B1562E79E006FEE48 /* AwfulPage+Transitions.m in Sources */ = {isa = PBXBuildFile; fileRef = 8C79D43A1562E79E006FEE48 /* AwfulPage+Transitions.m */; };
-		8C8B227A1594AE9D003C50AB /* AwfulLoadingHeaderView.m in Sources */ = {isa = PBXBuildFile; fileRef = 8C8B22791594AE9C003C50AB /* AwfulLoadingHeaderView.m */; };
-		8C90518C155BEEB40098266A /* AwfulLoadingFooterView.m in Sources */ = {isa = PBXBuildFile; fileRef = 8C90518B155BEEB40098266A /* AwfulLoadingFooterView.m */; };
 		8C905197155D6CAD0098266A /* UIView+Lazy.m in Sources */ = {isa = PBXBuildFile; fileRef = 8C905196155D6CAD0098266A /* UIView+Lazy.m */; };
 		8C9AB6101597C8C60084B608 /* biggrin.gif in Resources */ = {isa = PBXBuildFile; fileRef = 8C9AB4401597C8C60084B608 /* biggrin.gif */; };
 		8C9AB6111597C8C60084B608 /* classic_fillmore.gif in Resources */ = {isa = PBXBuildFile; fileRef = 8C9AB4411597C8C60084B608 /* classic_fillmore.gif */; };
@@ -941,45 +943,8 @@
 		8C9AB7DD1597C8C60084B608 /* smile.gif in Resources */ = {isa = PBXBuildFile; fileRef = 8C9AB60D1597C8C60084B608 /* smile.gif */; };
 		8C9AB7DE1597C8C60084B608 /* smile@2x.gif in Resources */ = {isa = PBXBuildFile; fileRef = 8C9AB60E1597C8C60084B608 /* smile@2x.gif */; };
 		8C9AB7DF1597C8C60084B608 /* wink.gif in Resources */ = {isa = PBXBuildFile; fileRef = 8C9AB60F1597C8C60084B608 /* wink.gif */; };
-		8CCEC5A11598DF9B00DEBFE8 /* README.md in Resources */ = {isa = PBXBuildFile; fileRef = 8CCEC5861598DF9B00DEBFE8 /* README.md */; };
-		8CCEC5A31598DF9B00DEBFE8 /* InfoPlist.strings in Resources */ = {isa = PBXBuildFile; fileRef = 8CCEC58A1598DF9B00DEBFE8 /* InfoPlist.strings */; };
-		8CCEC5A51598DF9B00DEBFE8 /* License.txt in Resources */ = {isa = PBXBuildFile; fileRef = 8CCEC58E1598DF9B00DEBFE8 /* License.txt */; };
-		8CCEC5A61598DF9B00DEBFE8 /* sr_refresh.png in Resources */ = {isa = PBXBuildFile; fileRef = 8CCEC58F1598DF9B00DEBFE8 /* sr_refresh.png */; };
-		8CCEC5A71598DF9B00DEBFE8 /* sr_refresh@2X.png in Resources */ = {isa = PBXBuildFile; fileRef = 8CCEC5901598DF9B00DEBFE8 /* sr_refresh@2X.png */; };
-		8CCEC5AA1598DF9B00DEBFE8 /* SlimeRefresh-Info.plist in Resources */ = {isa = PBXBuildFile; fileRef = 8CCEC5961598DF9B00DEBFE8 /* SlimeRefresh-Info.plist */; };
-		8CCEC5C81598E0D000DEBFE8 /* liblibSlimeRefresh.a in Frameworks */ = {isa = PBXBuildFile; fileRef = 8CCEC5C71598E06400DEBFE8 /* liblibSlimeRefresh.a */; };
 		8CCFBD251598B9AF00336F55 /* AwfulThreadTitleView.m in Sources */ = {isa = PBXBuildFile; fileRef = 8CCFBD241598B9AF00336F55 /* AwfulThreadTitleView.m */; };
-=======
-		8C8B224315935AC4003C50AB /* CoreImage.framework in Frameworks */ = {isa = PBXBuildFile; fileRef = 8C8B224215935AC4003C50AB /* CoreImage.framework */; };
-		8C9A1B361582718D00BD28BB /* TDBadgedCell.m in Sources */ = {isa = PBXBuildFile; fileRef = 8C9A1B351582718D00BD28BB /* TDBadgedCell.m */; };
-		8CFC22AB15813EC900B26904 /* AwfulCustomForums.m in Sources */ = {isa = PBXBuildFile; fileRef = 8CFC22A615813EC900B26904 /* AwfulCustomForums.m */; };
-		8CFC22AC15813EC900B26904 /* AwfulFYADThreadCell.m in Sources */ = {isa = PBXBuildFile; fileRef = 8CFC22A815813EC900B26904 /* AwfulFYADThreadCell.m */; };
-		8CFC22AD15813EC900B26904 /* AwfulYOSPOSThreadCell.m in Sources */ = {isa = PBXBuildFile; fileRef = 8CFC22AA15813EC900B26904 /* AwfulYOSPOSThreadCell.m */; };
-		8CFC22B01581403C00B26904 /* AwfulFilmDumpThreadCell.m in Sources */ = {isa = PBXBuildFile; fileRef = 8CFC22AF1581403B00B26904 /* AwfulFilmDumpThreadCell.m */; };
-		8CFC22B31581404E00B26904 /* AwfulAskTellThreadCell.m in Sources */ = {isa = PBXBuildFile; fileRef = 8CFC22B21581404E00B26904 /* AwfulAskTellThreadCell.m */; };
-		8CFC22C01581414500B26904 /* 0.0stars.png in Resources */ = {isa = PBXBuildFile; fileRef = 8CFC22B51581414500B26904 /* 0.0stars.png */; };
-		8CFC22C11581414500B26904 /* 0.5stars.png in Resources */ = {isa = PBXBuildFile; fileRef = 8CFC22B61581414500B26904 /* 0.5stars.png */; };
-		8CFC22C21581414500B26904 /* 1.0stars.png in Resources */ = {isa = PBXBuildFile; fileRef = 8CFC22B71581414500B26904 /* 1.0stars.png */; };
-		8CFC22C31581414500B26904 /* 1.5stars.png in Resources */ = {isa = PBXBuildFile; fileRef = 8CFC22B81581414500B26904 /* 1.5stars.png */; };
-		8CFC22C41581414500B26904 /* 2.0stars.png in Resources */ = {isa = PBXBuildFile; fileRef = 8CFC22B91581414500B26904 /* 2.0stars.png */; };
-		8CFC22C51581414500B26904 /* 2.5stars.png in Resources */ = {isa = PBXBuildFile; fileRef = 8CFC22BA1581414500B26904 /* 2.5stars.png */; };
-		8CFC22C61581414500B26904 /* 3.0stars.png in Resources */ = {isa = PBXBuildFile; fileRef = 8CFC22BB1581414500B26904 /* 3.0stars.png */; };
-		8CFC22C71581414500B26904 /* 3.5stars.png in Resources */ = {isa = PBXBuildFile; fileRef = 8CFC22BC1581414500B26904 /* 3.5stars.png */; };
-		8CFC22C81581414500B26904 /* 4.0stars.png in Resources */ = {isa = PBXBuildFile; fileRef = 8CFC22BD1581414500B26904 /* 4.0stars.png */; };
-		8CFC22C91581414500B26904 /* 4.5stars.png in Resources */ = {isa = PBXBuildFile; fileRef = 8CFC22BE1581414500B26904 /* 4.5stars.png */; };
-		8CFC22CA1581414500B26904 /* 5.0stars.png in Resources */ = {isa = PBXBuildFile; fileRef = 8CFC22BF1581414500B26904 /* 5.0stars.png */; };
->>>>>>> d93b9f36
 /* End PBXBuildFile section */
-
-/* Begin PBXContainerItemProxy section */
-		8CCEC5C61598E06400DEBFE8 /* PBXContainerItemProxy */ = {
-			isa = PBXContainerItemProxy;
-			containerPortal = 8CCEC59A1598DF9B00DEBFE8 /* SlimeRefresh.xcodeproj */;
-			proxyType = 2;
-			remoteGlobalIDString = 8CCEC5B41598DFD800DEBFE8;
-			remoteInfo = libSlimeRefresh;
-		};
-/* End PBXContainerItemProxy section */
 
 /* Begin PBXFileReference section */
 		107CF9A211FF7776007C16F4 /* libxml2.2.7.3.dylib */ = {isa = PBXFileReference; lastKnownFileType = "compiled.mach-o.dylib"; name = libxml2.2.7.3.dylib; path = usr/lib/libxml2.2.7.3.dylib; sourceTree = SDKROOT; };
@@ -1531,7 +1496,6 @@
 		50A8B96A1541D57E0065F3D9 /* ReplyButton.png */ = {isa = PBXFileReference; lastKnownFileType = image.png; name = ReplyButton.png; path = images/help/ReplyButton.png; sourceTree = "<group>"; };
 		50A8B96B1541D57E0065F3D9 /* singlePageMovement.png */ = {isa = PBXFileReference; lastKnownFileType = image.png; name = singlePageMovement.png; path = images/help/singlePageMovement.png; sourceTree = "<group>"; };
 		50A8B96C1541D57E0065F3D9 /* ThreadActions.png */ = {isa = PBXFileReference; lastKnownFileType = image.png; name = ThreadActions.png; path = images/help/ThreadActions.png; sourceTree = "<group>"; };
-<<<<<<< HEAD
 		8C48E9FC159A1B2B00A59691 /* AwfulRefreshControl.h */ = {isa = PBXFileReference; fileEncoding = 4; lastKnownFileType = sourcecode.c.h; path = AwfulRefreshControl.h; sourceTree = "<group>"; };
 		8C48E9FD159A1B2B00A59691 /* AwfulRefreshControl.m */ = {isa = PBXFileReference; fileEncoding = 4; lastKnownFileType = sourcecode.c.objc; path = AwfulRefreshControl.m; sourceTree = "<group>"; };
 		8C48E9FF159A353400A59691 /* AwfulLoadNextControl.h */ = {isa = PBXFileReference; fileEncoding = 4; lastKnownFileType = sourcecode.c.h; path = AwfulLoadNextControl.h; sourceTree = "<group>"; };
@@ -1547,14 +1511,20 @@
 		8C48EA33159C904500A59691 /* AwfulSubForumCell.m */ = {isa = PBXFileReference; fileEncoding = 4; lastKnownFileType = sourcecode.c.objc; path = AwfulSubForumCell.m; sourceTree = "<group>"; };
 		8C48EA40159CED8700A59691 /* AwfulForumCell.h */ = {isa = PBXFileReference; fileEncoding = 4; lastKnownFileType = sourcecode.c.h; path = AwfulForumCell.h; sourceTree = "<group>"; };
 		8C48EA41159CED8700A59691 /* AwfulForumCell.m */ = {isa = PBXFileReference; fileEncoding = 4; lastKnownFileType = sourcecode.c.objc; path = AwfulForumCell.m; sourceTree = "<group>"; };
-		8C79D4351561CE44006FEE48 /* AwfulPullForActionController.h */ = {isa = PBXFileReference; fileEncoding = 4; lastKnownFileType = sourcecode.c.h; path = AwfulPullForActionController.h; sourceTree = "<group>"; };
-		8C79D4361561CE44006FEE48 /* AwfulPullForActionController.m */ = {isa = PBXFileReference; fileEncoding = 4; lastKnownFileType = sourcecode.c.objc; path = AwfulPullForActionController.m; sourceTree = "<group>"; };
+		8C48EA4F159DD8D200A59691 /* AwfulAskTellThreadCell.h */ = {isa = PBXFileReference; fileEncoding = 4; lastKnownFileType = sourcecode.c.h; path = AwfulAskTellThreadCell.h; sourceTree = "<group>"; };
+		8C48EA50159DD8D200A59691 /* AwfulAskTellThreadCell.m */ = {isa = PBXFileReference; fileEncoding = 4; lastKnownFileType = sourcecode.c.objc; path = AwfulAskTellThreadCell.m; sourceTree = "<group>"; };
+		8C48EA51159DD8D200A59691 /* AwfulCustomForums.h */ = {isa = PBXFileReference; fileEncoding = 4; lastKnownFileType = sourcecode.c.h; path = AwfulCustomForums.h; sourceTree = "<group>"; };
+		8C48EA52159DD8D200A59691 /* AwfulCustomForums.m */ = {isa = PBXFileReference; fileEncoding = 4; lastKnownFileType = sourcecode.c.objc; path = AwfulCustomForums.m; sourceTree = "<group>"; };
+		8C48EA53159DD8D200A59691 /* AwfulFilmDumpThreadCell.h */ = {isa = PBXFileReference; fileEncoding = 4; lastKnownFileType = sourcecode.c.h; path = AwfulFilmDumpThreadCell.h; sourceTree = "<group>"; };
+		8C48EA54159DD8D200A59691 /* AwfulFilmDumpThreadCell.m */ = {isa = PBXFileReference; fileEncoding = 4; lastKnownFileType = sourcecode.c.objc; path = AwfulFilmDumpThreadCell.m; sourceTree = "<group>"; };
+		8C48EA55159DD8D200A59691 /* AwfulFYADThreadCell.h */ = {isa = PBXFileReference; fileEncoding = 4; lastKnownFileType = sourcecode.c.h; path = AwfulFYADThreadCell.h; sourceTree = "<group>"; };
+		8C48EA56159DD8D200A59691 /* AwfulFYADThreadCell.m */ = {isa = PBXFileReference; fileEncoding = 4; lastKnownFileType = sourcecode.c.objc; path = AwfulFYADThreadCell.m; sourceTree = "<group>"; };
+		8C48EA57159DD8D200A59691 /* AwfulYOSPOSThreadCell.h */ = {isa = PBXFileReference; fileEncoding = 4; lastKnownFileType = sourcecode.c.h; path = AwfulYOSPOSThreadCell.h; sourceTree = "<group>"; };
+		8C48EA58159DD8D200A59691 /* AwfulYOSPOSThreadCell.m */ = {isa = PBXFileReference; fileEncoding = 4; lastKnownFileType = sourcecode.c.objc; path = AwfulYOSPOSThreadCell.m; sourceTree = "<group>"; };
+		8C48EA5F159DD8FA00A59691 /* TDBadgedCell.h */ = {isa = PBXFileReference; fileEncoding = 4; lastKnownFileType = sourcecode.c.h; path = TDBadgedCell.h; sourceTree = "<group>"; };
+		8C48EA60159DD8FA00A59691 /* TDBadgedCell.m */ = {isa = PBXFileReference; fileEncoding = 4; lastKnownFileType = sourcecode.c.objc; path = TDBadgedCell.m; sourceTree = "<group>"; };
 		8C79D4391562E79E006FEE48 /* AwfulPage+Transitions.h */ = {isa = PBXFileReference; fileEncoding = 4; lastKnownFileType = sourcecode.c.h; path = "AwfulPage+Transitions.h"; sourceTree = "<group>"; };
 		8C79D43A1562E79E006FEE48 /* AwfulPage+Transitions.m */ = {isa = PBXFileReference; fileEncoding = 4; lastKnownFileType = sourcecode.c.objc; path = "AwfulPage+Transitions.m"; sourceTree = "<group>"; };
-		8C8B22781594AE9B003C50AB /* AwfulLoadingHeaderView.h */ = {isa = PBXFileReference; fileEncoding = 4; lastKnownFileType = sourcecode.c.h; path = AwfulLoadingHeaderView.h; sourceTree = "<group>"; };
-		8C8B22791594AE9C003C50AB /* AwfulLoadingHeaderView.m */ = {isa = PBXFileReference; fileEncoding = 4; lastKnownFileType = sourcecode.c.objc; path = AwfulLoadingHeaderView.m; sourceTree = "<group>"; };
-		8C90518A155BEEB40098266A /* AwfulLoadingFooterView.h */ = {isa = PBXFileReference; fileEncoding = 4; lastKnownFileType = sourcecode.c.h; path = AwfulLoadingFooterView.h; sourceTree = "<group>"; };
-		8C90518B155BEEB40098266A /* AwfulLoadingFooterView.m */ = {isa = PBXFileReference; fileEncoding = 4; lastKnownFileType = sourcecode.c.objc; path = AwfulLoadingFooterView.m; sourceTree = "<group>"; };
 		8C905195155D6CAD0098266A /* UIView+Lazy.h */ = {isa = PBXFileReference; fileEncoding = 4; lastKnownFileType = sourcecode.c.h; path = "UIView+Lazy.h"; sourceTree = "<group>"; };
 		8C905196155D6CAD0098266A /* UIView+Lazy.m */ = {isa = PBXFileReference; fileEncoding = 4; lastKnownFileType = sourcecode.c.objc; path = "UIView+Lazy.m"; sourceTree = "<group>"; };
 		8C9AB4401597C8C60084B608 /* biggrin.gif */ = {isa = PBXFileReference; lastKnownFileType = image.gif; path = biggrin.gif; sourceTree = "<group>"; };
@@ -2021,50 +1991,8 @@
 		8C9AB60D1597C8C60084B608 /* smile.gif */ = {isa = PBXFileReference; lastKnownFileType = image.gif; path = smile.gif; sourceTree = "<group>"; };
 		8C9AB60E1597C8C60084B608 /* smile@2x.gif */ = {isa = PBXFileReference; lastKnownFileType = image.gif; path = "smile@2x.gif"; sourceTree = "<group>"; };
 		8C9AB60F1597C8C60084B608 /* wink.gif */ = {isa = PBXFileReference; lastKnownFileType = image.gif; path = wink.gif; sourceTree = "<group>"; };
-		8CCEC5861598DF9B00DEBFE8 /* README.md */ = {isa = PBXFileReference; fileEncoding = 4; lastKnownFileType = text; path = README.md; sourceTree = "<group>"; };
-		8CCEC58B1598DF9B00DEBFE8 /* en */ = {isa = PBXFileReference; lastKnownFileType = text.plist.strings; name = en; path = en.lproj/InfoPlist.strings; sourceTree = "<group>"; };
-		8CCEC58E1598DF9B00DEBFE8 /* License.txt */ = {isa = PBXFileReference; fileEncoding = 4; lastKnownFileType = text; path = License.txt; sourceTree = "<group>"; };
-		8CCEC58F1598DF9B00DEBFE8 /* sr_refresh.png */ = {isa = PBXFileReference; lastKnownFileType = image.png; path = sr_refresh.png; sourceTree = "<group>"; };
-		8CCEC5901598DF9B00DEBFE8 /* sr_refresh@2X.png */ = {isa = PBXFileReference; lastKnownFileType = image.png; path = "sr_refresh@2X.png"; sourceTree = "<group>"; };
-		8CCEC5911598DF9B00DEBFE8 /* SRDefine.h */ = {isa = PBXFileReference; fileEncoding = 4; lastKnownFileType = sourcecode.c.h; path = SRDefine.h; sourceTree = "<group>"; };
-		8CCEC5921598DF9B00DEBFE8 /* SRRefreshView.h */ = {isa = PBXFileReference; fileEncoding = 4; lastKnownFileType = sourcecode.c.h; path = SRRefreshView.h; sourceTree = "<group>"; };
-		8CCEC5931598DF9B00DEBFE8 /* SRRefreshView.m */ = {isa = PBXFileReference; fileEncoding = 4; lastKnownFileType = sourcecode.c.objc; path = SRRefreshView.m; sourceTree = "<group>"; };
-		8CCEC5941598DF9B00DEBFE8 /* SRSlimeView.h */ = {isa = PBXFileReference; fileEncoding = 4; lastKnownFileType = sourcecode.c.h; path = SRSlimeView.h; sourceTree = "<group>"; };
-		8CCEC5951598DF9B00DEBFE8 /* SRSlimeView.m */ = {isa = PBXFileReference; fileEncoding = 4; lastKnownFileType = sourcecode.c.objc; path = SRSlimeView.m; sourceTree = "<group>"; };
-		8CCEC5961598DF9B00DEBFE8 /* SlimeRefresh-Info.plist */ = {isa = PBXFileReference; fileEncoding = 4; lastKnownFileType = text.plist.xml; path = "SlimeRefresh-Info.plist"; sourceTree = "<group>"; };
-		8CCEC5971598DF9B00DEBFE8 /* SlimeRefresh-Prefix.pch */ = {isa = PBXFileReference; fileEncoding = 4; lastKnownFileType = sourcecode.c.h; path = "SlimeRefresh-Prefix.pch"; sourceTree = "<group>"; };
-		8CCEC5981598DF9B00DEBFE8 /* SRTViewController.h */ = {isa = PBXFileReference; fileEncoding = 4; lastKnownFileType = sourcecode.c.h; path = SRTViewController.h; sourceTree = "<group>"; };
-		8CCEC5991598DF9B00DEBFE8 /* SRTViewController.m */ = {isa = PBXFileReference; fileEncoding = 4; lastKnownFileType = sourcecode.c.objc; path = SRTViewController.m; sourceTree = "<group>"; };
-		8CCEC59A1598DF9B00DEBFE8 /* SlimeRefresh.xcodeproj */ = {isa = PBXFileReference; lastKnownFileType = "wrapper.pb-project"; path = SlimeRefresh.xcodeproj; sourceTree = "<group>"; };
 		8CCFBD231598B9AF00336F55 /* AwfulThreadTitleView.h */ = {isa = PBXFileReference; fileEncoding = 4; lastKnownFileType = sourcecode.c.h; path = AwfulThreadTitleView.h; sourceTree = "<group>"; };
 		8CCFBD241598B9AF00336F55 /* AwfulThreadTitleView.m */ = {isa = PBXFileReference; fileEncoding = 4; lastKnownFileType = sourcecode.c.objc; path = AwfulThreadTitleView.m; sourceTree = "<group>"; };
-=======
-		8C8B224215935AC4003C50AB /* CoreImage.framework */ = {isa = PBXFileReference; lastKnownFileType = wrapper.framework; name = CoreImage.framework; path = System/Library/Frameworks/CoreImage.framework; sourceTree = SDKROOT; };
-		8C9A1B341582718D00BD28BB /* TDBadgedCell.h */ = {isa = PBXFileReference; fileEncoding = 4; lastKnownFileType = sourcecode.c.h; path = TDBadgedCell.h; sourceTree = "<group>"; };
-		8C9A1B351582718D00BD28BB /* TDBadgedCell.m */ = {isa = PBXFileReference; fileEncoding = 4; lastKnownFileType = sourcecode.c.objc; path = TDBadgedCell.m; sourceTree = "<group>"; };
-		8CD02CF01588176000C5D69C /* Model 2.xcdatamodel */ = {isa = PBXFileReference; lastKnownFileType = wrapper.xcdatamodel; path = "Model 2.xcdatamodel"; sourceTree = "<group>"; };
-		8CFC22A515813EC900B26904 /* AwfulCustomForums.h */ = {isa = PBXFileReference; fileEncoding = 4; lastKnownFileType = sourcecode.c.h; path = AwfulCustomForums.h; sourceTree = "<group>"; };
-		8CFC22A615813EC900B26904 /* AwfulCustomForums.m */ = {isa = PBXFileReference; fileEncoding = 4; lastKnownFileType = sourcecode.c.objc; path = AwfulCustomForums.m; sourceTree = "<group>"; };
-		8CFC22A715813EC900B26904 /* AwfulFYADThreadCell.h */ = {isa = PBXFileReference; fileEncoding = 4; lastKnownFileType = sourcecode.c.h; path = AwfulFYADThreadCell.h; sourceTree = "<group>"; };
-		8CFC22A815813EC900B26904 /* AwfulFYADThreadCell.m */ = {isa = PBXFileReference; fileEncoding = 4; lastKnownFileType = sourcecode.c.objc; path = AwfulFYADThreadCell.m; sourceTree = "<group>"; };
-		8CFC22A915813EC900B26904 /* AwfulYOSPOSThreadCell.h */ = {isa = PBXFileReference; fileEncoding = 4; lastKnownFileType = sourcecode.c.h; path = AwfulYOSPOSThreadCell.h; sourceTree = "<group>"; };
-		8CFC22AA15813EC900B26904 /* AwfulYOSPOSThreadCell.m */ = {isa = PBXFileReference; fileEncoding = 4; lastKnownFileType = sourcecode.c.objc; path = AwfulYOSPOSThreadCell.m; sourceTree = "<group>"; };
-		8CFC22AE1581403B00B26904 /* AwfulFilmDumpThreadCell.h */ = {isa = PBXFileReference; fileEncoding = 4; lastKnownFileType = sourcecode.c.h; path = AwfulFilmDumpThreadCell.h; sourceTree = "<group>"; };
-		8CFC22AF1581403B00B26904 /* AwfulFilmDumpThreadCell.m */ = {isa = PBXFileReference; fileEncoding = 4; lastKnownFileType = sourcecode.c.objc; path = AwfulFilmDumpThreadCell.m; sourceTree = "<group>"; };
-		8CFC22B11581404D00B26904 /* AwfulAskTellThreadCell.h */ = {isa = PBXFileReference; fileEncoding = 4; lastKnownFileType = sourcecode.c.h; path = AwfulAskTellThreadCell.h; sourceTree = "<group>"; };
-		8CFC22B21581404E00B26904 /* AwfulAskTellThreadCell.m */ = {isa = PBXFileReference; fileEncoding = 4; lastKnownFileType = sourcecode.c.objc; path = AwfulAskTellThreadCell.m; sourceTree = "<group>"; };
-		8CFC22B51581414500B26904 /* 0.0stars.png */ = {isa = PBXFileReference; lastKnownFileType = image.png; path = 0.0stars.png; sourceTree = "<group>"; };
-		8CFC22B61581414500B26904 /* 0.5stars.png */ = {isa = PBXFileReference; lastKnownFileType = image.png; path = 0.5stars.png; sourceTree = "<group>"; };
-		8CFC22B71581414500B26904 /* 1.0stars.png */ = {isa = PBXFileReference; lastKnownFileType = image.png; path = 1.0stars.png; sourceTree = "<group>"; };
-		8CFC22B81581414500B26904 /* 1.5stars.png */ = {isa = PBXFileReference; lastKnownFileType = image.png; path = 1.5stars.png; sourceTree = "<group>"; };
-		8CFC22B91581414500B26904 /* 2.0stars.png */ = {isa = PBXFileReference; lastKnownFileType = image.png; path = 2.0stars.png; sourceTree = "<group>"; };
-		8CFC22BA1581414500B26904 /* 2.5stars.png */ = {isa = PBXFileReference; lastKnownFileType = image.png; path = 2.5stars.png; sourceTree = "<group>"; };
-		8CFC22BB1581414500B26904 /* 3.0stars.png */ = {isa = PBXFileReference; lastKnownFileType = image.png; path = 3.0stars.png; sourceTree = "<group>"; };
-		8CFC22BC1581414500B26904 /* 3.5stars.png */ = {isa = PBXFileReference; lastKnownFileType = image.png; path = 3.5stars.png; sourceTree = "<group>"; };
-		8CFC22BD1581414500B26904 /* 4.0stars.png */ = {isa = PBXFileReference; lastKnownFileType = image.png; path = 4.0stars.png; sourceTree = "<group>"; };
-		8CFC22BE1581414500B26904 /* 4.5stars.png */ = {isa = PBXFileReference; lastKnownFileType = image.png; path = 4.5stars.png; sourceTree = "<group>"; };
-		8CFC22BF1581414500B26904 /* 5.0stars.png */ = {isa = PBXFileReference; lastKnownFileType = image.png; path = 5.0stars.png; sourceTree = "<group>"; };
->>>>>>> d93b9f36
 		8D1107310486CEB800E47090 /* Awful-Info.plist */ = {isa = PBXFileReference; fileEncoding = 4; lastKnownFileType = text.plist.xml; path = "Awful-Info.plist"; plistStructureDefinitionIdentifier = "com.apple.xcode.plist.structure-definition.iphone.info-plist"; sourceTree = "<group>"; };
 /* End PBXFileReference section */
 
@@ -2084,11 +2012,6 @@
 			isa = PBXFrameworksBuildPhase;
 			buildActionMask = 2147483647;
 			files = (
-<<<<<<< HEAD
-				8CCEC5C81598E0D000DEBFE8 /* liblibSlimeRefresh.a in Frameworks */,
-=======
-				8C8B224315935AC4003C50AB /* CoreImage.framework in Frameworks */,
->>>>>>> d93b9f36
 				110FAC0415745CE700ECF535 /* MessageUI.framework in Frameworks */,
 				10D34FA9128F41160026C7C2 /* CFNetwork.framework in Frameworks */,
 				117DBE3B1522A39A007125EF /* CoreData.framework in Frameworks */,
@@ -2129,11 +2052,7 @@
 		10E93EB9121DC70E00CCBF6D /* images */ = {
 			isa = PBXGroup;
 			children = (
-<<<<<<< HEAD
 				8C9AB43F1597C8C50084B608 /* emoticons */,
-=======
-				8CFC22B41581414500B26904 /* stars */,
->>>>>>> d93b9f36
 				50A8B9671541D52D0065F3D9 /* help */,
 				112ECF0F14D7100A007EE7B6 /* threadtags */,
 				11CED26515228E5300E95EE1 /* action.png */,
@@ -2563,12 +2482,6 @@
 				1153D0D4144E5BA6007602E8 /* AwfulSpecificPageViewController.m */,
 				11D5E85614DC5FA000C1002D /* AwfulPageDataController.h */,
 				11D5E85714DC5FA000C1002D /* AwfulPageDataController.m */,
-				8C90518A155BEEB40098266A /* AwfulLoadingFooterView.h */,
-				8C90518B155BEEB40098266A /* AwfulLoadingFooterView.m */,
-				8C79D4351561CE44006FEE48 /* AwfulPullForActionController.h */,
-				8C79D4361561CE44006FEE48 /* AwfulPullForActionController.m */,
-				8C8B22781594AE9B003C50AB /* AwfulLoadingHeaderView.h */,
-				8C8B22791594AE9C003C50AB /* AwfulLoadingHeaderView.m */,
 				8CCFBD231598B9AF00336F55 /* AwfulThreadTitleView.h */,
 				8CCFBD241598B9AF00336F55 /* AwfulThreadTitleView.m */,
 			);
@@ -2578,7 +2491,7 @@
 		1190F70513BE4EA900B9D271 /* AwfulThreadList */ = {
 			isa = PBXGroup;
 			children = (
-				8CFC22A415813EC900B26904 /* Custom */,
+				8C48EA4E159DD8D200A59691 /* Custom */,
 				1190F70813BE4EA900B9D271 /* AwfulThreadListController.h */,
 				1190F70913BE4EA900B9D271 /* AwfulThreadListController.m */,
 				1190F70613BE4EA900B9D271 /* AwfulBookmarksController.h */,
@@ -2638,7 +2551,7 @@
 		1190F76913BE4ECB00B9D271 /* Third Party */ = {
 			isa = PBXGroup;
 			children = (
-				8CCEC5851598DF9B00DEBFE8 /* SlimeRefresh */,
+				8C48EA5E159DD8FA00A59691 /* TDBadgedCell */,
 				110FABEA15745C5C00ECF535 /* CocoaLumberjack */,
 				110FABC415745C1E00ECF535 /* AFNetworking */,
 				1CDF79FE1537C157008EFAE4 /* GRMustache */,
@@ -2647,7 +2560,6 @@
 				1190F7B213BE4ECB00B9D271 /* MWPhotoBrowser */,
 				1190F7B013BE4ECB00B9D271 /* NSString+HTML.h */,
 				1190F7B113BE4ECB00B9D271 /* NSString+HTML.m */,
-				8C9A1B331582718D00BD28BB /* TDBadgedCell */,
 			);
 			path = "Third Party";
 			sourceTree = "<group>";
@@ -2970,7 +2882,6 @@
 		29B97323FDCFA39411CA2CEA /* Frameworks */ = {
 			isa = PBXGroup;
 			children = (
-				8C8B224215935AC4003C50AB /* CoreImage.framework */,
 				110FAC0315745CE700ECF535 /* MessageUI.framework */,
 				117DBE3A1522A39A007125EF /* CoreData.framework */,
 				1172A62D14F5DB160026CDA8 /* Security.framework */,
@@ -3001,7 +2912,6 @@
 			name = help;
 			sourceTree = "<group>";
 		};
-<<<<<<< HEAD
 		8C48E9FB159A1B0700A59691 /* pull for action */ = {
 			isa = PBXGroup;
 			children = (
@@ -3011,6 +2921,32 @@
 				8C48EA00159A353400A59691 /* AwfulLoadNextControl.m */,
 			);
 			name = "pull for action";
+			sourceTree = "<group>";
+		};
+		8C48EA4E159DD8D200A59691 /* Custom */ = {
+			isa = PBXGroup;
+			children = (
+				8C48EA4F159DD8D200A59691 /* AwfulAskTellThreadCell.h */,
+				8C48EA50159DD8D200A59691 /* AwfulAskTellThreadCell.m */,
+				8C48EA51159DD8D200A59691 /* AwfulCustomForums.h */,
+				8C48EA52159DD8D200A59691 /* AwfulCustomForums.m */,
+				8C48EA53159DD8D200A59691 /* AwfulFilmDumpThreadCell.h */,
+				8C48EA54159DD8D200A59691 /* AwfulFilmDumpThreadCell.m */,
+				8C48EA55159DD8D200A59691 /* AwfulFYADThreadCell.h */,
+				8C48EA56159DD8D200A59691 /* AwfulFYADThreadCell.m */,
+				8C48EA57159DD8D200A59691 /* AwfulYOSPOSThreadCell.h */,
+				8C48EA58159DD8D200A59691 /* AwfulYOSPOSThreadCell.m */,
+			);
+			path = Custom;
+			sourceTree = "<group>";
+		};
+		8C48EA5E159DD8FA00A59691 /* TDBadgedCell */ = {
+			isa = PBXGroup;
+			children = (
+				8C48EA5F159DD8FA00A59691 /* TDBadgedCell.h */,
+				8C48EA60159DD8FA00A59691 /* TDBadgedCell.m */,
+			);
+			path = TDBadgedCell;
 			sourceTree = "<group>";
 		};
 		8C79D4381562E780006FEE48 /* Page Transitions */ = {
@@ -3494,97 +3430,6 @@
 			path = images/emoticons;
 			sourceTree = "<group>";
 		};
-		8CCEC5851598DF9B00DEBFE8 /* SlimeRefresh */ = {
-			isa = PBXGroup;
-			children = (
-				8CCEC5861598DF9B00DEBFE8 /* README.md */,
-				8CCEC5871598DF9B00DEBFE8 /* SlimeRefresh */,
-				8CCEC59A1598DF9B00DEBFE8 /* SlimeRefresh.xcodeproj */,
-			);
-			path = SlimeRefresh;
-			sourceTree = "<group>";
-		};
-		8CCEC5871598DF9B00DEBFE8 /* SlimeRefresh */ = {
-			isa = PBXGroup;
-			children = (
-				8CCEC58A1598DF9B00DEBFE8 /* InfoPlist.strings */,
-				8CCEC58D1598DF9B00DEBFE8 /* SlimeRefresh */,
-				8CCEC5961598DF9B00DEBFE8 /* SlimeRefresh-Info.plist */,
-				8CCEC5971598DF9B00DEBFE8 /* SlimeRefresh-Prefix.pch */,
-				8CCEC5981598DF9B00DEBFE8 /* SRTViewController.h */,
-				8CCEC5991598DF9B00DEBFE8 /* SRTViewController.m */,
-			);
-			path = SlimeRefresh;
-			sourceTree = "<group>";
-		};
-		8CCEC58D1598DF9B00DEBFE8 /* SlimeRefresh */ = {
-			isa = PBXGroup;
-			children = (
-				8CCEC58E1598DF9B00DEBFE8 /* License.txt */,
-				8CCEC58F1598DF9B00DEBFE8 /* sr_refresh.png */,
-				8CCEC5901598DF9B00DEBFE8 /* sr_refresh@2X.png */,
-				8CCEC5911598DF9B00DEBFE8 /* SRDefine.h */,
-				8CCEC5921598DF9B00DEBFE8 /* SRRefreshView.h */,
-				8CCEC5931598DF9B00DEBFE8 /* SRRefreshView.m */,
-				8CCEC5941598DF9B00DEBFE8 /* SRSlimeView.h */,
-				8CCEC5951598DF9B00DEBFE8 /* SRSlimeView.m */,
-			);
-			path = SlimeRefresh;
-			sourceTree = "<group>";
-		};
-		8CCEC59B1598DF9B00DEBFE8 /* Products */ = {
-			isa = PBXGroup;
-			children = (
-				8CCEC5C71598E06400DEBFE8 /* liblibSlimeRefresh.a */,
-			);
-			name = Products;
-=======
-		8C9A1B331582718D00BD28BB /* TDBadgedCell */ = {
-			isa = PBXGroup;
-			children = (
-				8C9A1B341582718D00BD28BB /* TDBadgedCell.h */,
-				8C9A1B351582718D00BD28BB /* TDBadgedCell.m */,
-			);
-			path = TDBadgedCell;
-			sourceTree = "<group>";
-		};
-		8CFC22A415813EC900B26904 /* Custom */ = {
-			isa = PBXGroup;
-			children = (
-				8CFC22A515813EC900B26904 /* AwfulCustomForums.h */,
-				8CFC22A615813EC900B26904 /* AwfulCustomForums.m */,
-				8CFC22A715813EC900B26904 /* AwfulFYADThreadCell.h */,
-				8CFC22A815813EC900B26904 /* AwfulFYADThreadCell.m */,
-				8CFC22A915813EC900B26904 /* AwfulYOSPOSThreadCell.h */,
-				8CFC22AA15813EC900B26904 /* AwfulYOSPOSThreadCell.m */,
-				8CFC22AE1581403B00B26904 /* AwfulFilmDumpThreadCell.h */,
-				8CFC22AF1581403B00B26904 /* AwfulFilmDumpThreadCell.m */,
-				8CFC22B11581404D00B26904 /* AwfulAskTellThreadCell.h */,
-				8CFC22B21581404E00B26904 /* AwfulAskTellThreadCell.m */,
-			);
-			path = Custom;
-			sourceTree = "<group>";
-		};
-		8CFC22B41581414500B26904 /* stars */ = {
-			isa = PBXGroup;
-			children = (
-				8CFC22B51581414500B26904 /* 0.0stars.png */,
-				8CFC22B61581414500B26904 /* 0.5stars.png */,
-				8CFC22B71581414500B26904 /* 1.0stars.png */,
-				8CFC22B81581414500B26904 /* 1.5stars.png */,
-				8CFC22B91581414500B26904 /* 2.0stars.png */,
-				8CFC22BA1581414500B26904 /* 2.5stars.png */,
-				8CFC22BB1581414500B26904 /* 3.0stars.png */,
-				8CFC22BC1581414500B26904 /* 3.5stars.png */,
-				8CFC22BD1581414500B26904 /* 4.0stars.png */,
-				8CFC22BE1581414500B26904 /* 4.5stars.png */,
-				8CFC22BF1581414500B26904 /* 5.0stars.png */,
-			);
-			name = stars;
-			path = images/stars;
->>>>>>> d93b9f36
-			sourceTree = "<group>";
-		};
 /* End PBXGroup section */
 
 /* Begin PBXNativeTarget section */
@@ -3645,12 +3490,6 @@
 			);
 			mainGroup = 29B97314FDCFA39411CA2CEA /* Awful */;
 			projectDirPath = "";
-			projectReferences = (
-				{
-					ProductGroup = 8CCEC59B1598DF9B00DEBFE8 /* Products */;
-					ProjectRef = 8CCEC59A1598DF9B00DEBFE8 /* SlimeRefresh.xcodeproj */;
-				},
-			);
 			projectRoot = "";
 			targets = (
 				1D6058900D05DD3D006BFB54 /* Awful */,
@@ -3658,16 +3497,6 @@
 			);
 		};
 /* End PBXProject section */
-
-/* Begin PBXReferenceProxy section */
-		8CCEC5C71598E06400DEBFE8 /* liblibSlimeRefresh.a */ = {
-			isa = PBXReferenceProxy;
-			fileType = archive.ar;
-			path = liblibSlimeRefresh.a;
-			remoteRef = 8CCEC5C61598E06400DEBFE8 /* PBXContainerItemProxy */;
-			sourceTree = BUILT_PRODUCTS_DIR;
-		};
-/* End PBXReferenceProxy section */
 
 /* Begin PBXResourcesBuildPhase section */
 		1C92258115719D8300559312 /* Resources */ = {
@@ -4012,7 +3841,6 @@
 				1CD59CF7157336F5008F8E2F /* default.css in Resources */,
 				1CD59CF9157338FC008F8E2F /* dark.css in Resources */,
 				11BBD68715799C190070C793 /* tava-cellphone.png in Resources */,
-<<<<<<< HEAD
 				8C9AB6101597C8C60084B608 /* biggrin.gif in Resources */,
 				8C9AB6111597C8C60084B608 /* classic_fillmore.gif in Resources */,
 				8C9AB6121597C8C60084B608 /* confused.gif in Resources */,
@@ -4477,27 +4305,8 @@
 				8C9AB7DD1597C8C60084B608 /* smile.gif in Resources */,
 				8C9AB7DE1597C8C60084B608 /* smile@2x.gif in Resources */,
 				8C9AB7DF1597C8C60084B608 /* wink.gif in Resources */,
-				8CCEC5A11598DF9B00DEBFE8 /* README.md in Resources */,
-				8CCEC5A31598DF9B00DEBFE8 /* InfoPlist.strings in Resources */,
-				8CCEC5A51598DF9B00DEBFE8 /* License.txt in Resources */,
-				8CCEC5A61598DF9B00DEBFE8 /* sr_refresh.png in Resources */,
-				8CCEC5A71598DF9B00DEBFE8 /* sr_refresh@2X.png in Resources */,
-				8CCEC5AA1598DF9B00DEBFE8 /* SlimeRefresh-Info.plist in Resources */,
 				8C48EA25159BF9C900A59691 /* forum-arrow-down@2x.png in Resources */,
 				8C48EA26159BF9C900A59691 /* forum-arrow-right@2x.png in Resources */,
-=======
-				8CFC22C01581414500B26904 /* 0.0stars.png in Resources */,
-				8CFC22C11581414500B26904 /* 0.5stars.png in Resources */,
-				8CFC22C21581414500B26904 /* 1.0stars.png in Resources */,
-				8CFC22C31581414500B26904 /* 1.5stars.png in Resources */,
-				8CFC22C41581414500B26904 /* 2.0stars.png in Resources */,
-				8CFC22C51581414500B26904 /* 2.5stars.png in Resources */,
-				8CFC22C61581414500B26904 /* 3.0stars.png in Resources */,
-				8CFC22C71581414500B26904 /* 3.5stars.png in Resources */,
-				8CFC22C81581414500B26904 /* 4.0stars.png in Resources */,
-				8CFC22C91581414500B26904 /* 4.5stars.png in Resources */,
-				8CFC22CA1581414500B26904 /* 5.0stars.png in Resources */,
->>>>>>> d93b9f36
 			);
 			runOnlyForDeploymentPostprocessing = 0;
 		};
@@ -4607,9 +4416,7 @@
 				1CDD5199154294D400326C7B /* AwfulSettings.m in Sources */,
 				1C277CA51543554700CD2CCE /* AwfulSettingsChoiceViewController.m in Sources */,
 				1CF2C5061543B51200E327F5 /* AwfulFavoritesViewController.m in Sources */,
-				8C90518C155BEEB40098266A /* AwfulLoadingFooterView.m in Sources */,
 				8C905197155D6CAD0098266A /* UIView+Lazy.m in Sources */,
-				8C79D4371561CE44006FEE48 /* AwfulPullForActionController.m in Sources */,
 				8C79D43B1562E79E006FEE48 /* AwfulPage+Transitions.m in Sources */,
 				1C5D59C0155CDDB200D00DBB /* AwfulWebViewDelegate.m in Sources */,
 				1C6474C51569989800C72657 /* AwfulFavorite.m in Sources */,
@@ -4644,14 +4451,7 @@
 				110FABFF15745C5C00ECF535 /* DDTTYLogger.m in Sources */,
 				110FAC0015745C5C00ECF535 /* ContextFilterLogFormatter.m in Sources */,
 				110FAC0115745C5C00ECF535 /* DispatchQueueLogFormatter.m in Sources */,
-				8CFC22AB15813EC900B26904 /* AwfulCustomForums.m in Sources */,
-				8CFC22AC15813EC900B26904 /* AwfulFYADThreadCell.m in Sources */,
-				8CFC22AD15813EC900B26904 /* AwfulYOSPOSThreadCell.m in Sources */,
-				8CFC22B01581403C00B26904 /* AwfulFilmDumpThreadCell.m in Sources */,
-				8CFC22B31581404E00B26904 /* AwfulAskTellThreadCell.m in Sources */,
-				8C9A1B361582718D00BD28BB /* TDBadgedCell.m in Sources */,
 				1C2BFA25158AB59800692D85 /* AwfulCSSTemplate.m in Sources */,
-				8C8B227A1594AE9D003C50AB /* AwfulLoadingHeaderView.m in Sources */,
 				8CCFBD251598B9AF00336F55 /* AwfulThreadTitleView.m in Sources */,
 				8C48E9FE159A1B2B00A59691 /* AwfulRefreshControl.m in Sources */,
 				8C48EA01159A353400A59691 /* AwfulLoadNextControl.m in Sources */,
@@ -4659,6 +4459,12 @@
 				8C48EA22159BF14B00A59691 /* AwfulParentForumCell.m in Sources */,
 				8C48EA34159C904500A59691 /* AwfulSubForumCell.m in Sources */,
 				8C48EA42159CED8700A59691 /* AwfulForumCell.m in Sources */,
+				8C48EA59159DD8D200A59691 /* AwfulAskTellThreadCell.m in Sources */,
+				8C48EA5A159DD8D200A59691 /* AwfulCustomForums.m in Sources */,
+				8C48EA5B159DD8D200A59691 /* AwfulFilmDumpThreadCell.m in Sources */,
+				8C48EA5C159DD8D200A59691 /* AwfulFYADThreadCell.m in Sources */,
+				8C48EA5D159DD8D200A59691 /* AwfulYOSPOSThreadCell.m in Sources */,
+				8C48EA61159DD8FA00A59691 /* TDBadgedCell.m in Sources */,
 			);
 			runOnlyForDeploymentPostprocessing = 0;
 		};
@@ -4669,14 +4475,6 @@
 			isa = PBXVariantGroup;
 			children = (
 				1C92258C15719D8300559312 /* en */,
-			);
-			name = InfoPlist.strings;
-			sourceTree = "<group>";
-		};
-		8CCEC58A1598DF9B00DEBFE8 /* InfoPlist.strings */ = {
-			isa = PBXVariantGroup;
-			children = (
-				8CCEC58B1598DF9B00DEBFE8 /* en */,
 			);
 			name = InfoPlist.strings;
 			sourceTree = "<group>";
@@ -4911,17 +4709,10 @@
 		1C6474C31569989800C72657 /* Model.xcdatamodeld */ = {
 			isa = XCVersionGroup;
 			children = (
-<<<<<<< HEAD
 				8C48EA1F159BD5BD00A59691 /* Model 2.xcdatamodel */,
 				1C6474C41569989800C72657 /* Model.xcdatamodel */,
 			);
 			currentVersion = 8C48EA1F159BD5BD00A59691 /* Model 2.xcdatamodel */;
-=======
-				8CD02CF01588176000C5D69C /* Model 2.xcdatamodel */,
-				1C6474C41569989800C72657 /* Model.xcdatamodel */,
-			);
-			currentVersion = 8CD02CF01588176000C5D69C /* Model 2.xcdatamodel */;
->>>>>>> d93b9f36
 			path = Model.xcdatamodeld;
 			sourceTree = "<group>";
 			versionGroupType = wrapper.xcdatamodel;
