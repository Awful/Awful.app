--- conflicted
+++ resolved
@@ -480,9 +480,22 @@
 		50A8B96F1541D57E0065F3D9 /* ReplyButton.png in Resources */ = {isa = PBXBuildFile; fileRef = 50A8B96A1541D57E0065F3D9 /* ReplyButton.png */; };
 		50A8B9701541D57E0065F3D9 /* singlePageMovement.png in Resources */ = {isa = PBXBuildFile; fileRef = 50A8B96B1541D57E0065F3D9 /* singlePageMovement.png */; };
 		50A8B9711541D57E0065F3D9 /* ThreadActions.png in Resources */ = {isa = PBXBuildFile; fileRef = 50A8B96C1541D57E0065F3D9 /* ThreadActions.png */; };
-		8C79D45A15658D8F006FEE48 /* AwfulFYADThreadCell.m in Sources */ = {isa = PBXBuildFile; fileRef = 8C79D45915658D8F006FEE48 /* AwfulFYADThreadCell.m */; };
-		8C79D45D15658DB1006FEE48 /* AwfulYOSPOSThreadCell.m in Sources */ = {isa = PBXBuildFile; fileRef = 8C79D45C15658DB1006FEE48 /* AwfulYOSPOSThreadCell.m */; };
-		8C79D4601565997E006FEE48 /* AwfulCustomForums.m in Sources */ = {isa = PBXBuildFile; fileRef = 8C79D45F1565997E006FEE48 /* AwfulCustomForums.m */; };
+		8CFC22AB15813EC900B26904 /* AwfulCustomForums.m in Sources */ = {isa = PBXBuildFile; fileRef = 8CFC22A615813EC900B26904 /* AwfulCustomForums.m */; };
+		8CFC22AC15813EC900B26904 /* AwfulFYADThreadCell.m in Sources */ = {isa = PBXBuildFile; fileRef = 8CFC22A815813EC900B26904 /* AwfulFYADThreadCell.m */; };
+		8CFC22AD15813EC900B26904 /* AwfulYOSPOSThreadCell.m in Sources */ = {isa = PBXBuildFile; fileRef = 8CFC22AA15813EC900B26904 /* AwfulYOSPOSThreadCell.m */; };
+		8CFC22B01581403C00B26904 /* AwfulFilmDumpThreadCell.m in Sources */ = {isa = PBXBuildFile; fileRef = 8CFC22AF1581403B00B26904 /* AwfulFilmDumpThreadCell.m */; };
+		8CFC22B31581404E00B26904 /* AwfulAskTellThreadCell.m in Sources */ = {isa = PBXBuildFile; fileRef = 8CFC22B21581404E00B26904 /* AwfulAskTellThreadCell.m */; };
+		8CFC22C01581414500B26904 /* 0.0stars.png in Resources */ = {isa = PBXBuildFile; fileRef = 8CFC22B51581414500B26904 /* 0.0stars.png */; };
+		8CFC22C11581414500B26904 /* 0.5stars.png in Resources */ = {isa = PBXBuildFile; fileRef = 8CFC22B61581414500B26904 /* 0.5stars.png */; };
+		8CFC22C21581414500B26904 /* 1.0stars.png in Resources */ = {isa = PBXBuildFile; fileRef = 8CFC22B71581414500B26904 /* 1.0stars.png */; };
+		8CFC22C31581414500B26904 /* 1.5stars.png in Resources */ = {isa = PBXBuildFile; fileRef = 8CFC22B81581414500B26904 /* 1.5stars.png */; };
+		8CFC22C41581414500B26904 /* 2.0stars.png in Resources */ = {isa = PBXBuildFile; fileRef = 8CFC22B91581414500B26904 /* 2.0stars.png */; };
+		8CFC22C51581414500B26904 /* 2.5stars.png in Resources */ = {isa = PBXBuildFile; fileRef = 8CFC22BA1581414500B26904 /* 2.5stars.png */; };
+		8CFC22C61581414500B26904 /* 3.0stars.png in Resources */ = {isa = PBXBuildFile; fileRef = 8CFC22BB1581414500B26904 /* 3.0stars.png */; };
+		8CFC22C71581414500B26904 /* 3.5stars.png in Resources */ = {isa = PBXBuildFile; fileRef = 8CFC22BC1581414500B26904 /* 3.5stars.png */; };
+		8CFC22C81581414500B26904 /* 4.0stars.png in Resources */ = {isa = PBXBuildFile; fileRef = 8CFC22BD1581414500B26904 /* 4.0stars.png */; };
+		8CFC22C91581414500B26904 /* 4.5stars.png in Resources */ = {isa = PBXBuildFile; fileRef = 8CFC22BE1581414500B26904 /* 4.5stars.png */; };
+		8CFC22CA1581414500B26904 /* 5.0stars.png in Resources */ = {isa = PBXBuildFile; fileRef = 8CFC22BF1581414500B26904 /* 5.0stars.png */; };
 /* End PBXBuildFile section */
 
 /* Begin PBXFileReference section */
@@ -1056,12 +1069,27 @@
 		50A8B96A1541D57E0065F3D9 /* ReplyButton.png */ = {isa = PBXFileReference; lastKnownFileType = image.png; name = ReplyButton.png; path = images/help/ReplyButton.png; sourceTree = "<group>"; };
 		50A8B96B1541D57E0065F3D9 /* singlePageMovement.png */ = {isa = PBXFileReference; lastKnownFileType = image.png; name = singlePageMovement.png; path = images/help/singlePageMovement.png; sourceTree = "<group>"; };
 		50A8B96C1541D57E0065F3D9 /* ThreadActions.png */ = {isa = PBXFileReference; lastKnownFileType = image.png; name = ThreadActions.png; path = images/help/ThreadActions.png; sourceTree = "<group>"; };
-		8C79D45815658D8F006FEE48 /* AwfulFYADThreadCell.h */ = {isa = PBXFileReference; fileEncoding = 4; lastKnownFileType = sourcecode.c.h; path = AwfulFYADThreadCell.h; sourceTree = "<group>"; };
-		8C79D45915658D8F006FEE48 /* AwfulFYADThreadCell.m */ = {isa = PBXFileReference; fileEncoding = 4; lastKnownFileType = sourcecode.c.objc; path = AwfulFYADThreadCell.m; sourceTree = "<group>"; };
-		8C79D45B15658DB1006FEE48 /* AwfulYOSPOSThreadCell.h */ = {isa = PBXFileReference; fileEncoding = 4; lastKnownFileType = sourcecode.c.h; path = AwfulYOSPOSThreadCell.h; sourceTree = "<group>"; };
-		8C79D45C15658DB1006FEE48 /* AwfulYOSPOSThreadCell.m */ = {isa = PBXFileReference; fileEncoding = 4; lastKnownFileType = sourcecode.c.objc; path = AwfulYOSPOSThreadCell.m; sourceTree = "<group>"; };
-		8C79D45E1565997E006FEE48 /* AwfulCustomForums.h */ = {isa = PBXFileReference; fileEncoding = 4; lastKnownFileType = sourcecode.c.h; path = AwfulCustomForums.h; sourceTree = "<group>"; };
-		8C79D45F1565997E006FEE48 /* AwfulCustomForums.m */ = {isa = PBXFileReference; fileEncoding = 4; lastKnownFileType = sourcecode.c.objc; path = AwfulCustomForums.m; sourceTree = "<group>"; };
+		8CFC22A515813EC900B26904 /* AwfulCustomForums.h */ = {isa = PBXFileReference; fileEncoding = 4; lastKnownFileType = sourcecode.c.h; path = AwfulCustomForums.h; sourceTree = "<group>"; };
+		8CFC22A615813EC900B26904 /* AwfulCustomForums.m */ = {isa = PBXFileReference; fileEncoding = 4; lastKnownFileType = sourcecode.c.objc; path = AwfulCustomForums.m; sourceTree = "<group>"; };
+		8CFC22A715813EC900B26904 /* AwfulFYADThreadCell.h */ = {isa = PBXFileReference; fileEncoding = 4; lastKnownFileType = sourcecode.c.h; path = AwfulFYADThreadCell.h; sourceTree = "<group>"; };
+		8CFC22A815813EC900B26904 /* AwfulFYADThreadCell.m */ = {isa = PBXFileReference; fileEncoding = 4; lastKnownFileType = sourcecode.c.objc; path = AwfulFYADThreadCell.m; sourceTree = "<group>"; };
+		8CFC22A915813EC900B26904 /* AwfulYOSPOSThreadCell.h */ = {isa = PBXFileReference; fileEncoding = 4; lastKnownFileType = sourcecode.c.h; path = AwfulYOSPOSThreadCell.h; sourceTree = "<group>"; };
+		8CFC22AA15813EC900B26904 /* AwfulYOSPOSThreadCell.m */ = {isa = PBXFileReference; fileEncoding = 4; lastKnownFileType = sourcecode.c.objc; path = AwfulYOSPOSThreadCell.m; sourceTree = "<group>"; };
+		8CFC22AE1581403B00B26904 /* AwfulFilmDumpThreadCell.h */ = {isa = PBXFileReference; fileEncoding = 4; lastKnownFileType = sourcecode.c.h; path = AwfulFilmDumpThreadCell.h; sourceTree = "<group>"; };
+		8CFC22AF1581403B00B26904 /* AwfulFilmDumpThreadCell.m */ = {isa = PBXFileReference; fileEncoding = 4; lastKnownFileType = sourcecode.c.objc; path = AwfulFilmDumpThreadCell.m; sourceTree = "<group>"; };
+		8CFC22B11581404D00B26904 /* AwfulAskTellThreadCell.h */ = {isa = PBXFileReference; fileEncoding = 4; lastKnownFileType = sourcecode.c.h; path = AwfulAskTellThreadCell.h; sourceTree = "<group>"; };
+		8CFC22B21581404E00B26904 /* AwfulAskTellThreadCell.m */ = {isa = PBXFileReference; fileEncoding = 4; lastKnownFileType = sourcecode.c.objc; path = AwfulAskTellThreadCell.m; sourceTree = "<group>"; };
+		8CFC22B51581414500B26904 /* 0.0stars.png */ = {isa = PBXFileReference; lastKnownFileType = image.png; path = 0.0stars.png; sourceTree = "<group>"; };
+		8CFC22B61581414500B26904 /* 0.5stars.png */ = {isa = PBXFileReference; lastKnownFileType = image.png; path = 0.5stars.png; sourceTree = "<group>"; };
+		8CFC22B71581414500B26904 /* 1.0stars.png */ = {isa = PBXFileReference; lastKnownFileType = image.png; path = 1.0stars.png; sourceTree = "<group>"; };
+		8CFC22B81581414500B26904 /* 1.5stars.png */ = {isa = PBXFileReference; lastKnownFileType = image.png; path = 1.5stars.png; sourceTree = "<group>"; };
+		8CFC22B91581414500B26904 /* 2.0stars.png */ = {isa = PBXFileReference; lastKnownFileType = image.png; path = 2.0stars.png; sourceTree = "<group>"; };
+		8CFC22BA1581414500B26904 /* 2.5stars.png */ = {isa = PBXFileReference; lastKnownFileType = image.png; path = 2.5stars.png; sourceTree = "<group>"; };
+		8CFC22BB1581414500B26904 /* 3.0stars.png */ = {isa = PBXFileReference; lastKnownFileType = image.png; path = 3.0stars.png; sourceTree = "<group>"; };
+		8CFC22BC1581414500B26904 /* 3.5stars.png */ = {isa = PBXFileReference; lastKnownFileType = image.png; path = 3.5stars.png; sourceTree = "<group>"; };
+		8CFC22BD1581414500B26904 /* 4.0stars.png */ = {isa = PBXFileReference; lastKnownFileType = image.png; path = 4.0stars.png; sourceTree = "<group>"; };
+		8CFC22BE1581414500B26904 /* 4.5stars.png */ = {isa = PBXFileReference; lastKnownFileType = image.png; path = 4.5stars.png; sourceTree = "<group>"; };
+		8CFC22BF1581414500B26904 /* 5.0stars.png */ = {isa = PBXFileReference; lastKnownFileType = image.png; path = 5.0stars.png; sourceTree = "<group>"; };
 		8D1107310486CEB800E47090 /* Awful-Info.plist */ = {isa = PBXFileReference; fileEncoding = 4; lastKnownFileType = text.plist.xml; path = "Awful-Info.plist"; plistStructureDefinitionIdentifier = "com.apple.xcode.plist.structure-definition.iphone.info-plist"; sourceTree = "<group>"; };
 /* End PBXFileReference section */
 
@@ -1121,6 +1149,7 @@
 		10E93EB9121DC70E00CCBF6D /* images */ = {
 			isa = PBXGroup;
 			children = (
+				8CFC22B41581414500B26904 /* stars */,
 				50A8B9671541D52D0065F3D9 /* help */,
 				112ECF0F14D7100A007EE7B6 /* threadtags */,
 				11CED26515228E5300E95EE1 /* action.png */,
@@ -1558,7 +1587,7 @@
 		1190F70513BE4EA900B9D271 /* AwfulThreadList */ = {
 			isa = PBXGroup;
 			children = (
-				8C79D45715658C9D006FEE48 /* Custom Forums */,
+				8CFC22A415813EC900B26904 /* Custom */,
 				1190F70813BE4EA900B9D271 /* AwfulThreadListController.h */,
 				1190F70913BE4EA900B9D271 /* AwfulThreadListController.m */,
 				1190F70613BE4EA900B9D271 /* AwfulBookmarksController.h */,
@@ -2016,17 +2045,40 @@
 			name = help;
 			sourceTree = "<group>";
 		};
-		8C79D45715658C9D006FEE48 /* Custom Forums */ = {
-			isa = PBXGroup;
-			children = (
-				8C79D45815658D8F006FEE48 /* AwfulFYADThreadCell.h */,
-				8C79D45915658D8F006FEE48 /* AwfulFYADThreadCell.m */,
-				8C79D45B15658DB1006FEE48 /* AwfulYOSPOSThreadCell.h */,
-				8C79D45C15658DB1006FEE48 /* AwfulYOSPOSThreadCell.m */,
-				8C79D45E1565997E006FEE48 /* AwfulCustomForums.h */,
-				8C79D45F1565997E006FEE48 /* AwfulCustomForums.m */,
-			);
-			name = "Custom Forums";
+		8CFC22A415813EC900B26904 /* Custom */ = {
+			isa = PBXGroup;
+			children = (
+				8CFC22A515813EC900B26904 /* AwfulCustomForums.h */,
+				8CFC22A615813EC900B26904 /* AwfulCustomForums.m */,
+				8CFC22A715813EC900B26904 /* AwfulFYADThreadCell.h */,
+				8CFC22A815813EC900B26904 /* AwfulFYADThreadCell.m */,
+				8CFC22A915813EC900B26904 /* AwfulYOSPOSThreadCell.h */,
+				8CFC22AA15813EC900B26904 /* AwfulYOSPOSThreadCell.m */,
+				8CFC22AE1581403B00B26904 /* AwfulFilmDumpThreadCell.h */,
+				8CFC22AF1581403B00B26904 /* AwfulFilmDumpThreadCell.m */,
+				8CFC22B11581404D00B26904 /* AwfulAskTellThreadCell.h */,
+				8CFC22B21581404E00B26904 /* AwfulAskTellThreadCell.m */,
+			);
+			path = Custom;
+			sourceTree = "<group>";
+		};
+		8CFC22B41581414500B26904 /* stars */ = {
+			isa = PBXGroup;
+			children = (
+				8CFC22B51581414500B26904 /* 0.0stars.png */,
+				8CFC22B61581414500B26904 /* 0.5stars.png */,
+				8CFC22B71581414500B26904 /* 1.0stars.png */,
+				8CFC22B81581414500B26904 /* 1.5stars.png */,
+				8CFC22B91581414500B26904 /* 2.0stars.png */,
+				8CFC22BA1581414500B26904 /* 2.5stars.png */,
+				8CFC22BB1581414500B26904 /* 3.0stars.png */,
+				8CFC22BC1581414500B26904 /* 3.5stars.png */,
+				8CFC22BD1581414500B26904 /* 4.0stars.png */,
+				8CFC22BE1581414500B26904 /* 4.5stars.png */,
+				8CFC22BF1581414500B26904 /* 5.0stars.png */,
+			);
+			name = stars;
+			path = images/stars;
 			sourceTree = "<group>";
 		};
 /* End PBXGroup section */
@@ -2454,6 +2506,17 @@
 				1CD59CF7157336F5008F8E2F /* default.css in Resources */,
 				1CD59CF9157338FC008F8E2F /* dark.css in Resources */,
 				11BBD68715799C190070C793 /* tava-cellphone.png in Resources */,
+				8CFC22C01581414500B26904 /* 0.0stars.png in Resources */,
+				8CFC22C11581414500B26904 /* 0.5stars.png in Resources */,
+				8CFC22C21581414500B26904 /* 1.0stars.png in Resources */,
+				8CFC22C31581414500B26904 /* 1.5stars.png in Resources */,
+				8CFC22C41581414500B26904 /* 2.0stars.png in Resources */,
+				8CFC22C51581414500B26904 /* 2.5stars.png in Resources */,
+				8CFC22C61581414500B26904 /* 3.0stars.png in Resources */,
+				8CFC22C71581414500B26904 /* 3.5stars.png in Resources */,
+				8CFC22C81581414500B26904 /* 4.0stars.png in Resources */,
+				8CFC22C91581414500B26904 /* 4.5stars.png in Resources */,
+				8CFC22CA1581414500B26904 /* 5.0stars.png in Resources */,
 			);
 			runOnlyForDeploymentPostprocessing = 0;
 		};
@@ -2567,11 +2630,6 @@
 				1CF2C5061543B51200E327F5 /* AwfulFavoritesViewController.m in Sources */,
 				1C7B87201544D83D00891D41 /* AwfulForumSection.m in Sources */,
 				1C5D59C0155CDDB200D00DBB /* AwfulWebViewDelegate.m in Sources */,
-<<<<<<< HEAD
-				8C79D45A15658D8F006FEE48 /* AwfulFYADThreadCell.m in Sources */,
-				8C79D45D15658DB1006FEE48 /* AwfulYOSPOSThreadCell.m in Sources */,
-				8C79D4601565997E006FEE48 /* AwfulCustomForums.m in Sources */,
-=======
 				1C6474C51569989800C72657 /* AwfulFavorite.m in Sources */,
 				1C6474C61569989800C72657 /* AwfulForum+AwfulMethods.m in Sources */,
 				1C6474C71569989800C72657 /* AwfulForum.m in Sources */,
@@ -2605,7 +2663,11 @@
 				110FABFF15745C5C00ECF535 /* DDTTYLogger.m in Sources */,
 				110FAC0015745C5C00ECF535 /* ContextFilterLogFormatter.m in Sources */,
 				110FAC0115745C5C00ECF535 /* DispatchQueueLogFormatter.m in Sources */,
->>>>>>> f0095916
+				8CFC22AB15813EC900B26904 /* AwfulCustomForums.m in Sources */,
+				8CFC22AC15813EC900B26904 /* AwfulFYADThreadCell.m in Sources */,
+				8CFC22AD15813EC900B26904 /* AwfulYOSPOSThreadCell.m in Sources */,
+				8CFC22B01581403C00B26904 /* AwfulFilmDumpThreadCell.m in Sources */,
+				8CFC22B31581404E00B26904 /* AwfulAskTellThreadCell.m in Sources */,
 			);
 			runOnlyForDeploymentPostprocessing = 0;
 		};
