--- conflicted
+++ resolved
@@ -3960,7 +3960,6 @@
 				1C6ED63D1691055E0015CDD5 /* AwfulProfileViewController.m in Sources */,
 				8C70028A169C6EFA00FC0B78 /* FVGifAnimation.m in Sources */,
 				1C7487F116A88BAD0068B8A3 /* AwfulKeyboardBar.m in Sources */,
-<<<<<<< HEAD
 				8C2A08A116AAD00800CDBC23 /* AwfulComposerViewController.m in Sources */,
 				8C2A08A216AAD00800CDBC23 /* AwfulEditPostComposerViewController.m in Sources */,
 				8C2A08A316AAD00800CDBC23 /* AwfulReplyComposerViewController.m in Sources */,
@@ -3976,10 +3975,8 @@
 				8C1F62D116B60A9300FAF625 /* AwfulEmoticonChooserCellView.m in Sources */,
 				8C1F62D516B61BA600FAF625 /* AwfulEmoticonChooserViewController.m in Sources */,
 				8CDB21E016C0156E008B5535 /* AwfulTitleEntryCell.m in Sources */,
-=======
 				8CCA272D16B8C1EF00A4952A /* AwfulLepersViewController.m in Sources */,
 				1C09963C16C0AECA00A62D5E /* AwfulLeperCell.m in Sources */,
->>>>>>> 592e1623
 			);
 			runOnlyForDeploymentPostprocessing = 0;
 		};
