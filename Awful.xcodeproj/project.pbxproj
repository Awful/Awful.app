--- conflicted
+++ resolved
@@ -2095,13 +2095,10 @@
 				1CFBECED163076F1008AF641 /* AwfulPageBar.m */,
 				1C1015FB165414AE00302B19 /* AwfulImagePreviewViewController.h */,
 				1C1015FC165414AE00302B19 /* AwfulImagePreviewViewController.m */,
-<<<<<<< HEAD
-=======
 				1CC7802B1612D9DE002AF958 /* AwfulReplyViewController.h */,
 				1CC7802C1612D9DE002AF958 /* AwfulReplyViewController.m */,
 				1C7487EF16A88BAD0068B8A3 /* AwfulKeyboardBar.h */,
 				1C7487F016A88BAD0068B8A3 /* AwfulKeyboardBar.m */,
->>>>>>> 51d797d6
 				1CC7802D1612D9DE002AF958 /* AwfulSpecificPageController.h */,
 				1CC7802E1612D9DE002AF958 /* AwfulSpecificPageController.m */,
 				1C23A0A0163E6C40006C7F39 /* AwfulPostsView.h */,
