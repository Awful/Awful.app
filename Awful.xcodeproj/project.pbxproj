--- conflicted
+++ resolved
@@ -50,7 +50,8 @@
 		11FDA290151017490014FDCD /* MainiPad.storyboard in Resources */ = {isa = PBXBuildFile; fileRef = 11FDA28E151017490014FDCD /* MainiPad.storyboard */; };
 		11FDA296151018600014FDCD /* AwfulSettingsViewController.m in Sources */ = {isa = PBXBuildFile; fileRef = 11FDA295151018600014FDCD /* AwfulSettingsViewController.m */; };
 		11FDA299151018740014FDCD /* OtherWebController.m in Sources */ = {isa = PBXBuildFile; fileRef = 11FDA298151018740014FDCD /* OtherWebController.m */; };
-<<<<<<< HEAD
+		1C05ED4F162299DE00FE567F /* SVProgressHUD.m in Sources */ = {isa = PBXBuildFile; fileRef = 1C05ED48162299DE00FE567F /* SVProgressHUD.m */; };
+		1C05ED5A16229CDD00FE567F /* SVProgressHUD.bundle in Resources */ = {isa = PBXBuildFile; fileRef = 1C05ED5916229CDD00FE567F /* SVProgressHUD.bundle */; };
 		1C05EDA8162306BB00FE567F /* adminstar.gif in Resources */ = {isa = PBXBuildFile; fileRef = 1C05EDA4162306BA00FE567F /* adminstar.gif */; };
 		1C05EDA9162306BB00FE567F /* modstar.gif in Resources */ = {isa = PBXBuildFile; fileRef = 1C05EDA5162306BB00FE567F /* modstar.gif */; };
 		1C05EDAA162306BB00FE567F /* postaction-dark.png in Resources */ = {isa = PBXBuildFile; fileRef = 1C05EDA6162306BB00FE567F /* postaction-dark.png */; };
@@ -58,10 +59,6 @@
 		1C05EDB516230C5500FE567F /* AwfulForum+AwfulMethods.m in Sources */ = {isa = PBXBuildFile; fileRef = 1C05EDB216230C5400FE567F /* AwfulForum+AwfulMethods.m */; };
 		1C05EDB616230C5500FE567F /* AwfulThread+AwfulMethods.m in Sources */ = {isa = PBXBuildFile; fileRef = 1C05EDB416230C5500FE567F /* AwfulThread+AwfulMethods.m */; };
 		1C05EDB916230CB500FE567F /* AwfulPageDataController.m in Sources */ = {isa = PBXBuildFile; fileRef = 1C05EDB816230CB500FE567F /* AwfulPageDataController.m */; };
-=======
-		1C05ED4F162299DE00FE567F /* SVProgressHUD.m in Sources */ = {isa = PBXBuildFile; fileRef = 1C05ED48162299DE00FE567F /* SVProgressHUD.m */; };
-		1C05ED5A16229CDD00FE567F /* SVProgressHUD.bundle in Resources */ = {isa = PBXBuildFile; fileRef = 1C05ED5916229CDD00FE567F /* SVProgressHUD.bundle */; };
->>>>>>> 8ebbdc86
 		1C13FF64161948DE000ED2B1 /* Model.xcdatamodeld in Sources */ = {isa = PBXBuildFile; fileRef = 1C13FF62161948DE000ED2B1 /* Model.xcdatamodeld */; };
 		1C13FF67161BCCB6000ED2B1 /* AwfulThreadCell.m in Sources */ = {isa = PBXBuildFile; fileRef = 1C13FF66161BCCB6000ED2B1 /* AwfulThreadCell.m */; };
 		1C13FF6A161BF733000ED2B1 /* AwfulBadgeView.m in Sources */ = {isa = PBXBuildFile; fileRef = 1C13FF69161BF732000ED2B1 /* AwfulBadgeView.m */; };
@@ -117,12 +114,7 @@
 		1CC7801C1612D8AF002AF958 /* AwfulForumsListController.m in Sources */ = {isa = PBXBuildFile; fileRef = 1CC780171612D8AF002AF958 /* AwfulForumsListController.m */; };
 		1CC780231612D989002AF958 /* AwfulHTTPClient.m in Sources */ = {isa = PBXBuildFile; fileRef = 1CC780211612D989002AF958 /* AwfulHTTPClient.m */; };
 		1CC780321612D9DE002AF958 /* AwfulPage.m in Sources */ = {isa = PBXBuildFile; fileRef = 1CC780281612D9DE002AF958 /* AwfulPage.m */; };
-<<<<<<< HEAD
-		1CC780341612D9DE002AF958 /* AwfulPostBoxController.m in Sources */ = {isa = PBXBuildFile; fileRef = 1CC7802C1612D9DE002AF958 /* AwfulPostBoxController.m */; };
-=======
-		1CC780331612D9DE002AF958 /* AwfulPageDataController.m in Sources */ = {isa = PBXBuildFile; fileRef = 1CC7802A1612D9DE002AF958 /* AwfulPageDataController.m */; };
 		1CC780341612D9DE002AF958 /* AwfulReplyViewController.m in Sources */ = {isa = PBXBuildFile; fileRef = 1CC7802C1612D9DE002AF958 /* AwfulReplyViewController.m */; };
->>>>>>> 8ebbdc86
 		1CC780351612D9DE002AF958 /* AwfulSpecificPageViewController.m in Sources */ = {isa = PBXBuildFile; fileRef = 1CC7802E1612D9DE002AF958 /* AwfulSpecificPageViewController.m */; };
 		1CC780361612D9DE002AF958 /* AwfulThreadTitleView.m in Sources */ = {isa = PBXBuildFile; fileRef = 1CC780301612D9DE002AF958 /* AwfulThreadTitleView.m */; };
 		1CC7803B1612DA2B002AF958 /* AwfulWebViewDelegate.m in Sources */ = {isa = PBXBuildFile; fileRef = 1CC780391612DA2B002AF958 /* AwfulWebViewDelegate.m */; };
@@ -521,7 +513,9 @@
 		11FDA295151018600014FDCD /* AwfulSettingsViewController.m */ = {isa = PBXFileReference; fileEncoding = 4; lastKnownFileType = sourcecode.c.objc; path = AwfulSettingsViewController.m; sourceTree = "<group>"; };
 		11FDA297151018740014FDCD /* OtherWebController.h */ = {isa = PBXFileReference; fileEncoding = 4; lastKnownFileType = sourcecode.c.h; path = OtherWebController.h; sourceTree = "<group>"; };
 		11FDA298151018740014FDCD /* OtherWebController.m */ = {isa = PBXFileReference; fileEncoding = 4; lastKnownFileType = sourcecode.c.objc; path = OtherWebController.m; sourceTree = "<group>"; };
-<<<<<<< HEAD
+		1C05ED47162299DE00FE567F /* SVProgressHUD.h */ = {isa = PBXFileReference; fileEncoding = 4; lastKnownFileType = sourcecode.c.h; path = SVProgressHUD.h; sourceTree = "<group>"; };
+		1C05ED48162299DE00FE567F /* SVProgressHUD.m */ = {isa = PBXFileReference; fileEncoding = 4; lastKnownFileType = sourcecode.c.objc; path = SVProgressHUD.m; sourceTree = "<group>"; };
+		1C05ED5916229CDD00FE567F /* SVProgressHUD.bundle */ = {isa = PBXFileReference; lastKnownFileType = "wrapper.plug-in"; name = SVProgressHUD.bundle; path = Vendor/SVProgressHUD/SVProgressHUD.bundle; sourceTree = SOURCE_ROOT; };
 		1C05EDA4162306BA00FE567F /* adminstar.gif */ = {isa = PBXFileReference; lastKnownFileType = image.gif; path = adminstar.gif; sourceTree = "<group>"; };
 		1C05EDA5162306BB00FE567F /* modstar.gif */ = {isa = PBXFileReference; lastKnownFileType = image.gif; path = modstar.gif; sourceTree = "<group>"; };
 		1C05EDA6162306BB00FE567F /* postaction-dark.png */ = {isa = PBXFileReference; lastKnownFileType = image.png; path = "postaction-dark.png"; sourceTree = "<group>"; };
@@ -533,11 +527,6 @@
 		1C05EDB416230C5500FE567F /* AwfulThread+AwfulMethods.m */ = {isa = PBXFileReference; fileEncoding = 4; lastKnownFileType = sourcecode.c.objc; path = "AwfulThread+AwfulMethods.m"; sourceTree = "<group>"; };
 		1C05EDB716230CB500FE567F /* AwfulPageDataController.h */ = {isa = PBXFileReference; fileEncoding = 4; lastKnownFileType = sourcecode.c.h; path = AwfulPageDataController.h; sourceTree = "<group>"; };
 		1C05EDB816230CB500FE567F /* AwfulPageDataController.m */ = {isa = PBXFileReference; fileEncoding = 4; lastKnownFileType = sourcecode.c.objc; path = AwfulPageDataController.m; sourceTree = "<group>"; };
-=======
-		1C05ED47162299DE00FE567F /* SVProgressHUD.h */ = {isa = PBXFileReference; fileEncoding = 4; lastKnownFileType = sourcecode.c.h; path = SVProgressHUD.h; sourceTree = "<group>"; };
-		1C05ED48162299DE00FE567F /* SVProgressHUD.m */ = {isa = PBXFileReference; fileEncoding = 4; lastKnownFileType = sourcecode.c.objc; path = SVProgressHUD.m; sourceTree = "<group>"; };
-		1C05ED5916229CDD00FE567F /* SVProgressHUD.bundle */ = {isa = PBXFileReference; lastKnownFileType = "wrapper.plug-in"; name = SVProgressHUD.bundle; path = Vendor/SVProgressHUD/SVProgressHUD.bundle; sourceTree = SOURCE_ROOT; };
->>>>>>> 8ebbdc86
 		1C13FF63161948DE000ED2B1 /* Model.xcdatamodel */ = {isa = PBXFileReference; lastKnownFileType = wrapper.xcdatamodel; path = Model.xcdatamodel; sourceTree = "<group>"; };
 		1C13FF65161BCCB5000ED2B1 /* AwfulThreadCell.h */ = {isa = PBXFileReference; fileEncoding = 4; lastKnownFileType = sourcecode.c.h; path = AwfulThreadCell.h; sourceTree = "<group>"; };
 		1C13FF66161BCCB6000ED2B1 /* AwfulThreadCell.m */ = {isa = PBXFileReference; fileEncoding = 4; lastKnownFileType = sourcecode.c.objc; path = AwfulThreadCell.m; sourceTree = "<group>"; };
@@ -650,15 +639,8 @@
 		1CC780211612D989002AF958 /* AwfulHTTPClient.m */ = {isa = PBXFileReference; fileEncoding = 4; lastKnownFileType = sourcecode.c.objc; path = AwfulHTTPClient.m; sourceTree = "<group>"; };
 		1CC780271612D9DE002AF958 /* AwfulPage.h */ = {isa = PBXFileReference; fileEncoding = 4; lastKnownFileType = sourcecode.c.h; path = AwfulPage.h; sourceTree = "<group>"; };
 		1CC780281612D9DE002AF958 /* AwfulPage.m */ = {isa = PBXFileReference; fileEncoding = 4; lastKnownFileType = sourcecode.c.objc; path = AwfulPage.m; sourceTree = "<group>"; };
-<<<<<<< HEAD
-		1CC7802B1612D9DE002AF958 /* AwfulPostBoxController.h */ = {isa = PBXFileReference; fileEncoding = 4; lastKnownFileType = sourcecode.c.h; path = AwfulPostBoxController.h; sourceTree = "<group>"; };
-		1CC7802C1612D9DE002AF958 /* AwfulPostBoxController.m */ = {isa = PBXFileReference; fileEncoding = 4; lastKnownFileType = sourcecode.c.objc; path = AwfulPostBoxController.m; sourceTree = "<group>"; };
-=======
-		1CC780291612D9DE002AF958 /* AwfulPageDataController.h */ = {isa = PBXFileReference; fileEncoding = 4; lastKnownFileType = sourcecode.c.h; path = AwfulPageDataController.h; sourceTree = "<group>"; };
-		1CC7802A1612D9DE002AF958 /* AwfulPageDataController.m */ = {isa = PBXFileReference; fileEncoding = 4; lastKnownFileType = sourcecode.c.objc; path = AwfulPageDataController.m; sourceTree = "<group>"; };
 		1CC7802B1612D9DE002AF958 /* AwfulReplyViewController.h */ = {isa = PBXFileReference; fileEncoding = 4; lastKnownFileType = sourcecode.c.h; path = AwfulReplyViewController.h; sourceTree = "<group>"; };
 		1CC7802C1612D9DE002AF958 /* AwfulReplyViewController.m */ = {isa = PBXFileReference; fileEncoding = 4; lastKnownFileType = sourcecode.c.objc; path = AwfulReplyViewController.m; sourceTree = "<group>"; };
->>>>>>> 8ebbdc86
 		1CC7802D1612D9DE002AF958 /* AwfulSpecificPageViewController.h */ = {isa = PBXFileReference; fileEncoding = 4; lastKnownFileType = sourcecode.c.h; path = AwfulSpecificPageViewController.h; sourceTree = "<group>"; };
 		1CC7802E1612D9DE002AF958 /* AwfulSpecificPageViewController.m */ = {isa = PBXFileReference; fileEncoding = 4; lastKnownFileType = sourcecode.c.objc; path = AwfulSpecificPageViewController.m; sourceTree = "<group>"; };
 		1CC7802F1612D9DE002AF958 /* AwfulThreadTitleView.h */ = {isa = PBXFileReference; fileEncoding = 4; lastKnownFileType = sourcecode.c.h; path = AwfulThreadTitleView.h; sourceTree = "<group>"; };
@@ -1189,7 +1171,15 @@
 			name = Products;
 			sourceTree = "<group>";
 		};
-<<<<<<< HEAD
+		1C05ED40162299DE00FE567F /* SVProgressHUD */ = {
+			isa = PBXGroup;
+			children = (
+				1C05ED47162299DE00FE567F /* SVProgressHUD.h */,
+				1C05ED48162299DE00FE567F /* SVProgressHUD.m */,
+			);
+			path = SVProgressHUD;
+			sourceTree = "<group>";
+		};
 		1C05EDAD16230BFE00FE567F /* Parsing */ = {
 			isa = PBXGroup;
 			children = (
@@ -1202,15 +1192,6 @@
 				1C05EDB416230C5500FE567F /* AwfulThread+AwfulMethods.m */,
 			);
 			path = Parsing;
-=======
-		1C05ED40162299DE00FE567F /* SVProgressHUD */ = {
-			isa = PBXGroup;
-			children = (
-				1C05ED47162299DE00FE567F /* SVProgressHUD.h */,
-				1C05ED48162299DE00FE567F /* SVProgressHUD.m */,
-			);
-			path = SVProgressHUD;
->>>>>>> 8ebbdc86
 			sourceTree = "<group>";
 		};
 		1C3857A115675AFE0078AF95 /* Source */ = {
@@ -1326,15 +1307,8 @@
 			children = (
 				1CC780271612D9DE002AF958 /* AwfulPage.h */,
 				1CC780281612D9DE002AF958 /* AwfulPage.m */,
-<<<<<<< HEAD
-				1CC7802B1612D9DE002AF958 /* AwfulPostBoxController.h */,
-				1CC7802C1612D9DE002AF958 /* AwfulPostBoxController.m */,
-=======
-				1CC780291612D9DE002AF958 /* AwfulPageDataController.h */,
-				1CC7802A1612D9DE002AF958 /* AwfulPageDataController.m */,
 				1CC7802B1612D9DE002AF958 /* AwfulReplyViewController.h */,
 				1CC7802C1612D9DE002AF958 /* AwfulReplyViewController.m */,
->>>>>>> 8ebbdc86
 				1CC7802D1612D9DE002AF958 /* AwfulSpecificPageViewController.h */,
 				1CC7802E1612D9DE002AF958 /* AwfulSpecificPageViewController.m */,
 				1CC7802F1612D9DE002AF958 /* AwfulThreadTitleView.h */,
@@ -2245,14 +2219,11 @@
 				8C8EBE6F161D30ED00ED1EFF /* fyad-framed.png in Resources */,
 				8C8EBE70161D30ED00ED1EFF /* fyad-flannel.png in Resources */,
 				8C8EBE71161D30ED00ED1EFF /* fyad-atheist.png in Resources */,
-<<<<<<< HEAD
 				1C05EDA8162306BB00FE567F /* adminstar.gif in Resources */,
 				1C05EDA9162306BB00FE567F /* modstar.gif in Resources */,
 				1C05EDAA162306BB00FE567F /* postaction-dark.png in Resources */,
 				1C05EDAB162306BB00FE567F /* postaction.png in Resources */,
-=======
 				1C05ED5A16229CDD00FE567F /* SVProgressHUD.bundle in Resources */,
->>>>>>> 8ebbdc86
 			);
 			runOnlyForDeploymentPostprocessing = 0;
 		};
@@ -2355,12 +2326,7 @@
 				1CC7801C1612D8AF002AF958 /* AwfulForumsListController.m in Sources */,
 				1CC780231612D989002AF958 /* AwfulHTTPClient.m in Sources */,
 				1CC780321612D9DE002AF958 /* AwfulPage.m in Sources */,
-<<<<<<< HEAD
-				1CC780341612D9DE002AF958 /* AwfulPostBoxController.m in Sources */,
-=======
-				1CC780331612D9DE002AF958 /* AwfulPageDataController.m in Sources */,
 				1CC780341612D9DE002AF958 /* AwfulReplyViewController.m in Sources */,
->>>>>>> 8ebbdc86
 				1CC780351612D9DE002AF958 /* AwfulSpecificPageViewController.m in Sources */,
 				1CC780361612D9DE002AF958 /* AwfulThreadTitleView.m in Sources */,
 				1CC7803B1612DA2B002AF958 /* AwfulWebViewDelegate.m in Sources */,
@@ -2375,15 +2341,12 @@
 				1C13FF67161BCCB6000ED2B1 /* AwfulThreadCell.m in Sources */,
 				1C13FF6A161BF733000ED2B1 /* AwfulBadgeView.m in Sources */,
 				1C83DB30161D4D1100E53CFA /* AwfulStringEncoding.m in Sources */,
-<<<<<<< HEAD
 				1C05EDB516230C5500FE567F /* AwfulForum+AwfulMethods.m in Sources */,
 				1C05EDB616230C5500FE567F /* AwfulThread+AwfulMethods.m in Sources */,
 				1C05EDB916230CB500FE567F /* AwfulPageDataController.m in Sources */,
-=======
 				1C83DB54161FF48600E53CFA /* ImgurHTTPClient.m in Sources */,
 				1C83DB571620113F00E53CFA /* NSData+Base64.m in Sources */,
 				1C05ED4F162299DE00FE567F /* SVProgressHUD.m in Sources */,
->>>>>>> 8ebbdc86
 			);
 			runOnlyForDeploymentPostprocessing = 0;
 		};
